# Copyright (c) 2015, Frappe Technologies Pvt. Ltd. and Contributors
# License: GNU General Public License v3. See license.txt
# -*- coding: utf-8 -*-

from __future__ import unicode_literals
import frappe, erpnext
from frappe.utils import cint, cstr, formatdate, flt, getdate, nowdate
from frappe import _, throw
import frappe.defaults

from erpnext.controllers.buying_controller import BuyingController
from erpnext.accounts.party import get_party_account, get_due_date
from erpnext.accounts.utils import get_account_currency, get_fiscal_year
from erpnext.stock.doctype.purchase_receipt.purchase_receipt import update_billed_amount_based_on_pr
from erpnext.stock import get_warehouse_account_map
from erpnext.accounts.general_ledger import make_gl_entries, merge_similar_entries, delete_gl_entries
from erpnext.buying.utils import check_for_closed_status
from erpnext.accounts.general_ledger import get_round_off_account_and_cost_center
from erpnext.stock.doctype.landed_cost_voucher.landed_cost_voucher import update_rate_in_serial_no
from erpnext.assets.doctype.asset.asset import get_asset_account
from frappe.model.mapper import get_mapped_doc
from six import iteritems
from erpnext.accounts.doctype.sales_invoice.sales_invoice import validate_inter_company_party, update_linked_invoice,\
	unlink_inter_company_invoice
from erpnext.accounts.doctype.tax_withholding_category.tax_withholding_category import get_party_tax_withholding_details
from erpnext.accounts.deferred_revenue import validate_service_stop_date

form_grid_templates = {
	"items": "templates/form_grid/item_grid.html"
}

class ConfirmRevaluePurchaseReceipt(frappe.ValidationError):
	pass

class PurchaseInvoice(BuyingController):
	def __init__(self, *args, **kwargs):
		super(PurchaseInvoice, self).__init__(*args, **kwargs)
		self.status_updater = [{
			'source_dt': 'Purchase Invoice Item',
			'target_dt': 'Purchase Order Item',
			'join_field': 'po_detail',
			'target_field': 'billed_amt',
			'target_parent_dt': 'Purchase Order',
			'target_parent_field': 'per_billed',
			'target_ref_field': 'amount',
			'source_field': 'amount',
			'percent_join_field': 'purchase_order',
			'overflow_type': 'billing'
		}]

	def onload(self):
		super(PurchaseInvoice, self).onload()
		supplier_tds = frappe.db.get_value("Supplier", self.supplier, "tax_withholding_category")
		self.set_onload("supplier_tds", supplier_tds)

	def before_save(self):
		if not self.on_hold:
			self.release_date = ''

	def before_print(self):
		self.gl_entries = frappe.get_list("GL Entry",filters={"voucher_type": "Purchase Invoice",
			"voucher_no": self.name} ,
			fields=["account", "party_type", "party", "debit", "credit"]
		)

	def invoice_is_blocked(self):
		return self.on_hold and (not self.release_date or self.release_date > getdate(nowdate()))

	def validate(self):
		if not self.is_opening:
			self.is_opening = 'No'

		self.validate_posting_time()

		super(PurchaseInvoice, self).validate()

		# apply tax withholding only if checked and applicable
		self.set_tax_withholding()

		if not self.is_return:
			self.po_required()
			self.pr_required()
			self.validate_supplier_invoice()

		# validate cash purchase
		if (self.is_paid == 1):
			self.validate_cash()

		# validate service stop date to lie in between start and end date
		validate_service_stop_date(self)

		if self._action=="submit" and self.update_stock:
			self.make_batches('warehouse')

		self.validate_release_date()
		self.check_conversion_rate()
		self.validate_credit_to_acc()
		self.clear_unallocated_advances("Purchase Invoice Advance", "advances")
		self.check_for_closed_status()
		self.validate_with_previous_doc()
		self.validate_return_against()
		self.validate_uom_is_integer("uom", "qty")
		self.validate_uom_is_integer("stock_uom", "stock_qty")
		self.set_expense_account(for_validate=True)
		self.set_against_expense_account()
		self.validate_write_off_account()
		self.validate_multiple_billing("Purchase Receipt", "pr_detail", "amount", "items")
		self.validate_fixed_asset()
		self.create_remarks()
		self.set_status()
		self.set_title()
		validate_inter_company_party(self.doctype, self.supplier, self.company, self.inter_company_invoice_reference)

	def validate_release_date(self):
		if self.release_date and getdate(nowdate()) >= getdate(self.release_date):
			frappe.msgprint('Release date must be in the future', raise_exception=True)

	def validate_cash(self):
		if not self.cash_bank_account and flt(self.paid_amount):
			frappe.throw(_("Cash or Bank Account is mandatory for making payment entry"))

		if (flt(self.paid_amount) + flt(self.write_off_amount)
			- flt(self.get("rounded_total") or self.grand_total)
			> 1/(10**(self.precision("base_grand_total") + 1))):

			frappe.throw(_("""Paid amount + Write Off Amount can not be greater than Grand Total"""))

	def create_remarks(self):
		if not self.remarks:
			if self.bill_no and self.bill_date:
				self.remarks = _("Against Supplier Invoice {0} dated {1}").format(self.bill_no,
					formatdate(self.bill_date))
			else:
				self.remarks = _("No Remarks")

	def set_title(self):
		if self.letter_of_credit:
			self.title = "{0}/{1}".format(self.letter_of_credit, self.supplier_name)
		else:
			self.title = self.supplier_name

	def set_missing_values(self, for_validate=False):
		if not self.credit_to:
			billing_party_type, billing_party = self.get_billing_party()
			self.credit_to = get_party_account(billing_party_type, billing_party, self.company)
			self.party_account_currency = frappe.db.get_value("Account", self.credit_to, "account_currency", cache=True)
		if not self.due_date:
			self.due_date = get_due_date(self.posting_date, "Supplier", self.supplier, self.company,  self.bill_date)

		super(PurchaseInvoice, self).set_missing_values(for_validate)

	def check_conversion_rate(self):
		default_currency = erpnext.get_company_currency(self.company)
		if not default_currency:
			throw(_('Please enter default currency in Company Master'))
		if (self.currency == default_currency and flt(self.conversion_rate) != 1.00) or not self.conversion_rate or (self.currency != default_currency and flt(self.conversion_rate) == 1.00):
			throw(_("Conversion rate cannot be 0 or 1"))

	def validate_credit_to_acc(self):
		account = frappe.db.get_value("Account", self.credit_to,
			["account_type", "report_type", "account_currency"], as_dict=True)

		if account.report_type != "Balance Sheet":
			frappe.throw(_("Credit To account must be a Balance Sheet account"))

		if (self.supplier or self.letter_of_credit) and account.account_type != "Payable":
			frappe.throw(_("Credit To account must be a Payable account"))

		self.party_account_currency = account.account_currency

	def check_for_closed_status(self):
		check_list = []

		for d in self.get('items'):
			if d.purchase_order and not d.purchase_order in check_list and not d.purchase_receipt:
				check_list.append(d.purchase_order)
				check_for_closed_status('Purchase Order', d.purchase_order)

	def validate_with_previous_doc(self):
		super(PurchaseInvoice, self).validate_with_previous_doc({
			"Purchase Order": {
				"ref_dn_field": "purchase_order",
				"compare_fields": [["supplier", "="], ["company", "="], ["currency", "="]],
			},
			"Purchase Order Item": {
				"ref_dn_field": "po_detail",
				"compare_fields": [["project", "="], ["item_code", "="], ["uom", "="]],
				"is_child_table": True,
				"allow_duplicate_prev_row_id": True
			},
			"Purchase Receipt": {
				"ref_dn_field": "purchase_receipt",
				"compare_fields": [["supplier", "="], ["company", "="], ["currency", "="]],
			},
			"Purchase Receipt Item": {
				"ref_dn_field": "pr_detail",
				"compare_fields": [["project", "="], ["item_code", "="], ["uom", "="]],
				"is_child_table": True
			}
		})

		if cint(frappe.db.get_single_value('Buying Settings', 'maintain_same_rate')) and not self.is_return:
			self.validate_rate_with_reference_doc([
				["Purchase Order", "purchase_order", "po_detail"],
				["Purchase Receipt", "purchase_receipt", "pr_detail"]
			])

	def check_valuation_amounts_with_previous_doc(self):
		does_revalue = False
		for item in self.items:
<<<<<<< HEAD
			if item.purchase_receipt:
				pr_item = frappe.db.get_value("Purchase Receipt Item", item.pr_detail,
					["base_net_rate", "item_tax_amount"], as_dict=1)

				# if rate is different
				if abs(item.base_net_rate - pr_item.base_net_rate) >= 1.0 / (10 ** self.precision("base_net_rate", "items")):
					does_revalue = True
					if not cint(self.revalue_purchase_receipt):
						frappe.throw(_("Row {0}: Item Rate does not match the Rate in Purchase Receipt. "
							"Set 'Revalue Purchase Receipt' to confirm.").format(item.idx))

				# if item tax amount is different
				if abs(item.item_tax_amount - pr_item.item_tax_amount) >= 1.0 / (10 ** self.precision("item_tax_amount", "items")):
					does_revalue = True
					if not cint(self.revalue_purchase_receipt):
						frappe.throw(_("Row {0}: Item Valuation Tax Amount does not match the Valuation Tax Amount in Purchase Receipt. "
							"Set 'Revalue Purchase Receipt' to confirm.").format(item.idx))
=======
			if item.pr_detail:
				pr_item = frappe.db.get_value("Purchase Receipt Item", item.pr_detail,
					["base_net_rate", "item_tax_amount"], as_dict=1)

				if pr_item:
					# if rate is different
					if abs(item.base_net_rate - pr_item.base_net_rate) > 0.1/10**self.precision("base_net_rate", "items"):
						does_revalue = True
						if not cint(self.revalue_purchase_receipt):
							frappe.throw(_("Row {0}: Item Rate does not match the Rate in Purchase Receipt. "
								"Set 'Revalue Purchase Receipt' to confirm.").format(item.idx), ConfirmRevaluePurchaseReceipt)

					# if item tax amount is different
					if abs(item.item_tax_amount - pr_item.item_tax_amount) > 0.1/10**self.precision("item_tax_amount", "items"):
						does_revalue = True
						if not cint(self.revalue_purchase_receipt):
							frappe.throw(_("Row {0}: Item Valuation Tax Amount does not match the Valuation Tax Amount in Purchase Receipt. "
								"Set 'Revalue Purchase Receipt' to confirm.").format(item.idx), ConfirmRevaluePurchaseReceipt)
>>>>>>> 3cbdf4ce

		if not does_revalue:
			self.revalue_purchase_receipt = 0

<<<<<<< HEAD
	def validate_return_against(self):
		if cint(self.is_return) and self.return_against:
			against_doc = frappe.get_doc("Purchase Invoice", self.return_against)
			if not against_doc:
				frappe.throw(_("Return Against Purchase Invoice {0} does not exist").format(self.return_against))
			if against_doc.company != self.company:
				frappe.throw(_("Return Against Purchase Invoice {0} must be against the same Company").format(self.return_against))
			if against_doc.supplier != self.supplier or against_doc.letter_of_credit != self.letter_of_credit:
				frappe.throw(_("Return Against Purchase Invoice {0} must be against the same Supplier and Letter of Credit").format(self.return_against))
			if against_doc.credit_to != self.credit_to:
				frappe.throw(_("Return Against Purchase Invoice {0} must have the same Credit To account").format(self.return_against))

=======
>>>>>>> 3cbdf4ce
	def validate_warehouse(self):
		if self.update_stock:
			for d in self.get('items'):
				if not d.warehouse:
					frappe.throw(_("Warehouse required at Row No {0}, please set default warehouse for the item {1} for the company {2}").
						format(d.idx, d.item_code, self.company))

		super(PurchaseInvoice, self).validate_warehouse()

	def validate_item_code(self):
		for d in self.get('items'):
			if not d.item_code:
				frappe.msgprint(_("Item Code required at Row No {0}").format(d.idx), raise_exception=True)

	def set_expense_account(self, for_validate=False):
		auto_accounting_for_stock = erpnext.is_perpetual_inventory_enabled(self.company)

		if auto_accounting_for_stock:
			stock_not_billed_account = self.get_company_default("stock_received_but_not_billed")
			stock_items = self.get_stock_items()

		asset_items = [d.is_fixed_asset for d in self.items if d.is_fixed_asset]
		if len(asset_items) > 0:
			asset_received_but_not_billed = self.get_company_default("asset_received_but_not_billed")

		if self.update_stock:
			self.validate_item_code()
			self.validate_warehouse()
			if auto_accounting_for_stock:
				warehouse_account = get_warehouse_account_map()

		for item in self.get("items"):
			# in case of auto inventory accounting,
			# expense account is always "Stock Received But Not Billed" for a stock item
			# except epening entry, drop-ship entry and fixed asset items

			if auto_accounting_for_stock and item.item_code in stock_items \
				and self.is_opening == 'No' and not item.is_fixed_asset \
				and (not item.po_detail or
					not frappe.db.get_value("Purchase Order Item", item.po_detail, "delivered_by_supplier")):

				if self.update_stock:
					item.expense_account = warehouse_account[item.warehouse]["account"]
				else:
					item.expense_account = stock_not_billed_account
			elif item.is_fixed_asset and item.pr_detail:
				item.expense_account = asset_received_but_not_billed
			elif not item.expense_account and for_validate:
				throw(_("Expense account is mandatory for item {0}").format(item.item_code or item.item_name))

	def set_against_expense_account(self):
		against_accounts = []
		for item in self.get("items"):
			if item.expense_account not in against_accounts:
				against_accounts.append(item.expense_account)

		self.against_expense_account = ",".join(against_accounts)

	def po_required(self):
		if frappe.db.get_value("Buying Settings", None, "po_required") == 'Yes':
			for d in self.get('items'):
				if not d.purchase_order:
					throw(_("As per the Buying Settings if Purchase Order Required == 'YES', then for creating Purchase Invoice, user need to create Purchase Order first for item {0}").format(d.item_code))

	def pr_required(self):
		stock_items = self.get_stock_items()
		if frappe.db.get_value("Buying Settings", None, "pr_required") == 'Yes':
			for d in self.get('items'):
				if not d.purchase_receipt and d.item_code in stock_items:
					throw(_("As per the Buying Settings if Purchase Reciept Required == 'YES', then for creating Purchase Invoice, user need to create Purchase Receipt first for item {0}").format(d.item_code))

	def validate_write_off_account(self):
		if self.write_off_amount and not self.write_off_account:
			throw(_("Please enter Write Off Account"))

	def check_prev_docstatus(self):
		for d in self.get('items'):
			if d.purchase_order:
				submitted = frappe.db.sql("select name from `tabPurchase Order` where docstatus = 1 and name = %s", d.purchase_order)
				if not submitted:
					frappe.throw(_("Purchase Order {0} is not submitted").format(d.purchase_order))
			if d.purchase_receipt:
				submitted = frappe.db.sql("select name from `tabPurchase Receipt` where docstatus = 1 and name = %s", d.purchase_receipt)
				if not submitted:
					frappe.throw(_("Purchase Receipt {0} is not submitted").format(d.purchase_receipt))

	def update_status_updater_args(self):
		if cint(self.update_stock):
			self.status_updater.extend([{
				'source_dt': 'Purchase Invoice Item',
				'target_dt': 'Purchase Order Item',
				'join_field': 'po_detail',
				'target_field': 'received_qty',
				'target_parent_dt': 'Purchase Order',
				'target_parent_field': 'per_received',
				'target_ref_field': 'qty',
				'source_field': 'qty',
				'percent_join_field':'purchase_order',
				# 'percent_join_field': 'prevdoc_docname',
				'overflow_type': 'receipt',
				'extra_cond': """ and exists(select name from `tabPurchase Invoice`
					where name=`tabPurchase Invoice Item`.parent and update_stock = 1)"""
			},
			{
				'source_dt': 'Purchase Invoice Item',
				'target_dt': 'Purchase Order Item',
				'join_field': 'po_detail',
				'target_field': 'returned_qty',
				'target_parent_dt': 'Purchase Order',
				# 'target_parent_field': 'per_received',
				# 'target_ref_field': 'qty',
				'source_field': '-1 * qty',
				# 'percent_join_field': 'prevdoc_docname',
				# 'overflow_type': 'receipt',
				'extra_cond': """ and exists (select name from `tabPurchase Invoice`
					where name=`tabPurchase Invoice Item`.parent and update_stock=1 and is_return=1)"""
			}
		])

	def validate_purchase_receipt_if_update_stock(self):
		if self.update_stock:
			for item in self.get("items"):
				if item.purchase_receipt:
					frappe.throw(_("Stock cannot be updated against Purchase Receipt {0}")
						.format(item.purchase_receipt))

	def before_submit(self):
		self.check_valuation_amounts_with_previous_doc()

	def on_submit(self):
		super(PurchaseInvoice, self).on_submit()

		self.check_prev_docstatus()
		self.check_valuation_amounts_with_previous_doc()
		self.update_status_updater_args()

		frappe.get_doc('Authorization Control').validate_approving_authority(self.doctype,
			self.company, self.base_grand_total)

		if not self.is_return:
			self.update_against_document_in_jv()
			self.update_prevdoc_status()
			self.update_billing_status_for_zero_amount_refdoc("Purchase Order")
			self.update_billing_status_in_pr()

		# Updating stock ledger should always be called after updating prevdoc status,
		# because updating ordered qty in bin depends upon updated ordered qty in PO
		if self.update_stock == 1:
			self.update_stock_ledger()
			from erpnext.stock.doctype.serial_no.serial_no import update_serial_nos_after_submit
			update_serial_nos_after_submit(self, "items")

		self.update_receipts_valuation()

		# this sequence because outstanding may get -negative
		self.make_gl_entries()

		self.update_project()
		update_linked_invoice(self.doctype, self.name, self.inter_company_invoice_reference)

	def update_receipts_valuation(self):
		purchase_receipts = set([item.purchase_receipt for item in self.items if item.purchase_receipt])

		for pr_name in purchase_receipts:
			pr_doc = frappe.get_doc("Purchase Receipt", pr_name)

			# set billed item tax amount and billed net amount in pr item
			pr_doc.set_billed_valuation_amounts()

			# set valuation rate in pr item
			pr_doc.update_valuation_rate("items")

			# db_update will update and save valuation_rate in PR
			for item in pr_doc.get("items"):
				item.db_update()

			# update latest valuation rate in serial no
			update_rate_in_serial_no(pr_doc)

			# update stock & gl entries for cancelled state of PR
			pr_doc.docstatus = 2
			pr_doc.update_stock_ledger(allow_negative_stock=True, via_landed_cost_voucher=True)
			pr_doc.make_gl_entries_on_cancel(repost_future_gle=False)

			# update stock & gl entries for submit state of PR
			pr_doc.docstatus = 1
			pr_doc.update_stock_ledger(via_landed_cost_voucher=True)
			pr_doc.make_gl_entries()

	def make_gl_entries(self, gl_entries=None, repost_future_gle=True, from_repost=False):
		if not self.grand_total:
			return
		if not gl_entries:
			gl_entries = self.get_gl_entries()

		if gl_entries:
			make_gl_entries(gl_entries,  cancel=(self.docstatus == 2), merge_entries=False)

			if repost_future_gle and cint(self.update_stock) and self.auto_accounting_for_stock:
				from erpnext.controllers.stock_controller import update_gl_entries_after
				items, warehouses = self.get_items_and_warehouses()
				update_gl_entries_after(self.posting_date, self.posting_time, warehouses, items)

		elif self.docstatus == 2 and cint(self.update_stock) and self.auto_accounting_for_stock:
			delete_gl_entries(voucher_type=self.doctype, voucher_no=self.name)

	def get_gl_entries(self, warehouse_account=None):
		self.auto_accounting_for_stock = erpnext.is_perpetual_inventory_enabled(self.company)
		if self.auto_accounting_for_stock:
			self.stock_received_but_not_billed = self.get_company_default("stock_received_but_not_billed")
		else:
			self.stock_received_but_not_billed = None
		self.expenses_included_in_valuation = self.get_company_default("expenses_included_in_valuation")
		self.negative_expense_to_be_booked = 0.0
		gl_entries = []

		self.make_supplier_gl_entry(gl_entries)
		self.make_item_gl_entries(gl_entries)
		self.get_asset_gl_entry(gl_entries)
		self.make_tax_gl_entries(gl_entries)

		gl_entries = merge_similar_entries(gl_entries)

		self.make_payment_gl_entries(gl_entries)
		self.make_write_off_gl_entry(gl_entries)
		self.make_gle_for_rounding_adjustment(gl_entries)

		return gl_entries

	def make_supplier_gl_entry(self, gl_entries):
		# Checked both rounding_adjustment and rounded_total
		# because rounded_total had value even before introcution of posting GLE based on rounded total
		grand_total = self.rounded_total if (self.rounding_adjustment and self.rounded_total) else self.grand_total

		if grand_total:
			billing_party_type, billing_party = self.get_billing_party()

			# Didnot use base_grand_total to book rounding loss gle
			grand_total_in_company_currency = flt(grand_total * self.conversion_rate,
				self.precision("grand_total"))
			gl_entries.append(
				self.get_gl_dict({
					"account": self.credit_to,
					"party_type": billing_party_type,
					"party": billing_party,
					"against": self.against_expense_account,
					"credit": grand_total_in_company_currency,
					"credit_in_account_currency": grand_total_in_company_currency \
						if self.party_account_currency==self.company_currency else grand_total,
					"against_voucher": self.return_against if cint(self.is_return) and self.return_against else None,
					"against_voucher_type": self.doctype if cint(self.is_return) and self.return_against else None,
					"cost_center": self.cost_center
				}, self.party_account_currency)
			)

	def make_item_gl_entries(self, gl_entries):
		# item gl entries
		stock_items = self.get_stock_items()
		expenses_included_in_valuation = self.get_company_default("expenses_included_in_valuation")

		if self.update_stock and self.auto_accounting_for_stock:
			warehouse_account = get_warehouse_account_map()
		
		billing_party_type, billing_party = self.get_billing_party()

		voucher_wise_stock_value = {}
		if self.update_stock:
			for d in frappe.get_all('Stock Ledger Entry',
				fields = ["voucher_detail_no", "stock_value_difference"], filters={'voucher_no': self.name}):
				voucher_wise_stock_value.setdefault(d.voucher_detail_no, d.stock_value_difference)

		for item in self.get("items"):
			if flt(item.base_net_amount):
				account_currency = get_account_currency(item.expense_account)

				if self.update_stock and self.auto_accounting_for_stock and item.item_code in stock_items:
					# warehouse account
					warehouse_debit_amount = self.make_stock_adjustment_entry(gl_entries,
						item, voucher_wise_stock_value, account_currency)

					gl_entries.append(
						self.get_gl_dict({
							"account": item.expense_account,
							"against": billing_party,
							"debit": warehouse_debit_amount,
							"remarks": self.get("remarks") or _("Accounting Entry for Stock"),
							"cost_center": item.cost_center,
							"project": item.project
						}, account_currency)
					)

					# Amount added through landed-cost-voucher
					if flt(item.landed_cost_voucher_amount):
						gl_entries.append(self.get_gl_dict({
							"account": expenses_included_in_valuation,
							"against": item.expense_account,
							"cost_center": item.cost_center,
							"remarks": self.get("remarks") or _("Accounting Entry for Stock"),
							"credit": flt(item.landed_cost_voucher_amount),
							"project": item.project
						}))

					# sub-contracting warehouse
					if flt(item.rm_supp_cost):
						supplier_warehouse_account = warehouse_account[self.supplier_warehouse]["account"]
						if not supplier_warehouse_account:
							frappe.throw(_("Please set account in Warehouse {0}")
								.format(self.supplier_warehouse))
						gl_entries.append(self.get_gl_dict({
							"account": supplier_warehouse_account,
							"against": item.expense_account,
							"cost_center": item.cost_center,
							"remarks": self.get("remarks") or _("Accounting Entry for Stock"),
							"credit": flt(item.rm_supp_cost)
						}, warehouse_account[self.supplier_warehouse]["account_currency"]))
				elif not item.is_fixed_asset:
					gl_entries.append(
						self.get_gl_dict({
							"account": item.expense_account if not item.enable_deferred_expense else item.deferred_expense_account,
							"against": billing_party,
							"debit": flt(item.base_net_amount, item.precision("base_net_amount")),
							"debit_in_account_currency": (flt(item.base_net_amount,
								item.precision("base_net_amount")) if account_currency==self.company_currency
								else flt(item.net_amount, item.precision("net_amount"))),
							"cost_center": item.cost_center,
							"project": item.project
						}, account_currency)
					)

			if self.auto_accounting_for_stock and self.is_opening == "No" and \
				item.item_code in stock_items and item.item_tax_amount:
					# Post reverse entry for Stock-Received-But-Not-Billed if it is booked in Purchase Receipt
					if item.purchase_receipt:
						negative_expense_booked_in_pr = frappe.db.sql("""select name from `tabGL Entry`
							where voucher_type='Purchase Receipt' and voucher_no=%s and account=%s""",
							(item.purchase_receipt, self.expenses_included_in_valuation))

						if not negative_expense_booked_in_pr:
							gl_entries.append(
								self.get_gl_dict({
									"account": self.stock_received_but_not_billed,
									"against": billing_party,
									"debit": flt(item.item_tax_amount, item.precision("item_tax_amount")),
									"remarks": self.remarks or "Accounting Entry for Stock",
									"cost_center": self.cost_center
								})
							)

							self.negative_expense_to_be_booked += flt(item.item_tax_amount, \
								item.precision("item_tax_amount"))

	def get_asset_gl_entry(self, gl_entries):
		billing_party_type, billing_party = self.get_billing_party()
		for item in self.get("items"):
			if item.is_fixed_asset:
				eiiav_account = self.get_company_default("expenses_included_in_asset_valuation")

				asset_amount = flt(item.net_amount) + flt(item.item_tax_amount/self.conversion_rate)
				base_asset_amount = flt(item.base_net_amount + item.item_tax_amount)

				if (not item.expense_account or frappe.db.get_value('Account',
					item.expense_account, 'account_type') != 'Asset Received But Not Billed'):
					arbnb_account = self.get_company_default("asset_received_but_not_billed")
					item.expense_account = arbnb_account

				if not self.update_stock:
					asset_rbnb_currency = get_account_currency(item.expense_account)
					gl_entries.append(self.get_gl_dict({
						"account": item.expense_account,
						"against": billing_party,
						"remarks": self.get("remarks") or _("Accounting Entry for Asset"),
						"debit": base_asset_amount,
						"debit_in_account_currency": (base_asset_amount
							if asset_rbnb_currency == self.company_currency else asset_amount),
						"cost_center": item.cost_center
					}))

					if item.item_tax_amount:
						asset_eiiav_currency = get_account_currency(eiiav_account)
						gl_entries.append(self.get_gl_dict({
							"account": eiiav_account,
							"against": billing_party,
							"remarks": self.get("remarks") or _("Accounting Entry for Asset"),
							"cost_center": item.cost_center,
							"credit": item.item_tax_amount,
							"credit_in_account_currency": (item.item_tax_amount
								if asset_eiiav_currency == self.company_currency else
									item.item_tax_amount / self.conversion_rate)
						}))
				else:
					cwip_account = get_asset_account("capital_work_in_progress_account",
						item.asset, company = self.company)

					cwip_account_currency = get_account_currency(cwip_account)
					gl_entries.append(self.get_gl_dict({
						"account": cwip_account,
						"against": billing_party,
						"remarks": self.get("remarks") or _("Accounting Entry for Asset"),
						"debit": base_asset_amount,
						"debit_in_account_currency": (base_asset_amount
							if cwip_account_currency == self.company_currency else asset_amount),
						"cost_center": self.cost_center
					}))

					if item.item_tax_amount and not cint(erpnext.is_perpetual_inventory_enabled(self.company)):
						asset_eiiav_currency = get_account_currency(eiiav_account)
						gl_entries.append(self.get_gl_dict({
							"account": eiiav_account,
							"against": billing_party,
							"remarks": self.get("remarks") or _("Accounting Entry for Asset"),
							"cost_center": item.cost_center,
							"credit": item.item_tax_amount,
							"credit_in_account_currency": (item.item_tax_amount
								if asset_eiiav_currency == self.company_currency else
									item.item_tax_amount / self.conversion_rate)
						}))

		return gl_entries

	def make_stock_adjustment_entry(self, gl_entries, item, voucher_wise_stock_value, account_currency):
		net_amt_precision = item.precision("base_net_amount")
		val_rate_db_precision = 6 if cint(item.precision("valuation_rate")) <= 6 else 9

		warehouse_debit_amount = flt(flt(item.valuation_rate, val_rate_db_precision)
			* flt(item.qty)	* flt(item.conversion_factor), net_amt_precision)

		# Stock ledger value is not matching with the warehouse amount
		if (self.update_stock and voucher_wise_stock_value.get(item.name) and
			warehouse_debit_amount != flt(voucher_wise_stock_value.get(item.name), net_amt_precision)):

			cost_of_goods_sold_account = self.get_company_default("default_expense_account")
			stock_amount = flt(voucher_wise_stock_value.get(item.name), net_amt_precision)
			stock_adjustment_amt = warehouse_debit_amount - stock_amount

			gl_entries.append(
				self.get_gl_dict({
					"account": cost_of_goods_sold_account,
					"against": item.expense_account,
					"debit": stock_adjustment_amt,
					"remarks": self.get("remarks") or _("Stock Adjustment"),
					"cost_center": item.cost_center,
					"project": item.project
				}, account_currency)
			)

			warehouse_debit_amount = stock_amount

		return warehouse_debit_amount

	def make_tax_gl_entries(self, gl_entries):
		# tax table gl entries
		billing_party_type, billing_party = self.get_billing_party()
		valuation_tax = {}
		for tax in self.get("taxes"):
			if tax.category in ("Total", "Valuation and Total") and flt(tax.base_tax_amount_after_discount_amount):
				account_currency = get_account_currency(tax.account_head)

				dr_or_cr = "debit" if tax.add_deduct_tax == "Add" else "credit"

				gl_entries.append(
					self.get_gl_dict({
						"account": tax.account_head,
						"against": billing_party,
						dr_or_cr: tax.base_tax_amount_after_discount_amount,
						dr_or_cr + "_in_account_currency": tax.base_tax_amount_after_discount_amount \
							if account_currency==self.company_currency \
							else tax.tax_amount_after_discount_amount,
						"cost_center": tax.cost_center
					}, account_currency)
				)
			# accumulate valuation tax
			if self.is_opening == "No" and tax.category in ("Valuation", "Valuation and Total") and flt(tax.base_tax_amount_after_discount_amount):
				if self.auto_accounting_for_stock and not tax.cost_center:
					frappe.throw(_("Cost Center is required in row {0} in Taxes table for type {1}").format(tax.idx, _(tax.category)))
				valuation_tax.setdefault(tax.cost_center, 0)
				valuation_tax[tax.cost_center] += \
					(tax.add_deduct_tax == "Add" and 1 or -1) * flt(tax.base_tax_amount_after_discount_amount)

		if self.is_opening == "No" and self.negative_expense_to_be_booked and valuation_tax:
			# credit valuation tax amount in "Expenses Included In Valuation"
			# this will balance out valuation amount included in cost of goods sold

			total_valuation_amount = sum(valuation_tax.values())
			amount_including_divisional_loss = self.negative_expense_to_be_booked
			i = 1
			for cost_center, amount in iteritems(valuation_tax):
				if i == len(valuation_tax):
					applicable_amount = amount_including_divisional_loss
				else:
					applicable_amount = self.negative_expense_to_be_booked * (amount / total_valuation_amount)
					amount_including_divisional_loss -= applicable_amount

				gl_entries.append(
					self.get_gl_dict({
						"account": self.expenses_included_in_valuation,
						"cost_center": cost_center,
						"against": billing_party,
						"credit": applicable_amount,
						"remarks": self.remarks or "Accounting Entry for Stock"
					})
				)

				i += 1

		if self.auto_accounting_for_stock and self.update_stock and valuation_tax:
			for cost_center, amount in iteritems(valuation_tax):
				gl_entries.append(
					self.get_gl_dict({
						"account": self.expenses_included_in_valuation,
						"cost_center": cost_center,
						"against": billing_party,
						"credit": amount,
						"remarks": self.remarks or "Accounting Entry for Stock"
					})
				)

	def make_payment_gl_entries(self, gl_entries):
		# Make Cash GL Entries
		if cint(self.is_paid) and self.cash_bank_account and self.paid_amount:
			billing_party_type, billing_party = self.get_billing_party()
			bank_account_currency = get_account_currency(self.cash_bank_account)
			# CASH, make payment entries
			gl_entries.append(
				self.get_gl_dict({
					"account": self.credit_to,
					"party_type": billing_party_type,
					"party": billing_party,
					"against": self.cash_bank_account,
					"debit": self.base_paid_amount,
					"debit_in_account_currency": self.base_paid_amount \
						if self.party_account_currency==self.company_currency else self.paid_amount,
					"against_voucher": self.return_against if cint(self.is_return) and self.return_against else self.name,
					"against_voucher_type": self.doctype,
					"cost_center": self.cost_center
				}, self.party_account_currency)
			)

			gl_entries.append(
				self.get_gl_dict({
					"account": self.cash_bank_account,
					"against": billing_party,
					"credit": self.base_paid_amount,
					"credit_in_account_currency": self.base_paid_amount \
						if bank_account_currency==self.company_currency else self.paid_amount,
					"cost_center": self.cost_center
				}, bank_account_currency)
			)

	def make_write_off_gl_entry(self, gl_entries):
		# writeoff account includes petty difference in the invoice amount
		# and the amount that is paid
		if self.write_off_account and flt(self.write_off_amount):
			write_off_account_currency = get_account_currency(self.write_off_account)
			billing_party_type, billing_party = self.get_billing_party()

			gl_entries.append(
				self.get_gl_dict({
					"account": self.credit_to,
					"party_type": billing_party_type,
					"party": billing_party,
					"against": self.write_off_account,
					"debit": self.base_write_off_amount,
					"debit_in_account_currency": self.base_write_off_amount \
						if self.party_account_currency==self.company_currency else self.write_off_amount,
					"against_voucher": self.return_against if cint(self.is_return) and self.return_against else self.name,
					"against_voucher_type": self.doctype,
					"cost_center": self.cost_center
				}, self.party_account_currency)
			)
			gl_entries.append(
				self.get_gl_dict({
					"account": self.write_off_account,
					"against": billing_party,
					"credit": flt(self.base_write_off_amount),
					"credit_in_account_currency": self.base_write_off_amount \
						if write_off_account_currency==self.company_currency else self.write_off_amount,
					"cost_center": self.cost_center or self.write_off_cost_center
				})
			)

	def make_gle_for_rounding_adjustment(self, gl_entries):
		if self.rounding_adjustment:
			billing_party_type, billing_party = self.get_billing_party()
			round_off_account, round_off_cost_center = \
				get_round_off_account_and_cost_center(self.company)

			gl_entries.append(
				self.get_gl_dict({
					"account": round_off_account,
					"against": billing_party,
					"debit_in_account_currency": self.rounding_adjustment,
					"debit": self.base_rounding_adjustment,
					"cost_center": self.cost_center or round_off_cost_center,
				}
			))

	def on_cancel(self):
		super(PurchaseInvoice, self).on_cancel()

		self.check_for_closed_status()

		self.update_status_updater_args()

		if not self.is_return:
			from erpnext.accounts.utils import unlink_ref_doc_from_payment_entries
			if frappe.db.get_single_value('Accounts Settings', 'unlink_payment_on_cancellation_of_invoice'):
				unlink_ref_doc_from_payment_entries(self)

			self.update_prevdoc_status()
			self.update_billing_status_for_zero_amount_refdoc("Purchase Order")
			self.update_billing_status_in_pr()

		# Updating stock ledger should always be called after updating prevdoc status,
		# because updating ordered qty in bin depends upon updated ordered qty in PO
		if self.update_stock == 1:
			self.update_stock_ledger()

		self.update_receipts_valuation()

		self.make_gl_entries_on_cancel()
		self.update_project()
		frappe.db.set(self, 'status', 'Cancelled')

		unlink_inter_company_invoice(self.doctype, self.name, self.inter_company_invoice_reference)

	def update_project(self):
		project_list = []
		for d in self.items:
			if d.project and d.project not in project_list:
				project = frappe.get_doc("Project", d.project)
				project.flags.dont_sync_tasks = True
				project.update_purchase_costing()
				project.save()
				project_list.append(d.project)

	def validate_supplier_invoice(self):
		if self.bill_date:
			if getdate(self.bill_date) > getdate(self.posting_date):
				frappe.throw(_("Supplier Invoice Date cannot be greater than Posting Date"))

		if self.bill_no:
			if cint(frappe.db.get_single_value("Accounts Settings", "check_supplier_invoice_uniqueness")):
				fiscal_year = get_fiscal_year(self.posting_date, company=self.company, as_dict=True)

				pi = frappe.db.sql('''select name from `tabPurchase Invoice`
					where
						bill_no = %(bill_no)s
						and supplier = %(supplier)s
						and name != %(name)s
						and docstatus < 2
						and posting_date between %(year_start_date)s and %(year_end_date)s''', {
							"bill_no": self.bill_no,
							"supplier": self.supplier,
							"name": self.name,
							"year_start_date": fiscal_year.year_start_date,
							"year_end_date": fiscal_year.year_end_date
						})

				if pi:
					pi = pi[0][0]
					frappe.throw(_("Supplier Invoice No exists in Purchase Invoice {0}".format(pi)))

	def update_billing_status_in_pr(self, update_modified=True):
		update_billed_amount_based_on_pr(self, update_modified)

	def on_recurring(self, reference_doc, auto_repeat_doc):
		self.due_date = None

	def block_invoice(self, hold_comment=None):
		self.db_set('on_hold', 1)
		self.db_set('hold_comment', cstr(hold_comment))

	def unblock_invoice(self):
		self.db_set('on_hold', 0)
		self.db_set('release_date', None)

	def set_tax_withholding(self):
		if not self.apply_tds:
			return

		tax_withholding_details = get_party_tax_withholding_details(self)

		if not tax_withholding_details:
			return

		accounts = []
		for d in self.taxes:
			if d.account_head == tax_withholding_details.get("account_head"):
				d.update(tax_withholding_details)
			accounts.append(d.account_head)

		if not accounts or tax_withholding_details.get("account_head") not in accounts:
			self.append("taxes", tax_withholding_details)

		to_remove = [d for d in self.taxes
			if not d.tax_amount and d.account_head == tax_withholding_details.get("account_head")]

		for d in to_remove:
			self.remove(d)

		# calculate totals again after applying TDS
		self.calculate_taxes_and_totals()

@frappe.whitelist()
def make_debit_note(source_name, target_doc=None):
	from erpnext.controllers.sales_and_purchase_return import make_return_doc
	return make_return_doc("Purchase Invoice", source_name, target_doc)

@frappe.whitelist()
def make_stock_entry(source_name, target_doc=None):
	doc = get_mapped_doc("Purchase Invoice", source_name, {
		"Purchase Invoice": {
			"doctype": "Stock Entry",
			"validation": {
				"docstatus": ["=", 1]
			}
		},
		"Purchase Invoice Item": {
			"doctype": "Stock Entry Detail",
			"field_map": {
				"stock_qty": "transfer_qty",
				"batch_no": "batch_no"
			},
		}
	}, target_doc)

	return doc

@frappe.whitelist()
def change_release_date(name, release_date=None):
	if frappe.db.exists('Purchase Invoice', name):
		pi = frappe.get_doc('Purchase Invoice', name)
		pi.db_set('release_date', release_date)


@frappe.whitelist()
def unblock_invoice(name):
	if frappe.db.exists('Purchase Invoice', name):
		pi = frappe.get_doc('Purchase Invoice', name)
		pi.unblock_invoice()


@frappe.whitelist()
def block_invoice(name, hold_comment):
	if frappe.db.exists('Purchase Invoice', name):
		pi = frappe.get_doc('Purchase Invoice', name)
		pi.block_invoice(hold_comment)

@frappe.whitelist()
def make_inter_company_sales_invoice(source_name, target_doc=None):
	from erpnext.accounts.doctype.sales_invoice.sales_invoice import make_inter_company_invoice
	return make_inter_company_invoice("Purchase Invoice", source_name, target_doc)<|MERGE_RESOLUTION|>--- conflicted
+++ resolved
@@ -208,25 +208,6 @@
 	def check_valuation_amounts_with_previous_doc(self):
 		does_revalue = False
 		for item in self.items:
-<<<<<<< HEAD
-			if item.purchase_receipt:
-				pr_item = frappe.db.get_value("Purchase Receipt Item", item.pr_detail,
-					["base_net_rate", "item_tax_amount"], as_dict=1)
-
-				# if rate is different
-				if abs(item.base_net_rate - pr_item.base_net_rate) >= 1.0 / (10 ** self.precision("base_net_rate", "items")):
-					does_revalue = True
-					if not cint(self.revalue_purchase_receipt):
-						frappe.throw(_("Row {0}: Item Rate does not match the Rate in Purchase Receipt. "
-							"Set 'Revalue Purchase Receipt' to confirm.").format(item.idx))
-
-				# if item tax amount is different
-				if abs(item.item_tax_amount - pr_item.item_tax_amount) >= 1.0 / (10 ** self.precision("item_tax_amount", "items")):
-					does_revalue = True
-					if not cint(self.revalue_purchase_receipt):
-						frappe.throw(_("Row {0}: Item Valuation Tax Amount does not match the Valuation Tax Amount in Purchase Receipt. "
-							"Set 'Revalue Purchase Receipt' to confirm.").format(item.idx))
-=======
 			if item.pr_detail:
 				pr_item = frappe.db.get_value("Purchase Receipt Item", item.pr_detail,
 					["base_net_rate", "item_tax_amount"], as_dict=1)
@@ -245,12 +226,10 @@
 						if not cint(self.revalue_purchase_receipt):
 							frappe.throw(_("Row {0}: Item Valuation Tax Amount does not match the Valuation Tax Amount in Purchase Receipt. "
 								"Set 'Revalue Purchase Receipt' to confirm.").format(item.idx), ConfirmRevaluePurchaseReceipt)
->>>>>>> 3cbdf4ce
 
 		if not does_revalue:
 			self.revalue_purchase_receipt = 0
 
-<<<<<<< HEAD
 	def validate_return_against(self):
 		if cint(self.is_return) and self.return_against:
 			against_doc = frappe.get_doc("Purchase Invoice", self.return_against)
@@ -263,8 +242,6 @@
 			if against_doc.credit_to != self.credit_to:
 				frappe.throw(_("Return Against Purchase Invoice {0} must have the same Credit To account").format(self.return_against))
 
-=======
->>>>>>> 3cbdf4ce
 	def validate_warehouse(self):
 		if self.update_stock:
 			for d in self.get('items'):
@@ -398,7 +375,6 @@
 		super(PurchaseInvoice, self).on_submit()
 
 		self.check_prev_docstatus()
-		self.check_valuation_amounts_with_previous_doc()
 		self.update_status_updater_args()
 
 		frappe.get_doc('Authorization Control').validate_approving_authority(self.doctype,
