--- conflicted
+++ resolved
@@ -577,16 +577,9 @@
 					"credit": grand_total_in_company_currency,
 					"credit_in_account_currency": grand_total_in_company_currency \
 						if self.party_account_currency==self.company_currency else grand_total,
-<<<<<<< HEAD
 					"against_voucher": self.return_against if cint(self.is_return) and self.return_against else None,
 					"against_voucher_type": self.doctype if cint(self.is_return) and self.return_against else None,
 					"cost_center": self.cost_center
-=======
-					"against_voucher": self.return_against if cint(self.is_return) and self.return_against else self.name,
-					"against_voucher_type": self.doctype,
-					"cost_center": self.cost_center,
-					"project": self.project
->>>>>>> 24e5a617
 				}, self.party_account_currency, item=self)
 			)
 
@@ -629,28 +622,12 @@
 							"against": billing_party,
 							"debit": warehouse_debit_amount,
 							"remarks": self.get("remarks") or _("Accounting Entry for Stock"),
-<<<<<<< HEAD
 							"cost_center": item.cost_center or self.cost_center,
 							"project": item.project
-=======
-							"cost_center": item.cost_center,
-							"project": item.project or self.project
->>>>>>> 24e5a617
 						}, account_currency, item=item)
 					)
 
 					# Amount added through landed-cost-voucher
-<<<<<<< HEAD
-					if flt(item.landed_cost_voucher_amount):
-						gl_entries.append(self.get_gl_dict({
-							"account": expenses_included_in_valuation,
-							"against": item.expense_account,
-							"cost_center": item.cost_center or self.cost_center,
-							"remarks": self.get("remarks") or _("Accounting Entry for Stock"),
-							"credit": flt(item.landed_cost_voucher_amount),
-							"project": item.project
-						}, item=item))
-=======
 					if landed_cost_entries:
 						for account, amount in iteritems(landed_cost_entries[(item.item_code, item.name)]):
 							gl_entries.append(self.get_gl_dict({
@@ -661,7 +638,6 @@
 								"credit": flt(amount),
 								"project": item.project or self.project
 							}, item=item))
->>>>>>> 24e5a617
 
 					# sub-contracting warehouse
 					if flt(item.rm_supp_cost):
@@ -672,12 +648,8 @@
 						gl_entries.append(self.get_gl_dict({
 							"account": supplier_warehouse_account,
 							"against": item.expense_account,
-<<<<<<< HEAD
 							"cost_center": item.cost_center or self.cost_center,
-=======
-							"cost_center": item.cost_center,
 							"project": item.project or self.project,
->>>>>>> 24e5a617
 							"remarks": self.get("remarks") or _("Accounting Entry for Stock"),
 							"credit": flt(item.rm_supp_cost)
 						}, warehouse_account[self.supplier_warehouse]["account_currency"], item=item))
@@ -775,12 +747,8 @@
 						"debit": base_asset_amount,
 						"debit_in_account_currency": (base_asset_amount
 							if arbnb_currency == self.company_currency else asset_amount),
-<<<<<<< HEAD
-						"cost_center": item.cost_center or self.cost_center
-=======
-						"cost_center": item.cost_center,
+						"cost_center": item.cost_center or self.cost_center,
 						"project": item.project or self.project
->>>>>>> 24e5a617
 					}, item=item))
 
 					if item.item_tax_amount:
@@ -789,12 +757,7 @@
 							"account": eiiav_account,
 							"against": billing_party,
 							"remarks": self.get("remarks") or _("Accounting Entry for Asset"),
-<<<<<<< HEAD
 							"cost_center": item.cost_center or self.cost_center,
-=======
-							"cost_center": item.cost_center,
-							"project": item.project or self.project,
->>>>>>> 24e5a617
 							"credit": item.item_tax_amount,
 							"credit_in_account_currency": (item.item_tax_amount
 								if asset_eiiav_currency == self.company_currency else
@@ -882,13 +845,8 @@
 					"against": item.expense_account,
 					"debit": stock_adjustment_amt,
 					"remarks": self.get("remarks") or _("Stock Adjustment"),
-<<<<<<< HEAD
 					"cost_center": item.cost_center or self.cost_center,
-					"project": item.project
-=======
-					"cost_center": item.cost_center,
 					"project": item.project or self.project
->>>>>>> 24e5a617
 				}, account_currency, item=item)
 			)
 
