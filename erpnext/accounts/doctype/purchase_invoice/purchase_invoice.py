--- conflicted
+++ resolved
@@ -1447,10 +1447,7 @@
 			"Repost Accounting Ledger Items",
 			"Payment Ledger Entry",
 			"Tax Withheld Vouchers",
-<<<<<<< HEAD
-=======
 			"Serial and Batch Bundle",
->>>>>>> 44bad3bd
 		)
 		self.update_advance_tax_references(cancel=1)
 
