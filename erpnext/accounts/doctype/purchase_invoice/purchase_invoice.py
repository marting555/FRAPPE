--- conflicted
+++ resolved
@@ -18,12 +18,8 @@
 from erpnext.accounts.general_ledger import make_gl_entries, merge_similar_entries, delete_gl_entries
 from erpnext.buying.utils import check_on_hold_or_closed_status
 from erpnext.accounts.general_ledger import get_round_off_account_and_cost_center
-<<<<<<< HEAD
-from erpnext.stock.doctype.landed_cost_voucher.landed_cost_voucher import update_rate_in_serial_no
-from erpnext.assets.doctype.asset.asset import get_asset_account, is_cwip_accounting_disabled
-=======
+from erpnext.stock.doctype.landed_cost_voucher.landed_cost_voucher import update_rate_in_serial_no_for_non_asset_items
 from erpnext.assets.doctype.asset.asset import get_asset_account, is_cwip_accounting_enabled
->>>>>>> bd5b37db
 from frappe.model.mapper import get_mapped_doc
 from six import iteritems
 from erpnext.accounts.doctype.sales_invoice.sales_invoice import validate_inter_company_party, update_linked_doc,\
@@ -187,12 +183,7 @@
 		self.set_expense_account(for_validate=True)
 		self.set_against_expense_account()
 		self.validate_write_off_account()
-<<<<<<< HEAD
 		self.validate_multiple_billing("Purchase Receipt", "pr_detail", "qty", "items")
-		self.validate_fixed_asset()
-=======
-		self.validate_multiple_billing("Purchase Receipt", "pr_detail", "amount", "items")
->>>>>>> bd5b37db
 		self.create_remarks()
 		self.set_status()
 		self.set_title()
@@ -483,7 +474,7 @@
 				item.db_update()
 
 			# update latest valuation rate in serial no
-			update_rate_in_serial_no(pr_doc)
+			update_rate_in_serial_no_for_non_asset_items(pr_doc)
 
 			# update stock & gl entries for cancelled state of PR
 			pr_doc.docstatus = 2
@@ -492,7 +483,7 @@
 
 			# update stock & gl entries for submit state of PR
 			pr_doc.docstatus = 1
-			pr_doc.update_stock_ledger(via_landed_cost_voucher=True)
+			pr_doc.update_stock_ledger(allow_negative_stock=True, via_landed_cost_voucher=True)
 			pr_doc.make_gl_entries()
 
 	def make_gl_entries(self, gl_entries=None, repost_future_gle=True, from_repost=False):
@@ -619,7 +610,6 @@
 					)
 
 					# Amount added through landed-cost-voucher
-<<<<<<< HEAD
 					if flt(item.landed_cost_voucher_amount):
 						gl_entries.append(self.get_gl_dict({
 							"account": expenses_included_in_valuation,
@@ -629,18 +619,6 @@
 							"credit": flt(item.landed_cost_voucher_amount),
 							"project": item.project
 						}, item=item))
-=======
-					if landed_cost_entries:
-						for account, amount in iteritems(landed_cost_entries[(item.item_code, item.name)]):
-							gl_entries.append(self.get_gl_dict({
-								"account": account,
-								"against": item.expense_account,
-								"cost_center": item.cost_center,
-								"remarks": self.get("remarks") or _("Accounting Entry for Stock"),
-								"credit": flt(amount),
-								"project": item.project
-							}, item=item))
->>>>>>> bd5b37db
 
 					# sub-contracting warehouse
 					if flt(item.rm_supp_cost):
@@ -667,18 +645,9 @@
 
 					gl_entries.append(self.get_gl_dict({
 							"account": expense_account,
-<<<<<<< HEAD
 							"against": billing_party,
-							"debit": flt(item.base_net_amount, item.precision("base_net_amount")),
-							"debit_in_account_currency": (flt(item.base_net_amount,
-								item.precision("base_net_amount")) if account_currency==self.company_currency
-								else flt(item.net_amount, item.precision("net_amount"))),
-							"cost_center": item.cost_center or self.cost_center,
-=======
-							"against": self.supplier,
 							"debit": amount,
 							"cost_center": item.cost_center,
->>>>>>> bd5b37db
 							"project": item.project
 						}, account_currency, item=item))
 
@@ -735,13 +704,10 @@
 								item.precision("item_tax_amount"))
 
 	def get_asset_gl_entry(self, gl_entries):
-<<<<<<< HEAD
 		billing_party_type, billing_party = self.get_billing_party()
-=======
 		arbnb_account = self.get_company_default("asset_received_but_not_billed")
 		eiiav_account = self.get_company_default("expenses_included_in_asset_valuation")
 
->>>>>>> bd5b37db
 		for item in self.get("items"):
 			if item.is_fixed_asset:
 				asset_amount = flt(item.net_amount) + flt(item.item_tax_amount/self.conversion_rate)
@@ -759,13 +725,8 @@
 						"remarks": self.get("remarks") or _("Accounting Entry for Asset"),
 						"debit": base_asset_amount,
 						"debit_in_account_currency": (base_asset_amount
-<<<<<<< HEAD
-							if asset_rbnb_currency == self.company_currency else asset_amount),
+							if arbnb_currency == self.company_currency else asset_amount),
 						"cost_center": item.cost_center or self.cost_center
-=======
-							if arbnb_currency == self.company_currency else asset_amount),
-						"cost_center": item.cost_center
->>>>>>> bd5b37db
 					}, item=item))
 
 					if item.item_tax_amount:
@@ -887,25 +848,15 @@
 						dr_or_cr + "_in_account_currency": tax.base_tax_amount_after_discount_amount \
 							if account_currency==self.company_currency \
 							else tax.tax_amount_after_discount_amount,
-<<<<<<< HEAD
 						"cost_center": tax.cost_center or self.cost_center
-					}, account_currency)
-=======
-						"cost_center": tax.cost_center
 					}, account_currency, item=tax)
->>>>>>> bd5b37db
 				)
 			# accumulate valuation tax
 			if self.is_opening == "No" and tax.category in ("Valuation", "Valuation and Total") and flt(tax.base_tax_amount_after_discount_amount):
 				if self.auto_accounting_for_stock and not tax.cost_center and not self.cost_center:
 					frappe.throw(_("Cost Center is required in row {0} in Taxes table for type {1}").format(tax.idx, _(tax.category)))
-<<<<<<< HEAD
-				valuation_tax.setdefault(tax.cost_center or self.cost_center, 0)
-				valuation_tax[tax.cost_center or self.cost_center] += \
-=======
 				valuation_tax.setdefault(tax.name, 0)
 				valuation_tax[tax.name] += \
->>>>>>> bd5b37db
 					(tax.add_deduct_tax == "Add" and 1 or -1) * flt(tax.base_tax_amount_after_discount_amount)
 
 		if self.is_opening == "No" and self.negative_expense_to_be_booked and valuation_tax:
@@ -923,55 +874,30 @@
 						applicable_amount = self.negative_expense_to_be_booked * (valuation_tax[tax.name] / total_valuation_amount)
 						amount_including_divisional_loss -= applicable_amount
 
-<<<<<<< HEAD
-				gl_entries.append(
-					self.get_gl_dict({
-						"account": self.expenses_included_in_valuation,
-						"cost_center": cost_center,
-						"against": billing_party,
-						"credit": applicable_amount,
-						"remarks": self.remarks or "Accounting Entry for Stock"
-					})
-				)
-=======
 					gl_entries.append(
 						self.get_gl_dict({
 							"account": tax.account_head,
 							"cost_center": tax.cost_center,
-							"against": self.supplier,
+							"against": billing_party,
 							"credit": applicable_amount,
 							"remarks": self.remarks or _("Accounting Entry for Stock"),
 						}, item=tax)
 					)
->>>>>>> bd5b37db
 
 					i += 1
 
 		if self.auto_accounting_for_stock and self.update_stock and valuation_tax:
-<<<<<<< HEAD
-			for cost_center, amount in iteritems(valuation_tax):
-				gl_entries.append(
-					self.get_gl_dict({
-						"account": self.expenses_included_in_valuation,
-						"cost_center": cost_center,
-						"against": billing_party,
-						"credit": amount,
-						"remarks": self.remarks or "Accounting Entry for Stock"
-					})
-				)
-=======
 			for tax in self.get("taxes"):
 				if valuation_tax.get(tax.name):
 					gl_entries.append(
 						self.get_gl_dict({
 							"account": tax.account_head,
 							"cost_center": tax.cost_center,
-							"against": self.supplier,
+							"against": billing_party,
 							"credit": valuation_tax[tax.name],
 							"remarks": self.remarks or "Accounting Entry for Stock"
 						}, item=tax)
 					)
->>>>>>> bd5b37db
 
 	def make_payment_gl_entries(self, gl_entries):
 		# Make Cash GL Entries
@@ -1038,16 +964,11 @@
 			)
 
 	def make_gle_for_rounding_adjustment(self, gl_entries):
-<<<<<<< HEAD
-		if self.rounding_adjustment:
-			billing_party_type, billing_party = self.get_billing_party()
-=======
 		# if rounding adjustment in small and conversion rate is also small then
 		# base_rounding_adjustment may become zero due to small precision
 		# eg: rounding_adjustment = 0.01 and exchange rate = 0.05 and precision of base_rounding_adjustment is 2
 		#	then base_rounding_adjustment becomes zero and error is thrown in GL Entry
 		if self.rounding_adjustment and self.base_rounding_adjustment:
->>>>>>> bd5b37db
 			round_off_account, round_off_cost_center = \
 				get_round_off_account_and_cost_center(self.company)
 
@@ -1068,10 +989,6 @@
 
 		self.update_status_updater_args()
 		self.update_prevdoc_status()
-
-		if not self.is_return:
-			from erpnext.accounts.utils import unlink_ref_doc_from_payment_entries
-			unlink_ref_doc_from_payment_entries(self, validate_permission=True)
 
 		# Updating stock ledger should always be called after updating prevdoc status,
 		# because updating ordered qty in bin depends upon updated ordered qty in PO
