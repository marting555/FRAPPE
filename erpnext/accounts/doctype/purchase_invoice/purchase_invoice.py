# Copyright (c) 2015, Frappe Technologies Pvt. Ltd. and Contributors
# License: GNU General Public License v3. See license.txt
# -*- coding: utf-8 -*-

from __future__ import unicode_literals
import frappe, erpnext
from frappe.utils import cint, cstr, formatdate, flt, getdate, nowdate
from frappe import _, throw
import frappe.defaults

from erpnext.assets.doctype.asset_category.asset_category import get_asset_category_account
from erpnext.controllers.buying_controller import BuyingController
from erpnext.accounts.party import get_party_account, get_due_date
from erpnext.accounts.utils import get_account_currency, get_fiscal_year
from erpnext.stock.doctype.purchase_receipt.purchase_receipt import update_billed_amount_based_on_po
from erpnext.stock import get_warehouse_account_map
from erpnext.accounts.general_ledger import make_gl_entries, merge_similar_entries, delete_gl_entries
from erpnext.accounts.doctype.gl_entry.gl_entry import update_outstanding_amt
from erpnext.buying.utils import check_on_hold_or_closed_status
from erpnext.accounts.general_ledger import get_round_off_account_and_cost_center
from erpnext.assets.doctype.asset.asset import get_asset_account, is_cwip_accounting_enabled
from frappe.model.mapper import get_mapped_doc
from six import iteritems
from erpnext.accounts.doctype.sales_invoice.sales_invoice import validate_inter_company_party, update_linked_doc,\
	unlink_inter_company_doc
from erpnext.accounts.doctype.tax_withholding_category.tax_withholding_category import get_party_tax_withholding_details
from erpnext.accounts.deferred_revenue import validate_service_stop_date
from erpnext.stock.doctype.purchase_receipt.purchase_receipt import get_item_account_wise_additional_cost

form_grid_templates = {
	"items": "templates/form_grid/item_grid.html"
}

class PurchaseInvoice(BuyingController):
	def __init__(self, *args, **kwargs):
		super(PurchaseInvoice, self).__init__(*args, **kwargs)
		self.status_updater = [{
			'source_dt': 'Purchase Invoice Item',
			'target_dt': 'Purchase Order Item',
			'join_field': 'po_detail',
			'target_field': 'billed_amt',
			'target_parent_dt': 'Purchase Order',
			'target_parent_field': 'per_billed',
			'target_ref_field': 'amount',
			'source_field': 'amount',
			'percent_join_field': 'purchase_order',
			'overflow_type': 'billing'
		}]

	def onload(self):
		super(PurchaseInvoice, self).onload()
		supplier_tds = frappe.db.get_value("Supplier", self.supplier, "tax_withholding_category")
		self.set_onload("supplier_tds", supplier_tds)

	def before_save(self):
		if not self.on_hold:
			self.release_date = ''


	def invoice_is_blocked(self):
		return self.on_hold and (not self.release_date or self.release_date > getdate(nowdate()))

	def validate(self):
		if not self.is_opening:
			self.is_opening = 'No'

		self.validate_posting_time()

		super(PurchaseInvoice, self).validate()

		# apply tax withholding only if checked and applicable
		self.set_tax_withholding()

		if not self.is_return:
			self.po_required()
			self.pr_required()
			self.validate_supplier_invoice()

		# validate cash purchase
		if (self.is_paid == 1):
			self.validate_cash()

		# validate service stop date to lie in between start and end date
		validate_service_stop_date(self)

		if self._action=="submit" and self.update_stock:
			self.make_batches('warehouse')

		self.validate_release_date()
		self.check_conversion_rate()
		self.validate_credit_to_acc()
		self.clear_unallocated_advances("Purchase Invoice Advance", "advances")
		self.check_on_hold_or_closed_status()
		self.validate_with_previous_doc()
		self.validate_uom_is_integer("uom", "qty")
		self.validate_uom_is_integer("stock_uom", "stock_qty")
		self.set_expense_account(for_validate=True)
		self.set_against_expense_account()
		self.validate_write_off_account()
		self.validate_multiple_billing("Purchase Receipt", "pr_detail", "amount", "items")
		self.create_remarks()
		self.set_status()
		self.validate_purchase_receipt_if_update_stock()
		validate_inter_company_party(self.doctype, self.supplier, self.company, self.inter_company_invoice_reference)

	def validate_release_date(self):
		if self.release_date and getdate(nowdate()) >= getdate(self.release_date):
			frappe.throw(_('Release date must be in the future'))

	def validate_cash(self):
		if not self.cash_bank_account and flt(self.paid_amount):
			frappe.throw(_("Cash or Bank Account is mandatory for making payment entry"))

		if (flt(self.paid_amount) + flt(self.write_off_amount)
			- flt(self.get("rounded_total") or self.grand_total)
			> 1/(10**(self.precision("base_grand_total") + 1))):

			frappe.throw(_("""Paid amount + Write Off Amount can not be greater than Grand Total"""))

	def create_remarks(self):
		if not self.remarks:
			if self.bill_no and self.bill_date:
				self.remarks = _("Against Supplier Invoice {0} dated {1}").format(self.bill_no,
					formatdate(self.bill_date))
			else:
				self.remarks = _("No Remarks")

	def set_missing_values(self, for_validate=False):
		if not self.credit_to:
			self.credit_to = get_party_account("Supplier", self.supplier, self.company)
			self.party_account_currency = frappe.db.get_value("Account", self.credit_to, "account_currency", cache=True)
		if not self.due_date:
			self.due_date = get_due_date(self.posting_date, "Supplier", self.supplier, self.company,  self.bill_date)

		super(PurchaseInvoice, self).set_missing_values(for_validate)

	def check_conversion_rate(self):
		default_currency = erpnext.get_company_currency(self.company)
		if not default_currency:
			throw(_('Please enter default currency in Company Master'))
		if (self.currency == default_currency and flt(self.conversion_rate) != 1.00) or not self.conversion_rate or (self.currency != default_currency and flt(self.conversion_rate) == 1.00):
			throw(_("Conversion rate cannot be 0 or 1"))

	def validate_credit_to_acc(self):
		account = frappe.db.get_value("Account", self.credit_to,
			["account_type", "report_type", "account_currency"], as_dict=True)

		if account.report_type != "Balance Sheet":
			frappe.throw(_("Credit To account must be a Balance Sheet account"))

		if self.supplier and account.account_type != "Payable":
			frappe.throw(_("Credit To account must be a Payable account"))

		self.party_account_currency = account.account_currency

	def check_on_hold_or_closed_status(self):
		check_list = []

		for d in self.get('items'):
			if d.purchase_order and not d.purchase_order in check_list and not d.purchase_receipt:
				check_list.append(d.purchase_order)
				check_on_hold_or_closed_status('Purchase Order', d.purchase_order)

	def validate_with_previous_doc(self):
		super(PurchaseInvoice, self).validate_with_previous_doc({
			"Purchase Order": {
				"ref_dn_field": "purchase_order",
				"compare_fields": [["supplier", "="], ["company", "="], ["currency", "="]],
			},
			"Purchase Order Item": {
				"ref_dn_field": "po_detail",
				"compare_fields": [["project", "="], ["item_code", "="], ["uom", "="]],
				"is_child_table": True,
				"allow_duplicate_prev_row_id": True
			},
			"Purchase Receipt": {
				"ref_dn_field": "purchase_receipt",
				"compare_fields": [["supplier", "="], ["company", "="], ["currency", "="]],
			},
			"Purchase Receipt Item": {
				"ref_dn_field": "pr_detail",
				"compare_fields": [["project", "="], ["item_code", "="], ["uom", "="]],
				"is_child_table": True
			}
		})

		if cint(frappe.db.get_single_value('Buying Settings', 'maintain_same_rate')) and not self.is_return:
			self.validate_rate_with_reference_doc([
				["Purchase Order", "purchase_order", "po_detail"],
				["Purchase Receipt", "purchase_receipt", "pr_detail"]
			])

	def validate_warehouse(self):
		if self.update_stock:
			for d in self.get('items'):
				if not d.warehouse:
					frappe.throw(_("Warehouse required at Row No {0}, please set default warehouse for the item {1} for the company {2}").
						format(d.idx, d.item_code, self.company))

		super(PurchaseInvoice, self).validate_warehouse()

	def validate_item_code(self):
		for d in self.get('items'):
			if not d.item_code:
				frappe.msgprint(_("Item Code required at Row No {0}").format(d.idx), raise_exception=True)

	def set_expense_account(self, for_validate=False):
		auto_accounting_for_stock = erpnext.is_perpetual_inventory_enabled(self.company)

		if auto_accounting_for_stock:
			stock_not_billed_account = self.get_company_default("stock_received_but_not_billed")
			stock_items = self.get_stock_items()

		asset_items = [d.is_fixed_asset for d in self.items if d.is_fixed_asset]
		if len(asset_items) > 0:
			asset_received_but_not_billed = self.get_company_default("asset_received_but_not_billed")

		if self.update_stock:
			self.validate_item_code()
			self.validate_warehouse()
			if auto_accounting_for_stock:
				warehouse_account = get_warehouse_account_map(self.company)

		for item in self.get("items"):
			# in case of auto inventory accounting,
			# expense account is always "Stock Received But Not Billed" for a stock item
			# except epening entry, drop-ship entry and fixed asset items
			if item.item_code:
				asset_category = frappe.get_cached_value("Item", item.item_code, "asset_category")

			if auto_accounting_for_stock and item.item_code in stock_items \
				and self.is_opening == 'No' and not item.is_fixed_asset \
				and (not item.po_detail or
					not frappe.db.get_value("Purchase Order Item", item.po_detail, "delivered_by_supplier")):

				if self.update_stock:
					item.expense_account = warehouse_account[item.warehouse]["account"]
				else:
					item.expense_account = stock_not_billed_account
<<<<<<< HEAD
			elif item.is_fixed_asset and is_cwip_accounting_disabled():
				item.expense_account = get_asset_category_account('fixed_asset_account', item=item.item_code,
=======

			elif item.is_fixed_asset and not is_cwip_accounting_enabled(self.company, asset_category):
				if not item.asset:
					frappe.throw(_("Row {0}: asset is required for item {1}")
						.format(item.idx, item.item_code))

				item.expense_account = get_asset_category_account(item.asset, 'fixed_asset_account',
>>>>>>> 1ad2d4a9
					company = self.company)
			elif item.is_fixed_asset and item.pr_detail:
				item.expense_account = asset_received_but_not_billed
			elif not item.expense_account and for_validate:
				throw(_("Expense account is mandatory for item {0}").format(item.item_code or item.item_name))

	def set_against_expense_account(self):
		against_accounts = []
		for item in self.get("items"):
			if item.expense_account not in against_accounts:
				against_accounts.append(item.expense_account)

		self.against_expense_account = ",".join(against_accounts)

	def po_required(self):
		if frappe.db.get_value("Buying Settings", None, "po_required") == 'Yes':
			for d in self.get('items'):
				if not d.purchase_order:
					throw(_("As per the Buying Settings if Purchase Order Required == 'YES', then for creating Purchase Invoice, user need to create Purchase Order first for item {0}").format(d.item_code))

	def pr_required(self):
		stock_items = self.get_stock_items()
		if frappe.db.get_value("Buying Settings", None, "pr_required") == 'Yes':
			for d in self.get('items'):
				if not d.purchase_receipt and d.item_code in stock_items:
					throw(_("As per the Buying Settings if Purchase Reciept Required == 'YES', then for creating Purchase Invoice, user need to create Purchase Receipt first for item {0}").format(d.item_code))

	def validate_write_off_account(self):
		if self.write_off_amount and not self.write_off_account:
			throw(_("Please enter Write Off Account"))

	def check_prev_docstatus(self):
		for d in self.get('items'):
			if d.purchase_order:
				submitted = frappe.db.sql("select name from `tabPurchase Order` where docstatus = 1 and name = %s", d.purchase_order)
				if not submitted:
					frappe.throw(_("Purchase Order {0} is not submitted").format(d.purchase_order))
			if d.purchase_receipt:
				submitted = frappe.db.sql("select name from `tabPurchase Receipt` where docstatus = 1 and name = %s", d.purchase_receipt)
				if not submitted:
					frappe.throw(_("Purchase Receipt {0} is not submitted").format(d.purchase_receipt))

	def update_status_updater_args(self):
		if cint(self.update_stock):
			self.status_updater.append({
				'source_dt': 'Purchase Invoice Item',
				'target_dt': 'Purchase Order Item',
				'join_field': 'po_detail',
				'target_field': 'received_qty',
				'target_parent_dt': 'Purchase Order',
				'target_parent_field': 'per_received',
				'target_ref_field': 'qty',
				'source_field': 'received_qty',
				'second_source_dt': 'Purchase Receipt Item',
				'second_source_field': 'received_qty',
				'second_join_field': 'purchase_order_item',
				'percent_join_field':'purchase_order',
				'overflow_type': 'receipt',
				'extra_cond': """ and exists(select name from `tabPurchase Invoice`
					where name=`tabPurchase Invoice Item`.parent and update_stock = 1)"""
			})
			if cint(self.is_return):
				self.status_updater.append({
					'source_dt': 'Purchase Invoice Item',
					'target_dt': 'Purchase Order Item',
					'join_field': 'po_detail',
					'target_field': 'returned_qty',
					'source_field': '-1 * qty',
					'second_source_dt': 'Purchase Receipt Item',
					'second_source_field': '-1 * qty',
					'second_join_field': 'purchase_order_item',
					'overflow_type': 'receipt',
					'extra_cond': """ and exists (select name from `tabPurchase Invoice`
						where name=`tabPurchase Invoice Item`.parent and update_stock=1 and is_return=1)"""
				})

	def validate_purchase_receipt_if_update_stock(self):
		if self.update_stock:
			for item in self.get("items"):
				if item.purchase_receipt:
					frappe.throw(_("Stock cannot be updated against Purchase Receipt {0}")
						.format(item.purchase_receipt))

	def on_submit(self):
		super(PurchaseInvoice, self).on_submit()

		self.check_prev_docstatus()
		self.update_status_updater_args()
		self.update_prevdoc_status()

		frappe.get_doc('Authorization Control').validate_approving_authority(self.doctype,
			self.company, self.base_grand_total)

		if not self.is_return:
			self.update_against_document_in_jv()
			self.update_billing_status_for_zero_amount_refdoc("Purchase Receipt")
			self.update_billing_status_for_zero_amount_refdoc("Purchase Order")

		self.update_billing_status_in_pr()

		# Updating stock ledger should always be called after updating prevdoc status,
		# because updating ordered qty in bin depends upon updated ordered qty in PO
		if self.update_stock == 1:
			self.update_stock_ledger()
			from erpnext.stock.doctype.serial_no.serial_no import update_serial_nos_after_submit
			update_serial_nos_after_submit(self, "items")

		# this sequence because outstanding may get -negative
		self.make_gl_entries()

		self.update_project()
		update_linked_doc(self.doctype, self.name, self.inter_company_invoice_reference)

	def make_gl_entries(self, gl_entries=None, repost_future_gle=True, from_repost=False):
		if not self.grand_total:
			return
		if not gl_entries:
			gl_entries = self.get_gl_entries()
			
		if gl_entries:
			update_outstanding = "No" if (cint(self.is_paid) or self.write_off_account) else "Yes"

			make_gl_entries(gl_entries,  cancel=(self.docstatus == 2),
				update_outstanding=update_outstanding, merge_entries=False, from_repost=from_repost)

			if update_outstanding == "No":
				update_outstanding_amt(self.credit_to, "Supplier", self.supplier,
					self.doctype, self.return_against if cint(self.is_return) and self.return_against else self.name)

			if repost_future_gle and cint(self.update_stock) and self.auto_accounting_for_stock:
				from erpnext.controllers.stock_controller import update_gl_entries_after
				items, warehouses = self.get_items_and_warehouses()
				update_gl_entries_after(self.posting_date, self.posting_time,
					warehouses, items, company = self.company)

		elif self.docstatus == 2 and cint(self.update_stock) and self.auto_accounting_for_stock:
			delete_gl_entries(voucher_type=self.doctype, voucher_no=self.name)

	def get_gl_entries(self, warehouse_account=None):
		self.auto_accounting_for_stock = erpnext.is_perpetual_inventory_enabled(self.company)
		if self.auto_accounting_for_stock:
			self.stock_received_but_not_billed = self.get_company_default("stock_received_but_not_billed")
		else:
			self.stock_received_but_not_billed = None
		self.expenses_included_in_valuation = self.get_company_default("expenses_included_in_valuation")
		self.negative_expense_to_be_booked = 0.0
		gl_entries = []

		self.make_supplier_gl_entry(gl_entries)
		self.make_item_gl_entries(gl_entries)

		if self.check_asset_cwip_enabled():
			self.get_asset_gl_entry(gl_entries)

		self.make_tax_gl_entries(gl_entries)

		gl_entries = merge_similar_entries(gl_entries)

		self.make_payment_gl_entries(gl_entries)
		self.make_write_off_gl_entry(gl_entries)
		self.make_gle_for_rounding_adjustment(gl_entries)

		return gl_entries

	def check_asset_cwip_enabled(self):
		# Check if there exists any item with cwip accounting enabled in it's asset category
		for item in self.get("items"):
			if item.item_code and item.is_fixed_asset:
				asset_category = frappe.get_cached_value("Item", item.item_code, "asset_category")
				if is_cwip_accounting_enabled(self.company, asset_category):
					return 1
		return 0

	def make_supplier_gl_entry(self, gl_entries):
		# Checked both rounding_adjustment and rounded_total
		# because rounded_total had value even before introcution of posting GLE based on rounded total
		grand_total = self.rounded_total if (self.rounding_adjustment and self.rounded_total) else self.grand_total

		if grand_total:
			# Didnot use base_grand_total to book rounding loss gle
			grand_total_in_company_currency = flt(grand_total * self.conversion_rate,
				self.precision("grand_total"))
			gl_entries.append(
				self.get_gl_dict({
					"account": self.credit_to,
					"party_type": "Supplier",
					"party": self.supplier,
					"due_date": self.due_date,
					"against": self.against_expense_account,
					"credit": grand_total_in_company_currency,
					"credit_in_account_currency": grand_total_in_company_currency \
						if self.party_account_currency==self.company_currency else grand_total,
					"against_voucher": self.return_against if cint(self.is_return) and self.return_against else self.name,
					"against_voucher_type": self.doctype,
					"cost_center": self.cost_center
				}, self.party_account_currency)
			)

	def make_item_gl_entries(self, gl_entries):
		# item gl entries
		stock_items = self.get_stock_items()
		expenses_included_in_valuation = self.get_company_default("expenses_included_in_valuation")
		if self.update_stock and self.auto_accounting_for_stock:
			warehouse_account = get_warehouse_account_map(self.company)

		landed_cost_entries = get_item_account_wise_additional_cost(self.name)

		voucher_wise_stock_value = {}
		if self.update_stock:
			for d in frappe.get_all('Stock Ledger Entry',
				fields = ["voucher_detail_no", "stock_value_difference"], filters={'voucher_no': self.name}):
				voucher_wise_stock_value.setdefault(d.voucher_detail_no, d.stock_value_difference)

		for item in self.get("items"):
			if flt(item.base_net_amount):
				account_currency = get_account_currency(item.expense_account)
				if item.item_code:
					asset_category = frappe.get_cached_value("Item", item.item_code, "asset_category")

				if self.update_stock and self.auto_accounting_for_stock and item.item_code in stock_items:
					# warehouse account
					warehouse_debit_amount = self.make_stock_adjustment_entry(gl_entries,
						item, voucher_wise_stock_value, account_currency)

					gl_entries.append(
						self.get_gl_dict({
							"account": item.expense_account,
							"against": self.supplier,
							"debit": warehouse_debit_amount,
							"remarks": self.get("remarks") or _("Accounting Entry for Stock"),
							"cost_center": item.cost_center,
							"project": item.project
						}, account_currency, item=item)
					)

					# Amount added through landed-cost-voucher
					if landed_cost_entries:
						for account, amount in iteritems(landed_cost_entries[(item.item_code, item.name)]):
							gl_entries.append(self.get_gl_dict({
								"account": account,
								"against": item.expense_account,
								"cost_center": item.cost_center,
								"remarks": self.get("remarks") or _("Accounting Entry for Stock"),
								"credit": flt(amount),
								"project": item.project
							}, item=item))

					# sub-contracting warehouse
					if flt(item.rm_supp_cost):
						supplier_warehouse_account = warehouse_account[self.supplier_warehouse]["account"]
						if not supplier_warehouse_account:
							frappe.throw(_("Please set account in Warehouse {0}")
								.format(self.supplier_warehouse))
						gl_entries.append(self.get_gl_dict({
							"account": supplier_warehouse_account,
							"against": item.expense_account,
							"cost_center": item.cost_center,
							"remarks": self.get("remarks") or _("Accounting Entry for Stock"),
							"credit": flt(item.rm_supp_cost)
						}, warehouse_account[self.supplier_warehouse]["account_currency"], item=item))

				elif not item.is_fixed_asset or (item.is_fixed_asset and not is_cwip_accounting_enabled(self.company,
					asset_category)):
					expense_account = (item.expense_account
						if (not item.enable_deferred_expense or self.is_return) else item.deferred_expense_account)
					
					if not item.is_fixed_asset:
						amount = flt(item.base_net_amount, item.precision("base_net_amount"))
					else:
						amount = flt(item.base_net_amount + item.item_tax_amount, item.precision("base_net_amount"))

					gl_entries.append(self.get_gl_dict({
							"account": expense_account,
							"against": self.supplier,
							"debit": amount,
							"cost_center": item.cost_center,
							"project": item.project
						}, account_currency, item=item))
					
					# If asset is bought through this document and not linked to PR
					if self.update_stock and item.landed_cost_voucher_amount:
						expenses_included_in_asset_valuation = self.get_company_default("expenses_included_in_asset_valuation")
						# Amount added through landed-cost-voucher
						gl_entries.append(self.get_gl_dict({
							"account": expenses_included_in_asset_valuation,
							"against": expense_account,
							"cost_center": item.cost_center,
							"remarks": self.get("remarks") or _("Accounting Entry for Stock"),
							"credit": flt(item.landed_cost_voucher_amount),
							"project": item.project
						}, item=item))

						gl_entries.append(self.get_gl_dict({
							"account": expense_account,
							"against": expenses_included_in_asset_valuation,
							"cost_center": item.cost_center,
							"remarks": self.get("remarks") or _("Accounting Entry for Stock"),
							"debit": flt(item.landed_cost_voucher_amount),
							"project": item.project
						}, item=item))
						
						# update gross amount of asset bought through this document
						assets = frappe.db.get_all('Asset', 
							filters={ 'purchase_invoice': self.name, 'item_code': item.item_code }
						)
						for asset in assets:
							frappe.db.set_value("Asset", asset.name, "gross_purchase_amount", flt(item.valuation_rate))
							frappe.db.set_value("Asset", asset.name, "purchase_receipt_amount", flt(item.valuation_rate))

			if self.auto_accounting_for_stock and self.is_opening == "No" and \
				item.item_code in stock_items and item.item_tax_amount:
					# Post reverse entry for Stock-Received-But-Not-Billed if it is booked in Purchase Receipt
					if item.purchase_receipt:
						negative_expense_booked_in_pr = frappe.db.sql("""select name from `tabGL Entry`
							where voucher_type='Purchase Receipt' and voucher_no=%s and account=%s""",
							(item.purchase_receipt, self.expenses_included_in_valuation))

						if not negative_expense_booked_in_pr:
							gl_entries.append(
								self.get_gl_dict({
									"account": self.stock_received_but_not_billed,
									"against": self.supplier,
									"debit": flt(item.item_tax_amount, item.precision("item_tax_amount")),
									"remarks": self.remarks or "Accounting Entry for Stock",
									"cost_center": self.cost_center
								}, item=item)
							)

							self.negative_expense_to_be_booked += flt(item.item_tax_amount, \
								item.precision("item_tax_amount"))

	def get_asset_gl_entry(self, gl_entries):
		arbnb_account = self.get_company_default("asset_received_but_not_billed")
		eiiav_account = self.get_company_default("expenses_included_in_asset_valuation")

		for item in self.get("items"):
<<<<<<< HEAD
			if item.is_fixed_asset:
=======
			if item.item_code and item.is_fixed_asset :
				asset_category = frappe.get_cached_value("Item", item.item_code, "asset_category")

			if item.is_fixed_asset and is_cwip_accounting_enabled(self.company, asset_category) :
				eiiav_account = self.get_company_default("expenses_included_in_asset_valuation")

>>>>>>> 1ad2d4a9
				asset_amount = flt(item.net_amount) + flt(item.item_tax_amount/self.conversion_rate)
				base_asset_amount = flt(item.base_net_amount + item.item_tax_amount)

				item_exp_acc_type = frappe.db.get_value('Account', item.expense_account, 'account_type')
				if (not item.expense_account or item_exp_acc_type not in ['Asset Received But Not Billed', 'Fixed Asset']):
					item.expense_account = arbnb_account

				if not self.update_stock:
					arbnb_currency = get_account_currency(item.expense_account)
					gl_entries.append(self.get_gl_dict({
						"account": item.expense_account,
						"against": self.supplier,
						"remarks": self.get("remarks") or _("Accounting Entry for Asset"),
						"debit": base_asset_amount,
						"debit_in_account_currency": (base_asset_amount
							if arbnb_currency == self.company_currency else asset_amount),
						"cost_center": item.cost_center
					}, item=item))

					if item.item_tax_amount:
						asset_eiiav_currency = get_account_currency(eiiav_account)
						gl_entries.append(self.get_gl_dict({
							"account": eiiav_account,
							"against": self.supplier,
							"remarks": self.get("remarks") or _("Accounting Entry for Asset"),
							"cost_center": item.cost_center,
							"credit": item.item_tax_amount,
							"credit_in_account_currency": (item.item_tax_amount
								if asset_eiiav_currency == self.company_currency else
									item.item_tax_amount / self.conversion_rate)
						}, item=item))
				else:
					cwip_account = get_asset_account("capital_work_in_progress_account", company = self.company)

					cwip_account_currency = get_account_currency(cwip_account)
					gl_entries.append(self.get_gl_dict({
						"account": cwip_account,
						"against": self.supplier,
						"remarks": self.get("remarks") or _("Accounting Entry for Asset"),
						"debit": base_asset_amount,
						"debit_in_account_currency": (base_asset_amount
							if cwip_account_currency == self.company_currency else asset_amount),
						"cost_center": self.cost_center
					}, item=item))

					if item.item_tax_amount and not cint(erpnext.is_perpetual_inventory_enabled(self.company)):
						asset_eiiav_currency = get_account_currency(eiiav_account)
						gl_entries.append(self.get_gl_dict({
							"account": eiiav_account,
							"against": self.supplier,
							"remarks": self.get("remarks") or _("Accounting Entry for Asset"),
							"cost_center": item.cost_center,
							"credit": item.item_tax_amount,
							"credit_in_account_currency": (item.item_tax_amount
								if asset_eiiav_currency == self.company_currency else
									item.item_tax_amount / self.conversion_rate)
						}, item=item))
					
					# When update stock is checked
					# Assets are bought through this document then it will be linked to this document
					if self.update_stock:
						if flt(item.landed_cost_voucher_amount):
							gl_entries.append(self.get_gl_dict({
								"account": eiiav_account,
								"against": cwip_account,
								"cost_center": item.cost_center,
								"remarks": self.get("remarks") or _("Accounting Entry for Stock"),
								"credit": flt(item.landed_cost_voucher_amount),
								"project": item.project
							}, item=item))

							gl_entries.append(self.get_gl_dict({
								"account": cwip_account,
								"against": eiiav_account,
								"cost_center": item.cost_center,
								"remarks": self.get("remarks") or _("Accounting Entry for Stock"),
								"debit": flt(item.landed_cost_voucher_amount),
								"project": item.project
							}, item=item))
						
						# update gross amount of assets bought through this document
						assets = frappe.db.get_all('Asset', 
							filters={ 'purchase_invoice': self.name, 'item_code': item.item_code }
						)
						for asset in assets:
							frappe.db.set_value("Asset", asset.name, "gross_purchase_amount", flt(item.valuation_rate))
							frappe.db.set_value("Asset", asset.name, "purchase_receipt_amount", flt(item.valuation_rate))

		return gl_entries

	def make_stock_adjustment_entry(self, gl_entries, item, voucher_wise_stock_value, account_currency):
		net_amt_precision = item.precision("base_net_amount")
		val_rate_db_precision = 6 if cint(item.precision("valuation_rate")) <= 6 else 9

		warehouse_debit_amount = flt(flt(item.valuation_rate, val_rate_db_precision)
			* flt(item.qty)	* flt(item.conversion_factor), net_amt_precision)

		# Stock ledger value is not matching with the warehouse amount
		if (self.update_stock and voucher_wise_stock_value.get(item.name) and
			warehouse_debit_amount != flt(voucher_wise_stock_value.get(item.name), net_amt_precision)):

			cost_of_goods_sold_account = self.get_company_default("default_expense_account")
			stock_amount = flt(voucher_wise_stock_value.get(item.name), net_amt_precision)
			stock_adjustment_amt = warehouse_debit_amount - stock_amount

			gl_entries.append(
				self.get_gl_dict({
					"account": cost_of_goods_sold_account,
					"against": item.expense_account,
					"debit": stock_adjustment_amt,
					"remarks": self.get("remarks") or _("Stock Adjustment"),
					"cost_center": item.cost_center,
					"project": item.project
				}, account_currency, item=item)
			)

			warehouse_debit_amount = stock_amount

		return warehouse_debit_amount

	def make_tax_gl_entries(self, gl_entries):
		# tax table gl entries
		valuation_tax = {}
		for tax in self.get("taxes"):
			if tax.category in ("Total", "Valuation and Total") and flt(tax.base_tax_amount_after_discount_amount):
				account_currency = get_account_currency(tax.account_head)

				dr_or_cr = "debit" if tax.add_deduct_tax == "Add" else "credit"

				gl_entries.append(
					self.get_gl_dict({
						"account": tax.account_head,
						"against": self.supplier,
						dr_or_cr: tax.base_tax_amount_after_discount_amount,
						dr_or_cr + "_in_account_currency": tax.base_tax_amount_after_discount_amount \
							if account_currency==self.company_currency \
							else tax.tax_amount_after_discount_amount,
						"cost_center": tax.cost_center
					}, account_currency)
				)
			# accumulate valuation tax
			if self.is_opening == "No" and tax.category in ("Valuation", "Valuation and Total") and flt(tax.base_tax_amount_after_discount_amount):
				if self.auto_accounting_for_stock and not tax.cost_center:
					frappe.throw(_("Cost Center is required in row {0} in Taxes table for type {1}").format(tax.idx, _(tax.category)))
				valuation_tax.setdefault(tax.cost_center, 0)
				valuation_tax[tax.cost_center] += \
					(tax.add_deduct_tax == "Add" and 1 or -1) * flt(tax.base_tax_amount_after_discount_amount)

		if self.is_opening == "No" and self.negative_expense_to_be_booked and valuation_tax:
			# credit valuation tax amount in "Expenses Included In Valuation"
			# this will balance out valuation amount included in cost of goods sold

			total_valuation_amount = sum(valuation_tax.values())
			amount_including_divisional_loss = self.negative_expense_to_be_booked
			i = 1
			for cost_center, amount in iteritems(valuation_tax):
				if i == len(valuation_tax):
					applicable_amount = amount_including_divisional_loss
				else:
					applicable_amount = self.negative_expense_to_be_booked * (amount / total_valuation_amount)
					amount_including_divisional_loss -= applicable_amount

				gl_entries.append(
					self.get_gl_dict({
						"account": self.expenses_included_in_valuation,
						"cost_center": cost_center,
						"against": self.supplier,
						"credit": applicable_amount,
						"remarks": self.remarks or "Accounting Entry for Stock"
					})
				)

				i += 1

		if self.auto_accounting_for_stock and self.update_stock and valuation_tax:
			for cost_center, amount in iteritems(valuation_tax):
				gl_entries.append(
					self.get_gl_dict({
						"account": self.expenses_included_in_valuation,
						"cost_center": cost_center,
						"against": self.supplier,
						"credit": amount,
						"remarks": self.remarks or "Accounting Entry for Stock"
					})
				)

	def make_payment_gl_entries(self, gl_entries):
		# Make Cash GL Entries
		if cint(self.is_paid) and self.cash_bank_account and self.paid_amount:
			bank_account_currency = get_account_currency(self.cash_bank_account)
			# CASH, make payment entries
			gl_entries.append(
				self.get_gl_dict({
					"account": self.credit_to,
					"party_type": "Supplier",
					"party": self.supplier,
					"against": self.cash_bank_account,
					"debit": self.base_paid_amount,
					"debit_in_account_currency": self.base_paid_amount \
						if self.party_account_currency==self.company_currency else self.paid_amount,
					"against_voucher": self.return_against if cint(self.is_return) and self.return_against else self.name,
					"against_voucher_type": self.doctype,
					"cost_center": self.cost_center
				}, self.party_account_currency)
			)

			gl_entries.append(
				self.get_gl_dict({
					"account": self.cash_bank_account,
					"against": self.supplier,
					"credit": self.base_paid_amount,
					"credit_in_account_currency": self.base_paid_amount \
						if bank_account_currency==self.company_currency else self.paid_amount,
					"cost_center": self.cost_center
				}, bank_account_currency)
			)

	def make_write_off_gl_entry(self, gl_entries):
		# writeoff account includes petty difference in the invoice amount
		# and the amount that is paid
		if self.write_off_account and flt(self.write_off_amount):
			write_off_account_currency = get_account_currency(self.write_off_account)

			gl_entries.append(
				self.get_gl_dict({
					"account": self.credit_to,
					"party_type": "Supplier",
					"party": self.supplier,
					"against": self.write_off_account,
					"debit": self.base_write_off_amount,
					"debit_in_account_currency": self.base_write_off_amount \
						if self.party_account_currency==self.company_currency else self.write_off_amount,
					"against_voucher": self.return_against if cint(self.is_return) and self.return_against else self.name,
					"against_voucher_type": self.doctype,
					"cost_center": self.cost_center
				}, self.party_account_currency)
			)
			gl_entries.append(
				self.get_gl_dict({
					"account": self.write_off_account,
					"against": self.supplier,
					"credit": flt(self.base_write_off_amount),
					"credit_in_account_currency": self.base_write_off_amount \
						if write_off_account_currency==self.company_currency else self.write_off_amount,
					"cost_center": self.cost_center or self.write_off_cost_center
				})
			)

	def make_gle_for_rounding_adjustment(self, gl_entries):
		if self.rounding_adjustment:
			round_off_account, round_off_cost_center = \
				get_round_off_account_and_cost_center(self.company)

			gl_entries.append(
				self.get_gl_dict({
					"account": round_off_account,
					"against": self.supplier,
					"debit_in_account_currency": self.rounding_adjustment,
					"debit": self.base_rounding_adjustment,
					"cost_center": self.cost_center or round_off_cost_center,
				}
			))

	def on_cancel(self):
		super(PurchaseInvoice, self).on_cancel()

		self.check_on_hold_or_closed_status()

		self.update_status_updater_args()
		self.update_prevdoc_status()

		if not self.is_return:
			self.update_billing_status_for_zero_amount_refdoc("Purchase Receipt")
			self.update_billing_status_for_zero_amount_refdoc("Purchase Order")

		self.update_billing_status_in_pr()

		# Updating stock ledger should always be called after updating prevdoc status,
		# because updating ordered qty in bin depends upon updated ordered qty in PO
		if self.update_stock == 1:
			self.update_stock_ledger()

		self.make_gl_entries_on_cancel()
		self.update_project()
		frappe.db.set(self, 'status', 'Cancelled')

		unlink_inter_company_doc(self.doctype, self.name, self.inter_company_invoice_reference)

	def update_project(self):
		project_list = []
		for d in self.items:
			if d.project and d.project not in project_list:
				project = frappe.get_doc("Project", d.project)
				project.update_purchase_costing()
				project.db_update()
				project_list.append(d.project)

	def validate_supplier_invoice(self):
		if self.bill_date:
			if getdate(self.bill_date) > getdate(self.posting_date):
				frappe.throw(_("Supplier Invoice Date cannot be greater than Posting Date"))

		if self.bill_no:
			if cint(frappe.db.get_single_value("Accounts Settings", "check_supplier_invoice_uniqueness")):
				fiscal_year = get_fiscal_year(self.posting_date, company=self.company, as_dict=True)

				pi = frappe.db.sql('''select name from `tabPurchase Invoice`
					where
						bill_no = %(bill_no)s
						and supplier = %(supplier)s
						and name != %(name)s
						and docstatus < 2
						and posting_date between %(year_start_date)s and %(year_end_date)s''', {
							"bill_no": self.bill_no,
							"supplier": self.supplier,
							"name": self.name,
							"year_start_date": fiscal_year.year_start_date,
							"year_end_date": fiscal_year.year_end_date
						})

				if pi:
					pi = pi[0][0]
					frappe.throw(_("Supplier Invoice No exists in Purchase Invoice {0}".format(pi)))

	def update_billing_status_in_pr(self, update_modified=True):
		updated_pr = []
		for d in self.get("items"):
			if d.pr_detail:
				billed_amt = frappe.db.sql("""select sum(amount) from `tabPurchase Invoice Item`
					where pr_detail=%s and docstatus=1""", d.pr_detail)
				billed_amt = billed_amt and billed_amt[0][0] or 0
				frappe.db.set_value("Purchase Receipt Item", d.pr_detail, "billed_amt", billed_amt, update_modified=update_modified)
				updated_pr.append(d.purchase_receipt)
			elif d.po_detail:
				updated_pr += update_billed_amount_based_on_po(d.po_detail, update_modified)

		for pr in set(updated_pr):
			frappe.get_doc("Purchase Receipt", pr).update_billing_percentage(update_modified=update_modified)

	def on_recurring(self, reference_doc, auto_repeat_doc):
		self.due_date = None

	def block_invoice(self, hold_comment=None):
		self.db_set('on_hold', 1)
		self.db_set('hold_comment', cstr(hold_comment))

	def unblock_invoice(self):
		self.db_set('on_hold', 0)
		self.db_set('release_date', None)

	def set_tax_withholding(self):
		if not self.apply_tds:
			return

		tax_withholding_details = get_party_tax_withholding_details(self)

		if not tax_withholding_details:
			return

		accounts = []
		for d in self.taxes:
			if d.account_head == tax_withholding_details.get("account_head"):
				d.update(tax_withholding_details)
			accounts.append(d.account_head)

		if not accounts or tax_withholding_details.get("account_head") not in accounts:
			self.append("taxes", tax_withholding_details)

		to_remove = [d for d in self.taxes
			if not d.tax_amount and d.account_head == tax_withholding_details.get("account_head")]

		for d in to_remove:
			self.remove(d)

		# calculate totals again after applying TDS
		self.calculate_taxes_and_totals()

def get_list_context(context=None):
	from erpnext.controllers.website_list_for_contact import get_list_context
	list_context = get_list_context(context)
	list_context.update({
		'show_sidebar': True,
		'show_search': True,
		'no_breadcrumbs': True,
		'title': _('Purchase Invoices'),
	})
	return list_context

@frappe.whitelist()
def make_debit_note(source_name, target_doc=None):
	from erpnext.controllers.sales_and_purchase_return import make_return_doc
	return make_return_doc("Purchase Invoice", source_name, target_doc)

@frappe.whitelist()
def make_stock_entry(source_name, target_doc=None):
	doc = get_mapped_doc("Purchase Invoice", source_name, {
		"Purchase Invoice": {
			"doctype": "Stock Entry",
			"validation": {
				"docstatus": ["=", 1]
			}
		},
		"Purchase Invoice Item": {
			"doctype": "Stock Entry Detail",
			"field_map": {
				"stock_qty": "transfer_qty",
				"batch_no": "batch_no"
			},
		}
	}, target_doc)

	return doc

@frappe.whitelist()
def change_release_date(name, release_date=None):
	if frappe.db.exists('Purchase Invoice', name):
		pi = frappe.get_doc('Purchase Invoice', name)
		pi.db_set('release_date', release_date)


@frappe.whitelist()
def unblock_invoice(name):
	if frappe.db.exists('Purchase Invoice', name):
		pi = frappe.get_doc('Purchase Invoice', name)
		pi.unblock_invoice()


@frappe.whitelist()
def block_invoice(name, hold_comment):
	if frappe.db.exists('Purchase Invoice', name):
		pi = frappe.get_doc('Purchase Invoice', name)
		pi.block_invoice(hold_comment)

@frappe.whitelist()
def make_inter_company_sales_invoice(source_name, target_doc=None):
	from erpnext.accounts.doctype.sales_invoice.sales_invoice import make_inter_company_transaction
	return make_inter_company_transaction("Purchase Invoice", source_name, target_doc)<|MERGE_RESOLUTION|>--- conflicted
+++ resolved
@@ -237,18 +237,8 @@
 					item.expense_account = warehouse_account[item.warehouse]["account"]
 				else:
 					item.expense_account = stock_not_billed_account
-<<<<<<< HEAD
-			elif item.is_fixed_asset and is_cwip_accounting_disabled():
+			elif item.is_fixed_asset and is_cwip_accounting_enabled(self.company, asset_category):
 				item.expense_account = get_asset_category_account('fixed_asset_account', item=item.item_code,
-=======
-
-			elif item.is_fixed_asset and not is_cwip_accounting_enabled(self.company, asset_category):
-				if not item.asset:
-					frappe.throw(_("Row {0}: asset is required for item {1}")
-						.format(item.idx, item.item_code))
-
-				item.expense_account = get_asset_category_account(item.asset, 'fixed_asset_account',
->>>>>>> 1ad2d4a9
 					company = self.company)
 			elif item.is_fixed_asset and item.pr_detail:
 				item.expense_account = asset_received_but_not_billed
@@ -585,16 +575,10 @@
 		eiiav_account = self.get_company_default("expenses_included_in_asset_valuation")
 
 		for item in self.get("items"):
-<<<<<<< HEAD
-			if item.is_fixed_asset:
-=======
 			if item.item_code and item.is_fixed_asset :
 				asset_category = frappe.get_cached_value("Item", item.item_code, "asset_category")
 
 			if item.is_fixed_asset and is_cwip_accounting_enabled(self.company, asset_category) :
-				eiiav_account = self.get_company_default("expenses_included_in_asset_valuation")
-
->>>>>>> 1ad2d4a9
 				asset_amount = flt(item.net_amount) + flt(item.item_tax_amount/self.conversion_rate)
 				base_asset_amount = flt(item.base_net_amount + item.item_tax_amount)
 
