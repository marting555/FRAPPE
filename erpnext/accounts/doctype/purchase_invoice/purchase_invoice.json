--- conflicted
+++ resolved
@@ -1291,11 +1291,7 @@
  "idx": 204,
  "is_submittable": 1,
  "links": [],
-<<<<<<< HEAD
- "modified": "2019-12-24 02:27:26.421816",
-=======
- "modified": "2019-12-24 12:51:58.613538",
->>>>>>> b2990262
+ "modified": "2019-12-25 02:27:26.421816",
  "modified_by": "Administrator",
  "module": "Accounts",
  "name": "Purchase Invoice",
