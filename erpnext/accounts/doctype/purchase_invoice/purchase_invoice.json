{
 "allow_import": 1,
 "autoname": "naming_series:",
 "creation": "2013-05-21 16:16:39",
 "doctype": "DocType",
 "document_type": "Document",
 "engine": "InnoDB",
 "field_order": [
  "title",
  "company",
  "supplier",
  "supplier_name",
  "tax_id",
  "tax_cnic",
  "tax_strn",
  "naming_series",
  "column_break_5",
  "remarks",
  "is_return",
  "apply_tds",
<<<<<<< HEAD
  "column_break_7",
=======
  "tax_withholding_category",
  "column_break1",
  "company",
>>>>>>> fd30b8f4
  "posting_date",
  "posting_time",
  "set_posting_time",
  "due_date",
  "is_paid",
  "more_info",
  "credit_to",
  "party_account_currency",
  "is_opening",
  "against_expense_account",
  "column_break_63",
  "status",
  "letter_of_credit",
  "incoterms",
  "amended_from",
  "inter_company_invoice_reference",
  "section_break_15",
  "pol_address",
  "pol_address_display",
  "poa_address",
  "poa_address_display",
  "accounting_dimensions_section",
  "cost_center",
  "set_project",
  "dimension_col_break",
  "sb_14",
  "on_hold",
  "release_date",
  "cb_17",
  "hold_comment",
  "supplier_invoice_details",
  "bill_no",
  "column_break_15",
  "bill_date",
  "returns",
  "return_against",
  "reopen_order",
  "section_addresses",
  "supplier_address",
  "address_display",
  "column_break_48",
  "contact_person",
  "contact_display",
  "contact_mobile",
  "contact_email",
  "col_break_address",
  "shipping_address",
  "shipping_address_display",
  "currency_and_price_list",
  "currency",
  "conversion_rate",
  "column_break_59",
  "buying_price_list",
  "price_list_currency",
  "plc_conversion_rate",
  "column_break2",
  "ignore_pricing_rule",
  "calculate_tax_on_company_currency",
  "get_latest_price",
  "sec_warehouse",
  "set_warehouse",
  "rejected_warehouse",
  "col_break_warehouse",
  "is_subcontracted",
  "supplier_warehouse",
  "items_section",
  "update_stock",
  "revalue_purchase_receipt",
  "scan_barcode",
  "items",
  "pricing_rule_details",
  "pricing_rules",
  "raw_materials_supplied",
  "supplied_items",
  "section_break_26",
  "total_qty",
<<<<<<< HEAD
  "column_break_84",
  "total_alt_uom_qty",
  "column_break_86",
  "total_net_weight",
  "section_break_88",
  "total",
  "base_total",
  "column_break_91",
  "total_before_discount",
  "base_total_before_discount",
  "column_break_94",
  "total_discount",
  "base_total_discount",
=======
  "base_total",
  "base_net_total",
  "column_break_28",
  "total_net_weight",
  "total",
  "net_total",
>>>>>>> fd30b8f4
  "taxes_section",
  "taxes_and_charges",
  "column_break_28",
  "tax_category",
  "column_break_49",
  "shipping_rule",
  "section_break_51",
  "taxes",
  "sec_tax_breakup",
  "other_charges_calculation",
  "tax_exclusive_totals_section",
  "tax_exclusive_total",
  "base_tax_exclusive_total",
  "column_break_110",
  "tax_exclusive_total_before_discount",
  "base_tax_exclusive_total_before_discount",
  "column_break_113",
  "tax_exclusive_total_discount",
  "base_tax_exclusive_total_discount",
  "totals",
  "net_total",
  "base_net_total",
  "column_break_119",
  "taxable_total",
  "base_taxable_total",
  "section_break_122",
  "total_taxes_and_charges",
  "base_total_taxes_and_charges",
  "taxes_and_charges_added",
  "base_taxes_and_charges_added",
  "taxes_and_charges_deducted",
  "base_taxes_and_charges_deducted",
  "column_break_40",
  "total_after_taxes",
  "base_total_after_taxes",
  "column_break_132",
  "total_discount_after_taxes",
  "base_total_discount_after_taxes",
  "section_break_44",
  "apply_discount_on",
  "additional_discount_percentage",
  "column_break_46",
  "discount_amount",
  "base_discount_amount",
  "section_break_49",
  "grand_total",
  "base_grand_total",
  "column_break_144",
  "rounded_total",
  "base_rounded_total",
  "column_break8",
  "total_advance",
  "outstanding_amount",
  "section_break_150",
  "in_words",
  "base_in_words",
  "column_break_153",
  "rounding_adjustment",
  "base_rounding_adjustment",
  "disable_rounded_total",
  "payments_section",
  "mode_of_payment",
  "cash_bank_account",
  "clearance_date",
  "col_br_payments",
  "paid_amount",
  "base_paid_amount",
  "write_off",
  "write_off_amount",
  "base_write_off_amount",
  "column_break_61",
  "write_off_account",
  "write_off_cost_center",
  "advances_section",
  "allocate_advances_automatically",
  "get_advances",
  "advances",
  "payment_schedule_section",
  "payment_terms_template",
  "payment_schedule",
  "terms_section_break",
  "tc_name",
  "terms",
  "printing_settings",
  "letter_head",
  "select_print_heading",
  "column_break_112",
  "language",
  "group_same_items",
  "subscription_section",
  "from_date",
  "to_date",
  "column_break_114",
  "auto_repeat",
  "update_auto_repeat_reference"
 ],
 "fields": [
  {
   "allow_on_submit": 1,
   "default": "{supplier_name}",
   "fieldname": "title",
   "fieldtype": "Data",
   "hidden": 1,
   "label": "Title",
   "no_copy": 1,
   "print_hide": 1
  },
  {
   "fieldname": "naming_series",
   "fieldtype": "Select",
   "hidden": 1,
   "label": "Series",
   "no_copy": 1,
   "oldfieldname": "naming_series",
   "oldfieldtype": "Select",
   "options": "PINV-",
   "print_hide": 1,
   "set_only_once": 1
  },
  {
   "fieldname": "supplier",
   "fieldtype": "Link",
   "in_standard_filter": 1,
   "label": "Supplier",
   "oldfieldname": "supplier",
   "oldfieldtype": "Link",
   "options": "Supplier",
   "print_hide": 1,
   "search_index": 1
  },
  {
   "bold": 1,
   "depends_on": "supplier",
   "fetch_from": "supplier.supplier_name",
   "fieldname": "supplier_name",
   "fieldtype": "Data",
   "in_global_search": 1,
   "label": "Supplier Name",
   "oldfieldname": "supplier_name",
   "oldfieldtype": "Data",
   "read_only": 1
  },
  {
   "fetch_from": "supplier.tax_id",
   "fieldname": "tax_id",
   "fieldtype": "Read Only",
   "label": "Tax Id",
   "print_hide": 1,
   "read_only": 1
  },
  {
   "fieldname": "due_date",
   "fieldtype": "Date",
   "label": "Due Date",
   "oldfieldname": "due_date",
   "oldfieldtype": "Date"
  },
  {
   "default": "0",
   "fieldname": "is_paid",
   "fieldtype": "Check",
   "label": "Is Paid",
   "print_hide": 1
  },
  {
   "default": "0",
   "fieldname": "is_return",
   "fieldtype": "Check",
   "label": "Is Return (Debit Note)",
   "no_copy": 1,
   "print_hide": 1
  },
  {
   "default": "0",
   "fieldname": "apply_tds",
   "fieldtype": "Check",
   "label": "Apply Tax Withholding Amount",
   "print_hide": 1
  },
  {
   "fieldname": "company",
   "fieldtype": "Link",
   "in_standard_filter": 1,
   "label": "Company",
   "options": "Company",
   "print_hide": 1,
   "remember_last_selected_value": 1
  },
  {
   "fieldname": "cost_center",
   "fieldtype": "Link",
   "label": "Cost Center",
   "options": "Cost Center"
  },
  {
   "default": "Today",
   "fieldname": "posting_date",
   "fieldtype": "Date",
   "in_list_view": 1,
   "label": "Date",
   "oldfieldname": "posting_date",
   "oldfieldtype": "Date",
   "print_hide": 1,
   "reqd": 1,
   "search_index": 1
  },
  {
   "fieldname": "posting_time",
   "fieldtype": "Time",
   "label": "Posting Time",
   "no_copy": 1,
   "print_hide": 1,
   "print_width": "100px",
   "width": "100px"
  },
  {
   "default": "0",
   "depends_on": "eval:doc.docstatus==0",
   "fieldname": "set_posting_time",
   "fieldtype": "Check",
   "label": "Edit Posting Date and Time",
   "print_hide": 1
  },
  {
   "fieldname": "amended_from",
   "fieldtype": "Link",
   "ignore_user_permissions": 1,
   "label": "Amended From",
   "no_copy": 1,
   "oldfieldname": "amended_from",
   "oldfieldtype": "Link",
   "options": "Purchase Invoice",
   "print_hide": 1,
   "read_only": 1
  },
  {
   "collapsible": 1,
   "collapsible_depends_on": "eval:doc.on_hold",
   "fieldname": "sb_14",
   "fieldtype": "Section Break",
   "label": "Hold Invoice"
  },
  {
   "default": "0",
   "fieldname": "on_hold",
   "fieldtype": "Check",
   "label": "Hold Invoice"
  },
  {
   "depends_on": "eval:doc.on_hold",
   "description": "Once set, this invoice will be on hold till the set date",
   "fieldname": "release_date",
   "fieldtype": "Date",
   "label": "Release Date"
  },
  {
   "fieldname": "cb_17",
   "fieldtype": "Column Break"
  },
  {
   "depends_on": "eval:doc.on_hold",
   "fieldname": "hold_comment",
   "fieldtype": "Small Text",
   "label": "Reason For Putting On Hold"
  },
  {
   "collapsible": 1,
   "collapsible_depends_on": "bill_no",
   "fieldname": "supplier_invoice_details",
   "fieldtype": "Section Break",
   "label": "Supplier Invoice Details"
  },
  {
   "fieldname": "bill_no",
   "fieldtype": "Data",
   "label": "Supplier Invoice No",
   "oldfieldname": "bill_no",
   "oldfieldtype": "Data",
   "print_hide": 1
  },
  {
   "fieldname": "column_break_15",
   "fieldtype": "Column Break"
  },
  {
   "fieldname": "bill_date",
   "fieldtype": "Date",
   "label": "Supplier Invoice Date",
   "oldfieldname": "bill_date",
   "oldfieldtype": "Date",
   "print_hide": 1
  },
  {
   "depends_on": "return_against",
   "fieldname": "returns",
   "fieldtype": "Section Break",
   "label": "Returns"
  },
  {
   "depends_on": "return_against",
   "fieldname": "return_against",
   "fieldtype": "Link",
   "label": "Return Against Purchase Invoice",
   "no_copy": 1,
   "options": "Purchase Invoice",
   "print_hide": 1,
   "read_only": 1
  },
  {
   "collapsible": 1,
   "fieldname": "section_addresses",
   "fieldtype": "Section Break",
   "label": "Address and Contact"
  },
  {
   "fieldname": "supplier_address",
   "fieldtype": "Link",
   "label": "Select Supplier Address",
   "options": "Address",
   "print_hide": 1
  },
  {
   "fieldname": "address_display",
   "fieldtype": "Small Text",
   "label": "Address",
   "read_only": 1
  },
  {
   "fieldname": "contact_person",
   "fieldtype": "Link",
   "in_global_search": 1,
   "label": "Contact Person",
   "options": "Contact",
   "print_hide": 1
  },
  {
   "fieldname": "contact_display",
   "fieldtype": "Small Text",
   "label": "Contact",
   "read_only": 1
  },
  {
   "fieldname": "contact_mobile",
   "fieldtype": "Small Text",
   "label": "Mobile No",
   "read_only": 1
  },
  {
   "fieldname": "contact_email",
   "fieldtype": "Small Text",
   "label": "Contact Email",
   "options": "Email",
   "print_hide": 1,
   "read_only": 1
  },
  {
   "fieldname": "col_break_address",
   "fieldtype": "Column Break"
  },
  {
   "fieldname": "shipping_address",
   "fieldtype": "Link",
   "label": "Select Shipping Address",
   "options": "Address",
   "print_hide": 1
  },
  {
   "fieldname": "shipping_address_display",
   "fieldtype": "Small Text",
   "label": "Shipping Address",
   "print_hide": 1,
   "read_only": 1
  },
  {
   "collapsible": 1,
   "fieldname": "currency_and_price_list",
   "fieldtype": "Section Break",
   "label": "Currency and Price List",
   "options": "fa fa-tag"
  },
  {
   "fieldname": "currency",
   "fieldtype": "Link",
   "label": "Currency",
   "oldfieldname": "currency",
   "oldfieldtype": "Select",
   "options": "Currency",
   "print_hide": 1
  },
  {
   "fieldname": "conversion_rate",
   "fieldtype": "Float",
   "label": "Exchange Rate",
   "oldfieldname": "conversion_rate",
   "oldfieldtype": "Currency",
   "precision": "9",
   "print_hide": 1
  },
  {
   "fieldname": "column_break2",
   "fieldtype": "Column Break"
  },
  {
   "fieldname": "buying_price_list",
   "fieldtype": "Link",
   "label": "Price List",
   "options": "Price List",
   "print_hide": 1
  },
  {
   "fieldname": "price_list_currency",
   "fieldtype": "Link",
   "label": "Price List Currency",
   "options": "Currency",
   "print_hide": 1,
   "read_only": 1
  },
  {
   "fieldname": "plc_conversion_rate",
   "fieldtype": "Float",
   "label": "Price List Exchange Rate",
   "precision": "9",
   "print_hide": 1
  },
  {
   "default": "0",
   "fieldname": "ignore_pricing_rule",
   "fieldtype": "Check",
   "label": "Ignore Pricing Rule",
   "no_copy": 1,
   "permlevel": 1,
   "print_hide": 1
  },
  {
   "fieldname": "sec_warehouse",
   "fieldtype": "Section Break"
  },
  {
   "depends_on": "update_stock",
   "fieldname": "set_warehouse",
   "fieldtype": "Link",
   "label": "Set Accepted Warehouse",
   "options": "Warehouse",
   "print_hide": 1
  },
  {
   "depends_on": "update_stock",
   "description": "Warehouse where you are maintaining stock of rejected items",
   "fieldname": "rejected_warehouse",
   "fieldtype": "Link",
   "label": "Rejected Warehouse",
   "no_copy": 1,
   "options": "Warehouse",
   "print_hide": 1
  },
  {
   "fieldname": "col_break_warehouse",
   "fieldtype": "Column Break"
  },
  {
   "default": "No",
   "fieldname": "is_subcontracted",
   "fieldtype": "Select",
   "label": "Raw Materials Supplied",
   "options": "No\nYes",
   "print_hide": 1
  },
  {
   "depends_on": "eval:doc.is_subcontracted==\"Yes\"",
   "fieldname": "supplier_warehouse",
   "fieldtype": "Link",
   "label": "Supplier Warehouse",
   "no_copy": 1,
   "options": "Warehouse",
   "print_hide": 1,
   "print_width": "50px",
   "width": "50px"
  },
  {
   "fieldname": "items_section",
   "fieldtype": "Section Break",
   "oldfieldtype": "Section Break",
   "options": "fa fa-shopping-cart"
  },
  {
   "default": "0",
   "fieldname": "update_stock",
   "fieldtype": "Check",
   "label": "Update Stock",
   "print_hide": 1
  },
  {
   "fieldname": "scan_barcode",
   "fieldtype": "Data",
   "label": "Scan Barcode"
  },
  {
   "allow_bulk_edit": 1,
   "fieldname": "items",
   "fieldtype": "Table",
   "label": "Items",
   "oldfieldname": "entries",
   "oldfieldtype": "Table",
   "options": "Purchase Invoice Item",
   "reqd": 1
  },
  {
   "fieldname": "pricing_rule_details",
   "fieldtype": "Section Break",
   "label": "Pricing Rules"
  },
  {
   "fieldname": "pricing_rules",
   "fieldtype": "Table",
   "label": "Pricing Rule Detail",
   "options": "Pricing Rule Detail",
   "read_only": 1
  },
  {
   "collapsible_depends_on": "supplied_items",
   "fieldname": "raw_materials_supplied",
   "fieldtype": "Section Break",
   "label": "Raw Materials Supplied"
  },
  {
   "fieldname": "supplied_items",
   "fieldtype": "Table",
   "label": "Supplied Items",
   "options": "Purchase Receipt Item Supplied",
   "read_only": 1
  },
  {
   "fieldname": "section_break_26",
   "fieldtype": "Section Break"
  },
  {
   "fieldname": "total_qty",
   "fieldtype": "Float",
   "label": "Total Quantity",
   "read_only": 1
  },
  {
   "fieldname": "base_total",
   "fieldtype": "Currency",
   "force_currency_symbol": 1,
   "label": "Total (Company Currency)",
   "options": "Company:company:default_currency",
   "print_hide": 1,
   "read_only": 1
  },
  {
   "fieldname": "base_net_total",
   "fieldtype": "Currency",
   "force_currency_symbol": 1,
   "label": "Net Total (Company Currency)",
   "oldfieldname": "net_total",
   "oldfieldtype": "Currency",
   "options": "Company:company:default_currency",
   "print_hide": 1,
   "read_only": 1
  },
  {
   "fieldname": "column_break_28",
   "fieldtype": "Column Break"
  },
  {
   "fieldname": "total",
   "fieldtype": "Currency",
   "label": "Total",
   "options": "currency",
   "read_only": 1
  },
  {
   "fieldname": "net_total",
   "fieldtype": "Currency",
   "label": "Net Total",
   "oldfieldname": "net_total_import",
   "oldfieldtype": "Currency",
   "options": "currency",
   "print_hide": 1,
   "read_only": 1
  },
  {
   "fieldname": "total_net_weight",
   "fieldtype": "Float",
   "label": "Total Net Weight",
   "print_hide": 1,
   "read_only": 1
  },
  {
   "fieldname": "taxes_section",
   "fieldtype": "Section Break",
   "oldfieldtype": "Section Break",
   "options": "fa fa-money"
  },
  {
   "fieldname": "tax_category",
   "fieldtype": "Link",
   "label": "Tax Category",
   "options": "Tax Category",
   "print_hide": 1
  },
  {
   "fieldname": "column_break_49",
   "fieldtype": "Column Break"
  },
  {
   "fieldname": "shipping_rule",
   "fieldtype": "Link",
   "label": "Shipping Rule",
   "options": "Shipping Rule",
   "print_hide": 1
  },
  {
   "fieldname": "section_break_51",
   "fieldtype": "Section Break"
  },
  {
   "fieldname": "taxes_and_charges",
   "fieldtype": "Link",
   "label": "Purchase Taxes and Charges Template",
   "oldfieldname": "purchase_other_charges",
   "oldfieldtype": "Link",
   "options": "Purchase Taxes and Charges Template",
   "print_hide": 1
  },
  {
   "fieldname": "taxes",
   "fieldtype": "Table",
   "label": "Purchase Taxes and Charges",
   "oldfieldname": "purchase_tax_details",
   "oldfieldtype": "Table",
   "options": "Purchase Taxes and Charges"
  },
  {
   "collapsible": 1,
   "fieldname": "sec_tax_breakup",
   "fieldtype": "Section Break",
   "label": "Tax Breakup"
  },
  {
   "fieldname": "other_charges_calculation",
   "fieldtype": "Long Text",
   "label": "Taxes and Charges Calculation",
   "no_copy": 1,
   "oldfieldtype": "HTML",
   "print_hide": 1,
   "read_only": 1
  },
  {
   "collapsible": 1,
   "fieldname": "totals",
   "fieldtype": "Section Break",
   "label": "Net Totals",
   "oldfieldtype": "Section Break",
   "options": "fa fa-money"
  },
  {
   "depends_on": "taxes_and_charges_deducted",
   "fieldname": "base_taxes_and_charges_added",
   "fieldtype": "Currency",
   "force_currency_symbol": 1,
   "label": "Taxes and Charges Added (Company Currency)",
   "oldfieldname": "other_charges_added",
   "oldfieldtype": "Currency",
   "options": "Company:company:default_currency",
   "print_hide": 1,
   "read_only": 1
  },
  {
   "depends_on": "taxes_and_charges_deducted",
   "fieldname": "base_taxes_and_charges_deducted",
   "fieldtype": "Currency",
   "force_currency_symbol": 1,
   "label": "Taxes and Charges Deducted (Company Currency)",
   "oldfieldname": "other_charges_deducted",
   "oldfieldtype": "Currency",
   "options": "Company:company:default_currency",
   "print_hide": 1,
   "read_only": 1
  },
  {
   "fieldname": "base_total_taxes_and_charges",
   "fieldtype": "Currency",
   "force_currency_symbol": 1,
   "label": "Total Taxes and Charges (Company Currency)",
   "oldfieldname": "total_tax",
   "oldfieldtype": "Currency",
   "options": "Company:company:default_currency",
   "print_hide": 1,
   "read_only": 1
  },
  {
   "fieldname": "column_break_40",
   "fieldtype": "Column Break"
  },
  {
   "depends_on": "taxes_and_charges_deducted",
   "fieldname": "taxes_and_charges_added",
   "fieldtype": "Currency",
   "label": "Taxes and Charges Added",
   "oldfieldname": "other_charges_added_import",
   "oldfieldtype": "Currency",
   "options": "currency",
   "print_hide": 1,
   "read_only": 1
  },
  {
   "depends_on": "taxes_and_charges_deducted",
   "fieldname": "taxes_and_charges_deducted",
   "fieldtype": "Currency",
   "label": "Taxes and Charges Deducted",
   "oldfieldname": "other_charges_deducted_import",
   "oldfieldtype": "Currency",
   "options": "currency",
   "print_hide": 1,
   "read_only": 1
  },
  {
   "fieldname": "total_taxes_and_charges",
   "fieldtype": "Currency",
   "label": "Total Taxes and Charges",
   "options": "currency",
   "print_hide": 1,
   "read_only": 1
  },
  {
   "collapsible": 1,
   "collapsible_depends_on": "discount_amount",
   "fieldname": "section_break_44",
   "fieldtype": "Section Break",
   "label": "Additional Discount"
  },
  {
   "default": "Grand Total",
   "fieldname": "apply_discount_on",
   "fieldtype": "Select",
   "label": "Apply Additional Discount On",
   "options": "\nGrand Total\nNet Total",
   "print_hide": 1
  },
  {
   "fieldname": "base_discount_amount",
   "fieldtype": "Currency",
   "force_currency_symbol": 1,
   "label": "Additional Discount Amount (Company Currency)",
   "options": "Company:company:default_currency",
   "print_hide": 1,
   "read_only": 1
  },
  {
   "fieldname": "column_break_46",
   "fieldtype": "Column Break"
  },
  {
   "fieldname": "additional_discount_percentage",
   "fieldtype": "Float",
   "label": "Additional Discount Percentage",
   "print_hide": 1
  },
  {
   "fieldname": "discount_amount",
   "fieldtype": "Currency",
   "label": "Additional Discount Amount",
   "options": "currency",
   "print_hide": 1
  },
  {
   "fieldname": "section_break_49",
   "fieldtype": "Section Break"
  },
  {
   "fieldname": "base_grand_total",
   "fieldtype": "Currency",
   "force_currency_symbol": 1,
   "label": "Grand Total (Company Currency)",
   "oldfieldname": "grand_total",
   "oldfieldtype": "Currency",
   "options": "Company:company:default_currency",
   "print_hide": 1,
   "read_only": 1
  },
  {
   "fieldname": "base_rounding_adjustment",
   "fieldtype": "Currency",
   "force_currency_symbol": 1,
   "label": "Rounding Adjustment (Company Currency)",
   "no_copy": 1,
   "options": "Company:company:default_currency",
   "print_hide": 1,
   "read_only": 1
  },
  {
   "depends_on": "eval:!doc.disable_rounded_total",
   "fieldname": "base_rounded_total",
   "fieldtype": "Currency",
   "force_currency_symbol": 1,
   "label": "Rounded Total (Company Currency)",
   "no_copy": 1,
   "options": "Company:company:default_currency",
   "print_hide": 1,
   "read_only": 1
  },
  {
   "fieldname": "base_in_words",
   "fieldtype": "Data",
   "label": "In Words (Company Currency)",
   "oldfieldname": "in_words",
   "oldfieldtype": "Data",
   "print_hide": 1,
   "read_only": 1
  },
  {
   "fieldname": "column_break8",
   "fieldtype": "Column Break",
   "oldfieldtype": "Column Break",
   "print_hide": 1,
   "width": "50%"
  },
  {
   "fieldname": "grand_total",
   "fieldtype": "Currency",
   "in_list_view": 1,
   "label": "Grand Total",
   "oldfieldname": "grand_total_import",
   "oldfieldtype": "Currency",
   "options": "currency",
   "read_only": 1
  },
  {
   "fieldname": "rounding_adjustment",
   "fieldtype": "Currency",
   "label": "Rounding Adjustment",
   "no_copy": 1,
   "options": "currency",
   "print_hide": 1,
   "read_only": 1
  },
  {
   "depends_on": "eval:!doc.disable_rounded_total",
   "fieldname": "rounded_total",
   "fieldtype": "Currency",
   "label": "Rounded Total",
   "no_copy": 1,
   "options": "currency",
   "print_hide": 1,
   "read_only": 1
  },
  {
   "fieldname": "in_words",
   "fieldtype": "Data",
   "label": "In Words",
   "oldfieldname": "in_words_import",
   "oldfieldtype": "Data",
   "print_hide": 1,
   "read_only": 1
  },
  {
   "fieldname": "total_advance",
   "fieldtype": "Currency",
   "label": "Total Advance",
   "no_copy": 1,
   "oldfieldname": "total_advance",
   "oldfieldtype": "Currency",
   "options": "party_account_currency",
   "print_hide": 1,
   "read_only": 1
  },
  {
   "fieldname": "outstanding_amount",
   "fieldtype": "Currency",
   "label": "Outstanding Amount",
   "no_copy": 1,
   "oldfieldname": "outstanding_amount",
   "oldfieldtype": "Currency",
   "options": "party_account_currency",
   "print_hide": 1,
   "read_only": 1
  },
  {
   "default": "0",
   "depends_on": "grand_total",
   "fieldname": "disable_rounded_total",
   "fieldtype": "Check",
   "label": "Disable Rounded Total"
  },
  {
   "collapsible": 1,
   "collapsible_depends_on": "paid_amount",
   "depends_on": "eval:doc.is_paid===1||(doc.advances && doc.advances.length>0)",
   "fieldname": "payments_section",
   "fieldtype": "Section Break",
   "label": "Payments"
  },
  {
   "fieldname": "mode_of_payment",
   "fieldtype": "Link",
   "label": "Mode of Payment",
   "options": "Mode of Payment",
   "print_hide": 1
  },
  {
   "fieldname": "cash_bank_account",
   "fieldtype": "Link",
   "label": "Cash/Bank Account",
   "options": "Account"
  },
  {
   "fieldname": "clearance_date",
   "fieldtype": "Date",
   "hidden": 1,
   "label": "Clearance Date"
  },
  {
   "fieldname": "col_br_payments",
   "fieldtype": "Column Break"
  },
  {
   "depends_on": "is_paid",
   "fieldname": "paid_amount",
   "fieldtype": "Currency",
   "label": "Paid Amount",
   "no_copy": 1,
   "options": "currency",
   "print_hide": 1
  },
  {
   "fieldname": "base_paid_amount",
   "fieldtype": "Currency",
   "force_currency_symbol": 1,
   "label": "Paid Amount (Company Currency)",
   "no_copy": 1,
   "options": "Company:company:default_currency",
   "print_hide": 1,
   "read_only": 1
  },
  {
   "collapsible": 1,
   "collapsible_depends_on": "write_off_amount",
   "depends_on": "grand_total",
   "fieldname": "write_off",
   "fieldtype": "Section Break",
   "label": "Write Off"
  },
  {
   "fieldname": "write_off_amount",
   "fieldtype": "Currency",
   "label": "Write Off Amount",
   "no_copy": 1,
   "options": "currency",
   "print_hide": 1
  },
  {
   "fieldname": "base_write_off_amount",
   "fieldtype": "Currency",
   "force_currency_symbol": 1,
   "label": "Write Off Amount (Company Currency)",
   "no_copy": 1,
   "options": "Company:company:default_currency",
   "print_hide": 1,
   "read_only": 1
  },
  {
   "fieldname": "column_break_61",
   "fieldtype": "Column Break"
  },
  {
   "depends_on": "eval:flt(doc.write_off_amount)!=0",
   "fieldname": "write_off_account",
   "fieldtype": "Link",
   "label": "Write Off Account",
   "options": "Account",
   "print_hide": 1
  },
  {
   "depends_on": "eval:flt(doc.write_off_amount)!=0",
   "fieldname": "write_off_cost_center",
   "fieldtype": "Link",
   "label": "Write Off Cost Center",
   "options": "Cost Center",
   "print_hide": 1
  },
  {
   "collapsible": 1,
   "collapsible_depends_on": "advances",
   "fieldname": "advances_section",
   "fieldtype": "Section Break",
   "label": "Advance Payments",
   "oldfieldtype": "Section Break",
   "options": "fa fa-money",
   "print_hide": 1
  },
  {
   "default": "0",
   "fieldname": "allocate_advances_automatically",
   "fieldtype": "Check",
   "label": "Set Advances and Allocate (FIFO)"
  },
  {
   "depends_on": "eval:!doc.allocate_advances_automatically",
   "fieldname": "get_advances",
   "fieldtype": "Button",
   "label": "Get Advances Paid",
   "oldfieldtype": "Button",
   "print_hide": 1
  },
  {
   "fieldname": "advances",
   "fieldtype": "Table",
   "label": "Advances",
   "no_copy": 1,
   "oldfieldname": "advance_allocation_details",
   "oldfieldtype": "Table",
   "options": "Purchase Invoice Advance",
   "print_hide": 1
  },
  {
   "collapsible": 1,
   "collapsible_depends_on": "eval:(!doc.is_return)",
   "fieldname": "payment_schedule_section",
   "fieldtype": "Section Break",
   "label": "Payment Terms"
  },
  {
   "fieldname": "payment_terms_template",
   "fieldtype": "Link",
   "label": "Payment Terms Template",
   "options": "Payment Terms Template"
  },
  {
   "fieldname": "payment_schedule",
   "fieldtype": "Table",
   "label": "Payment Schedule",
   "no_copy": 1,
   "options": "Payment Schedule",
   "print_hide": 1
  },
  {
   "collapsible": 1,
   "collapsible_depends_on": "terms",
   "fieldname": "terms_section_break",
   "fieldtype": "Section Break",
   "label": "Terms and Conditions",
   "options": "fa fa-legal"
  },
  {
   "fieldname": "tc_name",
   "fieldtype": "Link",
   "label": "Terms",
   "options": "Terms and Conditions",
   "print_hide": 1
  },
  {
   "fieldname": "terms",
   "fieldtype": "Text Editor",
   "label": "Terms and Conditions1"
  },
  {
   "collapsible": 1,
   "fieldname": "printing_settings",
   "fieldtype": "Section Break",
   "label": "Printing Settings"
  },
  {
   "allow_on_submit": 1,
   "fieldname": "letter_head",
   "fieldtype": "Link",
   "label": "Letter Head",
   "options": "Letter Head",
   "print_hide": 1
  },
  {
   "allow_on_submit": 1,
   "default": "0",
   "fieldname": "group_same_items",
   "fieldtype": "Check",
   "label": "Group same items",
   "print_hide": 1
  },
  {
   "fieldname": "column_break_112",
   "fieldtype": "Column Break"
  },
  {
   "allow_on_submit": 1,
   "fieldname": "select_print_heading",
   "fieldtype": "Link",
   "label": "Print Heading",
   "no_copy": 1,
   "oldfieldname": "select_print_heading",
   "oldfieldtype": "Link",
   "options": "Print Heading",
   "print_hide": 1,
   "report_hide": 1
  },
  {
   "fieldname": "language",
   "fieldtype": "Data",
   "label": "Print Language",
   "print_hide": 1,
   "read_only": 1
  },
  {
   "collapsible": 1,
   "fieldname": "more_info",
   "fieldtype": "Section Break",
   "label": "More Information",
   "oldfieldtype": "Section Break",
   "options": "fa fa-file-text",
   "print_hide": 1
  },
  {
   "fieldname": "credit_to",
   "fieldtype": "Link",
   "label": "Credit To",
   "oldfieldname": "credit_to",
   "oldfieldtype": "Link",
   "options": "Account",
   "print_hide": 1,
   "reqd": 1,
   "search_index": 1
  },
  {
   "fieldname": "party_account_currency",
   "fieldtype": "Link",
   "hidden": 1,
   "label": "Party Account Currency",
   "no_copy": 1,
   "options": "Currency",
   "print_hide": 1,
   "read_only": 1
  },
  {
   "default": "No",
   "fieldname": "is_opening",
   "fieldtype": "Select",
   "label": "Is Opening",
   "oldfieldname": "is_opening",
   "oldfieldtype": "Select",
   "options": "No\nYes",
   "print_hide": 1
  },
  {
   "fieldname": "against_expense_account",
   "fieldtype": "Small Text",
   "hidden": 1,
   "label": "Against Expense Account",
   "no_copy": 1,
   "oldfieldname": "against_expense_account",
   "oldfieldtype": "Small Text",
   "print_hide": 1
  },
  {
   "fieldname": "column_break_63",
   "fieldtype": "Column Break"
  },
  {
   "default": "Draft",
   "fieldname": "status",
   "fieldtype": "Select",
   "in_standard_filter": 1,
   "label": "Status",
   "options": "\nDraft\nReturn\nDebit Note Issued\nSubmitted\nPaid\nUnpaid\nOverdue\nCancelled",
   "print_hide": 1
  },
  {
   "fieldname": "inter_company_invoice_reference",
   "fieldtype": "Link",
   "label": "Inter Company Invoice Reference",
   "options": "Sales Invoice",
   "read_only": 1
  },
  {
   "fieldname": "remarks",
   "fieldtype": "Small Text",
   "label": "Remarks",
   "no_copy": 1,
   "oldfieldname": "remarks",
   "oldfieldtype": "Text",
   "print_hide": 1
  },
  {
   "fieldname": "subscription_section",
   "fieldtype": "Section Break",
   "label": "Subscription Section",
   "print_hide": 1
  },
  {
   "allow_on_submit": 1,
   "description": "Start date of current invoice's period",
   "fieldname": "from_date",
   "fieldtype": "Date",
   "label": "From Date",
   "no_copy": 1,
   "print_hide": 1
  },
  {
   "allow_on_submit": 1,
   "description": "End date of current invoice's period",
   "fieldname": "to_date",
   "fieldtype": "Date",
   "label": "To Date",
   "no_copy": 1,
   "print_hide": 1
  },
  {
   "fieldname": "column_break_114",
   "fieldtype": "Column Break"
  },
  {
   "fieldname": "auto_repeat",
   "fieldtype": "Link",
   "label": "Auto Repeat",
   "no_copy": 1,
   "options": "Auto Repeat",
   "print_hide": 1,
   "read_only": 1
  },
  {
   "allow_on_submit": 1,
   "depends_on": "eval: doc.auto_repeat",
   "fieldname": "update_auto_repeat_reference",
   "fieldtype": "Button",
   "label": "Update Auto Repeat Reference"
  },
  {
   "collapsible": 1,
   "fieldname": "accounting_dimensions_section",
   "fieldtype": "Section Break",
   "label": "Accounting Dimensions "
  },
  {
   "fieldname": "dimension_col_break",
   "fieldtype": "Column Break"
  },
  {
<<<<<<< HEAD
   "depends_on": "total_discount_after_taxes",
   "fieldname": "total_after_taxes",
   "fieldtype": "Currency",
   "label": "Total After Taxes",
   "options": "currency",
   "print_hide": 1,
   "read_only": 1
  },
  {
   "depends_on": "total_discount_after_taxes",
   "fieldname": "total_discount_after_taxes",
   "fieldtype": "Currency",
   "label": "Total Discount After Taxes",
   "options": "currency",
   "print_hide": 1,
   "read_only": 1
  },
  {
   "depends_on": "total_discount_after_taxes",
   "fieldname": "base_total_after_taxes",
   "fieldtype": "Currency",
   "force_currency_symbol": 1,
   "label": "Total After Taxes (Company Currency)",
   "options": "Company:company:default_currency",
   "print_hide": 1,
   "read_only": 1
  },
  {
   "depends_on": "total_discount_after_taxes",
   "fieldname": "base_total_discount_after_taxes",
   "fieldtype": "Currency",
   "force_currency_symbol": 1,
   "label": "Total Discount After Taxes (Company Currency)",
   "options": "Company:company:default_currency",
   "print_hide": 1,
   "read_only": 1
  },
  {
   "fieldname": "total_alt_uom_qty",
   "fieldtype": "Float",
   "label": "Total Contents Quantity",
   "read_only": 1
  },
  {
   "depends_on": "total_discount",
   "fieldname": "total_before_discount",
   "fieldtype": "Currency",
   "label": "Total Before Discount",
   "options": "currency",
   "print_hide": 1,
   "read_only": 1
  },
  {
   "depends_on": "total_discount",
   "fieldname": "tax_exclusive_total_before_discount",
   "fieldtype": "Currency",
   "label": "Tax Exclusive Total Before Discount",
   "options": "currency",
   "print_hide": 1,
   "read_only": 1
  },
  {
   "depends_on": "total_discount",
   "fieldname": "total_discount",
   "fieldtype": "Currency",
   "label": "Total Discount",
   "options": "currency",
   "print_hide": 1,
   "read_only": 1
  },
  {
   "depends_on": "total_discount",
   "fieldname": "tax_exclusive_total_discount",
   "fieldtype": "Currency",
   "label": "Tax Exclusive Total Discount",
   "options": "currency",
   "print_hide": 1,
   "read_only": 1
  },
  {
   "depends_on": "total_discount",
   "fieldname": "base_total_before_discount",
   "fieldtype": "Currency",
   "force_currency_symbol": 1,
   "label": "Total Before Discount (Company Currency)",
   "options": "Company:company:default_currency",
   "print_hide": 1,
   "read_only": 1
  },
  {
   "depends_on": "total_discount",
   "fieldname": "base_tax_exclusive_total_before_discount",
   "fieldtype": "Currency",
   "force_currency_symbol": 1,
   "label": "Tax Exclusive Total Before Discount (Company Currency)",
   "options": "Company:company:default_currency",
   "print_hide": 1,
   "read_only": 1
  },
  {
   "depends_on": "total_discount",
   "fieldname": "base_total_discount",
   "fieldtype": "Currency",
   "force_currency_symbol": 1,
   "label": "Total Discount (Company Currency)",
   "options": "Company:company:default_currency",
   "print_hide": 1,
   "read_only": 1
  },
  {
   "depends_on": "total_discount",
   "fieldname": "base_tax_exclusive_total_discount",
   "fieldtype": "Currency",
   "force_currency_symbol": 1,
   "label": "Tax Exclusive Total Discount (Company Currency)",
   "options": "Company:company:default_currency",
   "print_hide": 1,
   "read_only": 1
  },
  {
   "fieldname": "pol_address",
   "fieldtype": "Link",
   "label": "Port Of Loading",
   "options": "Address",
   "print_hide": 1
  },
  {
   "fieldname": "pol_address_display",
   "fieldtype": "Small Text",
   "label": "Port Of Loading Address",
   "read_only": 1
  },
  {
   "fieldname": "poa_address",
   "fieldtype": "Link",
   "label": "Port Of Arrival",
   "options": "Address",
   "print_hide": 1
  },
  {
   "fieldname": "poa_address_display",
   "fieldtype": "Small Text",
   "label": "Port Of Arrival Address",
   "read_only": 1
  },
  {
   "fetch_from": "supplier.tax_cnic",
   "fieldname": "tax_cnic",
   "fieldtype": "Data",
   "label": "CNIC",
   "print_hide": 1,
   "read_only": 1
  },
  {
   "fetch_from": "supplier.tax_strn",
   "fieldname": "tax_strn",
   "fieldtype": "Data",
   "label": "STRN",
   "read_only": 1
  },
  {
   "fieldname": "letter_of_credit",
   "fieldtype": "Link",
   "in_filter": 1,
   "in_standard_filter": 1,
   "label": "Letter of Credit",
   "options": "Letter of Credit",
   "search_index": 1
  },
  {
   "fieldname": "incoterms",
   "fieldtype": "Select",
   "label": "Incoterms",
   "options": "\nCIF (Cost, Insurance and Freight)\nCIP (Carriage and Insurance Paid to)\nCFR (Cost and Freight)\nCPT (Carriage paid to)\nDAT (Delivered at Terminal)\nDAP (Delivered at Place)\nDDP (Delivery Duty Paid)\nEXW (Ex Works)\nFAS (Free Alongside Ship)\nFCA (Free Carrier)\nFOB (Free on Board)"
  },
  {
   "fieldname": "set_project",
   "fieldtype": "Link",
   "hidden": 1,
   "label": "Set Project",
   "options": "Project",
   "print_hide": 1
  },
  {
   "default": "0",
   "depends_on": "eval: doc.is_return && doc.return_against",
   "fieldname": "reopen_order",
   "fieldtype": "Check",
   "label": "Reopen Purchase Order"
  },
  {
   "default": "1",
   "fieldname": "calculate_tax_on_company_currency",
   "fieldtype": "Check",
   "label": "Calculate Taxes on Company Currency",
   "print_hide": 1
  },
  {
   "fieldname": "get_latest_price",
   "fieldtype": "Button",
   "label": "Get Latest Price"
  },
  {
   "default": "0",
   "depends_on": "eval:(!doc.is_return || !doc.update_stock)",
   "fieldname": "revalue_purchase_receipt",
   "fieldtype": "Check",
   "label": "Revalue Purchase Receipt",
   "no_copy": 1,
   "print_hide": 1
  },
  {
   "depends_on": "eval:doc.tax_exclusive_total != doc.total",
   "fieldname": "base_tax_exclusive_total",
   "fieldtype": "Currency",
   "force_currency_symbol": 1,
   "label": "Tax Exclusive Total (Company Currency)",
   "options": "Company:company:default_currency",
   "print_hide": 1,
   "read_only": 1
  },
  {
   "depends_on": "eval:doc.taxable_total != doc.net_total",
   "fieldname": "base_taxable_total",
   "fieldtype": "Currency",
   "force_currency_symbol": 1,
   "label": "Net Taxable Total (Company Currency)",
   "options": "Company:company:default_currency",
   "print_hide": 1,
   "read_only": 1
  },
  {
   "depends_on": "eval:doc.tax_exclusive_total != doc.total",
   "fieldname": "tax_exclusive_total",
   "fieldtype": "Currency",
   "label": "Tax Exclusive Total",
   "options": "currency",
   "print_hide": 1,
   "read_only": 1
  },
  {
   "depends_on": "eval:doc.taxable_total != doc.net_total",
   "fieldname": "taxable_total",
   "fieldtype": "Currency",
   "label": "Net Taxable Total",
   "options": "currency",
   "print_hide": 1,
   "read_only": 1
  },
  {
   "fieldname": "column_break_5",
   "fieldtype": "Column Break"
  },
  {
   "fieldname": "column_break_7",
   "fieldtype": "Column Break"
  },
  {
   "fieldname": "section_break_15",
   "fieldtype": "Section Break",
   "hidden": 1
  },
  {
   "fieldname": "column_break_48",
   "fieldtype": "Column Break"
  },
  {
   "fieldname": "column_break_59",
   "fieldtype": "Column Break"
  },
  {
   "fieldname": "column_break_84",
   "fieldtype": "Column Break"
  },
  {
   "fieldname": "column_break_86",
   "fieldtype": "Column Break"
  },
  {
   "fieldname": "section_break_88",
   "fieldtype": "Section Break"
  },
  {
   "fieldname": "column_break_91",
   "fieldtype": "Column Break"
  },
  {
   "fieldname": "column_break_94",
   "fieldtype": "Column Break"
  },
  {
   "collapsible": 1,
   "fieldname": "tax_exclusive_totals_section",
   "fieldtype": "Section Break",
   "label": "Tax Exclusive Totals"
  },
  {
   "fieldname": "column_break_110",
   "fieldtype": "Column Break"
  },
  {
   "fieldname": "column_break_113",
   "fieldtype": "Column Break"
  },
  {
   "fieldname": "column_break_119",
   "fieldtype": "Column Break"
  },
  {
   "fieldname": "section_break_122",
   "fieldtype": "Section Break"
  },
  {
   "fieldname": "column_break_132",
   "fieldtype": "Column Break"
  },
  {
   "fieldname": "column_break_144",
   "fieldtype": "Column Break"
  },
  {
   "fieldname": "section_break_150",
   "fieldtype": "Section Break"
  },
  {
   "fieldname": "column_break_153",
   "fieldtype": "Column Break"
=======
   "fieldname": "tax_withholding_category",
   "fieldtype": "Link",
   "hidden": 1,
   "label": "Tax Withholding Category",
   "options": "Tax Withholding Category",
   "print_hide": 1
>>>>>>> fd30b8f4
  }
 ],
 "icon": "fa fa-file-text",
 "idx": 204,
 "is_submittable": 1,
<<<<<<< HEAD
 "modified": "2020-03-03 15:55:52.806310",
=======
 "links": [],
 "modified": "2020-04-18 13:05:25.199832",
>>>>>>> fd30b8f4
 "modified_by": "Administrator",
 "module": "Accounts",
 "name": "Purchase Invoice",
 "name_case": "Title Case",
 "owner": "Administrator",
 "permissions": [
  {
   "amend": 1,
   "cancel": 1,
   "create": 1,
   "email": 1,
   "print": 1,
   "read": 1,
   "report": 1,
   "role": "Accounts User",
   "share": 1,
   "submit": 1,
   "write": 1
  },
  {
   "email": 1,
   "print": 1,
   "read": 1,
   "report": 1,
   "role": "Purchase User"
  },
  {
   "amend": 1,
   "cancel": 1,
   "create": 1,
   "delete": 1,
   "email": 1,
   "print": 1,
   "read": 1,
   "report": 1,
   "role": "Accounts Manager",
   "share": 1,
   "submit": 1,
   "write": 1
  },
  {
   "email": 1,
   "print": 1,
   "read": 1,
   "report": 1,
   "role": "Auditor"
  },
  {
   "permlevel": 1,
   "read": 1,
   "role": "Accounts Manager",
   "write": 1
  }
 ],
 "search_fields": "posting_date, supplier, bill_no, base_grand_total, outstanding_amount",
 "show_name_in_global_search": 1,
 "sort_field": "posting_date",
 "sort_order": "DESC",
 "timeline_field": "supplier",
 "title_field": "title",
 "track_changes": 1
}<|MERGE_RESOLUTION|>--- conflicted
+++ resolved
@@ -18,13 +18,8 @@
   "remarks",
   "is_return",
   "apply_tds",
-<<<<<<< HEAD
+  "tax_withholding_category",
   "column_break_7",
-=======
-  "tax_withholding_category",
-  "column_break1",
-  "company",
->>>>>>> fd30b8f4
   "posting_date",
   "posting_time",
   "set_posting_time",
@@ -101,7 +96,6 @@
   "supplied_items",
   "section_break_26",
   "total_qty",
-<<<<<<< HEAD
   "column_break_84",
   "total_alt_uom_qty",
   "column_break_86",
@@ -115,14 +109,6 @@
   "column_break_94",
   "total_discount",
   "base_total_discount",
-=======
-  "base_total",
-  "base_net_total",
-  "column_break_28",
-  "total_net_weight",
-  "total",
-  "net_total",
->>>>>>> fd30b8f4
   "taxes_section",
   "taxes_and_charges",
   "column_break_28",
@@ -1359,7 +1345,6 @@
    "fieldtype": "Column Break"
   },
   {
-<<<<<<< HEAD
    "depends_on": "total_discount_after_taxes",
    "fieldname": "total_after_taxes",
    "fieldtype": "Currency",
@@ -1687,25 +1672,21 @@
   {
    "fieldname": "column_break_153",
    "fieldtype": "Column Break"
-=======
+  },
+  {
    "fieldname": "tax_withholding_category",
    "fieldtype": "Link",
    "hidden": 1,
    "label": "Tax Withholding Category",
    "options": "Tax Withholding Category",
    "print_hide": 1
->>>>>>> fd30b8f4
   }
  ],
  "icon": "fa fa-file-text",
  "idx": 204,
  "is_submittable": 1,
-<<<<<<< HEAD
- "modified": "2020-03-03 15:55:52.806310",
-=======
  "links": [],
  "modified": "2020-04-18 13:05:25.199832",
->>>>>>> fd30b8f4
  "modified_by": "Administrator",
  "module": "Accounts",
  "name": "Purchase Invoice",
