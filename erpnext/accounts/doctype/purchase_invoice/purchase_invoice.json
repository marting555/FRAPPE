{
 "actions": [],
 "allow_import": 1,
 "autoname": "naming_series:",
 "creation": "2013-05-21 16:16:39",
 "doctype": "DocType",
 "document_type": "Document",
 "engine": "InnoDB",
 "field_order": [
  "title",
  "naming_series",
  "supplier",
  "supplier_name",
  "tax_id",
  "due_date",
  "is_paid",
  "is_return",
  "apply_tds",
  "column_break1",
  "company",
  "posting_date",
  "posting_time",
  "set_posting_time",
  "amended_from",
  "accounting_dimensions_section",
  "cost_center",
  "dimension_col_break",
  "sb_14",
  "on_hold",
  "release_date",
  "cb_17",
  "hold_comment",
  "supplier_invoice_details",
  "bill_no",
  "column_break_15",
  "bill_date",
  "returns",
  "return_against",
  "section_addresses",
  "supplier_address",
  "address_display",
  "contact_person",
  "contact_display",
  "contact_mobile",
  "contact_email",
  "col_break_address",
  "shipping_address",
  "shipping_address_display",
  "currency_and_price_list",
  "currency",
  "conversion_rate",
  "column_break2",
  "buying_price_list",
  "price_list_currency",
  "plc_conversion_rate",
  "ignore_pricing_rule",
  "sec_warehouse",
  "set_warehouse",
  "rejected_warehouse",
  "col_break_warehouse",
  "is_subcontracted",
  "supplier_warehouse",
  "items_section",
  "update_stock",
  "scan_barcode",
  "items",
  "pricing_rule_details",
  "pricing_rules",
  "raw_materials_supplied",
  "supplied_items",
  "section_break_26",
  "total_qty",
  "base_total",
  "base_net_total",
  "column_break_28",
  "total",
  "net_total",
  "total_net_weight",
  "taxes_section",
  "tax_category",
  "column_break_49",
  "shipping_rule",
  "section_break_51",
  "taxes_and_charges",
  "taxes",
  "sec_tax_breakup",
  "other_charges_calculation",
  "totals",
  "base_taxes_and_charges_added",
  "base_taxes_and_charges_deducted",
  "base_total_taxes_and_charges",
  "column_break_40",
  "taxes_and_charges_added",
  "taxes_and_charges_deducted",
  "total_taxes_and_charges",
  "section_break_44",
  "apply_discount_on",
  "base_discount_amount",
  "column_break_46",
  "additional_discount_percentage",
  "discount_amount",
  "section_break_49",
  "base_grand_total",
  "base_rounding_adjustment",
  "base_rounded_total",
  "base_in_words",
  "column_break8",
  "grand_total",
  "rounding_adjustment",
  "rounded_total",
  "in_words",
  "total_advance",
  "outstanding_amount",
  "disable_rounded_total",
  "payments_section",
  "mode_of_payment",
  "cash_bank_account",
  "clearance_date",
  "col_br_payments",
  "paid_amount",
  "base_paid_amount",
  "write_off",
  "write_off_amount",
  "base_write_off_amount",
  "column_break_61",
  "write_off_account",
  "write_off_cost_center",
  "advances_section",
  "allocate_advances_automatically",
  "get_advances",
  "advances",
  "payment_schedule_section",
  "payment_terms_template",
  "payment_schedule",
  "terms_section_break",
  "tc_name",
  "terms",
  "printing_settings",
  "letter_head",
  "group_same_items",
  "column_break_112",
  "select_print_heading",
  "language",
  "more_info",
  "credit_to",
  "party_account_currency",
  "is_opening",
  "against_expense_account",
  "column_break_63",
  "status",
  "inter_company_invoice_reference",
  "is_internal_supplier",
  "remarks",
  "subscription_section",
  "from_date",
  "to_date",
  "column_break_114",
  "auto_repeat",
  "update_auto_repeat_reference"
 ],
 "fields": [
  {
   "allow_on_submit": 1,
   "default": "{supplier_name}",
   "fieldname": "title",
   "fieldtype": "Data",
   "hidden": 1,
   "label": "Title",
   "no_copy": 1,
   "print_hide": 1
  },
  {
   "fieldname": "naming_series",
   "fieldtype": "Select",
   "label": "Series",
   "no_copy": 1,
   "oldfieldname": "naming_series",
   "oldfieldtype": "Select",
   "options": "ACC-PINV-.YYYY.-",
   "print_hide": 1,
   "reqd": 1,
   "set_only_once": 1
  },
  {
   "fieldname": "supplier",
   "fieldtype": "Link",
   "in_standard_filter": 1,
   "label": "Supplier",
   "oldfieldname": "supplier",
   "oldfieldtype": "Link",
   "options": "Supplier",
   "print_hide": 1,
   "search_index": 1
  },
  {
   "bold": 1,
   "depends_on": "supplier",
   "fetch_from": "supplier.supplier_name",
   "fieldname": "supplier_name",
   "fieldtype": "Data",
   "in_global_search": 1,
   "label": "Supplier Name",
   "oldfieldname": "supplier_name",
   "oldfieldtype": "Data",
   "read_only": 1
  },
  {
   "fetch_from": "supplier.tax_id",
   "fieldname": "tax_id",
   "fieldtype": "Read Only",
   "label": "Tax Id",
   "print_hide": 1,
   "read_only": 1
  },
  {
   "fieldname": "due_date",
   "fieldtype": "Date",
   "label": "Due Date",
   "oldfieldname": "due_date",
   "oldfieldtype": "Date"
  },
  {
   "default": "0",
   "fieldname": "is_paid",
   "fieldtype": "Check",
   "label": "Is Paid",
   "print_hide": 1
  },
  {
   "default": "0",
   "fieldname": "is_return",
   "fieldtype": "Check",
   "label": "Is Return (Debit Note)",
   "no_copy": 1,
   "print_hide": 1
  },
  {
   "default": "0",
   "fieldname": "apply_tds",
   "fieldtype": "Check",
   "label": "Apply Tax Withholding Amount",
   "print_hide": 1
  },
  {
   "fieldname": "column_break1",
   "fieldtype": "Column Break",
   "oldfieldtype": "Column Break",
   "width": "50%"
  },
  {
   "fieldname": "company",
   "fieldtype": "Link",
   "in_standard_filter": 1,
   "label": "Company",
   "options": "Company",
   "print_hide": 1,
   "remember_last_selected_value": 1
  },
  {
   "fieldname": "cost_center",
   "fieldtype": "Link",
   "label": "Cost Center",
   "options": "Cost Center"
  },
  {
   "default": "Today",
   "fieldname": "posting_date",
   "fieldtype": "Date",
   "in_list_view": 1,
   "label": "Date",
   "oldfieldname": "posting_date",
   "oldfieldtype": "Date",
   "print_hide": 1,
   "reqd": 1,
   "search_index": 1
  },
  {
   "fieldname": "posting_time",
   "fieldtype": "Time",
   "label": "Posting Time",
   "no_copy": 1,
   "print_hide": 1,
   "print_width": "100px",
   "width": "100px"
  },
  {
   "default": "0",
   "depends_on": "eval:doc.docstatus==0",
   "fieldname": "set_posting_time",
   "fieldtype": "Check",
   "label": "Edit Posting Date and Time",
   "print_hide": 1
  },
  {
   "fieldname": "amended_from",
   "fieldtype": "Link",
   "ignore_user_permissions": 1,
   "label": "Amended From",
   "no_copy": 1,
   "oldfieldname": "amended_from",
   "oldfieldtype": "Link",
   "options": "Purchase Invoice",
   "print_hide": 1,
   "read_only": 1
  },
  {
   "collapsible": 1,
   "collapsible_depends_on": "eval:doc.on_hold",
   "fieldname": "sb_14",
   "fieldtype": "Section Break",
   "label": "Hold Invoice"
  },
  {
   "default": "0",
   "fieldname": "on_hold",
   "fieldtype": "Check",
   "label": "Hold Invoice"
  },
  {
   "depends_on": "eval:doc.on_hold",
   "description": "Once set, this invoice will be on hold till the set date",
   "fieldname": "release_date",
   "fieldtype": "Date",
   "label": "Release Date"
  },
  {
   "fieldname": "cb_17",
   "fieldtype": "Column Break"
  },
  {
   "depends_on": "eval:doc.on_hold",
   "fieldname": "hold_comment",
   "fieldtype": "Small Text",
   "label": "Reason For Putting On Hold"
  },
  {
   "collapsible": 1,
   "collapsible_depends_on": "bill_no",
   "fieldname": "supplier_invoice_details",
   "fieldtype": "Section Break",
   "label": "Supplier Invoice Details"
  },
  {
   "fieldname": "bill_no",
   "fieldtype": "Data",
   "label": "Supplier Invoice No",
   "oldfieldname": "bill_no",
   "oldfieldtype": "Data",
   "print_hide": 1
  },
  {
   "fieldname": "column_break_15",
   "fieldtype": "Column Break"
  },
  {
   "fieldname": "bill_date",
   "fieldtype": "Date",
   "label": "Supplier Invoice Date",
   "oldfieldname": "bill_date",
   "oldfieldtype": "Date",
   "print_hide": 1
  },
  {
   "depends_on": "return_against",
   "fieldname": "returns",
   "fieldtype": "Section Break",
   "label": "Returns"
  },
  {
   "depends_on": "return_against",
   "fieldname": "return_against",
   "fieldtype": "Link",
   "label": "Return Against Purchase Invoice",
   "no_copy": 1,
   "options": "Purchase Invoice",
   "print_hide": 1,
   "read_only": 1
  },
  {
   "collapsible": 1,
   "fieldname": "section_addresses",
   "fieldtype": "Section Break",
   "label": "Address and Contact"
  },
  {
   "fieldname": "supplier_address",
   "fieldtype": "Link",
   "label": "Select Supplier Address",
   "options": "Address",
   "print_hide": 1
  },
  {
   "fieldname": "address_display",
   "fieldtype": "Small Text",
   "label": "Address",
   "read_only": 1
  },
  {
   "fieldname": "contact_person",
   "fieldtype": "Link",
   "in_global_search": 1,
   "label": "Contact Person",
   "options": "Contact",
   "print_hide": 1
  },
  {
   "fieldname": "contact_display",
   "fieldtype": "Small Text",
   "label": "Contact",
   "read_only": 1
  },
  {
   "fieldname": "contact_mobile",
   "fieldtype": "Small Text",
   "label": "Mobile No",
   "read_only": 1
  },
  {
   "fieldname": "contact_email",
   "fieldtype": "Small Text",
   "label": "Contact Email",
   "print_hide": 1,
   "read_only": 1
  },
  {
   "fieldname": "col_break_address",
   "fieldtype": "Column Break"
  },
  {
   "fieldname": "shipping_address",
   "fieldtype": "Link",
   "label": "Select Shipping Address",
   "options": "Address",
   "print_hide": 1
  },
  {
   "fieldname": "shipping_address_display",
   "fieldtype": "Small Text",
   "label": "Shipping Address",
   "print_hide": 1,
   "read_only": 1
  },
  {
   "collapsible": 1,
   "fieldname": "currency_and_price_list",
   "fieldtype": "Section Break",
   "label": "Currency and Price List",
   "options": "fa fa-tag"
  },
  {
   "fieldname": "currency",
   "fieldtype": "Link",
   "label": "Currency",
   "oldfieldname": "currency",
   "oldfieldtype": "Select",
   "options": "Currency",
   "print_hide": 1
  },
  {
   "fieldname": "conversion_rate",
   "fieldtype": "Float",
   "label": "Exchange Rate",
   "oldfieldname": "conversion_rate",
   "oldfieldtype": "Currency",
   "precision": "9",
   "print_hide": 1
  },
  {
   "fieldname": "column_break2",
   "fieldtype": "Column Break"
  },
  {
   "fieldname": "buying_price_list",
   "fieldtype": "Link",
   "label": "Price List",
   "options": "Price List",
   "print_hide": 1
  },
  {
   "fieldname": "price_list_currency",
   "fieldtype": "Link",
   "label": "Price List Currency",
   "options": "Currency",
   "print_hide": 1,
   "read_only": 1
  },
  {
   "fieldname": "plc_conversion_rate",
   "fieldtype": "Float",
   "label": "Price List Exchange Rate",
   "precision": "9",
   "print_hide": 1
  },
  {
   "default": "0",
   "fieldname": "ignore_pricing_rule",
   "fieldtype": "Check",
   "label": "Ignore Pricing Rule",
   "no_copy": 1,
   "permlevel": 1,
   "print_hide": 1
  },
  {
   "fieldname": "sec_warehouse",
   "fieldtype": "Section Break"
  },
  {
   "depends_on": "update_stock",
   "fieldname": "set_warehouse",
   "fieldtype": "Link",
   "label": "Set Accepted Warehouse",
   "options": "Warehouse",
   "print_hide": 1
  },
  {
   "depends_on": "update_stock",
   "description": "Warehouse where you are maintaining stock of rejected items",
   "fieldname": "rejected_warehouse",
   "fieldtype": "Link",
   "label": "Rejected Warehouse",
   "no_copy": 1,
   "options": "Warehouse",
   "print_hide": 1
  },
  {
   "fieldname": "col_break_warehouse",
   "fieldtype": "Column Break"
  },
  {
   "default": "No",
   "fieldname": "is_subcontracted",
   "fieldtype": "Select",
   "label": "Raw Materials Supplied",
   "options": "No\nYes",
   "print_hide": 1
  },
  {
   "depends_on": "eval:doc.is_subcontracted==\"Yes\"",
   "fieldname": "supplier_warehouse",
   "fieldtype": "Link",
   "label": "Supplier Warehouse",
   "no_copy": 1,
   "options": "Warehouse",
   "print_hide": 1,
   "print_width": "50px",
   "width": "50px"
  },
  {
   "fieldname": "items_section",
   "fieldtype": "Section Break",
   "oldfieldtype": "Section Break",
   "options": "fa fa-shopping-cart"
  },
  {
   "default": "0",
   "fieldname": "update_stock",
   "fieldtype": "Check",
   "label": "Update Stock",
   "print_hide": 1
  },
  {
   "fieldname": "scan_barcode",
   "fieldtype": "Data",
   "label": "Scan Barcode"
  },
  {
   "allow_bulk_edit": 1,
   "fieldname": "items",
   "fieldtype": "Table",
   "label": "Items",
   "oldfieldname": "entries",
   "oldfieldtype": "Table",
   "options": "Purchase Invoice Item",
   "reqd": 1
  },
  {
   "fieldname": "pricing_rule_details",
   "fieldtype": "Section Break",
   "label": "Pricing Rules"
  },
  {
   "fieldname": "pricing_rules",
   "fieldtype": "Table",
   "label": "Pricing Rule Detail",
   "options": "Pricing Rule Detail",
   "read_only": 1
  },
  {
   "collapsible_depends_on": "supplied_items",
   "fieldname": "raw_materials_supplied",
   "fieldtype": "Section Break",
   "label": "Raw Materials Supplied"
  },
  {
   "fieldname": "supplied_items",
   "fieldtype": "Table",
   "label": "Supplied Items",
   "options": "Purchase Receipt Item Supplied",
   "read_only": 1
  },
  {
   "fieldname": "section_break_26",
   "fieldtype": "Section Break"
  },
  {
   "fieldname": "total_qty",
   "fieldtype": "Float",
   "label": "Total Quantity",
   "read_only": 1
  },
  {
   "fieldname": "base_total",
   "fieldtype": "Currency",
   "label": "Total (Company Currency)",
   "options": "Company:company:default_currency",
   "print_hide": 1,
   "read_only": 1
  },
  {
   "fieldname": "base_net_total",
   "fieldtype": "Currency",
   "label": "Net Total (Company Currency)",
   "oldfieldname": "net_total",
   "oldfieldtype": "Currency",
   "options": "Company:company:default_currency",
   "print_hide": 1,
   "read_only": 1
  },
  {
   "fieldname": "column_break_28",
   "fieldtype": "Column Break"
  },
  {
   "fieldname": "total",
   "fieldtype": "Currency",
   "label": "Total",
   "options": "currency",
   "read_only": 1
  },
  {
   "fieldname": "net_total",
   "fieldtype": "Currency",
   "label": "Net Total",
   "oldfieldname": "net_total_import",
   "oldfieldtype": "Currency",
   "options": "currency",
   "print_hide": 1,
   "read_only": 1
  },
  {
   "fieldname": "total_net_weight",
   "fieldtype": "Float",
   "label": "Total Net Weight",
   "print_hide": 1,
   "read_only": 1
  },
  {
   "fieldname": "taxes_section",
   "fieldtype": "Section Break",
   "oldfieldtype": "Section Break",
   "options": "fa fa-money"
  },
  {
   "fieldname": "tax_category",
   "fieldtype": "Link",
   "label": "Tax Category",
   "options": "Tax Category",
   "print_hide": 1
  },
  {
   "fieldname": "column_break_49",
   "fieldtype": "Column Break"
  },
  {
   "fieldname": "shipping_rule",
   "fieldtype": "Link",
   "label": "Shipping Rule",
   "options": "Shipping Rule",
   "print_hide": 1
  },
  {
   "fieldname": "section_break_51",
   "fieldtype": "Section Break"
  },
  {
   "fieldname": "taxes_and_charges",
   "fieldtype": "Link",
   "label": "Purchase Taxes and Charges Template",
   "oldfieldname": "purchase_other_charges",
   "oldfieldtype": "Link",
   "options": "Purchase Taxes and Charges Template",
   "print_hide": 1
  },
  {
   "fieldname": "taxes",
   "fieldtype": "Table",
   "label": "Purchase Taxes and Charges",
   "oldfieldname": "purchase_tax_details",
   "oldfieldtype": "Table",
   "options": "Purchase Taxes and Charges"
  },
  {
   "collapsible": 1,
   "fieldname": "sec_tax_breakup",
   "fieldtype": "Section Break",
   "label": "Tax Breakup"
  },
  {
   "fieldname": "other_charges_calculation",
   "fieldtype": "Long Text",
   "label": "Taxes and Charges Calculation",
   "no_copy": 1,
   "oldfieldtype": "HTML",
   "print_hide": 1,
   "read_only": 1
  },
  {
   "fieldname": "totals",
   "fieldtype": "Section Break",
   "oldfieldtype": "Section Break",
   "options": "fa fa-money"
  },
  {
   "fieldname": "base_taxes_and_charges_added",
   "fieldtype": "Currency",
   "label": "Taxes and Charges Added (Company Currency)",
   "oldfieldname": "other_charges_added",
   "oldfieldtype": "Currency",
   "options": "Company:company:default_currency",
   "print_hide": 1,
   "read_only": 1
  },
  {
   "fieldname": "base_taxes_and_charges_deducted",
   "fieldtype": "Currency",
   "label": "Taxes and Charges Deducted (Company Currency)",
   "oldfieldname": "other_charges_deducted",
   "oldfieldtype": "Currency",
   "options": "Company:company:default_currency",
   "print_hide": 1,
   "read_only": 1
  },
  {
   "fieldname": "base_total_taxes_and_charges",
   "fieldtype": "Currency",
   "label": "Total Taxes and Charges (Company Currency)",
   "oldfieldname": "total_tax",
   "oldfieldtype": "Currency",
   "options": "Company:company:default_currency",
   "print_hide": 1,
   "read_only": 1
  },
  {
   "fieldname": "column_break_40",
   "fieldtype": "Column Break"
  },
  {
   "fieldname": "taxes_and_charges_added",
   "fieldtype": "Currency",
   "label": "Taxes and Charges Added",
   "oldfieldname": "other_charges_added_import",
   "oldfieldtype": "Currency",
   "options": "currency",
   "print_hide": 1,
   "read_only": 1
  },
  {
   "fieldname": "taxes_and_charges_deducted",
   "fieldtype": "Currency",
   "label": "Taxes and Charges Deducted",
   "oldfieldname": "other_charges_deducted_import",
   "oldfieldtype": "Currency",
   "options": "currency",
   "print_hide": 1,
   "read_only": 1
  },
  {
   "fieldname": "total_taxes_and_charges",
   "fieldtype": "Currency",
   "label": "Total Taxes and Charges",
   "options": "currency",
   "print_hide": 1,
   "read_only": 1
  },
  {
   "collapsible": 1,
   "collapsible_depends_on": "discount_amount",
   "fieldname": "section_break_44",
   "fieldtype": "Section Break",
   "label": "Additional Discount"
  },
  {
   "default": "Grand Total",
   "fieldname": "apply_discount_on",
   "fieldtype": "Select",
   "label": "Apply Additional Discount On",
   "options": "\nGrand Total\nNet Total",
   "print_hide": 1
  },
  {
   "fieldname": "base_discount_amount",
   "fieldtype": "Currency",
   "label": "Additional Discount Amount (Company Currency)",
   "options": "Company:company:default_currency",
   "print_hide": 1,
   "read_only": 1
  },
  {
   "fieldname": "column_break_46",
   "fieldtype": "Column Break"
  },
  {
   "fieldname": "additional_discount_percentage",
   "fieldtype": "Float",
   "label": "Additional Discount Percentage",
   "print_hide": 1
  },
  {
   "fieldname": "discount_amount",
   "fieldtype": "Currency",
   "label": "Additional Discount Amount",
   "options": "currency",
   "print_hide": 1
  },
  {
   "fieldname": "section_break_49",
   "fieldtype": "Section Break"
  },
  {
   "fieldname": "base_grand_total",
   "fieldtype": "Currency",
   "label": "Grand Total (Company Currency)",
   "oldfieldname": "grand_total",
   "oldfieldtype": "Currency",
   "options": "Company:company:default_currency",
   "print_hide": 1,
   "read_only": 1
  },
  {
   "fieldname": "base_rounding_adjustment",
   "fieldtype": "Currency",
   "label": "Rounding Adjustment (Company Currency)",
   "no_copy": 1,
   "options": "Company:company:default_currency",
   "print_hide": 1,
   "read_only": 1
  },
  {
   "depends_on": "eval:!doc.disable_rounded_total",
   "fieldname": "base_rounded_total",
   "fieldtype": "Currency",
   "label": "Rounded Total (Company Currency)",
   "no_copy": 1,
   "options": "Company:company:default_currency",
   "print_hide": 1,
   "read_only": 1
  },
  {
   "fieldname": "base_in_words",
   "fieldtype": "Data",
   "label": "In Words (Company Currency)",
   "oldfieldname": "in_words",
   "oldfieldtype": "Data",
   "print_hide": 1,
   "read_only": 1
  },
  {
   "fieldname": "column_break8",
   "fieldtype": "Column Break",
   "oldfieldtype": "Column Break",
   "print_hide": 1,
   "width": "50%"
  },
  {
   "fieldname": "grand_total",
   "fieldtype": "Currency",
   "in_list_view": 1,
   "label": "Grand Total",
   "oldfieldname": "grand_total_import",
   "oldfieldtype": "Currency",
   "options": "currency",
   "read_only": 1
  },
  {
   "fieldname": "rounding_adjustment",
   "fieldtype": "Currency",
   "label": "Rounding Adjustment",
   "no_copy": 1,
   "options": "currency",
   "print_hide": 1,
   "read_only": 1
  },
  {
   "depends_on": "eval:!doc.disable_rounded_total",
   "fieldname": "rounded_total",
   "fieldtype": "Currency",
   "label": "Rounded Total",
   "no_copy": 1,
   "options": "currency",
   "print_hide": 1,
   "read_only": 1
  },
  {
   "fieldname": "in_words",
   "fieldtype": "Data",
   "label": "In Words",
   "oldfieldname": "in_words_import",
   "oldfieldtype": "Data",
   "print_hide": 1,
   "read_only": 1
  },
  {
   "fieldname": "total_advance",
   "fieldtype": "Currency",
   "label": "Total Advance",
   "no_copy": 1,
   "oldfieldname": "total_advance",
   "oldfieldtype": "Currency",
   "options": "party_account_currency",
   "print_hide": 1,
   "read_only": 1
  },
  {
   "fieldname": "outstanding_amount",
   "fieldtype": "Currency",
   "label": "Outstanding Amount",
   "no_copy": 1,
   "oldfieldname": "outstanding_amount",
   "oldfieldtype": "Currency",
   "options": "party_account_currency",
   "print_hide": 1,
   "read_only": 1
  },
  {
   "default": "0",
   "depends_on": "grand_total",
   "fieldname": "disable_rounded_total",
   "fieldtype": "Check",
   "label": "Disable Rounded Total"
  },
  {
   "collapsible": 1,
   "collapsible_depends_on": "paid_amount",
   "depends_on": "eval:doc.is_paid===1||(doc.advances && doc.advances.length>0)",
   "fieldname": "payments_section",
   "fieldtype": "Section Break",
   "label": "Payments"
  },
  {
   "fieldname": "mode_of_payment",
   "fieldtype": "Link",
   "label": "Mode of Payment",
   "options": "Mode of Payment",
   "print_hide": 1
  },
  {
   "fieldname": "cash_bank_account",
   "fieldtype": "Link",
   "label": "Cash/Bank Account",
   "options": "Account"
  },
  {
   "fieldname": "clearance_date",
   "fieldtype": "Date",
   "hidden": 1,
   "label": "Clearance Date"
  },
  {
   "fieldname": "col_br_payments",
   "fieldtype": "Column Break"
  },
  {
   "depends_on": "is_paid",
   "fieldname": "paid_amount",
   "fieldtype": "Currency",
   "label": "Paid Amount",
   "no_copy": 1,
   "options": "currency",
   "print_hide": 1
  },
  {
   "fieldname": "base_paid_amount",
   "fieldtype": "Currency",
   "label": "Paid Amount (Company Currency)",
   "no_copy": 1,
   "options": "Company:company:default_currency",
   "print_hide": 1,
   "read_only": 1
  },
  {
   "collapsible": 1,
   "collapsible_depends_on": "write_off_amount",
   "depends_on": "grand_total",
   "fieldname": "write_off",
   "fieldtype": "Section Break",
   "label": "Write Off"
  },
  {
   "fieldname": "write_off_amount",
   "fieldtype": "Currency",
   "label": "Write Off Amount",
   "no_copy": 1,
   "options": "currency",
   "print_hide": 1
  },
  {
   "fieldname": "base_write_off_amount",
   "fieldtype": "Currency",
   "label": "Write Off Amount (Company Currency)",
   "no_copy": 1,
   "options": "Company:company:default_currency",
   "print_hide": 1,
   "read_only": 1
  },
  {
   "fieldname": "column_break_61",
   "fieldtype": "Column Break"
  },
  {
   "depends_on": "eval:flt(doc.write_off_amount)!=0",
   "fieldname": "write_off_account",
   "fieldtype": "Link",
   "label": "Write Off Account",
   "options": "Account",
   "print_hide": 1
  },
  {
   "depends_on": "eval:flt(doc.write_off_amount)!=0",
   "fieldname": "write_off_cost_center",
   "fieldtype": "Link",
   "label": "Write Off Cost Center",
   "options": "Cost Center",
   "print_hide": 1
  },
  {
   "collapsible": 1,
   "collapsible_depends_on": "advances",
   "fieldname": "advances_section",
   "fieldtype": "Section Break",
   "label": "Advance Payments",
   "oldfieldtype": "Section Break",
   "options": "fa fa-money",
   "print_hide": 1
  },
  {
   "default": "0",
   "fieldname": "allocate_advances_automatically",
   "fieldtype": "Check",
   "label": "Set Advances and Allocate (FIFO)"
  },
  {
   "depends_on": "eval:!doc.allocate_advances_automatically",
   "fieldname": "get_advances",
   "fieldtype": "Button",
   "label": "Get Advances Paid",
   "oldfieldtype": "Button",
   "print_hide": 1
  },
  {
   "fieldname": "advances",
   "fieldtype": "Table",
   "label": "Advances",
   "no_copy": 1,
   "oldfieldname": "advance_allocation_details",
   "oldfieldtype": "Table",
   "options": "Purchase Invoice Advance",
   "print_hide": 1
  },
  {
   "collapsible": 1,
   "collapsible_depends_on": "eval:(!doc.is_return)",
   "fieldname": "payment_schedule_section",
   "fieldtype": "Section Break",
   "label": "Payment Terms"
  },
  {
   "fieldname": "payment_terms_template",
   "fieldtype": "Link",
   "label": "Payment Terms Template",
   "options": "Payment Terms Template"
  },
  {
   "fieldname": "payment_schedule",
   "fieldtype": "Table",
   "label": "Payment Schedule",
   "no_copy": 1,
   "options": "Payment Schedule",
   "print_hide": 1
  },
  {
   "collapsible": 1,
   "collapsible_depends_on": "terms",
   "fieldname": "terms_section_break",
   "fieldtype": "Section Break",
   "label": "Terms and Conditions",
   "options": "fa fa-legal"
  },
  {
   "fieldname": "tc_name",
   "fieldtype": "Link",
   "label": "Terms",
   "options": "Terms and Conditions",
   "print_hide": 1
  },
  {
   "fieldname": "terms",
   "fieldtype": "Text Editor",
   "label": "Terms and Conditions1"
  },
  {
   "collapsible": 1,
   "fieldname": "printing_settings",
   "fieldtype": "Section Break",
   "label": "Printing Settings"
  },
  {
   "allow_on_submit": 1,
   "fieldname": "letter_head",
   "fieldtype": "Link",
   "label": "Letter Head",
   "options": "Letter Head",
   "print_hide": 1
  },
  {
   "allow_on_submit": 1,
   "default": "0",
   "fieldname": "group_same_items",
   "fieldtype": "Check",
   "label": "Group same items",
   "print_hide": 1
  },
  {
   "fieldname": "column_break_112",
   "fieldtype": "Column Break"
  },
  {
   "allow_on_submit": 1,
   "fieldname": "select_print_heading",
   "fieldtype": "Link",
   "label": "Print Heading",
   "no_copy": 1,
   "oldfieldname": "select_print_heading",
   "oldfieldtype": "Link",
   "options": "Print Heading",
   "print_hide": 1,
   "report_hide": 1
  },
  {
   "fieldname": "language",
   "fieldtype": "Data",
   "label": "Print Language",
   "print_hide": 1,
   "read_only": 1
  },
  {
   "collapsible": 1,
   "fieldname": "more_info",
   "fieldtype": "Section Break",
   "label": "More Information",
   "oldfieldtype": "Section Break",
   "options": "fa fa-file-text",
   "print_hide": 1
  },
  {
   "fieldname": "credit_to",
   "fieldtype": "Link",
   "label": "Credit To",
   "oldfieldname": "credit_to",
   "oldfieldtype": "Link",
   "options": "Account",
   "print_hide": 1,
   "reqd": 1,
   "search_index": 1
  },
  {
   "fieldname": "party_account_currency",
   "fieldtype": "Link",
   "hidden": 1,
   "label": "Party Account Currency",
   "no_copy": 1,
   "options": "Currency",
   "print_hide": 1,
   "read_only": 1
  },
  {
   "default": "No",
   "fieldname": "is_opening",
   "fieldtype": "Select",
   "label": "Is Opening",
   "oldfieldname": "is_opening",
   "oldfieldtype": "Select",
   "options": "No\nYes",
   "print_hide": 1
  },
  {
   "fieldname": "against_expense_account",
   "fieldtype": "Small Text",
   "hidden": 1,
   "label": "Against Expense Account",
   "no_copy": 1,
   "oldfieldname": "against_expense_account",
   "oldfieldtype": "Small Text",
   "print_hide": 1
  },
  {
   "fieldname": "column_break_63",
   "fieldtype": "Column Break"
  },
  {
   "default": "Draft",
   "fieldname": "status",
   "fieldtype": "Select",
   "in_standard_filter": 1,
   "label": "Status",
   "options": "\nDraft\nReturn\nDebit Note Issued\nSubmitted\nPaid\nUnpaid\nOverdue\nCancelled",
   "print_hide": 1
  },
  {
   "fieldname": "inter_company_invoice_reference",
   "fieldtype": "Link",
   "label": "Inter Company Invoice Reference",
   "options": "Sales Invoice",
   "read_only": 1
  },
  {
   "fieldname": "remarks",
   "fieldtype": "Small Text",
   "label": "Remarks",
   "no_copy": 1,
   "oldfieldname": "remarks",
   "oldfieldtype": "Text",
   "print_hide": 1
  },
  {
   "fieldname": "subscription_section",
   "fieldtype": "Section Break",
   "label": "Subscription Section",
   "print_hide": 1
  },
  {
   "allow_on_submit": 1,
   "description": "Start date of current invoice's period",
   "fieldname": "from_date",
   "fieldtype": "Date",
   "label": "From Date",
   "no_copy": 1,
   "print_hide": 1
  },
  {
   "allow_on_submit": 1,
   "description": "End date of current invoice's period",
   "fieldname": "to_date",
   "fieldtype": "Date",
   "label": "To Date",
   "no_copy": 1,
   "print_hide": 1
  },
  {
   "fieldname": "column_break_114",
   "fieldtype": "Column Break"
  },
  {
   "fieldname": "auto_repeat",
   "fieldtype": "Link",
   "label": "Auto Repeat",
   "no_copy": 1,
   "options": "Auto Repeat",
   "print_hide": 1,
   "read_only": 1
  },
  {
   "allow_on_submit": 1,
   "depends_on": "eval: doc.auto_repeat",
   "fieldname": "update_auto_repeat_reference",
   "fieldtype": "Button",
   "label": "Update Auto Repeat Reference"
  },
  {
   "collapsible": 1,
   "fieldname": "accounting_dimensions_section",
   "fieldtype": "Section Break",
   "label": "Accounting Dimensions "
  },
  {
   "fieldname": "dimension_col_break",
   "fieldtype": "Column Break"
  },
  {
   "default": "0",
   "fetch_from": "supplier.is_internal_supplier",
   "fieldname": "is_internal_supplier",
   "fieldtype": "Check",
   "label": "Is Internal Supplier",
   "read_only": 1
  }
 ],
 "icon": "fa fa-file-text",
 "idx": 204,
 "is_submittable": 1,
 "links": [],
<<<<<<< HEAD
 "modified": "2019-12-26 13:10:45.585077",
=======
 "modified": "2019-12-30 19:13:49.610538",
>>>>>>> d03a5ac6
 "modified_by": "Administrator",
 "module": "Accounts",
 "name": "Purchase Invoice",
 "name_case": "Title Case",
 "owner": "Administrator",
 "permissions": [
  {
   "amend": 1,
   "cancel": 1,
   "create": 1,
   "email": 1,
   "print": 1,
   "read": 1,
   "report": 1,
   "role": "Accounts User",
   "share": 1,
   "submit": 1,
   "write": 1
  },
  {
   "email": 1,
   "print": 1,
   "read": 1,
   "report": 1,
   "role": "Purchase User"
  },
  {
   "amend": 1,
   "cancel": 1,
   "create": 1,
   "delete": 1,
   "email": 1,
   "print": 1,
   "read": 1,
   "report": 1,
   "role": "Accounts Manager",
   "share": 1,
   "submit": 1,
   "write": 1
  },
  {
   "email": 1,
   "print": 1,
   "read": 1,
   "report": 1,
   "role": "Auditor"
  },
  {
   "permlevel": 1,
   "read": 1,
   "role": "Accounts Manager",
   "write": 1
  }
 ],
 "search_fields": "posting_date, supplier, bill_no, base_grand_total, outstanding_amount",
 "show_name_in_global_search": 1,
 "sort_field": "modified",
 "sort_order": "DESC",
 "timeline_field": "supplier",
 "title_field": "title",
 "track_changes": 1
}<|MERGE_RESOLUTION|>--- conflicted
+++ resolved
@@ -1298,11 +1298,7 @@
  "idx": 204,
  "is_submittable": 1,
  "links": [],
-<<<<<<< HEAD
- "modified": "2019-12-26 13:10:45.585077",
-=======
  "modified": "2019-12-30 19:13:49.610538",
->>>>>>> d03a5ac6
  "modified_by": "Administrator",
  "module": "Accounts",
  "name": "Purchase Invoice",
