--- conflicted
+++ resolved
@@ -710,15 +710,8 @@
    "fieldname": "supplied_items",
    "fieldtype": "Table",
    "label": "Supplied Items",
-<<<<<<< HEAD
-   "options": "Purchase Receipt Item Supplied",
-   "read_only": 1,
-   "show_days": 1,
-   "show_seconds": 1
-=======
    "no_copy": 1,
    "options": "Purchase Receipt Item Supplied"
->>>>>>> ae41b53c
   },
   {
    "fieldname": "section_break_26",
@@ -1698,11 +1691,7 @@
  "idx": 204,
  "is_submittable": 1,
  "links": [],
-<<<<<<< HEAD
- "modified": "2021-02-28 22:33:15.728392",
-=======
  "modified": "2021-06-15 18:20:56.806195",
->>>>>>> ae41b53c
  "modified_by": "Administrator",
  "module": "Accounts",
  "name": "Purchase Invoice",
