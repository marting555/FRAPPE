--- conflicted
+++ resolved
@@ -1300,11 +1300,7 @@
  "idx": 204,
  "is_submittable": 1,
  "links": [],
-<<<<<<< HEAD
- "modified": "2020-04-10 15:50:40.870289",
-=======
  "modified": "2020-04-17 13:05:25.199832",
->>>>>>> a9d59fad
  "modified_by": "Administrator",
  "module": "Accounts",
  "name": "Purchase Invoice",
