{
 "actions": [],
 "allow_import": 1,
 "autoname": "naming_series:",
 "creation": "2013-05-21 16:16:39",
 "doctype": "DocType",
 "document_type": "Document",
 "engine": "InnoDB",
 "field_order": [
  "title",
  "naming_series",
  "supplier",
  "supplier_name",
  "tax_id",
  "due_date",
<<<<<<< HEAD
  "is_paid",
  "is_return",
  "apply_tds",
=======
>>>>>>> 540559d6
  "tax_withholding_category",
  "column_break1",
  "company",
  "posting_date",
  "posting_time",
  "set_posting_time",
  "is_paid",
  "is_return",
  "apply_tds",
  "amended_from",
  "accounting_dimensions_section",
  "cost_center",
  "dimension_col_break",
  "project",
<<<<<<< HEAD
  "sb_14",
  "on_hold",
  "release_date",
  "cb_17",
  "hold_comment",
=======
>>>>>>> 540559d6
  "supplier_invoice_details",
  "bill_no",
  "column_break_15",
  "bill_date",
  "returns",
  "return_against",
  "section_addresses",
  "supplier_address",
  "address_display",
  "contact_person",
  "contact_display",
  "contact_mobile",
  "contact_email",
  "col_break_address",
  "shipping_address",
  "shipping_address_display",
  "billing_address",
  "billing_address_display",
  "currency_and_price_list",
  "currency",
  "conversion_rate",
  "column_break2",
  "buying_price_list",
  "price_list_currency",
  "plc_conversion_rate",
  "ignore_pricing_rule",
  "sec_warehouse",
  "set_warehouse",
  "rejected_warehouse",
  "col_break_warehouse",
  "set_from_warehouse",
  "supplier_warehouse",
  "is_subcontracted",
  "items_section",
  "update_stock",
  "scan_barcode",
  "items",
  "pricing_rule_details",
  "pricing_rules",
  "raw_materials_supplied",
  "supplied_items",
  "section_break_26",
  "total_qty",
  "base_total",
  "base_net_total",
  "column_break_28",
  "total_net_weight",
  "total",
  "net_total",
  "taxes_section",
  "tax_category",
  "column_break_49",
  "shipping_rule",
  "section_break_51",
  "taxes_and_charges",
  "taxes",
  "sec_tax_breakup",
  "other_charges_calculation",
  "totals",
  "base_taxes_and_charges_added",
  "base_taxes_and_charges_deducted",
  "base_total_taxes_and_charges",
  "column_break_40",
  "taxes_and_charges_added",
  "taxes_and_charges_deducted",
  "total_taxes_and_charges",
  "section_break_44",
  "apply_discount_on",
  "base_discount_amount",
  "additional_discount_account",
  "column_break_46",
  "additional_discount_percentage",
  "discount_amount",
  "section_break_49",
  "base_grand_total",
  "base_rounding_adjustment",
  "base_rounded_total",
  "base_in_words",
  "column_break8",
  "grand_total",
  "rounding_adjustment",
  "rounded_total",
  "in_words",
  "total_advance",
  "outstanding_amount",
  "disable_rounded_total",
  "payments_section",
  "mode_of_payment",
  "cash_bank_account",
  "clearance_date",
  "col_br_payments",
  "paid_amount",
  "base_paid_amount",
  "write_off",
  "write_off_amount",
  "base_write_off_amount",
  "column_break_61",
  "write_off_account",
  "write_off_cost_center",
  "advances_section",
  "allocate_advances_automatically",
  "get_advances",
  "advances",
  "advance_tax",
  "payment_schedule_section",
  "payment_terms_template",
  "ignore_default_payment_terms_template",
  "payment_schedule",
  "terms_section_break",
  "tc_name",
  "terms",
  "printing_settings",
  "letter_head",
  "select_print_heading",
  "column_break_112",
  "group_same_items",
  "language",
  "sb_14",
  "on_hold",
  "release_date",
  "cb_17",
  "hold_comment",
  "more_info",
  "status",
  "inter_company_invoice_reference",
  "represents_company",
  "column_break_147",
  "is_internal_supplier",
  "accounting_details_section",
  "credit_to",
  "party_account_currency",
  "is_opening",
  "against_expense_account",
  "column_break_63",
  "unrealized_profit_loss_account",
  "remarks",
  "subscription_section",
  "from_date",
  "to_date",
  "column_break_114",
  "auto_repeat",
  "update_auto_repeat_reference",
  "per_received"
 ],
 "fields": [
  {
   "allow_on_submit": 1,
   "default": "{supplier_name}",
   "fieldname": "title",
   "fieldtype": "Data",
   "hidden": 1,
   "label": "Title",
   "no_copy": 1,
   "print_hide": 1
  },
  {
   "fieldname": "naming_series",
   "fieldtype": "Select",
   "label": "Series",
   "no_copy": 1,
   "oldfieldname": "naming_series",
   "oldfieldtype": "Select",
   "options": "ACC-PINV-.YYYY.-\nACC-PINV-RET-.YYYY.-",
   "print_hide": 1,
   "reqd": 1,
   "set_only_once": 1
  },
  {
   "fieldname": "supplier",
   "fieldtype": "Link",
   "in_standard_filter": 1,
   "label": "Supplier",
   "oldfieldname": "supplier",
   "oldfieldtype": "Link",
   "options": "Supplier",
   "print_hide": 1,
   "reqd": 1,
   "search_index": 1
  },
  {
   "bold": 1,
   "depends_on": "supplier",
   "fetch_from": "supplier.supplier_name",
   "fieldname": "supplier_name",
   "fieldtype": "Data",
   "in_global_search": 1,
   "label": "Supplier Name",
   "oldfieldname": "supplier_name",
   "oldfieldtype": "Data",
   "read_only": 1
  },
  {
   "fetch_from": "supplier.tax_id",
   "fieldname": "tax_id",
   "fieldtype": "Read Only",
   "label": "Tax Id",
   "print_hide": 1,
   "read_only": 1
  },
  {
   "fieldname": "due_date",
   "fieldtype": "Date",
   "label": "Due Date",
   "oldfieldname": "due_date",
   "oldfieldtype": "Date"
  },
  {
   "default": "0",
   "fieldname": "is_paid",
   "fieldtype": "Check",
   "label": "Is Paid",
   "print_hide": 1
  },
  {
   "default": "0",
   "fieldname": "is_return",
   "fieldtype": "Check",
   "label": "Is Return (Debit Note)",
   "no_copy": 1,
   "print_hide": 1
  },
  {
   "default": "0",
   "fieldname": "apply_tds",
   "fieldtype": "Check",
   "label": "Apply Tax Withholding Amount",
   "print_hide": 1
  },
  {
   "fieldname": "column_break1",
   "fieldtype": "Column Break",
   "oldfieldtype": "Column Break",
   "width": "50%"
  },
  {
   "fieldname": "company",
   "fieldtype": "Link",
   "in_standard_filter": 1,
   "label": "Company",
   "options": "Company",
   "print_hide": 1,
   "remember_last_selected_value": 1
  },
  {
   "fieldname": "cost_center",
   "fieldtype": "Link",
   "label": "Cost Center",
   "options": "Cost Center"
  },
  {
   "default": "Today",
   "fieldname": "posting_date",
   "fieldtype": "Date",
   "in_list_view": 1,
   "label": "Date",
   "oldfieldname": "posting_date",
   "oldfieldtype": "Date",
   "print_hide": 1,
   "reqd": 1,
   "search_index": 1
  },
  {
   "fieldname": "posting_time",
   "fieldtype": "Time",
   "label": "Posting Time",
   "no_copy": 1,
   "print_hide": 1,
   "print_width": "100px",
   "width": "100px"
  },
  {
   "default": "0",
   "depends_on": "eval:doc.docstatus==0",
   "fieldname": "set_posting_time",
   "fieldtype": "Check",
   "label": "Edit Posting Date and Time",
   "print_hide": 1
  },
  {
   "fieldname": "amended_from",
   "fieldtype": "Link",
   "ignore_user_permissions": 1,
   "label": "Amended From",
   "no_copy": 1,
   "oldfieldname": "amended_from",
   "oldfieldtype": "Link",
   "options": "Purchase Invoice",
   "print_hide": 1,
   "read_only": 1
  },
  {
   "collapsible": 1,
   "collapsible_depends_on": "eval:doc.on_hold",
   "fieldname": "sb_14",
   "fieldtype": "Section Break",
   "label": "Hold Invoice"
  },
  {
   "default": "0",
   "fieldname": "on_hold",
   "fieldtype": "Check",
   "label": "Hold Invoice"
  },
  {
   "depends_on": "eval:doc.on_hold",
   "description": "Once set, this invoice will be on hold till the set date",
   "fieldname": "release_date",
   "fieldtype": "Date",
   "label": "Release Date"
  },
  {
   "fieldname": "cb_17",
   "fieldtype": "Column Break"
  },
  {
   "depends_on": "eval:doc.on_hold",
   "fieldname": "hold_comment",
   "fieldtype": "Small Text",
   "label": "Reason For Putting On Hold"
  },
  {
   "collapsible": 1,
   "collapsible_depends_on": "bill_no",
   "fieldname": "supplier_invoice_details",
   "fieldtype": "Section Break",
   "label": "Supplier Invoice Details"
  },
  {
   "fieldname": "bill_no",
   "fieldtype": "Data",
   "label": "Supplier Invoice No",
   "oldfieldname": "bill_no",
   "oldfieldtype": "Data",
   "print_hide": 1
  },
  {
   "fieldname": "column_break_15",
   "fieldtype": "Column Break"
  },
  {
   "fieldname": "bill_date",
   "fieldtype": "Date",
   "label": "Supplier Invoice Date",
   "no_copy": 1,
   "oldfieldname": "bill_date",
   "oldfieldtype": "Date",
   "print_hide": 1
  },
  {
   "depends_on": "return_against",
   "fieldname": "returns",
   "fieldtype": "Section Break",
   "label": "Returns"
  },
  {
   "depends_on": "return_against",
   "fieldname": "return_against",
   "fieldtype": "Link",
   "label": "Return Against Purchase Invoice",
   "no_copy": 1,
   "options": "Purchase Invoice",
   "print_hide": 1,
   "read_only": 1
  },
  {
   "collapsible": 1,
   "fieldname": "section_addresses",
   "fieldtype": "Section Break",
   "label": "Address and Contact"
  },
  {
   "fieldname": "supplier_address",
   "fieldtype": "Link",
   "label": "Select Supplier Address",
   "options": "Address",
   "print_hide": 1
  },
  {
   "fieldname": "address_display",
   "fieldtype": "Small Text",
   "label": "Address",
   "read_only": 1
  },
  {
   "fieldname": "contact_person",
   "fieldtype": "Link",
   "in_global_search": 1,
   "label": "Contact Person",
   "options": "Contact",
   "print_hide": 1
  },
  {
   "fieldname": "contact_display",
   "fieldtype": "Small Text",
   "label": "Contact",
   "read_only": 1
  },
  {
   "fieldname": "contact_mobile",
   "fieldtype": "Small Text",
   "label": "Mobile No",
   "read_only": 1
  },
  {
   "fieldname": "contact_email",
   "fieldtype": "Small Text",
   "label": "Contact Email",
   "options": "Email",
   "print_hide": 1,
   "read_only": 1
  },
  {
   "fieldname": "col_break_address",
   "fieldtype": "Column Break"
  },
  {
   "fieldname": "shipping_address",
   "fieldtype": "Link",
   "label": "Select Shipping Address",
   "options": "Address",
   "print_hide": 1
  },
  {
   "fieldname": "shipping_address_display",
   "fieldtype": "Small Text",
   "label": "Shipping Address",
   "print_hide": 1,
   "read_only": 1
  },
  {
   "collapsible": 1,
   "fieldname": "currency_and_price_list",
   "fieldtype": "Section Break",
   "label": "Currency and Price List",
   "options": "fa fa-tag"
  },
  {
   "fieldname": "currency",
   "fieldtype": "Link",
   "label": "Currency",
   "oldfieldname": "currency",
   "oldfieldtype": "Select",
   "options": "Currency",
   "print_hide": 1
  },
  {
   "fieldname": "conversion_rate",
   "fieldtype": "Float",
   "label": "Exchange Rate",
   "oldfieldname": "conversion_rate",
   "oldfieldtype": "Currency",
   "precision": "9",
   "print_hide": 1
  },
  {
   "fieldname": "column_break2",
   "fieldtype": "Column Break"
  },
  {
   "fieldname": "buying_price_list",
   "fieldtype": "Link",
   "label": "Price List",
   "options": "Price List",
   "print_hide": 1
  },
  {
   "fieldname": "price_list_currency",
   "fieldtype": "Link",
   "label": "Price List Currency",
   "options": "Currency",
   "print_hide": 1,
   "read_only": 1
  },
  {
   "fieldname": "plc_conversion_rate",
   "fieldtype": "Float",
   "label": "Price List Exchange Rate",
   "precision": "9",
   "print_hide": 1
  },
  {
   "default": "0",
   "fieldname": "ignore_pricing_rule",
   "fieldtype": "Check",
   "label": "Ignore Pricing Rule",
   "no_copy": 1,
   "permlevel": 1,
   "print_hide": 1
  },
  {
   "fieldname": "sec_warehouse",
   "fieldtype": "Section Break"
  },
  {
   "depends_on": "update_stock",
   "description": "Sets 'Accepted Warehouse' in each row of the items table.",
   "fieldname": "set_warehouse",
   "fieldtype": "Link",
   "label": "Set Accepted Warehouse",
   "options": "Warehouse",
   "print_hide": 1
  },
  {
   "depends_on": "update_stock",
   "description": "Warehouse where you are maintaining stock of rejected items",
   "fieldname": "rejected_warehouse",
   "fieldtype": "Link",
   "label": "Rejected Warehouse",
   "no_copy": 1,
   "options": "Warehouse",
   "print_hide": 1
  },
  {
   "fieldname": "col_break_warehouse",
   "fieldtype": "Column Break"
  },
  {
   "default": "No",
   "fieldname": "is_subcontracted",
   "fieldtype": "Select",
   "label": "Raw Materials Supplied",
   "options": "No\nYes",
   "print_hide": 1
  },
  {
   "fieldname": "items_section",
   "fieldtype": "Section Break",
   "oldfieldtype": "Section Break",
   "options": "fa fa-shopping-cart"
  },
  {
   "default": "0",
   "fieldname": "update_stock",
   "fieldtype": "Check",
   "label": "Update Stock",
   "print_hide": 1
  },
  {
   "fieldname": "scan_barcode",
   "fieldtype": "Data",
   "label": "Scan Barcode",
   "options": "Barcode"
  },
  {
   "allow_bulk_edit": 1,
   "fieldname": "items",
   "fieldtype": "Table",
   "label": "Items",
   "oldfieldname": "entries",
   "oldfieldtype": "Table",
   "options": "Purchase Invoice Item",
   "reqd": 1
  },
  {
   "fieldname": "pricing_rule_details",
   "fieldtype": "Section Break",
   "label": "Pricing Rules"
  },
  {
   "fieldname": "pricing_rules",
   "fieldtype": "Table",
   "label": "Pricing Rule Detail",
   "options": "Pricing Rule Detail",
   "read_only": 1
  },
  {
   "collapsible_depends_on": "supplied_items",
   "fieldname": "raw_materials_supplied",
   "fieldtype": "Section Break",
   "label": "Raw Materials Supplied"
  },
  {
   "depends_on": "update_stock",
   "fieldname": "supplied_items",
   "fieldtype": "Table",
   "label": "Supplied Items",
   "no_copy": 1,
   "options": "Purchase Receipt Item Supplied"
  },
  {
   "fieldname": "section_break_26",
   "fieldtype": "Section Break"
  },
  {
   "fieldname": "total_qty",
   "fieldtype": "Float",
   "label": "Total Quantity",
   "read_only": 1
  },
  {
   "fieldname": "base_total",
   "fieldtype": "Currency",
   "label": "Total (Company Currency)",
   "options": "Company:company:default_currency",
   "print_hide": 1,
   "read_only": 1
  },
  {
   "fieldname": "base_net_total",
   "fieldtype": "Currency",
   "label": "Net Total (Company Currency)",
   "oldfieldname": "net_total",
   "oldfieldtype": "Currency",
   "options": "Company:company:default_currency",
   "print_hide": 1,
   "read_only": 1
  },
  {
   "fieldname": "column_break_28",
   "fieldtype": "Column Break"
  },
  {
   "fieldname": "total",
   "fieldtype": "Currency",
   "label": "Total",
   "options": "currency",
   "read_only": 1
  },
  {
   "fieldname": "net_total",
   "fieldtype": "Currency",
   "label": "Net Total",
   "oldfieldname": "net_total_import",
   "oldfieldtype": "Currency",
   "options": "currency",
   "print_hide": 1,
   "read_only": 1
  },
  {
   "fieldname": "total_net_weight",
   "fieldtype": "Float",
   "label": "Total Net Weight",
   "print_hide": 1,
   "read_only": 1
  },
  {
   "fieldname": "taxes_section",
   "fieldtype": "Section Break",
   "oldfieldtype": "Section Break",
   "options": "fa fa-money"
  },
  {
   "fieldname": "tax_category",
   "fieldtype": "Link",
   "label": "Tax Category",
   "options": "Tax Category",
   "print_hide": 1
  },
  {
   "fieldname": "column_break_49",
   "fieldtype": "Column Break"
  },
  {
   "fieldname": "shipping_rule",
   "fieldtype": "Link",
   "label": "Shipping Rule",
   "options": "Shipping Rule",
   "print_hide": 1
  },
  {
   "fieldname": "section_break_51",
   "fieldtype": "Section Break"
  },
  {
   "fieldname": "taxes_and_charges",
   "fieldtype": "Link",
   "label": "Purchase Taxes and Charges Template",
   "oldfieldname": "purchase_other_charges",
   "oldfieldtype": "Link",
   "options": "Purchase Taxes and Charges Template",
   "print_hide": 1
  },
  {
   "fieldname": "taxes",
   "fieldtype": "Table",
   "label": "Purchase Taxes and Charges",
   "oldfieldname": "purchase_tax_details",
   "oldfieldtype": "Table",
   "options": "Purchase Taxes and Charges"
  },
  {
   "collapsible": 1,
   "fieldname": "sec_tax_breakup",
   "fieldtype": "Section Break",
   "label": "Tax Breakup"
  },
  {
   "fieldname": "other_charges_calculation",
   "fieldtype": "Long Text",
   "label": "Taxes and Charges Calculation",
   "no_copy": 1,
   "oldfieldtype": "HTML",
   "print_hide": 1,
   "read_only": 1
  },
  {
   "fieldname": "totals",
   "fieldtype": "Section Break",
   "oldfieldtype": "Section Break",
   "options": "fa fa-money"
  },
  {
   "fieldname": "base_taxes_and_charges_added",
   "fieldtype": "Currency",
   "label": "Taxes and Charges Added (Company Currency)",
   "oldfieldname": "other_charges_added",
   "oldfieldtype": "Currency",
   "options": "Company:company:default_currency",
   "print_hide": 1,
   "read_only": 1
  },
  {
   "fieldname": "base_taxes_and_charges_deducted",
   "fieldtype": "Currency",
   "label": "Taxes and Charges Deducted (Company Currency)",
   "oldfieldname": "other_charges_deducted",
   "oldfieldtype": "Currency",
   "options": "Company:company:default_currency",
   "print_hide": 1,
   "read_only": 1
  },
  {
   "fieldname": "base_total_taxes_and_charges",
   "fieldtype": "Currency",
   "label": "Total Taxes and Charges (Company Currency)",
   "oldfieldname": "total_tax",
   "oldfieldtype": "Currency",
   "options": "Company:company:default_currency",
   "print_hide": 1,
   "read_only": 1
  },
  {
   "fieldname": "column_break_40",
   "fieldtype": "Column Break"
  },
  {
   "fieldname": "taxes_and_charges_added",
   "fieldtype": "Currency",
   "label": "Taxes and Charges Added",
   "oldfieldname": "other_charges_added_import",
   "oldfieldtype": "Currency",
   "options": "currency",
   "print_hide": 1,
   "read_only": 1
  },
  {
   "fieldname": "taxes_and_charges_deducted",
   "fieldtype": "Currency",
   "label": "Taxes and Charges Deducted",
   "oldfieldname": "other_charges_deducted_import",
   "oldfieldtype": "Currency",
   "options": "currency",
   "print_hide": 1,
   "read_only": 1
  },
  {
   "fieldname": "total_taxes_and_charges",
   "fieldtype": "Currency",
   "label": "Total Taxes and Charges",
   "options": "currency",
   "print_hide": 1,
   "read_only": 1
  },
  {
   "collapsible": 1,
   "collapsible_depends_on": "discount_amount",
   "fieldname": "section_break_44",
   "fieldtype": "Section Break",
   "label": "Additional Discount"
  },
  {
   "default": "Grand Total",
   "fieldname": "apply_discount_on",
   "fieldtype": "Select",
   "label": "Apply Additional Discount On",
   "options": "\nGrand Total\nNet Total",
   "print_hide": 1
  },
  {
   "fieldname": "base_discount_amount",
   "fieldtype": "Currency",
   "label": "Additional Discount Amount (Company Currency)",
   "options": "Company:company:default_currency",
   "print_hide": 1,
   "read_only": 1
  },
  {
   "fieldname": "column_break_46",
   "fieldtype": "Column Break"
  },
  {
   "fieldname": "additional_discount_percentage",
   "fieldtype": "Float",
   "label": "Additional Discount Percentage",
   "print_hide": 1
  },
  {
   "fieldname": "discount_amount",
   "fieldtype": "Currency",
   "label": "Additional Discount Amount",
   "options": "currency",
   "print_hide": 1
  },
  {
   "fieldname": "section_break_49",
   "fieldtype": "Section Break"
  },
  {
   "fieldname": "base_grand_total",
   "fieldtype": "Currency",
   "label": "Grand Total (Company Currency)",
   "oldfieldname": "grand_total",
   "oldfieldtype": "Currency",
   "options": "Company:company:default_currency",
   "print_hide": 1,
   "read_only": 1
  },
  {
   "depends_on": "eval:!doc.disable_rounded_total",
   "fieldname": "base_rounding_adjustment",
   "fieldtype": "Currency",
   "label": "Rounding Adjustment (Company Currency)",
   "no_copy": 1,
   "options": "Company:company:default_currency",
   "print_hide": 1,
   "read_only": 1
  },
  {
   "depends_on": "eval:!doc.disable_rounded_total",
   "fieldname": "base_rounded_total",
   "fieldtype": "Currency",
   "label": "Rounded Total (Company Currency)",
   "no_copy": 1,
   "options": "Company:company:default_currency",
   "print_hide": 1,
   "read_only": 1
  },
  {
   "fieldname": "base_in_words",
   "fieldtype": "Data",
   "label": "In Words (Company Currency)",
   "length": 240,
   "oldfieldname": "in_words",
   "oldfieldtype": "Data",
   "print_hide": 1,
   "read_only": 1
  },
  {
   "fieldname": "column_break8",
   "fieldtype": "Column Break",
   "oldfieldtype": "Column Break",
   "print_hide": 1,
   "width": "50%"
  },
  {
   "fieldname": "grand_total",
   "fieldtype": "Currency",
   "in_list_view": 1,
   "label": "Grand Total",
   "oldfieldname": "grand_total_import",
   "oldfieldtype": "Currency",
   "options": "currency",
   "read_only": 1
  },
  {
   "depends_on": "eval:!doc.disable_rounded_total",
   "fieldname": "rounding_adjustment",
   "fieldtype": "Currency",
   "label": "Rounding Adjustment",
   "no_copy": 1,
   "options": "currency",
   "print_hide": 1,
   "read_only": 1
  },
  {
   "depends_on": "eval:!doc.disable_rounded_total",
   "fieldname": "rounded_total",
   "fieldtype": "Currency",
   "label": "Rounded Total",
   "no_copy": 1,
   "options": "currency",
   "print_hide": 1,
   "read_only": 1
  },
  {
   "fieldname": "in_words",
   "fieldtype": "Data",
   "label": "In Words",
   "length": 240,
   "oldfieldname": "in_words_import",
   "oldfieldtype": "Data",
   "print_hide": 1,
   "read_only": 1
  },
  {
   "fieldname": "total_advance",
   "fieldtype": "Currency",
   "label": "Total Advance",
   "no_copy": 1,
   "oldfieldname": "total_advance",
   "oldfieldtype": "Currency",
   "options": "party_account_currency",
   "print_hide": 1,
   "read_only": 1
  },
  {
   "fieldname": "outstanding_amount",
   "fieldtype": "Currency",
   "label": "Outstanding Amount",
   "no_copy": 1,
   "oldfieldname": "outstanding_amount",
   "oldfieldtype": "Currency",
   "options": "party_account_currency",
   "print_hide": 1,
   "read_only": 1
  },
  {
   "default": "0",
   "depends_on": "grand_total",
   "fieldname": "disable_rounded_total",
   "fieldtype": "Check",
   "label": "Disable Rounded Total"
  },
  {
   "collapsible": 1,
   "collapsible_depends_on": "paid_amount",
   "depends_on": "eval:doc.is_paid===1||(doc.advances && doc.advances.length>0)",
   "fieldname": "payments_section",
   "fieldtype": "Section Break",
   "label": "Payments"
  },
  {
   "fieldname": "mode_of_payment",
   "fieldtype": "Link",
   "label": "Mode of Payment",
   "options": "Mode of Payment",
   "print_hide": 1
  },
  {
   "fieldname": "cash_bank_account",
   "fieldtype": "Link",
   "label": "Cash/Bank Account",
   "options": "Account"
  },
  {
   "fieldname": "clearance_date",
   "fieldtype": "Date",
   "label": "Clearance Date",
   "no_copy": 1,
   "print_hide": 1,
   "read_only": 1
  },
  {
   "fieldname": "col_br_payments",
   "fieldtype": "Column Break"
  },
  {
   "depends_on": "is_paid",
   "fieldname": "paid_amount",
   "fieldtype": "Currency",
   "label": "Paid Amount",
   "no_copy": 1,
   "options": "currency",
   "print_hide": 1
  },
  {
   "fieldname": "base_paid_amount",
   "fieldtype": "Currency",
   "label": "Paid Amount (Company Currency)",
   "no_copy": 1,
   "options": "Company:company:default_currency",
   "print_hide": 1,
   "read_only": 1
  },
  {
   "collapsible": 1,
   "collapsible_depends_on": "write_off_amount",
   "depends_on": "grand_total",
   "fieldname": "write_off",
   "fieldtype": "Section Break",
   "label": "Write Off"
  },
  {
   "fieldname": "write_off_amount",
   "fieldtype": "Currency",
   "label": "Write Off Amount",
   "no_copy": 1,
   "options": "currency",
   "print_hide": 1
  },
  {
   "fieldname": "base_write_off_amount",
   "fieldtype": "Currency",
   "label": "Write Off Amount (Company Currency)",
   "no_copy": 1,
   "options": "Company:company:default_currency",
   "print_hide": 1,
   "read_only": 1
  },
  {
   "fieldname": "column_break_61",
   "fieldtype": "Column Break"
  },
  {
   "depends_on": "eval:flt(doc.write_off_amount)!=0",
   "fieldname": "write_off_account",
   "fieldtype": "Link",
   "label": "Write Off Account",
   "options": "Account",
   "print_hide": 1
  },
  {
   "depends_on": "eval:flt(doc.write_off_amount)!=0",
   "fieldname": "write_off_cost_center",
   "fieldtype": "Link",
   "label": "Write Off Cost Center",
   "options": "Cost Center",
   "print_hide": 1
  },
  {
   "collapsible": 1,
   "collapsible_depends_on": "advances",
   "fieldname": "advances_section",
   "fieldtype": "Section Break",
   "label": "Advance Payments",
   "oldfieldtype": "Section Break",
   "options": "fa fa-money",
   "print_hide": 1
  },
  {
   "default": "0",
   "fieldname": "allocate_advances_automatically",
   "fieldtype": "Check",
   "label": "Set Advances and Allocate (FIFO)"
  },
  {
   "depends_on": "eval:!doc.allocate_advances_automatically",
   "fieldname": "get_advances",
   "fieldtype": "Button",
   "label": "Get Advances Paid",
   "oldfieldtype": "Button",
   "print_hide": 1
  },
  {
   "fieldname": "advances",
   "fieldtype": "Table",
   "label": "Advances",
   "no_copy": 1,
   "oldfieldname": "advance_allocation_details",
   "oldfieldtype": "Table",
   "options": "Purchase Invoice Advance",
   "print_hide": 1
  },
  {
   "collapsible": 1,
   "collapsible_depends_on": "eval:(!doc.is_return)",
   "fieldname": "payment_schedule_section",
   "fieldtype": "Section Break",
   "label": "Payment Terms"
  },
  {
   "fieldname": "payment_terms_template",
   "fieldtype": "Link",
   "label": "Payment Terms Template",
   "options": "Payment Terms Template"
  },
  {
   "fieldname": "payment_schedule",
   "fieldtype": "Table",
   "label": "Payment Schedule",
   "no_copy": 1,
   "options": "Payment Schedule",
   "print_hide": 1
  },
  {
   "collapsible": 1,
   "collapsible_depends_on": "terms",
   "fieldname": "terms_section_break",
   "fieldtype": "Section Break",
   "label": "Terms and Conditions",
   "options": "fa fa-legal"
  },
  {
   "fieldname": "tc_name",
   "fieldtype": "Link",
   "label": "Terms",
   "options": "Terms and Conditions",
   "print_hide": 1
  },
  {
   "fieldname": "terms",
   "fieldtype": "Text Editor",
   "label": "Terms and Conditions1"
  },
  {
   "collapsible": 1,
   "fieldname": "printing_settings",
   "fieldtype": "Section Break",
   "label": "Printing Settings"
  },
  {
   "allow_on_submit": 1,
   "fieldname": "letter_head",
   "fieldtype": "Link",
   "label": "Letter Head",
   "options": "Letter Head",
   "print_hide": 1
  },
  {
   "allow_on_submit": 1,
   "default": "0",
   "fieldname": "group_same_items",
   "fieldtype": "Check",
   "label": "Group same items",
   "print_hide": 1
  },
  {
   "fieldname": "column_break_112",
   "fieldtype": "Column Break"
  },
  {
   "allow_on_submit": 1,
   "fieldname": "select_print_heading",
   "fieldtype": "Link",
   "label": "Print Heading",
   "no_copy": 1,
   "oldfieldname": "select_print_heading",
   "oldfieldtype": "Link",
   "options": "Print Heading",
   "print_hide": 1,
   "report_hide": 1
  },
  {
   "fieldname": "language",
   "fieldtype": "Data",
   "label": "Print Language",
   "print_hide": 1,
   "read_only": 1
  },
  {
   "collapsible": 1,
   "fieldname": "more_info",
   "fieldtype": "Section Break",
   "label": "More Information",
   "oldfieldtype": "Section Break",
   "options": "fa fa-file-text",
   "print_hide": 1
  },
  {
   "default": "0",
   "fetch_from": "supplier.is_internal_supplier",
   "fieldname": "is_internal_supplier",
   "fieldtype": "Check",
   "ignore_user_permissions": 1,
   "label": "Is Internal Supplier",
   "read_only": 1
  },
  {
   "fieldname": "credit_to",
   "fieldtype": "Link",
   "label": "Credit To",
   "oldfieldname": "credit_to",
   "oldfieldtype": "Link",
   "options": "Account",
   "print_hide": 1,
   "reqd": 1,
   "search_index": 1
  },
  {
   "fieldname": "party_account_currency",
   "fieldtype": "Link",
   "hidden": 1,
   "label": "Party Account Currency",
   "no_copy": 1,
   "options": "Currency",
   "print_hide": 1,
   "read_only": 1
  },
  {
   "default": "No",
   "fieldname": "is_opening",
   "fieldtype": "Select",
   "label": "Is Opening Entry",
   "oldfieldname": "is_opening",
   "oldfieldtype": "Select",
   "options": "No\nYes",
   "print_hide": 1
  },
  {
   "fieldname": "against_expense_account",
   "fieldtype": "Small Text",
   "hidden": 1,
   "label": "Against Expense Account",
   "no_copy": 1,
   "oldfieldname": "against_expense_account",
   "oldfieldtype": "Small Text",
   "print_hide": 1
  },
  {
   "fieldname": "column_break_63",
   "fieldtype": "Column Break"
  },
  {
   "default": "Draft",
   "fieldname": "status",
   "fieldtype": "Select",
   "in_standard_filter": 1,
   "label": "Status",
   "options": "\nDraft\nReturn\nDebit Note Issued\nSubmitted\nPaid\nPartly Paid\nUnpaid\nOverdue\nCancelled\nInternal Transfer",
   "print_hide": 1
  },
  {
   "fieldname": "inter_company_invoice_reference",
   "fieldtype": "Link",
   "label": "Inter Company Invoice Reference",
   "no_copy": 1,
   "options": "Sales Invoice",
   "print_hide": 1,
   "read_only": 1
  },
  {
   "fieldname": "remarks",
   "fieldtype": "Small Text",
   "label": "Remarks",
   "no_copy": 1,
   "oldfieldname": "remarks",
   "oldfieldtype": "Text",
   "print_hide": 1
  },
  {
   "collapsible": 1,
   "fieldname": "subscription_section",
   "fieldtype": "Section Break",
   "label": "Subscription Section",
   "print_hide": 1
  },
  {
   "allow_on_submit": 1,
   "description": "Start date of current invoice's period",
   "fieldname": "from_date",
   "fieldtype": "Date",
   "label": "From Date",
   "no_copy": 1,
   "print_hide": 1
  },
  {
   "allow_on_submit": 1,
   "description": "End date of current invoice's period",
   "fieldname": "to_date",
   "fieldtype": "Date",
   "label": "To Date",
   "no_copy": 1,
   "print_hide": 1
  },
  {
   "fieldname": "column_break_114",
   "fieldtype": "Column Break"
  },
  {
   "fieldname": "auto_repeat",
   "fieldtype": "Link",
   "label": "Auto Repeat",
   "no_copy": 1,
   "options": "Auto Repeat",
   "print_hide": 1,
   "read_only": 1
  },
  {
   "allow_on_submit": 1,
   "depends_on": "eval: doc.auto_repeat",
   "fieldname": "update_auto_repeat_reference",
   "fieldtype": "Button",
   "label": "Update Auto Repeat Reference"
  },
  {
   "collapsible": 1,
   "fieldname": "accounting_dimensions_section",
   "fieldtype": "Section Break",
   "label": "Accounting Dimensions "
  },
  {
   "fieldname": "dimension_col_break",
   "fieldtype": "Column Break"
  },
  {
<<<<<<< HEAD
    "fieldname": "project",
    "fieldtype": "Link",
    "label": "Project",
    "options": "Project"
  },
  {
=======
>>>>>>> 540559d6
   "fieldname": "tax_withholding_category",
   "fieldtype": "Link",
   "hidden": 1,
   "label": "Tax Withholding Category",
   "options": "Tax Withholding Category",
   "print_hide": 1
<<<<<<< HEAD
=======
  },
  {
   "fieldname": "billing_address",
   "fieldtype": "Link",
   "label": "Select Billing Address",
   "options": "Address"
  },
  {
   "fieldname": "billing_address_display",
   "fieldtype": "Small Text",
   "label": "Billing Address",
   "read_only": 1
  },
  {
   "fieldname": "project",
   "fieldtype": "Link",
   "label": "Project",
   "options": "Project"
  },
  {
   "depends_on": "eval:doc.is_internal_supplier",
   "description": "Unrealized Profit / Loss account for intra-company transfers",
   "fieldname": "unrealized_profit_loss_account",
   "fieldtype": "Link",
   "label": "Unrealized Profit / Loss Account",
   "options": "Account"
  },
  {
   "depends_on": "eval:doc.is_internal_supplier",
   "description": "Company which internal supplier represents",
   "fetch_from": "supplier.represents_company",
   "fieldname": "represents_company",
   "fieldtype": "Link",
   "label": "Represents Company",
   "options": "Company"
  },
  {
   "depends_on": "eval:doc.update_stock && doc.is_internal_supplier",
   "description": "Sets 'From Warehouse' in each row of the items table.",
   "fieldname": "set_from_warehouse",
   "fieldtype": "Link",
   "label": "Set From Warehouse",
   "no_copy": 1,
   "options": "Warehouse",
   "print_hide": 1,
   "print_width": "50px",
   "width": "50px"
  },
  {
   "depends_on": "eval:doc.update_stock && doc.is_subcontracted==\"Yes\"",
   "fieldname": "supplier_warehouse",
   "fieldtype": "Link",
   "label": "Supplier Warehouse",
   "no_copy": 1,
   "options": "Warehouse",
   "print_hide": 1,
   "print_width": "50px",
   "width": "50px"
  },
  {
   "fieldname": "per_received",
   "fieldtype": "Percent",
   "hidden": 1,
   "label": "Per Received",
   "no_copy": 1,
   "print_hide": 1,
   "read_only": 1
  },
  {
   "fieldname": "additional_discount_account",
   "fieldtype": "Link",
   "label": "Additional Discount Account",
   "options": "Account"
  },
  {
   "default": "0",
   "fieldname": "ignore_default_payment_terms_template",
   "fieldtype": "Check",
   "hidden": 1,
   "label": "Ignore Default Payment Terms Template",
   "read_only": 1
  },
  {
   "collapsible": 1,
   "fieldname": "accounting_details_section",
   "fieldtype": "Section Break",
   "label": "Accounting Details",
   "print_hide": 1
  },
  {
   "fieldname": "column_break_147",
   "fieldtype": "Column Break"
  },
  {
   "fieldname": "advance_tax",
   "fieldtype": "Table",
   "hidden": 1,
   "label": "Advance Tax",
   "options": "Advance Tax",
   "read_only": 1
>>>>>>> 540559d6
  }
 ],
 "icon": "fa fa-file-text",
 "idx": 204,
 "is_submittable": 1,
<<<<<<< HEAD
 "modified": "2020-09-21 12:22:09.164068",
=======
 "links": [],
 "modified": "2021-11-25 13:31:02.716727",
>>>>>>> 540559d6
 "modified_by": "Administrator",
 "module": "Accounts",
 "name": "Purchase Invoice",
 "name_case": "Title Case",
 "naming_rule": "By \"Naming Series\" field",
 "owner": "Administrator",
 "permissions": [
  {
   "amend": 1,
   "cancel": 1,
   "create": 1,
   "email": 1,
   "print": 1,
   "read": 1,
   "report": 1,
   "role": "Accounts User",
   "share": 1,
   "submit": 1,
   "write": 1
  },
  {
   "email": 1,
   "print": 1,
   "read": 1,
   "report": 1,
   "role": "Purchase User"
  },
  {
   "amend": 1,
   "cancel": 1,
   "create": 1,
   "delete": 1,
   "email": 1,
   "print": 1,
   "read": 1,
   "report": 1,
   "role": "Accounts Manager",
   "share": 1,
   "submit": 1,
   "write": 1
  },
  {
   "email": 1,
   "print": 1,
   "read": 1,
   "report": 1,
   "role": "Auditor"
  },
  {
   "permlevel": 1,
   "read": 1,
   "role": "Accounts Manager",
   "write": 1
  }
 ],
 "search_fields": "posting_date, supplier, bill_no, base_grand_total, outstanding_amount",
 "show_name_in_global_search": 1,
 "sort_field": "modified",
 "sort_order": "DESC",
 "timeline_field": "supplier",
 "title_field": "title",
 "track_changes": 1
}<|MERGE_RESOLUTION|>--- conflicted
+++ resolved
@@ -13,12 +13,6 @@
   "supplier_name",
   "tax_id",
   "due_date",
-<<<<<<< HEAD
-  "is_paid",
-  "is_return",
-  "apply_tds",
-=======
->>>>>>> 540559d6
   "tax_withholding_category",
   "column_break1",
   "company",
@@ -33,14 +27,6 @@
   "cost_center",
   "dimension_col_break",
   "project",
-<<<<<<< HEAD
-  "sb_14",
-  "on_hold",
-  "release_date",
-  "cb_17",
-  "hold_comment",
-=======
->>>>>>> 540559d6
   "supplier_invoice_details",
   "bill_no",
   "column_break_15",
@@ -1326,23 +1312,12 @@
    "fieldtype": "Column Break"
   },
   {
-<<<<<<< HEAD
-    "fieldname": "project",
-    "fieldtype": "Link",
-    "label": "Project",
-    "options": "Project"
-  },
-  {
-=======
->>>>>>> 540559d6
    "fieldname": "tax_withholding_category",
    "fieldtype": "Link",
    "hidden": 1,
    "label": "Tax Withholding Category",
    "options": "Tax Withholding Category",
    "print_hide": 1
-<<<<<<< HEAD
-=======
   },
   {
    "fieldname": "billing_address",
@@ -1443,18 +1418,13 @@
    "label": "Advance Tax",
    "options": "Advance Tax",
    "read_only": 1
->>>>>>> 540559d6
   }
  ],
  "icon": "fa fa-file-text",
  "idx": 204,
  "is_submittable": 1,
-<<<<<<< HEAD
- "modified": "2020-09-21 12:22:09.164068",
-=======
  "links": [],
  "modified": "2021-11-25 13:31:02.716727",
->>>>>>> 540559d6
  "modified_by": "Administrator",
  "module": "Accounts",
  "name": "Purchase Invoice",
