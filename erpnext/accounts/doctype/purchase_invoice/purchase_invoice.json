{
 "actions": [],
 "allow_import": 1,
 "autoname": "naming_series:",
 "creation": "2013-05-21 16:16:39",
 "doctype": "DocType",
 "document_type": "Document",
 "engine": "InnoDB",
 "field_order": [
  "title",
  "naming_series",
  "supplier",
  "supplier_name",
  "tax_id",
  "due_date",
  "is_paid",
  "is_return",
  "apply_tds",
  "column_break1",
  "company",
  "posting_date",
  "posting_time",
  "set_posting_time",
  "amended_from",
  "accounting_dimensions_section",
  "cost_center",
  "dimension_col_break",
  "sb_14",
  "on_hold",
  "release_date",
  "cb_17",
  "hold_comment",
  "supplier_invoice_details",
  "bill_no",
  "column_break_15",
  "bill_date",
  "returns",
  "return_against",
  "section_addresses",
  "supplier_address",
  "address_display",
  "contact_person",
  "contact_display",
  "contact_mobile",
  "contact_email",
  "col_break_address",
  "shipping_address",
  "shipping_address_display",
  "currency_and_price_list",
  "currency",
  "conversion_rate",
  "column_break2",
  "buying_price_list",
  "price_list_currency",
  "plc_conversion_rate",
  "ignore_pricing_rule",
  "sec_warehouse",
  "set_warehouse",
  "rejected_warehouse",
  "col_break_warehouse",
  "is_subcontracted",
  "supplier_warehouse",
  "items_section",
  "update_stock",
  "scan_barcode",
  "items",
  "pricing_rule_details",
  "pricing_rules",
  "raw_materials_supplied",
  "supplied_items",
  "section_break_26",
  "total_qty",
  "base_total",
  "base_net_total",
  "column_break_28",
  "total",
  "net_total",
  "total_net_weight",
  "taxes_section",
  "tax_category",
  "column_break_49",
  "shipping_rule",
  "section_break_51",
  "taxes_and_charges",
  "taxes",
  "sec_tax_breakup",
  "other_charges_calculation",
  "totals",
  "base_taxes_and_charges_added",
  "base_taxes_and_charges_deducted",
  "base_total_taxes_and_charges",
  "column_break_40",
  "taxes_and_charges_added",
  "taxes_and_charges_deducted",
  "total_taxes_and_charges",
  "section_break_44",
  "apply_discount_on",
  "base_discount_amount",
  "column_break_46",
  "additional_discount_percentage",
  "discount_amount",
  "section_break_49",
  "base_grand_total",
  "base_rounding_adjustment",
  "base_rounded_total",
  "base_in_words",
  "column_break8",
  "grand_total",
  "rounding_adjustment",
  "rounded_total",
  "in_words",
  "total_advance",
  "outstanding_amount",
  "disable_rounded_total",
  "payments_section",
  "mode_of_payment",
  "cash_bank_account",
  "clearance_date",
  "col_br_payments",
  "paid_amount",
  "base_paid_amount",
  "write_off",
  "write_off_amount",
  "base_write_off_amount",
  "column_break_61",
  "write_off_account",
  "write_off_cost_center",
  "advances_section",
  "allocate_advances_automatically",
  "get_advances",
  "advances",
  "payment_schedule_section",
  "payment_terms_template",
  "payment_schedule",
  "terms_section_break",
  "tc_name",
  "terms",
  "printing_settings",
  "letter_head",
  "group_same_items",
  "column_break_112",
  "select_print_heading",
  "language",
  "more_info",
  "credit_to",
  "party_account_currency",
  "is_opening",
  "against_expense_account",
  "column_break_63",
  "status",
  "inter_company_invoice_reference",
  "remarks",
  "subscription_section",
  "from_date",
  "to_date",
  "column_break_114",
  "auto_repeat",
  "update_auto_repeat_reference"
 ],
 "fields": [
  {
   "allow_on_submit": 1,
   "default": "{supplier_name}",
   "fieldname": "title",
   "fieldtype": "Data",
   "hidden": 1,
   "label": "Title",
   "no_copy": 1,
   "print_hide": 1
  },
  {
   "fieldname": "naming_series",
   "fieldtype": "Select",
   "label": "Series",
   "no_copy": 1,
   "oldfieldname": "naming_series",
   "oldfieldtype": "Select",
   "options": "ACC-PINV-.YYYY.-",
   "print_hide": 1,
   "reqd": 1,
   "set_only_once": 1
  },
  {
   "fieldname": "supplier",
   "fieldtype": "Link",
   "in_standard_filter": 1,
   "label": "Supplier",
   "oldfieldname": "supplier",
   "oldfieldtype": "Link",
   "options": "Supplier",
   "print_hide": 1,
   "search_index": 1
  },
  {
   "bold": 1,
   "depends_on": "supplier",
   "fetch_from": "supplier.supplier_name",
   "fieldname": "supplier_name",
   "fieldtype": "Data",
   "in_global_search": 1,
   "label": "Supplier Name",
   "oldfieldname": "supplier_name",
   "oldfieldtype": "Data",
   "read_only": 1
  },
  {
   "fetch_from": "supplier.tax_id",
   "fieldname": "tax_id",
   "fieldtype": "Read Only",
   "label": "Tax Id",
   "print_hide": 1,
   "read_only": 1
  },
  {
   "fieldname": "due_date",
   "fieldtype": "Date",
   "label": "Due Date",
   "oldfieldname": "due_date",
   "oldfieldtype": "Date"
  },
  {
   "default": "0",
   "fieldname": "is_paid",
   "fieldtype": "Check",
   "label": "Is Paid",
   "print_hide": 1
  },
  {
   "default": "0",
   "fieldname": "is_return",
   "fieldtype": "Check",
   "label": "Is Return (Debit Note)",
   "no_copy": 1,
   "print_hide": 1
  },
  {
   "default": "0",
   "fieldname": "apply_tds",
   "fieldtype": "Check",
   "label": "Apply Tax Withholding Amount",
   "print_hide": 1
  },
  {
   "fieldname": "column_break1",
   "fieldtype": "Column Break",
   "oldfieldtype": "Column Break",
   "width": "50%"
  },
  {
   "fieldname": "company",
   "fieldtype": "Link",
   "in_standard_filter": 1,
   "label": "Company",
   "options": "Company",
   "print_hide": 1,
   "remember_last_selected_value": 1
  },
  {
   "fieldname": "cost_center",
   "fieldtype": "Link",
   "label": "Cost Center",
   "options": "Cost Center"
  },
  {
   "default": "Today",
   "fieldname": "posting_date",
   "fieldtype": "Date",
   "in_list_view": 1,
   "label": "Date",
   "oldfieldname": "posting_date",
   "oldfieldtype": "Date",
   "print_hide": 1,
   "reqd": 1,
   "search_index": 1
  },
  {
   "fieldname": "posting_time",
   "fieldtype": "Time",
   "label": "Posting Time",
   "no_copy": 1,
   "print_hide": 1,
   "print_width": "100px",
   "width": "100px"
  },
  {
   "default": "0",
   "depends_on": "eval:doc.docstatus==0",
   "fieldname": "set_posting_time",
   "fieldtype": "Check",
   "label": "Edit Posting Date and Time",
   "print_hide": 1
  },
  {
   "fieldname": "amended_from",
   "fieldtype": "Link",
   "ignore_user_permissions": 1,
   "label": "Amended From",
   "no_copy": 1,
   "oldfieldname": "amended_from",
   "oldfieldtype": "Link",
   "options": "Purchase Invoice",
   "print_hide": 1,
   "read_only": 1
  },
  {
   "collapsible": 1,
   "collapsible_depends_on": "eval:doc.on_hold",
   "fieldname": "sb_14",
   "fieldtype": "Section Break",
   "label": "Hold Invoice"
  },
  {
   "default": "0",
   "fieldname": "on_hold",
   "fieldtype": "Check",
   "label": "Hold Invoice"
  },
  {
   "depends_on": "eval:doc.on_hold",
   "description": "Once set, this invoice will be on hold till the set date",
   "fieldname": "release_date",
   "fieldtype": "Date",
   "label": "Release Date"
  },
  {
   "fieldname": "cb_17",
   "fieldtype": "Column Break"
  },
  {
   "depends_on": "eval:doc.on_hold",
   "fieldname": "hold_comment",
   "fieldtype": "Small Text",
   "label": "Reason For Putting On Hold"
  },
  {
   "collapsible": 1,
   "collapsible_depends_on": "bill_no",
   "fieldname": "supplier_invoice_details",
   "fieldtype": "Section Break",
   "label": "Supplier Invoice Details"
  },
  {
   "fieldname": "bill_no",
   "fieldtype": "Data",
   "label": "Supplier Invoice No",
   "oldfieldname": "bill_no",
   "oldfieldtype": "Data",
   "print_hide": 1
  },
  {
   "fieldname": "column_break_15",
   "fieldtype": "Column Break"
  },
  {
   "fieldname": "bill_date",
   "fieldtype": "Date",
   "label": "Supplier Invoice Date",
   "oldfieldname": "bill_date",
   "oldfieldtype": "Date",
   "print_hide": 1
  },
  {
   "depends_on": "return_against",
   "fieldname": "returns",
   "fieldtype": "Section Break",
   "label": "Returns"
  },
  {
   "depends_on": "return_against",
   "fieldname": "return_against",
   "fieldtype": "Link",
   "label": "Return Against Purchase Invoice",
   "no_copy": 1,
   "options": "Purchase Invoice",
   "print_hide": 1,
   "read_only": 1
  },
  {
   "collapsible": 1,
   "fieldname": "section_addresses",
   "fieldtype": "Section Break",
   "label": "Address and Contact"
  },
  {
   "fieldname": "supplier_address",
   "fieldtype": "Link",
   "label": "Select Supplier Address",
   "options": "Address",
   "print_hide": 1
  },
  {
   "fieldname": "address_display",
   "fieldtype": "Small Text",
   "label": "Address",
   "read_only": 1
  },
  {
   "fieldname": "contact_person",
   "fieldtype": "Link",
   "in_global_search": 1,
   "label": "Contact Person",
   "options": "Contact",
   "print_hide": 1
  },
  {
   "fieldname": "contact_display",
   "fieldtype": "Small Text",
   "label": "Contact",
   "read_only": 1
  },
  {
   "fieldname": "contact_mobile",
   "fieldtype": "Small Text",
   "label": "Mobile No",
   "read_only": 1
  },
  {
   "fieldname": "contact_email",
   "fieldtype": "Small Text",
   "label": "Contact Email",
   "options": "Email",
   "print_hide": 1,
   "read_only": 1
  },
  {
   "fieldname": "col_break_address",
   "fieldtype": "Column Break"
  },
  {
   "fieldname": "shipping_address",
   "fieldtype": "Link",
   "label": "Select Shipping Address",
   "options": "Address",
   "print_hide": 1
  },
  {
   "fieldname": "shipping_address_display",
   "fieldtype": "Small Text",
   "label": "Shipping Address",
   "print_hide": 1,
   "read_only": 1
  },
  {
   "collapsible": 1,
   "fieldname": "currency_and_price_list",
   "fieldtype": "Section Break",
   "label": "Currency and Price List",
   "options": "fa fa-tag"
  },
  {
   "fieldname": "currency",
   "fieldtype": "Link",
   "label": "Currency",
   "oldfieldname": "currency",
   "oldfieldtype": "Select",
   "options": "Currency",
   "print_hide": 1
  },
  {
   "fieldname": "conversion_rate",
   "fieldtype": "Float",
   "label": "Exchange Rate",
   "oldfieldname": "conversion_rate",
   "oldfieldtype": "Currency",
   "precision": "9",
   "print_hide": 1
  },
  {
   "fieldname": "column_break2",
   "fieldtype": "Column Break"
  },
  {
   "fieldname": "buying_price_list",
   "fieldtype": "Link",
   "label": "Price List",
   "options": "Price List",
   "print_hide": 1
  },
  {
   "fieldname": "price_list_currency",
   "fieldtype": "Link",
   "label": "Price List Currency",
   "options": "Currency",
   "print_hide": 1,
   "read_only": 1
  },
  {
   "fieldname": "plc_conversion_rate",
   "fieldtype": "Float",
   "label": "Price List Exchange Rate",
   "precision": "9",
   "print_hide": 1
  },
  {
   "default": "0",
   "fieldname": "ignore_pricing_rule",
   "fieldtype": "Check",
   "label": "Ignore Pricing Rule",
   "no_copy": 1,
   "permlevel": 1,
   "print_hide": 1
  },
  {
   "fieldname": "sec_warehouse",
   "fieldtype": "Section Break"
  },
  {
   "depends_on": "update_stock",
   "fieldname": "set_warehouse",
   "fieldtype": "Link",
   "label": "Set Accepted Warehouse",
   "options": "Warehouse",
   "print_hide": 1
  },
  {
   "depends_on": "update_stock",
   "description": "Warehouse where you are maintaining stock of rejected items",
   "fieldname": "rejected_warehouse",
   "fieldtype": "Link",
   "label": "Rejected Warehouse",
   "no_copy": 1,
   "options": "Warehouse",
   "print_hide": 1
  },
  {
   "fieldname": "col_break_warehouse",
   "fieldtype": "Column Break"
  },
  {
   "default": "No",
   "fieldname": "is_subcontracted",
   "fieldtype": "Select",
   "label": "Raw Materials Supplied",
   "options": "No\nYes",
   "print_hide": 1
  },
  {
   "depends_on": "eval:doc.is_subcontracted==\"Yes\"",
   "fieldname": "supplier_warehouse",
   "fieldtype": "Link",
   "label": "Supplier Warehouse",
   "no_copy": 1,
   "options": "Warehouse",
   "print_hide": 1,
   "print_width": "50px",
   "width": "50px"
  },
  {
   "fieldname": "items_section",
   "fieldtype": "Section Break",
   "oldfieldtype": "Section Break",
   "options": "fa fa-shopping-cart"
  },
  {
   "default": "0",
   "fieldname": "update_stock",
   "fieldtype": "Check",
   "label": "Update Stock",
   "print_hide": 1
  },
  {
   "description": "Scan item barcodes, serial numbers and batch numbers",
   "fieldname": "scan_barcode",
   "fieldtype": "Data",
   "label": "Scan Barcode"
  },
  {
   "allow_bulk_edit": 1,
   "fieldname": "items",
   "fieldtype": "Table",
   "label": "Items",
   "oldfieldname": "entries",
   "oldfieldtype": "Table",
   "options": "Purchase Invoice Item",
   "reqd": 1
  },
  {
   "fieldname": "pricing_rule_details",
   "fieldtype": "Section Break",
   "label": "Pricing Rules"
  },
  {
   "fieldname": "pricing_rules",
   "fieldtype": "Table",
   "label": "Pricing Rule Detail",
   "options": "Pricing Rule Detail",
   "read_only": 1
  },
  {
   "collapsible_depends_on": "supplied_items",
   "fieldname": "raw_materials_supplied",
   "fieldtype": "Section Break",
   "label": "Raw Materials Supplied"
  },
  {
   "fieldname": "supplied_items",
   "fieldtype": "Table",
   "label": "Supplied Items",
   "options": "Purchase Receipt Item Supplied",
   "read_only": 1
  },
  {
   "fieldname": "section_break_26",
   "fieldtype": "Section Break"
  },
  {
   "fieldname": "total_qty",
   "fieldtype": "Float",
   "label": "Total Quantity",
   "read_only": 1
  },
  {
   "fieldname": "base_total",
   "fieldtype": "Currency",
   "label": "Total (Company Currency)",
   "options": "Company:company:default_currency",
   "print_hide": 1,
   "read_only": 1
  },
  {
   "fieldname": "base_net_total",
   "fieldtype": "Currency",
   "label": "Net Total (Company Currency)",
   "oldfieldname": "net_total",
   "oldfieldtype": "Currency",
   "options": "Company:company:default_currency",
   "print_hide": 1,
   "read_only": 1
  },
  {
   "fieldname": "column_break_28",
   "fieldtype": "Column Break"
  },
  {
   "fieldname": "total",
   "fieldtype": "Currency",
   "label": "Total",
   "options": "currency",
   "read_only": 1
  },
  {
   "fieldname": "net_total",
   "fieldtype": "Currency",
   "label": "Net Total",
   "oldfieldname": "net_total_import",
   "oldfieldtype": "Currency",
   "options": "currency",
   "print_hide": 1,
   "read_only": 1
  },
  {
   "fieldname": "total_net_weight",
   "fieldtype": "Float",
   "label": "Total Net Weight",
   "print_hide": 1,
   "read_only": 1
  },
  {
   "fieldname": "taxes_section",
   "fieldtype": "Section Break",
   "oldfieldtype": "Section Break",
   "options": "fa fa-money"
  },
  {
   "fieldname": "tax_category",
   "fieldtype": "Link",
   "label": "Tax Category",
   "options": "Tax Category",
   "print_hide": 1
  },
  {
   "fieldname": "column_break_49",
   "fieldtype": "Column Break"
  },
  {
   "fieldname": "shipping_rule",
   "fieldtype": "Link",
   "label": "Shipping Rule",
   "options": "Shipping Rule",
   "print_hide": 1
  },
  {
   "fieldname": "section_break_51",
   "fieldtype": "Section Break"
  },
  {
   "fieldname": "taxes_and_charges",
   "fieldtype": "Link",
   "label": "Purchase Taxes and Charges Template",
   "oldfieldname": "purchase_other_charges",
   "oldfieldtype": "Link",
   "options": "Purchase Taxes and Charges Template",
   "print_hide": 1
  },
  {
   "fieldname": "taxes",
   "fieldtype": "Table",
   "label": "Purchase Taxes and Charges",
   "oldfieldname": "purchase_tax_details",
   "oldfieldtype": "Table",
   "options": "Purchase Taxes and Charges"
  },
  {
   "collapsible": 1,
   "fieldname": "sec_tax_breakup",
   "fieldtype": "Section Break",
   "label": "Tax Breakup"
  },
  {
   "fieldname": "other_charges_calculation",
   "fieldtype": "Long Text",
   "label": "Taxes and Charges Calculation",
   "no_copy": 1,
   "oldfieldtype": "HTML",
   "print_hide": 1,
   "read_only": 1
  },
  {
   "fieldname": "totals",
   "fieldtype": "Section Break",
   "oldfieldtype": "Section Break",
   "options": "fa fa-money"
  },
  {
   "fieldname": "base_taxes_and_charges_added",
   "fieldtype": "Currency",
   "label": "Taxes and Charges Added (Company Currency)",
   "oldfieldname": "other_charges_added",
   "oldfieldtype": "Currency",
   "options": "Company:company:default_currency",
   "print_hide": 1,
   "read_only": 1
  },
  {
   "fieldname": "base_taxes_and_charges_deducted",
   "fieldtype": "Currency",
   "label": "Taxes and Charges Deducted (Company Currency)",
   "oldfieldname": "other_charges_deducted",
   "oldfieldtype": "Currency",
   "options": "Company:company:default_currency",
   "print_hide": 1,
   "read_only": 1
  },
  {
   "fieldname": "base_total_taxes_and_charges",
   "fieldtype": "Currency",
   "label": "Total Taxes and Charges (Company Currency)",
   "oldfieldname": "total_tax",
   "oldfieldtype": "Currency",
   "options": "Company:company:default_currency",
   "print_hide": 1,
   "read_only": 1
  },
  {
   "fieldname": "column_break_40",
   "fieldtype": "Column Break"
  },
  {
   "fieldname": "taxes_and_charges_added",
   "fieldtype": "Currency",
   "label": "Taxes and Charges Added",
   "oldfieldname": "other_charges_added_import",
   "oldfieldtype": "Currency",
   "options": "currency",
   "print_hide": 1,
   "read_only": 1
  },
  {
   "fieldname": "taxes_and_charges_deducted",
   "fieldtype": "Currency",
   "label": "Taxes and Charges Deducted",
   "oldfieldname": "other_charges_deducted_import",
   "oldfieldtype": "Currency",
   "options": "currency",
   "print_hide": 1,
   "read_only": 1
  },
  {
   "fieldname": "total_taxes_and_charges",
   "fieldtype": "Currency",
   "label": "Total Taxes and Charges",
   "options": "currency",
   "print_hide": 1,
   "read_only": 1
  },
  {
   "collapsible": 1,
   "collapsible_depends_on": "discount_amount",
   "fieldname": "section_break_44",
   "fieldtype": "Section Break",
   "label": "Additional Discount"
  },
  {
   "default": "Grand Total",
   "fieldname": "apply_discount_on",
   "fieldtype": "Select",
   "label": "Apply Additional Discount On",
   "options": "\nGrand Total\nNet Total",
   "print_hide": 1
  },
  {
   "fieldname": "base_discount_amount",
   "fieldtype": "Currency",
   "label": "Additional Discount Amount (Company Currency)",
   "options": "Company:company:default_currency",
   "print_hide": 1,
   "read_only": 1
  },
  {
   "fieldname": "column_break_46",
   "fieldtype": "Column Break"
  },
  {
   "fieldname": "additional_discount_percentage",
   "fieldtype": "Float",
   "label": "Additional Discount Percentage",
   "print_hide": 1
  },
  {
   "fieldname": "discount_amount",
   "fieldtype": "Currency",
   "label": "Additional Discount Amount",
   "options": "currency",
   "print_hide": 1
  },
  {
   "fieldname": "section_break_49",
   "fieldtype": "Section Break"
  },
  {
   "fieldname": "base_grand_total",
   "fieldtype": "Currency",
   "label": "Grand Total (Company Currency)",
   "oldfieldname": "grand_total",
   "oldfieldtype": "Currency",
   "options": "Company:company:default_currency",
   "print_hide": 1,
   "read_only": 1
  },
  {
   "fieldname": "base_rounding_adjustment",
   "fieldtype": "Currency",
   "label": "Rounding Adjustment (Company Currency)",
   "no_copy": 1,
   "options": "Company:company:default_currency",
   "print_hide": 1,
   "read_only": 1
  },
  {
   "depends_on": "eval:!doc.disable_rounded_total",
   "fieldname": "base_rounded_total",
   "fieldtype": "Currency",
   "label": "Rounded Total (Company Currency)",
   "no_copy": 1,
   "options": "Company:company:default_currency",
   "print_hide": 1,
   "read_only": 1
  },
  {
   "fieldname": "base_in_words",
   "fieldtype": "Data",
   "label": "In Words (Company Currency)",
   "oldfieldname": "in_words",
   "oldfieldtype": "Data",
   "print_hide": 1,
   "read_only": 1
  },
  {
   "fieldname": "column_break8",
   "fieldtype": "Column Break",
   "oldfieldtype": "Column Break",
   "print_hide": 1,
   "width": "50%"
  },
  {
   "fieldname": "grand_total",
   "fieldtype": "Currency",
   "in_list_view": 1,
   "label": "Grand Total",
   "oldfieldname": "grand_total_import",
   "oldfieldtype": "Currency",
   "options": "currency",
   "read_only": 1
  },
  {
   "fieldname": "rounding_adjustment",
   "fieldtype": "Currency",
   "label": "Rounding Adjustment",
   "no_copy": 1,
   "options": "currency",
   "print_hide": 1,
   "read_only": 1
  },
  {
   "depends_on": "eval:!doc.disable_rounded_total",
   "fieldname": "rounded_total",
   "fieldtype": "Currency",
   "label": "Rounded Total",
   "no_copy": 1,
   "options": "currency",
   "print_hide": 1,
   "read_only": 1
  },
  {
   "fieldname": "in_words",
   "fieldtype": "Data",
   "label": "In Words",
   "oldfieldname": "in_words_import",
   "oldfieldtype": "Data",
   "print_hide": 1,
   "read_only": 1
  },
  {
   "fieldname": "total_advance",
   "fieldtype": "Currency",
   "label": "Total Advance",
   "no_copy": 1,
   "oldfieldname": "total_advance",
   "oldfieldtype": "Currency",
   "options": "party_account_currency",
   "print_hide": 1,
   "read_only": 1
  },
  {
   "fieldname": "outstanding_amount",
   "fieldtype": "Currency",
   "label": "Outstanding Amount",
   "no_copy": 1,
   "oldfieldname": "outstanding_amount",
   "oldfieldtype": "Currency",
   "options": "party_account_currency",
   "print_hide": 1,
   "read_only": 1
  },
  {
   "default": "0",
   "depends_on": "grand_total",
   "fieldname": "disable_rounded_total",
   "fieldtype": "Check",
   "label": "Disable Rounded Total"
  },
  {
   "collapsible": 1,
   "collapsible_depends_on": "paid_amount",
   "depends_on": "eval:doc.is_paid===1||(doc.advances && doc.advances.length>0)",
   "fieldname": "payments_section",
   "fieldtype": "Section Break",
   "label": "Payments"
  },
  {
   "fieldname": "mode_of_payment",
   "fieldtype": "Link",
   "label": "Mode of Payment",
   "options": "Mode of Payment",
   "print_hide": 1
  },
  {
   "fieldname": "cash_bank_account",
   "fieldtype": "Link",
   "label": "Cash/Bank Account",
   "options": "Account"
  },
  {
   "fieldname": "clearance_date",
   "fieldtype": "Date",
   "hidden": 1,
   "label": "Clearance Date"
  },
  {
   "fieldname": "col_br_payments",
   "fieldtype": "Column Break"
  },
  {
   "depends_on": "is_paid",
   "fieldname": "paid_amount",
   "fieldtype": "Currency",
   "label": "Paid Amount",
   "no_copy": 1,
   "options": "currency",
   "print_hide": 1
  },
  {
   "fieldname": "base_paid_amount",
   "fieldtype": "Currency",
   "label": "Paid Amount (Company Currency)",
   "no_copy": 1,
   "options": "Company:company:default_currency",
   "print_hide": 1,
   "read_only": 1
  },
  {
   "collapsible": 1,
   "collapsible_depends_on": "write_off_amount",
   "depends_on": "grand_total",
   "fieldname": "write_off",
   "fieldtype": "Section Break",
   "label": "Write Off"
  },
  {
   "fieldname": "write_off_amount",
   "fieldtype": "Currency",
   "label": "Write Off Amount",
   "no_copy": 1,
   "options": "currency",
   "print_hide": 1
  },
  {
   "fieldname": "base_write_off_amount",
   "fieldtype": "Currency",
   "label": "Write Off Amount (Company Currency)",
   "no_copy": 1,
   "options": "Company:company:default_currency",
   "print_hide": 1,
   "read_only": 1
  },
  {
   "fieldname": "column_break_61",
   "fieldtype": "Column Break"
  },
  {
   "depends_on": "eval:flt(doc.write_off_amount)!=0",
   "fieldname": "write_off_account",
   "fieldtype": "Link",
   "label": "Write Off Account",
   "options": "Account",
   "print_hide": 1
  },
  {
   "depends_on": "eval:flt(doc.write_off_amount)!=0",
   "fieldname": "write_off_cost_center",
   "fieldtype": "Link",
   "label": "Write Off Cost Center",
   "options": "Cost Center",
   "print_hide": 1
  },
  {
   "collapsible": 1,
   "collapsible_depends_on": "advances",
   "fieldname": "advances_section",
   "fieldtype": "Section Break",
   "label": "Advance Payments",
   "oldfieldtype": "Section Break",
   "options": "fa fa-money",
   "print_hide": 1
  },
  {
   "default": "0",
   "fieldname": "allocate_advances_automatically",
   "fieldtype": "Check",
   "label": "Set Advances and Allocate (FIFO)"
  },
  {
   "depends_on": "eval:!doc.allocate_advances_automatically",
   "fieldname": "get_advances",
   "fieldtype": "Button",
   "label": "Get Advances Paid",
   "oldfieldtype": "Button",
   "print_hide": 1
  },
  {
   "fieldname": "advances",
   "fieldtype": "Table",
   "label": "Advances",
   "no_copy": 1,
   "oldfieldname": "advance_allocation_details",
   "oldfieldtype": "Table",
   "options": "Purchase Invoice Advance",
   "print_hide": 1
  },
  {
   "collapsible": 1,
   "collapsible_depends_on": "eval:(!doc.is_return)",
   "fieldname": "payment_schedule_section",
   "fieldtype": "Section Break",
   "label": "Payment Terms"
  },
  {
   "fieldname": "payment_terms_template",
   "fieldtype": "Link",
   "label": "Payment Terms Template",
   "options": "Payment Terms Template"
  },
  {
   "fieldname": "payment_schedule",
   "fieldtype": "Table",
   "label": "Payment Schedule",
   "no_copy": 1,
   "options": "Payment Schedule",
   "print_hide": 1
  },
  {
   "collapsible": 1,
   "collapsible_depends_on": "terms",
   "fieldname": "terms_section_break",
   "fieldtype": "Section Break",
   "label": "Terms and Conditions",
   "options": "fa fa-legal"
  },
  {
   "fieldname": "tc_name",
   "fieldtype": "Link",
   "label": "Terms",
   "options": "Terms and Conditions",
   "print_hide": 1
  },
  {
   "fieldname": "terms",
   "fieldtype": "Text Editor",
   "label": "Terms and Conditions1"
  },
  {
   "collapsible": 1,
   "fieldname": "printing_settings",
   "fieldtype": "Section Break",
   "label": "Printing Settings"
  },
  {
   "allow_on_submit": 1,
   "fieldname": "letter_head",
   "fieldtype": "Link",
   "label": "Letter Head",
   "options": "Letter Head",
   "print_hide": 1
  },
  {
   "allow_on_submit": 1,
   "default": "0",
   "fieldname": "group_same_items",
   "fieldtype": "Check",
   "label": "Group same items",
   "print_hide": 1
  },
  {
   "fieldname": "column_break_112",
   "fieldtype": "Column Break"
  },
  {
   "allow_on_submit": 1,
   "fieldname": "select_print_heading",
   "fieldtype": "Link",
   "label": "Print Heading",
   "no_copy": 1,
   "oldfieldname": "select_print_heading",
   "oldfieldtype": "Link",
   "options": "Print Heading",
   "print_hide": 1,
   "report_hide": 1
  },
  {
   "fieldname": "language",
   "fieldtype": "Data",
   "label": "Print Language",
   "print_hide": 1,
   "read_only": 1
  },
  {
   "collapsible": 1,
   "fieldname": "more_info",
   "fieldtype": "Section Break",
   "label": "More Information",
   "oldfieldtype": "Section Break",
   "options": "fa fa-file-text",
   "print_hide": 1
  },
  {
   "fieldname": "credit_to",
   "fieldtype": "Link",
   "label": "Credit To",
   "oldfieldname": "credit_to",
   "oldfieldtype": "Link",
   "options": "Account",
   "print_hide": 1,
   "reqd": 1,
   "search_index": 1
  },
  {
   "fieldname": "party_account_currency",
   "fieldtype": "Link",
   "hidden": 1,
   "label": "Party Account Currency",
   "no_copy": 1,
   "options": "Currency",
   "print_hide": 1,
   "read_only": 1
  },
  {
   "default": "No",
   "fieldname": "is_opening",
   "fieldtype": "Select",
   "label": "Is Opening",
   "oldfieldname": "is_opening",
   "oldfieldtype": "Select",
   "options": "No\nYes",
   "print_hide": 1
  },
  {
   "fieldname": "against_expense_account",
   "fieldtype": "Small Text",
   "hidden": 1,
   "label": "Against Expense Account",
   "no_copy": 1,
   "oldfieldname": "against_expense_account",
   "oldfieldtype": "Small Text",
   "print_hide": 1
  },
  {
   "fieldname": "column_break_63",
   "fieldtype": "Column Break"
  },
  {
   "default": "Draft",
   "fieldname": "status",
   "fieldtype": "Select",
   "in_standard_filter": 1,
   "label": "Status",
   "options": "\nDraft\nReturn\nDebit Note Issued\nSubmitted\nPaid\nUnpaid\nOverdue\nCancelled",
   "print_hide": 1
  },
  {
   "fieldname": "inter_company_invoice_reference",
   "fieldtype": "Link",
   "label": "Inter Company Invoice Reference",
   "options": "Sales Invoice",
   "read_only": 1
  },
  {
   "fieldname": "remarks",
   "fieldtype": "Small Text",
   "label": "Remarks",
   "no_copy": 1,
   "oldfieldname": "remarks",
   "oldfieldtype": "Text",
   "print_hide": 1
  },
  {
   "fieldname": "subscription_section",
   "fieldtype": "Section Break",
   "label": "Subscription Section",
   "print_hide": 1
  },
  {
   "allow_on_submit": 1,
   "description": "Start date of current invoice's period",
   "fieldname": "from_date",
   "fieldtype": "Date",
   "label": "From Date",
   "no_copy": 1,
   "print_hide": 1
  },
  {
   "allow_on_submit": 1,
   "description": "End date of current invoice's period",
   "fieldname": "to_date",
   "fieldtype": "Date",
   "label": "To Date",
   "no_copy": 1,
   "print_hide": 1
  },
  {
   "fieldname": "column_break_114",
   "fieldtype": "Column Break"
  },
  {
   "fieldname": "auto_repeat",
   "fieldtype": "Link",
   "label": "Auto Repeat",
   "no_copy": 1,
   "options": "Auto Repeat",
   "print_hide": 1,
   "read_only": 1
  },
  {
   "allow_on_submit": 1,
   "depends_on": "eval: doc.auto_repeat",
   "fieldname": "update_auto_repeat_reference",
   "fieldtype": "Button",
   "label": "Update Auto Repeat Reference"
  },
  {
   "collapsible": 1,
   "fieldname": "accounting_dimensions_section",
   "fieldtype": "Section Break",
   "label": "Accounting Dimensions "
  },
  {
   "fieldname": "dimension_col_break",
   "fieldtype": "Column Break"
  }
 ],
 "icon": "fa fa-file-text",
 "idx": 204,
 "is_submittable": 1,
 "links": [],
<<<<<<< HEAD
 "modified": "2019-12-25 02:27:26.421816",
=======
 "modified": "2019-12-30 19:13:49.610538",
>>>>>>> 7b8bf4f4
 "modified_by": "Administrator",
 "module": "Accounts",
 "name": "Purchase Invoice",
 "name_case": "Title Case",
 "owner": "Administrator",
 "permissions": [
  {
   "amend": 1,
   "cancel": 1,
   "create": 1,
   "email": 1,
   "print": 1,
   "read": 1,
   "report": 1,
   "role": "Accounts User",
   "share": 1,
   "submit": 1,
   "write": 1
  },
  {
   "email": 1,
   "print": 1,
   "read": 1,
   "report": 1,
   "role": "Purchase User"
  },
  {
   "amend": 1,
   "cancel": 1,
   "create": 1,
   "delete": 1,
   "email": 1,
   "print": 1,
   "read": 1,
   "report": 1,
   "role": "Accounts Manager",
   "share": 1,
   "submit": 1,
   "write": 1
  },
  {
   "email": 1,
   "print": 1,
   "read": 1,
   "report": 1,
   "role": "Auditor"
  },
  {
   "permlevel": 1,
   "read": 1,
   "role": "Accounts Manager",
   "write": 1
  }
 ],
 "search_fields": "posting_date, supplier, bill_no, base_grand_total, outstanding_amount",
 "show_name_in_global_search": 1,
 "sort_field": "modified",
 "sort_order": "DESC",
 "timeline_field": "supplier",
 "title_field": "title",
 "track_changes": 1
}<|MERGE_RESOLUTION|>--- conflicted
+++ resolved
@@ -1291,11 +1291,7 @@
  "idx": 204,
  "is_submittable": 1,
  "links": [],
-<<<<<<< HEAD
- "modified": "2019-12-25 02:27:26.421816",
-=======
  "modified": "2019-12-30 19:13:49.610538",
->>>>>>> 7b8bf4f4
  "modified_by": "Administrator",
  "module": "Accounts",
  "name": "Purchase Invoice",
