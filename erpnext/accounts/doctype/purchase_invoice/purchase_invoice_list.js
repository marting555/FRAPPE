// Copyright (c) 2015, Frappe Technologies Pvt. Ltd. and Contributors
// License: GNU General Public License v3. See license.txt

// render
frappe.listview_settings['Purchase Invoice'] = {
	add_fields: ["supplier", "supplier_name", "base_grand_total", "outstanding_amount", "due_date", "company",
		"currency", "is_return", "release_date", "on_hold"],
	get_indicator: function(doc) {
		if(flt(doc.outstanding_amount) < 0 && doc.docstatus == 1) {
			return [__("Debit Note Issued"), "darkgrey", "outstanding_amount,<,0"]
		} else if(flt(doc.outstanding_amount) > 0 && doc.docstatus==1) {
			if(cint(doc.on_hold) && !doc.release_date) {
				return [__("On Hold"), "darkgrey"];
			} else if(cint(doc.on_hold) && doc.release_date && frappe.datetime.get_diff(doc.release_date, frappe.datetime.nowdate()) > 0) {
				return [__("Temporarily on Hold"), "darkgrey"];
			} else if(frappe.datetime.get_diff(doc.due_date) < 0) {
				return [__("Overdue"), "red", "outstanding_amount,>,0|due_date,<,Today"];
			} else {
				return [__("Unpaid"), "orange", "outstanding_amount,>,0|due,>=,Today"];
			}
<<<<<<< HEAD
		} else if(cint(doc.is_return)==1) {
=======
		} else if(cint(doc.is_return)) {
>>>>>>> aee86d0d
			return [__("Return"), "darkgrey", "is_return,=,Yes"];
		} else if(flt(doc.outstanding_amount)==0 && doc.docstatus==1) {
			return [__("Paid"), "green", "outstanding_amount,=,0"];
		}
	}
};<|MERGE_RESOLUTION|>--- conflicted
+++ resolved
@@ -18,11 +18,7 @@
 			} else {
 				return [__("Unpaid"), "orange", "outstanding_amount,>,0|due,>=,Today"];
 			}
-<<<<<<< HEAD
-		} else if(cint(doc.is_return)==1) {
-=======
 		} else if(cint(doc.is_return)) {
->>>>>>> aee86d0d
 			return [__("Return"), "darkgrey", "is_return,=,Yes"];
 		} else if(flt(doc.outstanding_amount)==0 && doc.docstatus==1) {
 			return [__("Paid"), "green", "outstanding_amount,=,0"];
