--- conflicted
+++ resolved
@@ -36,13 +36,6 @@
 				) > 0
 			) {
 				return [__("Temporarily on Hold"), "darkgrey"];
-<<<<<<< HEAD
-			} else if(frappe.datetime.get_diff(doc.due_date) < 0) {
-				return [__("Overdue"), "red", "outstanding_amount,>,0|due_date,<,Today"];
-			} else {
-				return [__("Unpaid"), "orange", "outstanding_amount,>,0|due_date,>=,Today"];
-=======
->>>>>>> 540559d6
 			}
 		}
 
