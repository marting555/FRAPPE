# Copyright (c) 2015, Frappe Technologies Pvt. Ltd. and Contributors
# License: GNU General Public License v3. See license.txt


import unittest

import frappe
from frappe.utils import add_days, cint, flt, getdate, nowdate, today

import erpnext
from erpnext.accounts.doctype.account.test_account import create_account, get_inventory_account
from erpnext.accounts.doctype.payment_entry.payment_entry import get_payment_entry
from erpnext.buying.doctype.purchase_order.purchase_order import get_mapped_purchase_invoice
from erpnext.buying.doctype.purchase_order.test_purchase_order import create_purchase_order
from erpnext.buying.doctype.supplier.test_supplier import create_supplier
from erpnext.controllers.accounts_controller import get_payment_terms
from erpnext.controllers.buying_controller import QtyMismatchError
from erpnext.exceptions import InvalidCurrency
from erpnext.projects.doctype.project.test_project import make_project
from erpnext.stock.doctype.item.test_item import create_item
from erpnext.stock.doctype.purchase_receipt.purchase_receipt import (
	make_purchase_invoice as create_purchase_invoice_from_receipt,
)
from erpnext.stock.doctype.purchase_receipt.test_purchase_receipt import (
	get_taxes,
	make_purchase_receipt,
)
from erpnext.stock.doctype.stock_entry.test_stock_entry import get_qty_after_transaction

test_dependencies = ["Item", "Cost Center", "Payment Term", "Payment Terms Template"]
test_ignore = ["Serial No"]


class TestPurchaseInvoice(unittest.TestCase):
	@classmethod
	def setUpClass(self):
		unlink_payment_on_cancel_of_invoice()
		frappe.db.set_value("Buying Settings", None, "allow_multiple_items", 1)

	@classmethod
	def tearDownClass(self):
		unlink_payment_on_cancel_of_invoice(0)

	def test_purchase_invoice_received_qty(self):
		"""
		1. Test if received qty is validated against accepted + rejected
		2. Test if received qty is auto set on save
		"""
		pi = make_purchase_invoice(
			qty=1,
			rejected_qty=1,
			received_qty=3,
			item_code="_Test Item Home Desktop 200",
			rejected_warehouse="_Test Rejected Warehouse - _TC",
			update_stock=True,
			do_not_save=True,
		)
		self.assertRaises(QtyMismatchError, pi.save)

		pi.items[0].received_qty = 0
		pi.save()
		self.assertEqual(pi.items[0].received_qty, 2)

		# teardown
		pi.delete()

	def test_gl_entries_without_perpetual_inventory(self):
		frappe.db.set_value("Company", "_Test Company", "round_off_account", "Round Off - _TC")
		pi = frappe.copy_doc(test_records[0])
		self.assertTrue(not cint(erpnext.is_perpetual_inventory_enabled(pi.company)))
		pi.insert()
		pi.submit()

		expected_gl_entries = {
			"_Test Payable - _TC": [0, 1512.0],
			"_Test Account Cost for Goods Sold - _TC": [1250, 0],
			"_Test Account Shipping Charges - _TC": [100, 0],
			"_Test Account Excise Duty - _TC": [140, 0],
			"_Test Account Education Cess - _TC": [2.8, 0],
			"_Test Account S&H Education Cess - _TC": [1.4, 0],
			"_Test Account CST - _TC": [29.88, 0],
			"_Test Account VAT - _TC": [156.25, 0],
			"_Test Account Discount - _TC": [0, 168.03],
			"Round Off - _TC": [0, 0.3],
		}
		gl_entries = frappe.db.sql(
			"""select account, debit, credit from `tabGL Entry`
			where voucher_type = 'Purchase Invoice' and voucher_no = %s""",
			pi.name,
			as_dict=1,
		)
		for d in gl_entries:
			self.assertEqual([d.debit, d.credit], expected_gl_entries.get(d.account))

	def test_gl_entries_with_perpetual_inventory(self):
		pi = make_purchase_invoice(
			company="_Test Company with perpetual inventory",
			warehouse="Stores - TCP1",
			cost_center="Main - TCP1",
			expense_account="_Test Account Cost for Goods Sold - TCP1",
			get_taxes_and_charges=True,
			qty=10,
		)

		self.assertTrue(cint(erpnext.is_perpetual_inventory_enabled(pi.company)), 1)

		self.check_gle_for_pi(pi.name)

	def test_terms_added_after_save(self):
		pi = frappe.copy_doc(test_records[1])
		pi.insert()
		self.assertTrue(pi.payment_schedule)
		self.assertEqual(pi.payment_schedule[0].due_date, pi.due_date)

	def test_payment_entry_unlink_against_purchase_invoice(self):
		from erpnext.accounts.doctype.payment_entry.test_payment_entry import get_payment_entry

		unlink_payment_on_cancel_of_invoice(0)

		pi_doc = make_purchase_invoice()

		pe = get_payment_entry("Purchase Invoice", pi_doc.name, bank_account="_Test Bank - _TC")
		pe.reference_no = "1"
		pe.reference_date = nowdate()
		pe.paid_from_account_currency = pi_doc.currency
		pe.paid_to_account_currency = pi_doc.currency
		pe.source_exchange_rate = 1
		pe.target_exchange_rate = 1
		pe.paid_amount = pi_doc.grand_total
		pe.save(ignore_permissions=True)
		pe.submit()

		pi_doc = frappe.get_doc("Purchase Invoice", pi_doc.name)
		pi_doc.load_from_db()
		self.assertTrue(pi_doc.status, "Paid")

		self.assertRaises(frappe.LinkExistsError, pi_doc.cancel)
		unlink_payment_on_cancel_of_invoice()

	def test_purchase_invoice_for_blocked_supplier(self):
		supplier = frappe.get_doc("Supplier", "_Test Supplier")
		supplier.on_hold = 1
		supplier.save()

		self.assertRaises(frappe.ValidationError, make_purchase_invoice)

		supplier.on_hold = 0
		supplier.save()

	def test_purchase_invoice_for_blocked_supplier_invoice(self):
		supplier = frappe.get_doc("Supplier", "_Test Supplier")
		supplier.on_hold = 1
		supplier.hold_type = "Invoices"
		supplier.save()

		self.assertRaises(frappe.ValidationError, make_purchase_invoice)

		supplier.on_hold = 0
		supplier.save()

	def test_purchase_invoice_for_blocked_supplier_payment(self):
		supplier = frappe.get_doc("Supplier", "_Test Supplier")
		supplier.on_hold = 1
		supplier.hold_type = "Payments"
		supplier.save()

		pi = make_purchase_invoice()

		self.assertRaises(
			frappe.ValidationError,
			get_payment_entry,
			dt="Purchase Invoice",
			dn=pi.name,
			bank_account="_Test Bank - _TC",
		)

		supplier.on_hold = 0
		supplier.save()

	def test_purchase_invoice_for_blocked_supplier_payment_today_date(self):
		supplier = frappe.get_doc("Supplier", "_Test Supplier")
		supplier.on_hold = 1
		supplier.hold_type = "Payments"
		supplier.release_date = nowdate()
		supplier.save()

		pi = make_purchase_invoice()

		self.assertRaises(
			frappe.ValidationError,
			get_payment_entry,
			dt="Purchase Invoice",
			dn=pi.name,
			bank_account="_Test Bank - _TC",
		)

		supplier.on_hold = 0
		supplier.save()

	def test_purchase_invoice_for_blocked_supplier_payment_past_date(self):
		# this test is meant to fail only if something fails in the try block
		with self.assertRaises(Exception):
			try:
				supplier = frappe.get_doc("Supplier", "_Test Supplier")
				supplier.on_hold = 1
				supplier.hold_type = "Payments"
				supplier.release_date = "2018-03-01"
				supplier.save()

				pi = make_purchase_invoice()

				get_payment_entry("Purchase Invoice", dn=pi.name, bank_account="_Test Bank - _TC")

				supplier.on_hold = 0
				supplier.save()
			except:
				pass
			else:
				raise Exception

	def test_purchase_invoice_blocked_invoice_must_be_in_future(self):
		pi = make_purchase_invoice(do_not_save=True)
		pi.release_date = nowdate()

		self.assertRaises(frappe.ValidationError, pi.save)
		pi.release_date = ""
		pi.save()

	def test_purchase_invoice_temporary_blocked(self):
		pi = make_purchase_invoice(do_not_save=True)
		pi.release_date = add_days(nowdate(), 10)
		pi.save()
		pi.submit()

		pe = get_payment_entry("Purchase Invoice", dn=pi.name, bank_account="_Test Bank - _TC")

		self.assertRaises(frappe.ValidationError, pe.save)

	def test_purchase_invoice_explicit_block(self):
		pi = make_purchase_invoice()
		pi.block_invoice()

		self.assertEqual(pi.on_hold, 1)

		pi.unblock_invoice()

		self.assertEqual(pi.on_hold, 0)

	def test_gl_entries_with_perpetual_inventory_against_pr(self):

		pr = make_purchase_receipt(
			company="_Test Company with perpetual inventory",
			supplier_warehouse="Work In Progress - TCP1",
			warehouse="Stores - TCP1",
			cost_center="Main - TCP1",
			get_taxes_and_charges=True,
		)

		pi = make_purchase_invoice(
			company="_Test Company with perpetual inventory",
			supplier_warehouse="Work In Progress - TCP1",
			warehouse="Stores - TCP1",
			cost_center="Main - TCP1",
			expense_account="_Test Account Cost for Goods Sold - TCP1",
			get_taxes_and_charges=True,
			qty=10,
			do_not_save="True",
		)

		for d in pi.items:
			d.purchase_receipt = pr.name

		pi.insert()
		pi.submit()
		pi.load_from_db()

		self.assertTrue(pi.status, "Unpaid")
		self.check_gle_for_pi(pi.name)

	def check_gle_for_pi(self, pi):
		gl_entries = frappe.db.sql(
			"""select account, sum(debit) as debit, sum(credit) as credit
			from `tabGL Entry` where voucher_type='Purchase Invoice' and voucher_no=%s
			group by account""",
			pi,
			as_dict=1,
		)

		self.assertTrue(gl_entries)

		expected_values = dict(
			(d[0], d)
			for d in [
				["Creditors - TCP1", 0, 720],
				["Stock Received But Not Billed - TCP1", 500.0, 0],
				["_Test Account Shipping Charges - TCP1", 100.0, 0.0],
				["_Test Account VAT - TCP1", 120.0, 0],
			]
		)

		for i, gle in enumerate(gl_entries):
			self.assertEqual(expected_values[gle.account][0], gle.account)
			self.assertEqual(expected_values[gle.account][1], gle.debit)
			self.assertEqual(expected_values[gle.account][2], gle.credit)

	def test_purchase_invoice_with_exchange_rate_difference(self):
		from erpnext.stock.doctype.purchase_receipt.purchase_receipt import (
			make_purchase_invoice as create_purchase_invoice,
		)

		pr = make_purchase_receipt(
			company="_Test Company with perpetual inventory",
			warehouse="Stores - TCP1",
			currency="USD",
			conversion_rate=70,
		)

		pi = create_purchase_invoice(pr.name)
		pi.conversion_rate = 80

		pi.insert()
		pi.submit()

		# Get exchnage gain and loss account
		exchange_gain_loss_account = frappe.db.get_value(
			"Company", pi.company, "exchange_gain_loss_account"
		)

		# fetching the latest GL Entry with exchange gain and loss account account
		amount = frappe.db.get_value(
			"GL Entry", {"account": exchange_gain_loss_account, "voucher_no": pi.name}, "debit"
		)
		discrepancy_caused_by_exchange_rate_diff = abs(
			pi.items[0].base_net_amount - pr.items[0].base_net_amount
		)

		self.assertEqual(discrepancy_caused_by_exchange_rate_diff, amount)

	def test_purchase_invoice_with_discount_accounting_enabled(self):
		enable_discount_accounting()

		discount_account = create_account(
			account_name="Discount Account",
			parent_account="Indirect Expenses - _TC",
			company="_Test Company",
		)
		pi = make_purchase_invoice(discount_account=discount_account, rate=45)

		expected_gle = [
			["_Test Account Cost for Goods Sold - _TC", 250.0, 0.0, nowdate()],
			["Creditors - _TC", 0.0, 225.0, nowdate()],
			["Discount Account - _TC", 0.0, 25.0, nowdate()],
		]

		check_gl_entries(self, pi.name, expected_gle, nowdate())
		enable_discount_accounting(enable=0)

	def test_additional_discount_for_purchase_invoice_with_discount_accounting_enabled(self):
		enable_discount_accounting()
		additional_discount_account = create_account(
			account_name="Discount Account",
			parent_account="Indirect Expenses - _TC",
			company="_Test Company",
		)

		pi = make_purchase_invoice(do_not_save=1, parent_cost_center="Main - _TC")
		pi.apply_discount_on = "Grand Total"
		pi.additional_discount_account = additional_discount_account
		pi.additional_discount_percentage = 10
		pi.disable_rounded_total = 1
		pi.append(
			"taxes",
			{
				"charge_type": "On Net Total",
				"account_head": "_Test Account VAT - _TC",
				"cost_center": "Main - _TC",
				"description": "Test",
				"rate": 10,
			},
		)
		pi.submit()

		expected_gle = [
			["_Test Account Cost for Goods Sold - _TC", 250.0, 0.0, nowdate()],
			["_Test Account VAT - _TC", 25.0, 0.0, nowdate()],
			["Creditors - _TC", 0.0, 247.5, nowdate()],
			["Discount Account - _TC", 0.0, 27.5, nowdate()],
		]

		check_gl_entries(self, pi.name, expected_gle, nowdate())

	def test_purchase_invoice_change_naming_series(self):
		pi = frappe.copy_doc(test_records[1])
		pi.insert()
		pi.naming_series = "TEST-"

		self.assertRaises(frappe.CannotChangeConstantError, pi.save)

		pi = frappe.copy_doc(test_records[0])
		pi.insert()
		pi.load_from_db()

		self.assertTrue(pi.status, "Draft")
		pi.naming_series = "TEST-"

		self.assertRaises(frappe.CannotChangeConstantError, pi.save)

	def test_gl_entries_for_non_stock_items_with_perpetual_inventory(self):
		pi = make_purchase_invoice(
			item_code="_Test Non Stock Item",
			company="_Test Company with perpetual inventory",
			warehouse="Stores - TCP1",
			cost_center="Main - TCP1",
			expense_account="_Test Account Cost for Goods Sold - TCP1",
		)

		self.assertTrue(pi.status, "Unpaid")

		gl_entries = frappe.db.sql(
			"""select account, debit, credit
			from `tabGL Entry` where voucher_type='Purchase Invoice' and voucher_no=%s
			order by account asc""",
			pi.name,
			as_dict=1,
		)
		self.assertTrue(gl_entries)

		expected_values = [
			["_Test Account Cost for Goods Sold - TCP1", 250.0, 0],
			["Creditors - TCP1", 0, 250],
		]

		for i, gle in enumerate(gl_entries):
			self.assertEqual(expected_values[i][0], gle.account)
			self.assertEqual(expected_values[i][1], gle.debit)
			self.assertEqual(expected_values[i][2], gle.credit)

	def test_purchase_invoice_calculation(self):
		pi = frappe.copy_doc(test_records[0])
		pi.insert()
		pi.load_from_db()

		expected_values = [
			["_Test Item Home Desktop 100", 90, 59],
			["_Test Item Home Desktop 200", 135, 177],
		]
		for i, item in enumerate(pi.get("items")):
			self.assertEqual(item.item_code, expected_values[i][0])
			self.assertEqual(item.item_tax_amount, expected_values[i][1])
			self.assertEqual(item.valuation_rate, expected_values[i][2])

		self.assertEqual(pi.base_net_total, 1250)

		# tax amounts
		expected_values = [
			["_Test Account Shipping Charges - _TC", 100, 1350],
			["_Test Account Customs Duty - _TC", 125, 1350],
			["_Test Account Excise Duty - _TC", 140, 1490],
			["_Test Account Education Cess - _TC", 2.8, 1492.8],
			["_Test Account S&H Education Cess - _TC", 1.4, 1494.2],
			["_Test Account CST - _TC", 29.88, 1524.08],
			["_Test Account VAT - _TC", 156.25, 1680.33],
			["_Test Account Discount - _TC", 168.03, 1512.30],
		]

		for i, tax in enumerate(pi.get("taxes")):
			self.assertEqual(tax.account_head, expected_values[i][0])
			self.assertEqual(tax.tax_amount, expected_values[i][1])
			self.assertEqual(tax.total, expected_values[i][2])

	def test_purchase_invoice_with_subcontracted_item(self):
		wrapper = frappe.copy_doc(test_records[0])
		wrapper.get("items")[0].item_code = "_Test FG Item"
		wrapper.insert()
		wrapper.load_from_db()

		expected_values = [["_Test FG Item", 90, 59], ["_Test Item Home Desktop 200", 135, 177]]
		for i, item in enumerate(wrapper.get("items")):
			self.assertEqual(item.item_code, expected_values[i][0])
			self.assertEqual(item.item_tax_amount, expected_values[i][1])
			self.assertEqual(item.valuation_rate, expected_values[i][2])

		self.assertEqual(wrapper.base_net_total, 1250)

		# tax amounts
		expected_values = [
			["_Test Account Shipping Charges - _TC", 100, 1350],
			["_Test Account Customs Duty - _TC", 125, 1350],
			["_Test Account Excise Duty - _TC", 140, 1490],
			["_Test Account Education Cess - _TC", 2.8, 1492.8],
			["_Test Account S&H Education Cess - _TC", 1.4, 1494.2],
			["_Test Account CST - _TC", 29.88, 1524.08],
			["_Test Account VAT - _TC", 156.25, 1680.33],
			["_Test Account Discount - _TC", 168.03, 1512.30],
		]

		for i, tax in enumerate(wrapper.get("taxes")):
			self.assertEqual(tax.account_head, expected_values[i][0])
			self.assertEqual(tax.tax_amount, expected_values[i][1])
			self.assertEqual(tax.total, expected_values[i][2])

	def test_purchase_invoice_with_advance(self):
		from erpnext.accounts.doctype.journal_entry.test_journal_entry import (
			test_records as jv_test_records,
		)

		jv = frappe.copy_doc(jv_test_records[1])
		jv.insert()
		jv.submit()

		pi = frappe.copy_doc(test_records[0])
		pi.disable_rounded_total = 1
		pi.allocate_advances_automatically = 0
		pi.append(
			"advances",
			{
				"reference_type": "Journal Entry",
				"reference_name": jv.name,
				"reference_row": jv.get("accounts")[0].name,
				"advance_amount": 400,
				"allocated_amount": 300,
				"remarks": jv.remark,
			},
		)
		pi.insert()

		self.assertEqual(pi.outstanding_amount, 1212.30)

		pi.disable_rounded_total = 0
		pi.get("payment_schedule")[0].payment_amount = 1512.0
		pi.save()
		self.assertEqual(pi.outstanding_amount, 1212.0)

		pi.submit()
		pi.load_from_db()

		self.assertTrue(
			frappe.db.sql(
				"""select name from `tabJournal Entry Account`
			where reference_type='Purchase Invoice'
			and reference_name=%s and debit_in_account_currency=300""",
				pi.name,
			)
		)

		pi.cancel()

		self.assertFalse(
			frappe.db.sql(
				"""select name from `tabJournal Entry Account`
			where reference_type='Purchase Invoice' and reference_name=%s""",
				pi.name,
			)
		)

	def test_invoice_with_advance_and_multi_payment_terms(self):
		from erpnext.accounts.doctype.journal_entry.test_journal_entry import (
			test_records as jv_test_records,
		)

		jv = frappe.copy_doc(jv_test_records[1])
		jv.insert()
		jv.submit()

		pi = frappe.copy_doc(test_records[0])
		pi.disable_rounded_total = 1
		pi.allocate_advances_automatically = 0
		pi.append(
			"advances",
			{
				"reference_type": "Journal Entry",
				"reference_name": jv.name,
				"reference_row": jv.get("accounts")[0].name,
				"advance_amount": 400,
				"allocated_amount": 300,
				"remarks": jv.remark,
			},
		)
		pi.insert()

		pi.update(
			{
				"payment_schedule": get_payment_terms(
					"_Test Payment Term Template", pi.posting_date, pi.grand_total, pi.base_grand_total
				)
			}
		)

		pi.save()
		pi.submit()
		self.assertEqual(pi.payment_schedule[0].payment_amount, 606.15)
		self.assertEqual(pi.payment_schedule[0].due_date, pi.posting_date)
		self.assertEqual(pi.payment_schedule[1].payment_amount, 606.15)
		self.assertEqual(pi.payment_schedule[1].due_date, add_days(pi.posting_date, 30))

		pi.load_from_db()

		self.assertTrue(
			frappe.db.sql(
				"select name from `tabJournal Entry Account` where reference_type='Purchase Invoice' and "
				"reference_name=%s and debit_in_account_currency=300",
				pi.name,
			)
		)

		self.assertEqual(pi.outstanding_amount, 1212.30)

		pi.cancel()

		self.assertFalse(
			frappe.db.sql(
				"select name from `tabJournal Entry Account` where reference_type='Purchase Invoice' and "
				"reference_name=%s",
				pi.name,
			)
		)

	def test_total_purchase_cost_for_project(self):
		if not frappe.db.exists("Project", {"project_name": "_Test Project for Purchase"}):
			project = make_project({"project_name": "_Test Project for Purchase"})
		else:
			project = frappe.get_doc("Project", {"project_name": "_Test Project for Purchase"})

		existing_purchase_cost = frappe.db.sql(
			"""select sum(base_net_amount)
			from `tabPurchase Invoice Item`
			where project = '{0}'
			and docstatus=1""".format(
				project.name
			)
		)
		existing_purchase_cost = existing_purchase_cost and existing_purchase_cost[0][0] or 0

		pi = make_purchase_invoice(currency="USD", conversion_rate=60, project=project.name)
		self.assertEqual(
			frappe.db.get_value("Project", project.name, "total_purchase_cost"),
			existing_purchase_cost + 15000,
		)

		pi1 = make_purchase_invoice(qty=10, project=project.name)
		self.assertEqual(
			frappe.db.get_value("Project", project.name, "total_purchase_cost"),
			existing_purchase_cost + 15500,
		)

		pi1.cancel()
		self.assertEqual(
			frappe.db.get_value("Project", project.name, "total_purchase_cost"),
			existing_purchase_cost + 15000,
		)

		pi.cancel()
		self.assertEqual(
			frappe.db.get_value("Project", project.name, "total_purchase_cost"), existing_purchase_cost
		)

	def test_return_purchase_invoice_with_perpetual_inventory(self):
		pi = make_purchase_invoice(
			company="_Test Company with perpetual inventory",
			warehouse="Stores - TCP1",
			cost_center="Main - TCP1",
			expense_account="_Test Account Cost for Goods Sold - TCP1",
		)

		return_pi = make_purchase_invoice(
			is_return=1,
			return_against=pi.name,
			qty=-2,
			company="_Test Company with perpetual inventory",
			warehouse="Stores - TCP1",
			cost_center="Main - TCP1",
			expense_account="_Test Account Cost for Goods Sold - TCP1",
		)

		# check gl entries for return
		gl_entries = frappe.db.sql(
			"""select account, debit, credit
			from `tabGL Entry` where voucher_type=%s and voucher_no=%s
			order by account desc""",
			("Purchase Invoice", return_pi.name),
			as_dict=1,
		)

		self.assertTrue(gl_entries)

		expected_values = {
			"Creditors - TCP1": [100.0, 0.0],
			"Stock Received But Not Billed - TCP1": [0.0, 100.0],
		}

		for gle in gl_entries:
			self.assertEqual(expected_values[gle.account][0], gle.debit)
			self.assertEqual(expected_values[gle.account][1], gle.credit)

	def test_multi_currency_gle(self):
		pi = make_purchase_invoice(
			supplier="_Test Supplier USD",
			credit_to="_Test Payable USD - _TC",
			currency="USD",
			conversion_rate=50,
		)

		gl_entries = frappe.db.sql(
			"""select account, account_currency, debit, credit,
			debit_in_account_currency, credit_in_account_currency
			from `tabGL Entry` where voucher_type='Purchase Invoice' and voucher_no=%s
			order by account asc""",
			pi.name,
			as_dict=1,
		)

		self.assertTrue(gl_entries)

		expected_values = {
			"_Test Payable USD - _TC": {
				"account_currency": "USD",
				"debit": 0,
				"debit_in_account_currency": 0,
				"credit": 12500,
				"credit_in_account_currency": 250,
			},
			"_Test Account Cost for Goods Sold - _TC": {
				"account_currency": "INR",
				"debit": 12500,
				"debit_in_account_currency": 12500,
				"credit": 0,
				"credit_in_account_currency": 0,
			},
		}

		for field in (
			"account_currency",
			"debit",
			"debit_in_account_currency",
			"credit",
			"credit_in_account_currency",
		):
			for i, gle in enumerate(gl_entries):
				self.assertEqual(expected_values[gle.account][field], gle[field])

		# Check for valid currency
		pi1 = make_purchase_invoice(
			supplier="_Test Supplier USD", credit_to="_Test Payable USD - _TC", do_not_save=True
		)

		self.assertRaises(InvalidCurrency, pi1.save)

		# cancel
		pi.cancel()

		gle = frappe.db.sql(
			"""select name from `tabGL Entry`
			where voucher_type='Sales Invoice' and voucher_no=%s""",
			pi.name,
		)

		self.assertFalse(gle)

	def test_purchase_invoice_update_stock_gl_entry_with_perpetual_inventory(self):

		pi = make_purchase_invoice(
			update_stock=1,
			posting_date=frappe.utils.nowdate(),
			posting_time=frappe.utils.nowtime(),
			cash_bank_account="Cash - TCP1",
			company="_Test Company with perpetual inventory",
			supplier_warehouse="Work In Progress - TCP1",
			warehouse="Stores - TCP1",
			cost_center="Main - TCP1",
			expense_account="_Test Account Cost for Goods Sold - TCP1",
		)

		gl_entries = frappe.db.sql(
			"""select account, account_currency, debit, credit,
			debit_in_account_currency, credit_in_account_currency
			from `tabGL Entry` where voucher_type='Purchase Invoice' and voucher_no=%s
			order by account asc""",
			pi.name,
			as_dict=1,
		)

		self.assertTrue(gl_entries)
		stock_in_hand_account = get_inventory_account(pi.company, pi.get("items")[0].warehouse)

		expected_gl_entries = dict(
			(d[0], d) for d in [[pi.credit_to, 0.0, 250.0], [stock_in_hand_account, 250.0, 0.0]]
		)

		for i, gle in enumerate(gl_entries):
			self.assertEqual(expected_gl_entries[gle.account][0], gle.account)
			self.assertEqual(expected_gl_entries[gle.account][1], gle.debit)
			self.assertEqual(expected_gl_entries[gle.account][2], gle.credit)

	def test_purchase_invoice_for_is_paid_and_update_stock_gl_entry_with_perpetual_inventory(self):

		pi = make_purchase_invoice(
			update_stock=1,
			posting_date=frappe.utils.nowdate(),
			posting_time=frappe.utils.nowtime(),
			cash_bank_account="Cash - TCP1",
			is_paid=1,
			company="_Test Company with perpetual inventory",
			supplier_warehouse="Work In Progress - TCP1",
			warehouse="Stores - TCP1",
			cost_center="Main - TCP1",
			expense_account="_Test Account Cost for Goods Sold - TCP1",
		)

		gl_entries = frappe.db.sql(
			"""select account, account_currency, sum(debit) as debit,
				sum(credit) as credit, debit_in_account_currency, credit_in_account_currency
			from `tabGL Entry` where voucher_type='Purchase Invoice' and voucher_no=%s
			group by account, voucher_no order by account asc;""",
			pi.name,
			as_dict=1,
		)

		stock_in_hand_account = get_inventory_account(pi.company, pi.get("items")[0].warehouse)
		self.assertTrue(gl_entries)

		expected_gl_entries = dict(
			(d[0], d)
			for d in [
				[pi.credit_to, 250.0, 250.0],
				[stock_in_hand_account, 250.0, 0.0],
				["Cash - TCP1", 0.0, 250.0],
			]
		)

		for i, gle in enumerate(gl_entries):
			self.assertEqual(expected_gl_entries[gle.account][0], gle.account)
			self.assertEqual(expected_gl_entries[gle.account][1], gle.debit)
			self.assertEqual(expected_gl_entries[gle.account][2], gle.credit)

	def test_auto_batch(self):
		item_code = frappe.db.get_value("Item", {"has_batch_no": 1, "create_new_batch": 1}, "name")

		if not item_code:
			doc = frappe.get_doc(
				{
					"doctype": "Item",
					"is_stock_item": 1,
					"item_code": "test batch item",
					"item_group": "Products",
					"has_batch_no": 1,
					"create_new_batch": 1,
				}
			).insert(ignore_permissions=True)
			item_code = doc.name

		pi = make_purchase_invoice(
			update_stock=1,
			posting_date=frappe.utils.nowdate(),
			posting_time=frappe.utils.nowtime(),
			item_code=item_code,
		)

		self.assertTrue(frappe.db.get_value("Batch", {"item": item_code, "reference_name": pi.name}))

	def test_update_stock_and_purchase_return(self):
		actual_qty_0 = get_qty_after_transaction()

		pi = make_purchase_invoice(
			update_stock=1, posting_date=frappe.utils.nowdate(), posting_time=frappe.utils.nowtime()
		)

		actual_qty_1 = get_qty_after_transaction()
		self.assertEqual(actual_qty_0 + 5, actual_qty_1)

		# return entry
		pi1 = make_purchase_invoice(is_return=1, return_against=pi.name, qty=-2, rate=50, update_stock=1)

		pi.load_from_db()
		self.assertTrue(pi.status, "Debit Note Issued")
		pi1.load_from_db()
		self.assertTrue(pi1.status, "Return")

		actual_qty_2 = get_qty_after_transaction()
		self.assertEqual(actual_qty_1 - 2, actual_qty_2)

		pi1.cancel()
		self.assertEqual(actual_qty_1, get_qty_after_transaction())

		pi.reload()
		pi.cancel()
		self.assertEqual(actual_qty_0, get_qty_after_transaction())

	def test_subcontracting_via_purchase_invoice(self):
		from erpnext.buying.doctype.purchase_order.test_purchase_order import update_backflush_based_on
		from erpnext.stock.doctype.stock_entry.test_stock_entry import make_stock_entry

		update_backflush_based_on("BOM")
		make_stock_entry(
			item_code="_Test Item", target="_Test Warehouse 1 - _TC", qty=100, basic_rate=100
		)
		make_stock_entry(
			item_code="_Test Item Home Desktop 100",
			target="_Test Warehouse 1 - _TC",
			qty=100,
			basic_rate=100,
		)

<<<<<<< HEAD
		pi = make_purchase_invoice(item_code="_Test FG Item", qty=10, rate=500,
			update_stock=1, is_subcontracted=1)
=======
		pi = make_purchase_invoice(
			item_code="_Test FG Item", qty=10, rate=500, update_stock=1, is_subcontracted="Yes"
		)
>>>>>>> 96fc6ad5

		self.assertEqual(len(pi.get("supplied_items")), 2)

		rm_supp_cost = sum(d.amount for d in pi.get("supplied_items"))
		self.assertEqual(flt(pi.get("items")[0].rm_supp_cost, 2), flt(rm_supp_cost, 2))

	def test_rejected_serial_no(self):
		pi = make_purchase_invoice(
			item_code="_Test Serialized Item With Series",
			received_qty=2,
			qty=1,
			rejected_qty=1,
			rate=500,
			update_stock=1,
			rejected_warehouse="_Test Rejected Warehouse - _TC",
			allow_zero_valuation_rate=1,
		)

		self.assertEqual(
			frappe.db.get_value("Serial No", pi.get("items")[0].serial_no, "warehouse"),
			pi.get("items")[0].warehouse,
		)

		self.assertEqual(
			frappe.db.get_value("Serial No", pi.get("items")[0].rejected_serial_no, "warehouse"),
			pi.get("items")[0].rejected_warehouse,
		)

	def test_outstanding_amount_after_advance_jv_cancelation(self):
		from erpnext.accounts.doctype.journal_entry.test_journal_entry import (
			test_records as jv_test_records,
		)

		jv = frappe.copy_doc(jv_test_records[1])
		jv.accounts[0].is_advance = "Yes"
		jv.insert()
		jv.submit()

		pi = frappe.copy_doc(test_records[0])
		pi.append(
			"advances",
			{
				"reference_type": "Journal Entry",
				"reference_name": jv.name,
				"reference_row": jv.get("accounts")[0].name,
				"advance_amount": 400,
				"allocated_amount": 300,
				"remarks": jv.remark,
			},
		)
		pi.insert()
		pi.submit()
		pi.load_from_db()

		# check outstanding after advance allocation
		self.assertEqual(flt(pi.outstanding_amount), flt(pi.rounded_total - pi.total_advance))

		# added to avoid Document has been modified exception
		jv = frappe.get_doc("Journal Entry", jv.name)
		jv.cancel()

		pi.load_from_db()
		# check outstanding after advance cancellation
		self.assertEqual(flt(pi.outstanding_amount), flt(pi.rounded_total + pi.total_advance))

	def test_outstanding_amount_after_advance_payment_entry_cancelation(self):
		pe = frappe.get_doc(
			{
				"doctype": "Payment Entry",
				"payment_type": "Pay",
				"party_type": "Supplier",
				"party": "_Test Supplier",
				"company": "_Test Company",
				"paid_from_account_currency": "INR",
				"paid_to_account_currency": "INR",
				"source_exchange_rate": 1,
				"target_exchange_rate": 1,
				"reference_no": "1",
				"reference_date": nowdate(),
				"received_amount": 300,
				"paid_amount": 300,
				"paid_from": "_Test Cash - _TC",
				"paid_to": "_Test Payable - _TC",
			}
		)
		pe.insert()
		pe.submit()

		pi = frappe.copy_doc(test_records[0])
		pi.is_pos = 0
		pi.append(
			"advances",
			{
				"doctype": "Purchase Invoice Advance",
				"reference_type": "Payment Entry",
				"reference_name": pe.name,
				"advance_amount": 300,
				"allocated_amount": 300,
				"remarks": pe.remarks,
			},
		)
		pi.insert()
		pi.submit()

		pi.load_from_db()

		# check outstanding after advance allocation
		self.assertEqual(flt(pi.outstanding_amount), flt(pi.rounded_total - pi.total_advance))

		# added to avoid Document has been modified exception
		pe = frappe.get_doc("Payment Entry", pe.name)
		pe.cancel()

		pi.load_from_db()
		# check outstanding after advance cancellation
		self.assertEqual(flt(pi.outstanding_amount), flt(pi.rounded_total + pi.total_advance))

	def test_purchase_invoice_with_shipping_rule(self):
		from erpnext.accounts.doctype.shipping_rule.test_shipping_rule import create_shipping_rule

		shipping_rule = create_shipping_rule(
			shipping_rule_type="Buying", shipping_rule_name="Shipping Rule - Purchase Invoice Test"
		)

		pi = frappe.copy_doc(test_records[0])

		pi.shipping_rule = shipping_rule.name
		pi.insert()
		pi.save()

		self.assertEqual(pi.net_total, 1250)

		self.assertEqual(pi.total_taxes_and_charges, 354.1)
		self.assertEqual(pi.grand_total, 1604.1)

	def test_make_pi_without_terms(self):
		pi = make_purchase_invoice(do_not_save=1)

		self.assertFalse(pi.get("payment_schedule"))

		pi.insert()

		self.assertTrue(pi.get("payment_schedule"))

	def test_duplicate_due_date_in_terms(self):
		pi = make_purchase_invoice(do_not_save=1)
		pi.append(
			"payment_schedule", dict(due_date="2017-01-01", invoice_portion=50.00, payment_amount=50)
		)
		pi.append(
			"payment_schedule", dict(due_date="2017-01-01", invoice_portion=50.00, payment_amount=50)
		)

		self.assertRaises(frappe.ValidationError, pi.insert)

	def test_debit_note(self):
		from erpnext.accounts.doctype.payment_entry.test_payment_entry import get_payment_entry
		from erpnext.accounts.doctype.sales_invoice.test_sales_invoice import get_outstanding_amount

		pi = make_purchase_invoice(item_code="_Test Item", qty=(5 * -1), rate=500, is_return=1)
		pi.load_from_db()
		self.assertTrue(pi.status, "Return")

		outstanding_amount = get_outstanding_amount(
			pi.doctype, pi.name, "Creditors - _TC", pi.supplier, "Supplier"
		)

		self.assertEqual(pi.outstanding_amount, outstanding_amount)

		pe = get_payment_entry("Purchase Invoice", pi.name, bank_account="_Test Bank - _TC")
		pe.reference_no = "1"
		pe.reference_date = nowdate()
		pe.paid_from_account_currency = pi.currency
		pe.paid_to_account_currency = pi.currency
		pe.source_exchange_rate = 1
		pe.target_exchange_rate = 1
		pe.paid_amount = pi.grand_total * -1
		pe.insert()
		pe.submit()

		pi_doc = frappe.get_doc("Purchase Invoice", pi.name)
		self.assertEqual(pi_doc.outstanding_amount, 0)

	def test_purchase_invoice_with_cost_center(self):
		from erpnext.accounts.doctype.cost_center.test_cost_center import create_cost_center

		cost_center = "_Test Cost Center for BS Account - _TC"
		create_cost_center(cost_center_name="_Test Cost Center for BS Account", company="_Test Company")

		pi = make_purchase_invoice_against_cost_center(
			cost_center=cost_center, credit_to="Creditors - _TC"
		)
		self.assertEqual(pi.cost_center, cost_center)

		expected_values = {
			"Creditors - _TC": {"cost_center": cost_center},
			"_Test Account Cost for Goods Sold - _TC": {"cost_center": cost_center},
		}

		gl_entries = frappe.db.sql(
			"""select account, cost_center, account_currency, debit, credit,
			debit_in_account_currency, credit_in_account_currency
			from `tabGL Entry` where voucher_type='Purchase Invoice' and voucher_no=%s
			order by account asc""",
			pi.name,
			as_dict=1,
		)

		self.assertTrue(gl_entries)

		for gle in gl_entries:
			self.assertEqual(expected_values[gle.account]["cost_center"], gle.cost_center)

	def test_purchase_invoice_without_cost_center(self):
		cost_center = "_Test Cost Center - _TC"
		pi = make_purchase_invoice(credit_to="Creditors - _TC")

		expected_values = {
			"Creditors - _TC": {"cost_center": None},
			"_Test Account Cost for Goods Sold - _TC": {"cost_center": cost_center},
		}

		gl_entries = frappe.db.sql(
			"""select account, cost_center, account_currency, debit, credit,
			debit_in_account_currency, credit_in_account_currency
			from `tabGL Entry` where voucher_type='Purchase Invoice' and voucher_no=%s
			order by account asc""",
			pi.name,
			as_dict=1,
		)

		self.assertTrue(gl_entries)

		for gle in gl_entries:
			self.assertEqual(expected_values[gle.account]["cost_center"], gle.cost_center)

	def test_purchase_invoice_with_project_link(self):
		project = make_project(
			{
				"project_name": "Purchase Invoice Project",
				"project_template_name": "Test Project Template",
				"start_date": "2020-01-01",
			}
		)
		item_project = make_project(
			{
				"project_name": "Purchase Invoice Item Project",
				"project_template_name": "Test Project Template",
				"start_date": "2019-06-01",
			}
		)

		pi = make_purchase_invoice(credit_to="Creditors - _TC", do_not_save=1)
		pi.items[0].project = item_project.name
		pi.project = project.name

		pi.submit()

		expected_values = {
			"Creditors - _TC": {"project": project.name},
			"_Test Account Cost for Goods Sold - _TC": {"project": item_project.name},
		}

		gl_entries = frappe.db.sql(
			"""select account, cost_center, project, account_currency, debit, credit,
			debit_in_account_currency, credit_in_account_currency
			from `tabGL Entry` where voucher_type='Purchase Invoice' and voucher_no=%s
			order by account asc""",
			pi.name,
			as_dict=1,
		)

		self.assertTrue(gl_entries)

		for gle in gl_entries:
			self.assertEqual(expected_values[gle.account]["project"], gle.project)

	def test_deferred_expense_via_journal_entry(self):
		deferred_account = create_account(
			account_name="Deferred Expense", parent_account="Current Assets - _TC", company="_Test Company"
		)

		acc_settings = frappe.get_doc("Accounts Settings", "Accounts Settings")
		acc_settings.book_deferred_entries_via_journal_entry = 1
		acc_settings.submit_journal_entries = 1
		acc_settings.save()

		item = create_item("_Test Item for Deferred Accounting", is_purchase_item=True)
		item.enable_deferred_expense = 1
		item.deferred_expense_account = deferred_account
		item.save()

		pi = make_purchase_invoice(item=item.name, qty=1, rate=100, do_not_save=True)
		pi.set_posting_time = 1
		pi.posting_date = "2019-01-10"
		pi.items[0].enable_deferred_expense = 1
		pi.items[0].service_start_date = "2019-01-10"
		pi.items[0].service_end_date = "2019-03-15"
		pi.items[0].deferred_expense_account = deferred_account
		pi.save()
		pi.submit()

		pda1 = frappe.get_doc(
			dict(
				doctype="Process Deferred Accounting",
				posting_date=nowdate(),
				start_date="2019-01-01",
				end_date="2019-03-31",
				type="Expense",
				company="_Test Company",
			)
		)

		pda1.insert()
		pda1.submit()

		expected_gle = [
			["_Test Account Cost for Goods Sold - _TC", 0.0, 33.85, "2019-01-31"],
			[deferred_account, 33.85, 0.0, "2019-01-31"],
			["_Test Account Cost for Goods Sold - _TC", 0.0, 43.08, "2019-02-28"],
			[deferred_account, 43.08, 0.0, "2019-02-28"],
			["_Test Account Cost for Goods Sold - _TC", 0.0, 23.07, "2019-03-15"],
			[deferred_account, 23.07, 0.0, "2019-03-15"],
		]

		gl_entries = gl_entries = frappe.db.sql(
			"""select account, debit, credit, posting_date
			from `tabGL Entry`
			where voucher_type='Journal Entry' and voucher_detail_no=%s and posting_date <= %s
			order by posting_date asc, account asc""",
			(pi.items[0].name, pi.posting_date),
			as_dict=1,
		)

		for i, gle in enumerate(gl_entries):
			self.assertEqual(expected_gle[i][0], gle.account)
			self.assertEqual(expected_gle[i][1], gle.credit)
			self.assertEqual(expected_gle[i][2], gle.debit)
			self.assertEqual(getdate(expected_gle[i][3]), gle.posting_date)

		acc_settings = frappe.get_doc("Accounts Settings", "Accounts Settings")
		acc_settings.book_deferred_entries_via_journal_entry = 0
		acc_settings.submit_journal_entriessubmit_journal_entries = 0
		acc_settings.save()

	def test_gain_loss_with_advance_entry(self):
		unlink_enabled = frappe.db.get_value(
			"Accounts Settings", "Accounts Settings", "unlink_payment_on_cancel_of_invoice"
		)

		frappe.db.set_value(
			"Accounts Settings", "Accounts Settings", "unlink_payment_on_cancel_of_invoice", 1
		)

		original_account = frappe.db.get_value("Company", "_Test Company", "exchange_gain_loss_account")
		frappe.db.set_value(
			"Company", "_Test Company", "exchange_gain_loss_account", "Exchange Gain/Loss - _TC"
		)

		pay = frappe.get_doc(
			{
				"doctype": "Payment Entry",
				"company": "_Test Company",
				"payment_type": "Pay",
				"party_type": "Supplier",
				"party": "_Test Supplier USD",
				"paid_to": "_Test Payable USD - _TC",
				"paid_from": "Cash - _TC",
				"paid_amount": 70000,
				"target_exchange_rate": 70,
				"received_amount": 1000,
			}
		)
		pay.insert()
		pay.submit()

		pi = make_purchase_invoice(
			supplier="_Test Supplier USD",
			currency="USD",
			conversion_rate=75,
			rate=500,
			do_not_save=1,
			qty=1,
		)
		pi.cost_center = "_Test Cost Center - _TC"
		pi.advances = []
		pi.append(
			"advances",
			{
				"reference_type": "Payment Entry",
				"reference_name": pay.name,
				"advance_amount": 1000,
				"remarks": pay.remarks,
				"allocated_amount": 500,
				"ref_exchange_rate": 70,
			},
		)
		pi.save()
		pi.submit()

		expected_gle = [
			["_Test Account Cost for Goods Sold - _TC", 37500.0],
			["_Test Payable USD - _TC", -35000.0],
			["Exchange Gain/Loss - _TC", -2500.0],
		]

		gl_entries = frappe.db.sql(
			"""
			select account, sum(debit - credit) as balance from `tabGL Entry`
			where voucher_no=%s
			group by account
			order by account asc""",
			(pi.name),
			as_dict=1,
		)

		for i, gle in enumerate(gl_entries):
			self.assertEqual(expected_gle[i][0], gle.account)
			self.assertEqual(expected_gle[i][1], gle.balance)

		pi_2 = make_purchase_invoice(
			supplier="_Test Supplier USD",
			currency="USD",
			conversion_rate=73,
			rate=500,
			do_not_save=1,
			qty=1,
		)
		pi_2.cost_center = "_Test Cost Center - _TC"
		pi_2.advances = []
		pi_2.append(
			"advances",
			{
				"reference_type": "Payment Entry",
				"reference_name": pay.name,
				"advance_amount": 500,
				"remarks": pay.remarks,
				"allocated_amount": 500,
				"ref_exchange_rate": 70,
			},
		)
		pi_2.save()
		pi_2.submit()

		expected_gle = [
			["_Test Account Cost for Goods Sold - _TC", 36500.0],
			["_Test Payable USD - _TC", -35000.0],
			["Exchange Gain/Loss - _TC", -1500.0],
		]

		gl_entries = frappe.db.sql(
			"""
			select account, sum(debit - credit) as balance from `tabGL Entry`
			where voucher_no=%s
			group by account order by account asc""",
			(pi_2.name),
			as_dict=1,
		)

		for i, gle in enumerate(gl_entries):
			self.assertEqual(expected_gle[i][0], gle.account)
			self.assertEqual(expected_gle[i][1], gle.balance)

		expected_gle = [["_Test Payable USD - _TC", 70000.0], ["Cash - _TC", -70000.0]]

		gl_entries = frappe.db.sql(
			"""
			select account, sum(debit - credit) as balance from `tabGL Entry`
			where voucher_no=%s and is_cancelled=0
			group by account order by account asc""",
			(pay.name),
			as_dict=1,
		)

		for i, gle in enumerate(gl_entries):
			self.assertEqual(expected_gle[i][0], gle.account)
			self.assertEqual(expected_gle[i][1], gle.balance)

		pi.reload()
		pi.cancel()

		pi_2.reload()
		pi_2.cancel()

		pay.reload()
		pay.cancel()

		frappe.db.set_value(
			"Accounts Settings", "Accounts Settings", "unlink_payment_on_cancel_of_invoice", unlink_enabled
		)
		frappe.db.set_value("Company", "_Test Company", "exchange_gain_loss_account", original_account)

	def test_purchase_invoice_advance_taxes(self):
		from erpnext.accounts.doctype.payment_entry.payment_entry import get_payment_entry

		# create a new supplier to test
		supplier = create_supplier(
			supplier_name="_Test TDS Advance Supplier",
			tax_withholding_category="TDS - 194 - Dividends - Individual",
		)

		# Update tax withholding category with current fiscal year and rate details
		update_tax_witholding_category("_Test Company", "TDS Payable - _TC")

		# Create Purchase Order with TDS applied
		po = create_purchase_order(
			do_not_save=1,
			supplier=supplier.name,
			rate=3000,
			item="_Test Non Stock Item",
			posting_date="2021-09-15",
		)
		po.save()
		po.submit()

		# Create Payment Entry Against the order
		payment_entry = get_payment_entry(dt="Purchase Order", dn=po.name)
		payment_entry.paid_from = "Cash - _TC"
		payment_entry.apply_tax_withholding_amount = 1
		payment_entry.tax_withholding_category = "TDS - 194 - Dividends - Individual"
		payment_entry.save()
		payment_entry.submit()

		# Check GLE for Payment Entry
		expected_gle = [
			["Cash - _TC", 0, 27000],
			["Creditors - _TC", 30000, 0],
			["TDS Payable - _TC", 0, 3000],
		]

		gl_entries = frappe.db.sql(
			"""select account, debit, credit
			from `tabGL Entry`
			where voucher_type='Payment Entry' and voucher_no=%s
			order by account asc""",
			(payment_entry.name),
			as_dict=1,
		)

		for i, gle in enumerate(gl_entries):
			self.assertEqual(expected_gle[i][0], gle.account)
			self.assertEqual(expected_gle[i][1], gle.debit)
			self.assertEqual(expected_gle[i][2], gle.credit)

		# Create Purchase Invoice against Purchase Order
		purchase_invoice = get_mapped_purchase_invoice(po.name)
		purchase_invoice.allocate_advances_automatically = 1
		purchase_invoice.items[0].item_code = "_Test Non Stock Item"
		purchase_invoice.items[0].expense_account = "_Test Account Cost for Goods Sold - _TC"
		purchase_invoice.save()
		purchase_invoice.submit()

		# Check GLE for Purchase Invoice
		# Zero net effect on final TDS Payable on invoice
		expected_gle = [["_Test Account Cost for Goods Sold - _TC", 30000], ["Creditors - _TC", -30000]]

		gl_entries = frappe.db.sql(
			"""select account, sum(debit - credit) as amount
			from `tabGL Entry`
			where voucher_type='Purchase Invoice' and voucher_no=%s
			group by account
			order by account asc""",
			(purchase_invoice.name),
			as_dict=1,
		)

		for i, gle in enumerate(gl_entries):
			self.assertEqual(expected_gle[i][0], gle.account)
			self.assertEqual(expected_gle[i][1], gle.amount)

		payment_entry.load_from_db()
		self.assertEqual(payment_entry.taxes[0].allocated_amount, 3000)

		purchase_invoice.cancel()

		payment_entry.load_from_db()
		self.assertEqual(payment_entry.taxes[0].allocated_amount, 0)

	def test_provisional_accounting_entry(self):
		item = create_item("_Test Non Stock Item", is_stock_item=0)
		provisional_account = create_account(
			account_name="Provision Account",
			parent_account="Current Liabilities - _TC",
			company="_Test Company",
		)

		company = frappe.get_doc("Company", "_Test Company")
		company.enable_provisional_accounting_for_non_stock_items = 1
		company.default_provisional_account = provisional_account
		company.save()

		pr = make_purchase_receipt(
			item_code="_Test Non Stock Item", posting_date=add_days(nowdate(), -2)
		)

		pi = create_purchase_invoice_from_receipt(pr.name)
		pi.set_posting_time = 1
		pi.posting_date = add_days(pr.posting_date, -1)
		pi.items[0].expense_account = "Cost of Goods Sold - _TC"
		pi.save()
		pi.submit()

		# Check GLE for Purchase Invoice
		expected_gle = [
			["Cost of Goods Sold - _TC", 250, 0, add_days(pr.posting_date, -1)],
			["Creditors - _TC", 0, 250, add_days(pr.posting_date, -1)],
		]

		check_gl_entries(self, pi.name, expected_gle, pi.posting_date)

		expected_gle_for_purchase_receipt = [
			["Provision Account - _TC", 250, 0, pr.posting_date],
			["_Test Account Cost for Goods Sold - _TC", 0, 250, pr.posting_date],
			["Provision Account - _TC", 0, 250, pi.posting_date],
			["_Test Account Cost for Goods Sold - _TC", 250, 0, pi.posting_date],
		]

		check_gl_entries(self, pr.name, expected_gle_for_purchase_receipt, pr.posting_date)

		company.enable_provisional_accounting_for_non_stock_items = 0
		company.save()


def check_gl_entries(doc, voucher_no, expected_gle, posting_date):
	gl_entries = frappe.db.sql(
		"""select account, debit, credit, posting_date
		from `tabGL Entry`
		where voucher_type='Purchase Invoice' and voucher_no=%s and posting_date >= %s
		order by posting_date asc, account asc""",
		(voucher_no, posting_date),
		as_dict=1,
	)

	for i, gle in enumerate(gl_entries):
		doc.assertEqual(expected_gle[i][0], gle.account)
		doc.assertEqual(expected_gle[i][1], gle.debit)
		doc.assertEqual(expected_gle[i][2], gle.credit)
		doc.assertEqual(getdate(expected_gle[i][3]), gle.posting_date)


def update_tax_witholding_category(company, account):
	from erpnext.accounts.utils import get_fiscal_year

	fiscal_year = get_fiscal_year(date=nowdate())

	if not frappe.db.get_value(
		"Tax Withholding Rate",
		{
			"parent": "TDS - 194 - Dividends - Individual",
			"from_date": (">=", fiscal_year[1]),
			"to_date": ("<=", fiscal_year[2]),
		},
	):
		tds_category = frappe.get_doc("Tax Withholding Category", "TDS - 194 - Dividends - Individual")
		tds_category.set("rates", [])

		tds_category.append(
			"rates",
			{
				"from_date": fiscal_year[1],
				"to_date": fiscal_year[2],
				"tax_withholding_rate": 10,
				"single_threshold": 2500,
				"cumulative_threshold": 0,
			},
		)
		tds_category.save()

	if not frappe.db.get_value(
		"Tax Withholding Account", {"parent": "TDS - 194 - Dividends - Individual", "account": account}
	):
		tds_category = frappe.get_doc("Tax Withholding Category", "TDS - 194 - Dividends - Individual")
		tds_category.append("accounts", {"company": company, "account": account})
		tds_category.save()


def unlink_payment_on_cancel_of_invoice(enable=1):
	accounts_settings = frappe.get_doc("Accounts Settings")
	accounts_settings.unlink_payment_on_cancellation_of_invoice = enable
	accounts_settings.save()


def enable_discount_accounting(enable=1):
	accounts_settings = frappe.get_doc("Accounts Settings")
	accounts_settings.enable_discount_accounting = enable
	accounts_settings.save()


def make_purchase_invoice(**args):
	pi = frappe.new_doc("Purchase Invoice")
	args = frappe._dict(args)
	pi.posting_date = args.posting_date or today()
	if args.posting_time:
		pi.posting_time = args.posting_time
	if args.update_stock:
		pi.update_stock = 1
	if args.is_paid:
		pi.is_paid = 1

	if args.cash_bank_account:
		pi.cash_bank_account = args.cash_bank_account

	pi.company = args.company or "_Test Company"
	pi.supplier = args.supplier or "_Test Supplier"
	pi.currency = args.currency or "INR"
	pi.conversion_rate = args.conversion_rate or 1
	pi.is_return = args.is_return
	pi.return_against = args.return_against
	pi.is_subcontracted = args.is_subcontracted or 0
	pi.supplier_warehouse = args.supplier_warehouse or "_Test Warehouse 1 - _TC"
	pi.cost_center = args.parent_cost_center

	pi.append(
		"items",
		{
			"item_code": args.item or args.item_code or "_Test Item",
			"warehouse": args.warehouse or "_Test Warehouse - _TC",
			"qty": args.qty or 5,
			"received_qty": args.received_qty or 0,
			"rejected_qty": args.rejected_qty or 0,
			"rate": args.rate or 50,
			"price_list_rate": args.price_list_rate or 50,
			"expense_account": args.expense_account or "_Test Account Cost for Goods Sold - _TC",
			"discount_account": args.discount_account or None,
			"discount_amount": args.discount_amount or 0,
			"conversion_factor": 1.0,
			"serial_no": args.serial_no,
			"stock_uom": args.uom or "_Test UOM",
			"cost_center": args.cost_center or "_Test Cost Center - _TC",
			"project": args.project,
			"rejected_warehouse": args.rejected_warehouse or "",
			"rejected_serial_no": args.rejected_serial_no or "",
			"asset_location": args.location or "",
			"allow_zero_valuation_rate": args.get("allow_zero_valuation_rate") or 0,
		},
	)

	if args.get_taxes_and_charges:
		taxes = get_taxes()
		for tax in taxes:
			pi.append("taxes", tax)

	if not args.do_not_save:
		pi.insert()
		if not args.do_not_submit:
			pi.submit()
	return pi


def make_purchase_invoice_against_cost_center(**args):
	pi = frappe.new_doc("Purchase Invoice")
	args = frappe._dict(args)
	pi.posting_date = args.posting_date or today()
	if args.posting_time:
		pi.posting_time = args.posting_time
	if args.update_stock:
		pi.update_stock = 1
	if args.is_paid:
		pi.is_paid = 1

	if args.cash_bank_account:
		pi.cash_bank_account = args.cash_bank_account

	pi.company = args.company or "_Test Company"
	pi.cost_center = args.cost_center or "_Test Cost Center - _TC"
	pi.supplier = args.supplier or "_Test Supplier"
	pi.currency = args.currency or "INR"
	pi.conversion_rate = args.conversion_rate or 1
	pi.is_return = args.is_return
	pi.is_return = args.is_return
	pi.credit_to = args.return_against or "Creditors - _TC"
	pi.is_subcontracted = args.is_subcontracted or 0
	if args.supplier_warehouse:
		pi.supplier_warehouse = "_Test Warehouse 1 - _TC"

	pi.append(
		"items",
		{
			"item_code": args.item or args.item_code or "_Test Item",
			"warehouse": args.warehouse or "_Test Warehouse - _TC",
			"qty": args.qty or 5,
			"received_qty": args.received_qty or 0,
			"rejected_qty": args.rejected_qty or 0,
			"rate": args.rate or 50,
			"conversion_factor": 1.0,
			"serial_no": args.serial_no,
			"stock_uom": "_Test UOM",
			"cost_center": args.cost_center or "_Test Cost Center - _TC",
			"project": args.project,
			"rejected_warehouse": args.rejected_warehouse or "",
			"rejected_serial_no": args.rejected_serial_no or "",
		},
	)
	if not args.do_not_save:
		pi.insert()
		if not args.do_not_submit:
			pi.submit()
	return pi


test_records = frappe.get_test_records("Purchase Invoice")<|MERGE_RESOLUTION|>--- conflicted
+++ resolved
@@ -900,14 +900,9 @@
 			basic_rate=100,
 		)
 
-<<<<<<< HEAD
-		pi = make_purchase_invoice(item_code="_Test FG Item", qty=10, rate=500,
-			update_stock=1, is_subcontracted=1)
-=======
 		pi = make_purchase_invoice(
-			item_code="_Test FG Item", qty=10, rate=500, update_stock=1, is_subcontracted="Yes"
-		)
->>>>>>> 96fc6ad5
+			item_code="_Test FG Item", qty=10, rate=500, update_stock=1, is_subcontracted=1
+		)
 
 		self.assertEqual(len(pi.get("supplied_items")), 2)
 
