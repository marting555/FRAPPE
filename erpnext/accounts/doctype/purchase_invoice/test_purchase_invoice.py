--- conflicted
+++ resolved
@@ -240,7 +240,7 @@
 		pi.conversion_rate = 80
 
 		pi.insert()
-		pi.submit()		
+		pi.submit()
 
 		# Get exchnage gain and loss account
 		exchange_gain_loss_account = frappe.db.get_value('Company', pi.company, 'exchange_gain_loss_account')
@@ -978,7 +978,7 @@
 		unlink_enabled = frappe.db.get_value(
 			"Accounts Settings", "Accounts Settings",
 			"unlink_payment_on_cancel_of_invoice")
-		
+
 		frappe.db.set_value(
 			"Accounts Settings", "Accounts Settings",
 			"unlink_payment_on_cancel_of_invoice", 1)
@@ -1018,13 +1018,8 @@
 
 		expected_gle = [
 			["_Test Account Cost for Goods Sold - _TC", 37500.0],
-<<<<<<< HEAD
-			["_Test Payable USD - _TC", -40000.0],
-			["Exchange Gain/Loss - _TC", 2500.0]
-=======
 			["_Test Payable USD - _TC", -35000.0],
 			["Exchange Gain/Loss - _TC", -2500.0]
->>>>>>> 8880d132
 		]
 
 		gl_entries = frappe.db.sql("""
@@ -1032,7 +1027,7 @@
 			where voucher_no=%s
 			group by account
 			order by account asc""", (pi.name), as_dict=1)
-		
+
 		for i, gle in enumerate(gl_entries):
 			self.assertEqual(expected_gle[i][0], gle.account)
 			self.assertEqual(expected_gle[i][1], gle.balance)
@@ -1054,13 +1049,8 @@
 
 		expected_gle = [
 			["_Test Account Cost for Goods Sold - _TC", 36500.0],
-<<<<<<< HEAD
-			["_Test Payable USD - _TC", -38000.0],
-			["Exchange Gain/Loss - _TC", 1500.0]
-=======
 			["_Test Payable USD - _TC", -35000.0],
 			["Exchange Gain/Loss - _TC", -1500.0]
->>>>>>> 8880d132
 		]
 
 		gl_entries = frappe.db.sql("""
