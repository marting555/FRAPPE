--- conflicted
+++ resolved
@@ -966,11 +966,7 @@
 		update_tax_witholding_category('_Test Company', 'TDS Payable - _TC', nowdate())
 
 		# Create Purchase Order with TDS applied
-<<<<<<< HEAD
-		po = create_purchase_order(do_not_save=1, supplier=supplier.name, rate=3000)
-=======
 		po = create_purchase_order(do_not_save=1, supplier=supplier.name, rate=3000, item='_Test Non Stock Item')
->>>>>>> ae41b53c
 		po.apply_tds = 1
 		po.tax_withholding_category = 'TDS - 194 - Dividends - Individual'
 		po.save()
@@ -1006,10 +1002,7 @@
 		# Create Purchase Invoice against Purchase Order
 		purchase_invoice = get_mapped_purchase_invoice(po.name)
 		purchase_invoice.allocate_advances_automatically = 1
-<<<<<<< HEAD
-=======
 		purchase_invoice.items[0].item_code = '_Test Non Stock Item'
->>>>>>> ae41b53c
 		purchase_invoice.items[0].expense_account = '_Test Account Cost for Goods Sold - _TC'
 		purchase_invoice.save()
 		purchase_invoice.submit()
