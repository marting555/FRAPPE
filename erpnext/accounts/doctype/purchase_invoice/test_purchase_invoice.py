# Copyright (c) 2015, Frappe Technologies Pvt. Ltd. and Contributors
# License: GNU General Public License v3. See license.txt


import unittest

import frappe
from frappe.tests.utils import FrappeTestCase, change_settings
from frappe.utils import add_days, cint, flt, getdate, nowdate, today

import erpnext
from erpnext.accounts.doctype.account.test_account import create_account, get_inventory_account
from erpnext.accounts.doctype.payment_entry.payment_entry import get_payment_entry
from erpnext.buying.doctype.purchase_order.purchase_order import get_mapped_purchase_invoice
from erpnext.buying.doctype.purchase_order.test_purchase_order import create_purchase_order
from erpnext.buying.doctype.supplier.test_supplier import create_supplier
from erpnext.controllers.accounts_controller import get_payment_terms
from erpnext.controllers.buying_controller import QtyMismatchError
from erpnext.exceptions import InvalidCurrency
from erpnext.projects.doctype.project.test_project import make_project
from erpnext.stock.doctype.item.test_item import create_item
from erpnext.stock.doctype.purchase_receipt.purchase_receipt import (
	make_purchase_invoice as create_purchase_invoice_from_receipt,
)
from erpnext.stock.doctype.purchase_receipt.test_purchase_receipt import (
	get_taxes,
	make_purchase_receipt,
)
from erpnext.stock.doctype.serial_and_batch_bundle.test_serial_and_batch_bundle import (
	get_batch_from_bundle,
	get_serial_nos_from_bundle,
	make_serial_batch_bundle,
)
from erpnext.stock.doctype.stock_entry.test_stock_entry import get_qty_after_transaction
from erpnext.stock.tests.test_utils import StockTestMixin

test_dependencies = ["Item", "Cost Center", "Payment Term", "Payment Terms Template"]
test_ignore = ["Serial No"]


class TestPurchaseInvoice(FrappeTestCase, StockTestMixin):
	@classmethod
	def setUpClass(self):
		unlink_payment_on_cancel_of_invoice()
		frappe.db.set_single_value("Buying Settings", "allow_multiple_items", 1)

	@classmethod
	def tearDownClass(self):
		unlink_payment_on_cancel_of_invoice(0)

	def tearDown(self):
		frappe.db.rollback()

	def test_purchase_invoice_received_qty(self):
		"""
		1. Test if received qty is validated against accepted + rejected
		2. Test if received qty is auto set on save
		"""
		pi = make_purchase_invoice(
			qty=1,
			rejected_qty=1,
			received_qty=3,
			item_code="_Test Item Home Desktop 200",
			rejected_warehouse="_Test Rejected Warehouse - _TC",
			update_stock=True,
			do_not_save=True,
		)
		self.assertRaises(QtyMismatchError, pi.save)

		pi.items[0].received_qty = 0
		pi.save()
		self.assertEqual(pi.items[0].received_qty, 2)

		# teardown
		pi.delete()

	def test_gl_entries_without_perpetual_inventory(self):
		frappe.db.set_value("Company", "_Test Company", "round_off_account", "Round Off - _TC")
		pi = frappe.copy_doc(test_records[0])
		self.assertTrue(not cint(erpnext.is_perpetual_inventory_enabled(pi.company)))
		pi.insert()
		pi.submit()

		expected_gl_entries = {
			"_Test Payable - _TC": [0, 1512.0],
			"_Test Account Cost for Goods Sold - _TC": [1250, 0],
			"_Test Account Shipping Charges - _TC": [100, 0],
			"_Test Account Excise Duty - _TC": [140, 0],
			"_Test Account Education Cess - _TC": [2.8, 0],
			"_Test Account S&H Education Cess - _TC": [1.4, 0],
			"_Test Account CST - _TC": [29.88, 0],
			"_Test Account VAT - _TC": [156.25, 0],
			"_Test Account Discount - _TC": [0, 168.03],
			"Round Off - _TC": [0, 0.3],
		}
		gl_entries = frappe.db.sql(
			"""select account, debit, credit from `tabGL Entry`
			where voucher_type = 'Purchase Invoice' and voucher_no = %s""",
			pi.name,
			as_dict=1,
		)
		for d in gl_entries:
			self.assertEqual([d.debit, d.credit], expected_gl_entries.get(d.account))

	def test_gl_entries_with_perpetual_inventory(self):
		pi = make_purchase_invoice(
			company="_Test Company with perpetual inventory",
			warehouse="Stores - TCP1",
			cost_center="Main - TCP1",
			expense_account="_Test Account Cost for Goods Sold - TCP1",
			get_taxes_and_charges=True,
			qty=10,
		)

		self.assertTrue(cint(erpnext.is_perpetual_inventory_enabled(pi.company)), 1)

		self.check_gle_for_pi(pi.name)

	def test_terms_added_after_save(self):
		pi = frappe.copy_doc(test_records[1])
		pi.insert()
		self.assertTrue(pi.payment_schedule)
		self.assertEqual(pi.payment_schedule[0].due_date, pi.due_date)

	def test_payment_entry_unlink_against_purchase_invoice(self):
		from erpnext.accounts.doctype.payment_entry.test_payment_entry import get_payment_entry

		unlink_payment_on_cancel_of_invoice(0)

		pi_doc = make_purchase_invoice()

		pe = get_payment_entry("Purchase Invoice", pi_doc.name, bank_account="_Test Bank - _TC")
		pe.reference_no = "1"
		pe.reference_date = nowdate()
		pe.paid_from_account_currency = pi_doc.currency
		pe.paid_to_account_currency = pi_doc.currency
		pe.source_exchange_rate = 1
		pe.target_exchange_rate = 1
		pe.paid_amount = pi_doc.grand_total
		pe.save(ignore_permissions=True)
		pe.submit()

		pi_doc = frappe.get_doc("Purchase Invoice", pi_doc.name)
		pi_doc.load_from_db()
		self.assertTrue(pi_doc.status, "Paid")

		self.assertRaises(frappe.LinkExistsError, pi_doc.cancel)
		unlink_payment_on_cancel_of_invoice()

	def test_purchase_invoice_for_blocked_supplier(self):
		supplier = frappe.get_doc("Supplier", "_Test Supplier")
		supplier.on_hold = 1
		supplier.save()

		self.assertRaises(frappe.ValidationError, make_purchase_invoice)

		supplier.on_hold = 0
		supplier.save()

	def test_purchase_invoice_for_blocked_supplier_invoice(self):
		supplier = frappe.get_doc("Supplier", "_Test Supplier")
		supplier.on_hold = 1
		supplier.hold_type = "Invoices"
		supplier.save()

		self.assertRaises(frappe.ValidationError, make_purchase_invoice)

		supplier.on_hold = 0
		supplier.save()

	def test_purchase_invoice_for_blocked_supplier_payment(self):
		supplier = frappe.get_doc("Supplier", "_Test Supplier")
		supplier.on_hold = 1
		supplier.hold_type = "Payments"
		supplier.save()

		pi = make_purchase_invoice()

		self.assertRaises(
			frappe.ValidationError,
			get_payment_entry,
			dt="Purchase Invoice",
			dn=pi.name,
			bank_account="_Test Bank - _TC",
		)

		supplier.on_hold = 0
		supplier.save()

	def test_purchase_invoice_for_blocked_supplier_payment_today_date(self):
		supplier = frappe.get_doc("Supplier", "_Test Supplier")
		supplier.on_hold = 1
		supplier.hold_type = "Payments"
		supplier.release_date = nowdate()
		supplier.save()

		pi = make_purchase_invoice()

		self.assertRaises(
			frappe.ValidationError,
			get_payment_entry,
			dt="Purchase Invoice",
			dn=pi.name,
			bank_account="_Test Bank - _TC",
		)

		supplier.on_hold = 0
		supplier.save()

	def test_purchase_invoice_for_blocked_supplier_payment_past_date(self):
		# this test is meant to fail only if something fails in the try block
		with self.assertRaises(Exception):
			try:
				supplier = frappe.get_doc("Supplier", "_Test Supplier")
				supplier.on_hold = 1
				supplier.hold_type = "Payments"
				supplier.release_date = "2018-03-01"
				supplier.save()

				pi = make_purchase_invoice()

				get_payment_entry("Purchase Invoice", dn=pi.name, bank_account="_Test Bank - _TC")

				supplier.on_hold = 0
				supplier.save()
			except:
				pass
			else:
				raise Exception

	def test_purchase_invoice_blocked_invoice_must_be_in_future(self):
		pi = make_purchase_invoice(do_not_save=True)
		pi.release_date = nowdate()

		self.assertRaises(frappe.ValidationError, pi.save)
		pi.release_date = ""
		pi.save()

	def test_purchase_invoice_temporary_blocked(self):
		pi = make_purchase_invoice(do_not_save=True)
		pi.release_date = add_days(nowdate(), 10)
		pi.save()
		pi.submit()

		pe = get_payment_entry("Purchase Invoice", dn=pi.name, bank_account="_Test Bank - _TC")

		self.assertRaises(frappe.ValidationError, pe.save)

	def test_purchase_invoice_explicit_block(self):
		pi = make_purchase_invoice()
		pi.block_invoice()

		self.assertEqual(pi.on_hold, 1)

		pi.unblock_invoice()

		self.assertEqual(pi.on_hold, 0)

	def test_gl_entries_with_perpetual_inventory_against_pr(self):

		pr = make_purchase_receipt(
			company="_Test Company with perpetual inventory",
			supplier_warehouse="Work In Progress - TCP1",
			warehouse="Stores - TCP1",
			cost_center="Main - TCP1",
			get_taxes_and_charges=True,
		)

		pi = make_purchase_invoice(
			company="_Test Company with perpetual inventory",
			supplier_warehouse="Work In Progress - TCP1",
			warehouse="Stores - TCP1",
			cost_center="Main - TCP1",
			expense_account="_Test Account Cost for Goods Sold - TCP1",
			get_taxes_and_charges=True,
			qty=10,
			do_not_save="True",
		)

		for d in pi.items:
			d.purchase_receipt = pr.name

		pi.insert()
		pi.submit()
		pi.load_from_db()

		self.assertTrue(pi.status, "Unpaid")
		self.check_gle_for_pi(pi.name)

	def check_gle_for_pi(self, pi):
		gl_entries = frappe.db.sql(
			"""select account, sum(debit) as debit, sum(credit) as credit
			from `tabGL Entry` where voucher_type='Purchase Invoice' and voucher_no=%s
			group by account""",
			pi,
			as_dict=1,
		)

		self.assertTrue(gl_entries)

		expected_values = dict(
			(d[0], d)
			for d in [
				["Creditors - TCP1", 0, 720],
				["Stock Received But Not Billed - TCP1", 500.0, 0],
				["_Test Account Shipping Charges - TCP1", 100.0, 0.0],
				["_Test Account VAT - TCP1", 120.0, 0],
			]
		)

		for i, gle in enumerate(gl_entries):
			self.assertEqual(expected_values[gle.account][0], gle.account)
			self.assertEqual(expected_values[gle.account][1], gle.debit)
			self.assertEqual(expected_values[gle.account][2], gle.credit)

	def test_purchase_invoice_with_exchange_rate_difference(self):
		from erpnext.stock.doctype.purchase_receipt.purchase_receipt import (
			make_purchase_invoice as create_purchase_invoice,
		)

		pr = make_purchase_receipt(
			company="_Test Company with perpetual inventory",
			warehouse="Stores - TCP1",
			currency="USD",
			conversion_rate=70,
		)

		pi = create_purchase_invoice(pr.name)
		pi.conversion_rate = 80

		pi.insert()
		pi.submit()

		# Get exchnage gain and loss account
		exchange_gain_loss_account = frappe.db.get_value(
			"Company", pi.company, "exchange_gain_loss_account"
		)

		# fetching the latest GL Entry with exchange gain and loss account account
		amount = frappe.db.get_value(
			"GL Entry", {"account": exchange_gain_loss_account, "voucher_no": pi.name}, "debit"
		)
		discrepancy_caused_by_exchange_rate_diff = abs(
			pi.items[0].base_net_amount - pr.items[0].base_net_amount
		)

		self.assertEqual(discrepancy_caused_by_exchange_rate_diff, amount)

	def test_purchase_invoice_change_naming_series(self):
		pi = frappe.copy_doc(test_records[1])
		pi.insert()
		pi.naming_series = "TEST-"

		self.assertRaises(frappe.CannotChangeConstantError, pi.save)

		pi = frappe.copy_doc(test_records[0])
		pi.insert()
		pi.load_from_db()

		self.assertTrue(pi.status, "Draft")
		pi.naming_series = "TEST-"

		self.assertRaises(frappe.CannotChangeConstantError, pi.save)

	def test_gl_entries_for_non_stock_items_with_perpetual_inventory(self):
		pi = make_purchase_invoice(
			item_code="_Test Non Stock Item",
			company="_Test Company with perpetual inventory",
			warehouse="Stores - TCP1",
			cost_center="Main - TCP1",
			expense_account="_Test Account Cost for Goods Sold - TCP1",
		)

		self.assertTrue(pi.status, "Unpaid")

		gl_entries = frappe.db.sql(
			"""select account, debit, credit
			from `tabGL Entry` where voucher_type='Purchase Invoice' and voucher_no=%s
			order by account asc""",
			pi.name,
			as_dict=1,
		)
		self.assertTrue(gl_entries)

		expected_values = [
			["_Test Account Cost for Goods Sold - TCP1", 250.0, 0],
			["Creditors - TCP1", 0, 250],
		]

		for i, gle in enumerate(gl_entries):
			self.assertEqual(expected_values[i][0], gle.account)
			self.assertEqual(expected_values[i][1], gle.debit)
			self.assertEqual(expected_values[i][2], gle.credit)

	def test_purchase_invoice_calculation(self):
		pi = frappe.copy_doc(test_records[0])
		pi.insert()
		pi.load_from_db()

		expected_values = [
			["_Test Item Home Desktop 100", 90, 59],
			["_Test Item Home Desktop 200", 135, 177],
		]
		for i, item in enumerate(pi.get("items")):
			self.assertEqual(item.item_code, expected_values[i][0])
			self.assertEqual(item.item_tax_amount, expected_values[i][1])
			self.assertEqual(item.valuation_rate, expected_values[i][2])

		self.assertEqual(pi.base_net_total, 1250)

		# tax amounts
		expected_values = [
			["_Test Account Shipping Charges - _TC", 100, 1350],
			["_Test Account Customs Duty - _TC", 125, 1350],
			["_Test Account Excise Duty - _TC", 140, 1490],
			["_Test Account Education Cess - _TC", 2.8, 1492.8],
			["_Test Account S&H Education Cess - _TC", 1.4, 1494.2],
			["_Test Account CST - _TC", 29.88, 1524.08],
			["_Test Account VAT - _TC", 156.25, 1680.33],
			["_Test Account Discount - _TC", 168.03, 1512.30],
		]

		for i, tax in enumerate(pi.get("taxes")):
			self.assertEqual(tax.account_head, expected_values[i][0])
			self.assertEqual(tax.tax_amount, expected_values[i][1])
			self.assertEqual(tax.total, expected_values[i][2])

	@change_settings("Accounts Settings", {"unlink_payment_on_cancellation_of_invoice": 1})
	def test_purchase_invoice_with_advance(self):
		from erpnext.accounts.doctype.journal_entry.test_journal_entry import (
			test_records as jv_test_records,
		)

		jv = frappe.copy_doc(jv_test_records[1])
		jv.insert()
		jv.submit()

		pi = frappe.copy_doc(test_records[0])
		pi.disable_rounded_total = 1
		pi.allocate_advances_automatically = 0
		pi.append(
			"advances",
			{
				"reference_type": "Journal Entry",
				"reference_name": jv.name,
				"reference_row": jv.get("accounts")[0].name,
				"advance_amount": 400,
				"allocated_amount": 300,
				"remarks": jv.remark,
			},
		)
		pi.insert()

		self.assertEqual(pi.outstanding_amount, 1212.30)

		pi.disable_rounded_total = 0
		pi.get("payment_schedule")[0].payment_amount = 1512.0
		pi.save()
		self.assertEqual(pi.outstanding_amount, 1212.0)

		pi.submit()
		pi.load_from_db()

		self.assertTrue(
			frappe.db.sql(
				"""select name from `tabJournal Entry Account`
			where reference_type='Purchase Invoice'
			and reference_name=%s and debit_in_account_currency=300""",
				pi.name,
			)
		)

		pi.cancel()

		self.assertFalse(
			frappe.db.sql(
				"""select name from `tabJournal Entry Account`
			where reference_type='Purchase Invoice' and reference_name=%s""",
				pi.name,
			)
		)

	@change_settings("Accounts Settings", {"unlink_payment_on_cancellation_of_invoice": 1})
	def test_invoice_with_advance_and_multi_payment_terms(self):
		from erpnext.accounts.doctype.journal_entry.test_journal_entry import (
			test_records as jv_test_records,
		)

		jv = frappe.copy_doc(jv_test_records[1])
		jv.insert()
		jv.submit()

		pi = frappe.copy_doc(test_records[0])
		pi.disable_rounded_total = 1
		pi.allocate_advances_automatically = 0
		pi.append(
			"advances",
			{
				"reference_type": "Journal Entry",
				"reference_name": jv.name,
				"reference_row": jv.get("accounts")[0].name,
				"advance_amount": 400,
				"allocated_amount": 300,
				"remarks": jv.remark,
			},
		)
		pi.insert()

		pi.update(
			{
				"payment_schedule": get_payment_terms(
					"_Test Payment Term Template", pi.posting_date, pi.grand_total, pi.base_grand_total
				)
			}
		)

		pi.save()
		pi.submit()
		self.assertEqual(pi.payment_schedule[0].payment_amount, 606.15)
		self.assertEqual(pi.payment_schedule[0].due_date, pi.posting_date)
		self.assertEqual(pi.payment_schedule[1].payment_amount, 606.15)
		self.assertEqual(pi.payment_schedule[1].due_date, add_days(pi.posting_date, 30))

		pi.load_from_db()

		self.assertTrue(
			frappe.db.sql(
				"select name from `tabJournal Entry Account` where reference_type='Purchase Invoice' and "
				"reference_name=%s and debit_in_account_currency=300",
				pi.name,
			)
		)

		self.assertEqual(pi.outstanding_amount, 1212.30)

		pi.cancel()

		self.assertFalse(
			frappe.db.sql(
				"select name from `tabJournal Entry Account` where reference_type='Purchase Invoice' and "
				"reference_name=%s",
				pi.name,
			)
		)

	def test_total_purchase_cost_for_project(self):
		if not frappe.db.exists("Project", {"project_name": "_Test Project for Purchase"}):
			project = make_project({"project_name": "_Test Project for Purchase"})
		else:
			project = frappe.get_doc("Project", {"project_name": "_Test Project for Purchase"})

		existing_purchase_cost = frappe.db.sql(
			"""select sum(base_net_amount)
			from `tabPurchase Invoice Item`
			where project = '{0}'
			and docstatus=1""".format(
				project.name
			)
		)
		existing_purchase_cost = existing_purchase_cost and existing_purchase_cost[0][0] or 0

		pi = make_purchase_invoice(currency="USD", conversion_rate=60, project=project.name)
		self.assertEqual(
			frappe.db.get_value("Project", project.name, "total_purchase_cost"),
			existing_purchase_cost + 15000,
		)

		pi1 = make_purchase_invoice(qty=10, project=project.name)
		self.assertEqual(
			frappe.db.get_value("Project", project.name, "total_purchase_cost"),
			existing_purchase_cost + 15500,
		)

		pi1.cancel()
		self.assertEqual(
			frappe.db.get_value("Project", project.name, "total_purchase_cost"),
			existing_purchase_cost + 15000,
		)

		pi.cancel()
		self.assertEqual(
			frappe.db.get_value("Project", project.name, "total_purchase_cost"), existing_purchase_cost
		)

	def test_return_purchase_invoice_with_perpetual_inventory(self):
		pi = make_purchase_invoice(
			company="_Test Company with perpetual inventory",
			warehouse="Stores - TCP1",
			cost_center="Main - TCP1",
			expense_account="_Test Account Cost for Goods Sold - TCP1",
		)

		return_pi = make_purchase_invoice(
			is_return=1,
			return_against=pi.name,
			qty=-2,
			company="_Test Company with perpetual inventory",
			warehouse="Stores - TCP1",
			cost_center="Main - TCP1",
			expense_account="_Test Account Cost for Goods Sold - TCP1",
		)

		# check gl entries for return
		gl_entries = frappe.db.sql(
			"""select account, debit, credit
			from `tabGL Entry` where voucher_type=%s and voucher_no=%s
			order by account desc""",
			("Purchase Invoice", return_pi.name),
			as_dict=1,
		)

		self.assertTrue(gl_entries)

		expected_values = {
			"Creditors - TCP1": [100.0, 0.0],
			"Stock Received But Not Billed - TCP1": [0.0, 100.0],
		}

		for gle in gl_entries:
			self.assertEqual(expected_values[gle.account][0], gle.debit)
			self.assertEqual(expected_values[gle.account][1], gle.credit)

	def test_standalone_return_using_pi(self):
		from erpnext.stock.doctype.stock_entry.test_stock_entry import make_stock_entry

		item = self.make_item().name
		company = "_Test Company with perpetual inventory"
		warehouse = "Stores - TCP1"

		make_stock_entry(item_code=item, target=warehouse, qty=50, rate=120)

		return_pi = make_purchase_invoice(
			is_return=1,
			item=item,
			qty=-10,
			update_stock=1,
			rate=100,
			company=company,
			warehouse=warehouse,
			cost_center="Main - TCP1",
		)

		# assert that stock consumption is with actual rate
		self.assertGLEs(
			return_pi,
			[{"credit": 1200, "debit": 0}],
			gle_filters={"account": "Stock In Hand - TCP1"},
		)

	def test_return_with_lcv(self):
		from erpnext.controllers.sales_and_purchase_return import make_return_doc
		from erpnext.stock.doctype.landed_cost_voucher.test_landed_cost_voucher import (
			create_landed_cost_voucher,
		)

		item = self.make_item().name
		company = "_Test Company with perpetual inventory"
		warehouse = "Stores - TCP1"
		cost_center = "Main - TCP1"

		pi = make_purchase_invoice(
			item=item,
			company=company,
			warehouse=warehouse,
			cost_center=cost_center,
			update_stock=1,
			qty=10,
			rate=100,
		)

		# Create landed cost voucher - will increase valuation of received item by 10
		create_landed_cost_voucher("Purchase Invoice", pi.name, pi.company, charges=100)
		return_pi = make_return_doc(pi.doctype, pi.name)
		return_pi.save().submit()

		# assert that stock consumption is with actual in rate
		self.assertGLEs(
			return_pi,
			[{"credit": 1100, "debit": 0}],
			gle_filters={"account": "Stock In Hand - TCP1"},
		)

		# assert loss booked in COGS
		self.assertGLEs(
			return_pi,
			[{"credit": 0, "debit": 100}],
			gle_filters={"account": "Cost of Goods Sold - TCP1"},
		)

	def test_multi_currency_gle(self):
		pi = make_purchase_invoice(
			supplier="_Test Supplier USD",
			credit_to="_Test Payable USD - _TC",
			currency="USD",
			conversion_rate=50,
		)

		gl_entries = frappe.db.sql(
			"""select account, account_currency, debit, credit,
			debit_in_account_currency, credit_in_account_currency
			from `tabGL Entry` where voucher_type='Purchase Invoice' and voucher_no=%s
			order by account asc""",
			pi.name,
			as_dict=1,
		)

		self.assertTrue(gl_entries)

		expected_values = {
			"_Test Payable USD - _TC": {
				"account_currency": "USD",
				"debit": 0,
				"debit_in_account_currency": 0,
				"credit": 12500,
				"credit_in_account_currency": 250,
			},
			"_Test Account Cost for Goods Sold - _TC": {
				"account_currency": "INR",
				"debit": 12500,
				"debit_in_account_currency": 12500,
				"credit": 0,
				"credit_in_account_currency": 0,
			},
		}

		for field in (
			"account_currency",
			"debit",
			"debit_in_account_currency",
			"credit",
			"credit_in_account_currency",
		):
			for i, gle in enumerate(gl_entries):
				self.assertEqual(expected_values[gle.account][field], gle[field])

		# Check for valid currency
		pi1 = make_purchase_invoice(
			supplier="_Test Supplier USD", credit_to="_Test Payable USD - _TC", do_not_save=True
		)

		self.assertRaises(InvalidCurrency, pi1.save)

		# cancel
		pi.cancel()

		gle = frappe.db.sql(
			"""select name from `tabGL Entry`
			where voucher_type='Sales Invoice' and voucher_no=%s""",
			pi.name,
		)

		self.assertFalse(gle)

	def test_purchase_invoice_update_stock_gl_entry_with_perpetual_inventory(self):

		pi = make_purchase_invoice(
			update_stock=1,
			posting_date=frappe.utils.nowdate(),
			posting_time=frappe.utils.nowtime(),
			cash_bank_account="Cash - TCP1",
			company="_Test Company with perpetual inventory",
			supplier_warehouse="Work In Progress - TCP1",
			warehouse="Stores - TCP1",
			cost_center="Main - TCP1",
			expense_account="_Test Account Cost for Goods Sold - TCP1",
		)

		gl_entries = frappe.db.sql(
			"""select account, account_currency, debit, credit,
			debit_in_account_currency, credit_in_account_currency
			from `tabGL Entry` where voucher_type='Purchase Invoice' and voucher_no=%s
			order by account asc""",
			pi.name,
			as_dict=1,
		)

		self.assertTrue(gl_entries)
		stock_in_hand_account = get_inventory_account(pi.company, pi.get("items")[0].warehouse)

		expected_gl_entries = dict(
			(d[0], d) for d in [[pi.credit_to, 0.0, 250.0], [stock_in_hand_account, 250.0, 0.0]]
		)

		for i, gle in enumerate(gl_entries):
			self.assertEqual(expected_gl_entries[gle.account][0], gle.account)
			self.assertEqual(expected_gl_entries[gle.account][1], gle.debit)
			self.assertEqual(expected_gl_entries[gle.account][2], gle.credit)

	def test_purchase_invoice_for_is_paid_and_update_stock_gl_entry_with_perpetual_inventory(self):

		pi = make_purchase_invoice(
			update_stock=1,
			posting_date=frappe.utils.nowdate(),
			posting_time=frappe.utils.nowtime(),
			cash_bank_account="Cash - TCP1",
			is_paid=1,
			company="_Test Company with perpetual inventory",
			supplier_warehouse="Work In Progress - TCP1",
			warehouse="Stores - TCP1",
			cost_center="Main - TCP1",
			expense_account="_Test Account Cost for Goods Sold - TCP1",
		)

		gl_entries = frappe.db.sql(
			"""select account, account_currency, sum(debit) as debit,
				sum(credit) as credit, debit_in_account_currency, credit_in_account_currency
			from `tabGL Entry` where voucher_type='Purchase Invoice' and voucher_no=%s
			group by account, voucher_no order by account asc;""",
			pi.name,
			as_dict=1,
		)

		stock_in_hand_account = get_inventory_account(pi.company, pi.get("items")[0].warehouse)
		self.assertTrue(gl_entries)

		expected_gl_entries = dict(
			(d[0], d)
			for d in [
				[pi.credit_to, 250.0, 250.0],
				[stock_in_hand_account, 250.0, 0.0],
				["Cash - TCP1", 0.0, 250.0],
			]
		)

		for i, gle in enumerate(gl_entries):
			self.assertEqual(expected_gl_entries[gle.account][0], gle.account)
			self.assertEqual(expected_gl_entries[gle.account][1], gle.debit)
			self.assertEqual(expected_gl_entries[gle.account][2], gle.credit)

	def test_auto_batch(self):
		item_code = frappe.db.get_value("Item", {"has_batch_no": 1, "create_new_batch": 1}, "name")

		if not item_code:
			doc = frappe.get_doc(
				{
					"doctype": "Item",
					"is_stock_item": 1,
					"item_code": "test batch item",
					"item_group": "Products",
					"has_batch_no": 1,
					"create_new_batch": 1,
				}
			).insert(ignore_permissions=True)
			item_code = doc.name

		pi = make_purchase_invoice(
			update_stock=1,
			posting_date=frappe.utils.nowdate(),
			posting_time=frappe.utils.nowtime(),
			item_code=item_code,
		)

		self.assertTrue(frappe.db.get_value("Batch", {"item": item_code, "reference_name": pi.name}))

	def test_update_stock_and_purchase_return(self):
		actual_qty_0 = get_qty_after_transaction()

		pi = make_purchase_invoice(
			update_stock=1, posting_date=frappe.utils.nowdate(), posting_time=frappe.utils.nowtime()
		)

		actual_qty_1 = get_qty_after_transaction()
		self.assertEqual(actual_qty_0 + 5, actual_qty_1)

		# return entry
		pi1 = make_purchase_invoice(is_return=1, return_against=pi.name, qty=-2, rate=50, update_stock=1)

		pi.load_from_db()
		self.assertTrue(pi.status, "Debit Note Issued")
		pi1.load_from_db()
		self.assertTrue(pi1.status, "Return")

		actual_qty_2 = get_qty_after_transaction()
		self.assertEqual(actual_qty_1 - 2, actual_qty_2)

		pi1.cancel()
		self.assertEqual(actual_qty_1, get_qty_after_transaction())

		pi.reload()
		pi.cancel()
		self.assertEqual(actual_qty_0, get_qty_after_transaction())

	def test_rejected_serial_no(self):
		pi = make_purchase_invoice(
			item_code="_Test Serialized Item With Series",
			received_qty=2,
			qty=1,
			rejected_qty=1,
			rate=500,
			update_stock=1,
			rejected_warehouse="_Test Rejected Warehouse - _TC",
			allow_zero_valuation_rate=1,
		)
		pi.load_from_db()

		serial_no = get_serial_nos_from_bundle(pi.get("items")[0].serial_and_batch_bundle)[0]
		rejected_serial_no = get_serial_nos_from_bundle(
			pi.get("items")[0].rejected_serial_and_batch_bundle
		)[0]

		self.assertEqual(
			frappe.db.get_value("Serial No", serial_no, "warehouse"),
			pi.get("items")[0].warehouse,
		)

		self.assertEqual(
			frappe.db.get_value("Serial No", rejected_serial_no, "warehouse"),
			pi.get("items")[0].rejected_warehouse,
		)

	def test_outstanding_amount_after_advance_jv_cancelation(self):
		from erpnext.accounts.doctype.journal_entry.test_journal_entry import (
			test_records as jv_test_records,
		)

		jv = frappe.copy_doc(jv_test_records[1])
		jv.accounts[0].is_advance = "Yes"
		jv.insert()
		jv.submit()

		pi = frappe.copy_doc(test_records[0])
		pi.append(
			"advances",
			{
				"reference_type": "Journal Entry",
				"reference_name": jv.name,
				"reference_row": jv.get("accounts")[0].name,
				"advance_amount": 400,
				"allocated_amount": 300,
				"remarks": jv.remark,
			},
		)
		pi.insert()
		pi.submit()
		pi.load_from_db()

		# check outstanding after advance allocation
		self.assertEqual(flt(pi.outstanding_amount), flt(pi.rounded_total - pi.total_advance))

		# added to avoid Document has been modified exception
		jv = frappe.get_doc("Journal Entry", jv.name)
		jv.cancel()

		pi.load_from_db()
		# check outstanding after advance cancellation
		self.assertEqual(flt(pi.outstanding_amount), flt(pi.rounded_total + pi.total_advance))

	def test_outstanding_amount_after_advance_payment_entry_cancelation(self):
		pe = frappe.get_doc(
			{
				"doctype": "Payment Entry",
				"payment_type": "Pay",
				"party_type": "Supplier",
				"party": "_Test Supplier",
				"company": "_Test Company",
				"paid_from_account_currency": "INR",
				"paid_to_account_currency": "INR",
				"source_exchange_rate": 1,
				"target_exchange_rate": 1,
				"reference_no": "1",
				"reference_date": nowdate(),
				"received_amount": 300,
				"paid_amount": 300,
				"paid_from": "_Test Cash - _TC",
				"paid_to": "_Test Payable - _TC",
			}
		)
		pe.insert()
		pe.submit()

		pi = frappe.copy_doc(test_records[0])
		pi.is_pos = 0
		pi.append(
			"advances",
			{
				"doctype": "Purchase Invoice Advance",
				"reference_type": "Payment Entry",
				"reference_name": pe.name,
				"advance_amount": 300,
				"allocated_amount": 300,
				"remarks": pe.remarks,
			},
		)
		pi.insert()
		pi.submit()

		pi.load_from_db()

		# check outstanding after advance allocation
		self.assertEqual(flt(pi.outstanding_amount), flt(pi.rounded_total - pi.total_advance))

		# added to avoid Document has been modified exception
		pe = frappe.get_doc("Payment Entry", pe.name)
		pe.cancel()

		pi.load_from_db()
		# check outstanding after advance cancellation
		self.assertEqual(flt(pi.outstanding_amount), flt(pi.rounded_total + pi.total_advance))

	def test_purchase_invoice_with_shipping_rule(self):
		from erpnext.accounts.doctype.shipping_rule.test_shipping_rule import create_shipping_rule

		shipping_rule = create_shipping_rule(
			shipping_rule_type="Buying", shipping_rule_name="Shipping Rule - Purchase Invoice Test"
		)

		pi = frappe.copy_doc(test_records[0])

		pi.shipping_rule = shipping_rule.name
		pi.insert()
		pi.save()

		self.assertEqual(pi.net_total, 1250)

		self.assertEqual(pi.total_taxes_and_charges, 354.1)
		self.assertEqual(pi.grand_total, 1604.1)

	def test_make_pi_without_terms(self):
		pi = make_purchase_invoice(do_not_save=1)

		self.assertFalse(pi.get("payment_schedule"))

		pi.insert()

		self.assertTrue(pi.get("payment_schedule"))

	def test_duplicate_due_date_in_terms(self):
		pi = make_purchase_invoice(do_not_save=1)
		pi.append(
			"payment_schedule", dict(due_date="2017-01-01", invoice_portion=50.00, payment_amount=50)
		)
		pi.append(
			"payment_schedule", dict(due_date="2017-01-01", invoice_portion=50.00, payment_amount=50)
		)

		self.assertRaises(frappe.ValidationError, pi.insert)

	def test_debit_note(self):
		from erpnext.accounts.doctype.payment_entry.test_payment_entry import get_payment_entry
		from erpnext.accounts.doctype.sales_invoice.test_sales_invoice import get_outstanding_amount

		pi = make_purchase_invoice(item_code="_Test Item", qty=(5 * -1), rate=500, is_return=1)
		pi.load_from_db()
		self.assertTrue(pi.status, "Return")

		outstanding_amount = get_outstanding_amount(
			pi.doctype, pi.name, "Creditors - _TC", pi.supplier, "Supplier"
		)

		self.assertEqual(pi.outstanding_amount, outstanding_amount)

		pe = get_payment_entry("Purchase Invoice", pi.name, bank_account="_Test Bank - _TC")
		pe.reference_no = "1"
		pe.reference_date = nowdate()
		pe.paid_from_account_currency = pi.currency
		pe.paid_to_account_currency = pi.currency
		pe.source_exchange_rate = 1
		pe.target_exchange_rate = 1
		pe.paid_amount = pi.grand_total * -1
		pe.insert()
		pe.submit()

		pi_doc = frappe.get_doc("Purchase Invoice", pi.name)
		self.assertEqual(pi_doc.outstanding_amount, 0)

	def test_purchase_invoice_with_cost_center(self):
		from erpnext.accounts.doctype.cost_center.test_cost_center import create_cost_center

		cost_center = "_Test Cost Center for BS Account - _TC"
		create_cost_center(cost_center_name="_Test Cost Center for BS Account", company="_Test Company")

		pi = make_purchase_invoice_against_cost_center(
			cost_center=cost_center, credit_to="Creditors - _TC"
		)
		self.assertEqual(pi.cost_center, cost_center)

		expected_values = {
			"Creditors - _TC": {"cost_center": cost_center},
			"_Test Account Cost for Goods Sold - _TC": {"cost_center": cost_center},
		}

		gl_entries = frappe.db.sql(
			"""select account, cost_center, account_currency, debit, credit,
			debit_in_account_currency, credit_in_account_currency
			from `tabGL Entry` where voucher_type='Purchase Invoice' and voucher_no=%s
			order by account asc""",
			pi.name,
			as_dict=1,
		)

		self.assertTrue(gl_entries)

		for gle in gl_entries:
			self.assertEqual(expected_values[gle.account]["cost_center"], gle.cost_center)

	def test_purchase_invoice_without_cost_center(self):
		cost_center = "_Test Cost Center - _TC"
		pi = make_purchase_invoice(credit_to="Creditors - _TC")

		expected_values = {
			"Creditors - _TC": {"cost_center": None},
			"_Test Account Cost for Goods Sold - _TC": {"cost_center": cost_center},
		}

		gl_entries = frappe.db.sql(
			"""select account, cost_center, account_currency, debit, credit,
			debit_in_account_currency, credit_in_account_currency
			from `tabGL Entry` where voucher_type='Purchase Invoice' and voucher_no=%s
			order by account asc""",
			pi.name,
			as_dict=1,
		)

		self.assertTrue(gl_entries)

		for gle in gl_entries:
			self.assertEqual(expected_values[gle.account]["cost_center"], gle.cost_center)

	def test_purchase_invoice_with_project_link(self):
		project = make_project(
			{
				"project_name": "Purchase Invoice Project",
				"project_template_name": "Test Project Template",
				"start_date": "2020-01-01",
			}
		)
		item_project = make_project(
			{
				"project_name": "Purchase Invoice Item Project",
				"project_template_name": "Test Project Template",
				"start_date": "2019-06-01",
			}
		)

		pi = make_purchase_invoice(credit_to="Creditors - _TC", do_not_save=1)
		pi.items[0].project = item_project.name
		pi.project = project.name

		pi.submit()

		expected_values = {
			"Creditors - _TC": {"project": project.name},
			"_Test Account Cost for Goods Sold - _TC": {"project": item_project.name},
		}

		gl_entries = frappe.db.sql(
			"""select account, cost_center, project, account_currency, debit, credit,
			debit_in_account_currency, credit_in_account_currency
			from `tabGL Entry` where voucher_type='Purchase Invoice' and voucher_no=%s
			order by account asc""",
			pi.name,
			as_dict=1,
		)

		self.assertTrue(gl_entries)

		for gle in gl_entries:
			self.assertEqual(expected_values[gle.account]["project"], gle.project)

	def test_deferred_expense_via_journal_entry(self):
		deferred_account = create_account(
			account_name="Deferred Expense", parent_account="Current Assets - _TC", company="_Test Company"
		)

		acc_settings = frappe.get_doc("Accounts Settings", "Accounts Settings")
		acc_settings.book_deferred_entries_via_journal_entry = 1
		acc_settings.submit_journal_entries = 1
		acc_settings.save()

		item = create_item("_Test Item for Deferred Accounting", is_purchase_item=True)
		item.enable_deferred_expense = 1
		item.item_defaults[0].deferred_expense_account = deferred_account
		item.save()

		pi = make_purchase_invoice(item=item.name, qty=1, rate=100, do_not_save=True)
		pi.set_posting_time = 1
		pi.posting_date = "2019-01-10"
		pi.items[0].enable_deferred_expense = 1
		pi.items[0].service_start_date = "2019-01-10"
		pi.items[0].service_end_date = "2019-03-15"
		pi.items[0].deferred_expense_account = deferred_account
		pi.save()
		pi.submit()

		pda1 = frappe.get_doc(
			dict(
				doctype="Process Deferred Accounting",
				posting_date=nowdate(),
				start_date="2019-01-01",
				end_date="2019-03-31",
				type="Expense",
				company="_Test Company",
			)
		)

		pda1.insert()
		pda1.submit()

		expected_gle = [
			["_Test Account Cost for Goods Sold - _TC", 0.0, 33.85, "2019-01-31"],
			[deferred_account, 33.85, 0.0, "2019-01-31"],
			["_Test Account Cost for Goods Sold - _TC", 0.0, 43.08, "2019-02-28"],
			[deferred_account, 43.08, 0.0, "2019-02-28"],
			["_Test Account Cost for Goods Sold - _TC", 0.0, 23.07, "2019-03-15"],
			[deferred_account, 23.07, 0.0, "2019-03-15"],
		]

		gl_entries = gl_entries = frappe.db.sql(
			"""select account, debit, credit, posting_date
			from `tabGL Entry`
			where voucher_type='Journal Entry' and voucher_detail_no=%s and posting_date <= %s
			order by posting_date asc, account asc""",
			(pi.items[0].name, pi.posting_date),
			as_dict=1,
		)

		for i, gle in enumerate(gl_entries):
			self.assertEqual(expected_gle[i][0], gle.account)
			self.assertEqual(expected_gle[i][1], gle.credit)
			self.assertEqual(expected_gle[i][2], gle.debit)
			self.assertEqual(getdate(expected_gle[i][3]), gle.posting_date)

		acc_settings = frappe.get_doc("Accounts Settings", "Accounts Settings")
		acc_settings.book_deferred_entries_via_journal_entry = 0
		acc_settings.submit_journal_entriessubmit_journal_entries = 0
		acc_settings.save()

	@change_settings("Accounts Settings", {"unlink_payment_on_cancellation_of_invoice": 1})
	def test_gain_loss_with_advance_entry(self):
		unlink_enabled = frappe.db.get_value(
			"Accounts Settings", "Accounts Settings", "unlink_payment_on_cancel_of_invoice"
		)

		frappe.db.set_single_value("Accounts Settings", "unlink_payment_on_cancel_of_invoice", 1)

		original_account = frappe.db.get_value("Company", "_Test Company", "exchange_gain_loss_account")
		frappe.db.set_value(
			"Company", "_Test Company", "exchange_gain_loss_account", "Exchange Gain/Loss - _TC"
		)

		pay = frappe.get_doc(
			{
				"doctype": "Payment Entry",
				"company": "_Test Company",
				"payment_type": "Pay",
				"party_type": "Supplier",
				"party": "_Test Supplier USD",
				"paid_to": "_Test Payable USD - _TC",
				"paid_from": "Cash - _TC",
				"paid_amount": 70000,
				"target_exchange_rate": 70,
				"received_amount": 1000,
			}
		)
		pay.insert()
		pay.submit()

		pi = make_purchase_invoice(
			supplier="_Test Supplier USD",
			currency="USD",
			conversion_rate=75,
			rate=500,
			do_not_save=1,
			qty=1,
		)
		pi.cost_center = "_Test Cost Center - _TC"
		pi.advances = []
		pi.append(
			"advances",
			{
				"reference_type": "Payment Entry",
				"reference_name": pay.name,
				"advance_amount": 1000,
				"remarks": pay.remarks,
				"allocated_amount": 500,
				"ref_exchange_rate": 70,
			},
		)
		pi.save()
		pi.submit()

		creditors_account = pi.credit_to

		expected_gle = [
			["_Test Account Cost for Goods Sold - _TC", 37500.0],
			["_Test Payable USD - _TC", -37500.0],
		]

		gl_entries = frappe.db.sql(
			"""
			select account, sum(debit - credit) as balance from `tabGL Entry`
			where voucher_no=%s
			group by account
			order by account asc""",
			(pi.name),
			as_dict=1,
		)

		for i, gle in enumerate(gl_entries):
			self.assertEqual(expected_gle[i][0], gle.account)
			self.assertEqual(expected_gle[i][1], gle.balance)

		pi.reload()
		self.assertEqual(pi.outstanding_amount, 0)

		total_debit_amount = frappe.db.get_all(
			"Journal Entry Account",
			{"account": creditors_account, "docstatus": 1, "reference_name": pi.name},
			"sum(debit) as amount",
			group_by="reference_name",
		)[0].amount
		self.assertEqual(flt(total_debit_amount, 2), 2500)
		jea_parent = frappe.db.get_all(
			"Journal Entry Account",
			filters={
				"account": creditors_account,
				"docstatus": 1,
				"reference_name": pi.name,
				"debit": 2500,
				"debit_in_account_currency": 0,
			},
			fields=["parent"],
		)[0]
		self.assertEqual(
			frappe.db.get_value("Journal Entry", jea_parent.parent, "voucher_type"), "Exchange Gain Or Loss"
		)

		pi_2 = make_purchase_invoice(
			supplier="_Test Supplier USD",
			currency="USD",
			conversion_rate=73,
			rate=500,
			do_not_save=1,
			qty=1,
		)
		pi_2.cost_center = "_Test Cost Center - _TC"
		pi_2.advances = []
		pi_2.append(
			"advances",
			{
				"reference_type": "Payment Entry",
				"reference_name": pay.name,
				"advance_amount": 500,
				"remarks": pay.remarks,
				"allocated_amount": 500,
				"ref_exchange_rate": 70,
			},
		)
		pi_2.save()
		pi_2.submit()

		pi_2.reload()
		self.assertEqual(pi_2.outstanding_amount, 0)

		expected_gle = [
			["_Test Account Cost for Goods Sold - _TC", 36500.0],
			["_Test Payable USD - _TC", -36500.0],
		]

		gl_entries = frappe.db.sql(
			"""
			select account, sum(debit - credit) as balance from `tabGL Entry`
			where voucher_no=%s
			group by account order by account asc""",
			(pi_2.name),
			as_dict=1,
		)

		for i, gle in enumerate(gl_entries):
			self.assertEqual(expected_gle[i][0], gle.account)
			self.assertEqual(expected_gle[i][1], gle.balance)

		expected_gle = [["_Test Payable USD - _TC", 70000.0], ["Cash - _TC", -70000.0]]

		gl_entries = frappe.db.sql(
			"""
			select account, sum(debit - credit) as balance from `tabGL Entry`
			where voucher_no=%s and is_cancelled=0
			group by account order by account asc""",
			(pay.name),
			as_dict=1,
		)

		for i, gle in enumerate(gl_entries):
			self.assertEqual(expected_gle[i][0], gle.account)
			self.assertEqual(expected_gle[i][1], gle.balance)

		total_debit_amount = frappe.db.get_all(
			"Journal Entry Account",
			{"account": creditors_account, "docstatus": 1, "reference_name": pi_2.name},
			"sum(debit) as amount",
			group_by="reference_name",
		)[0].amount
		self.assertEqual(flt(total_debit_amount, 2), 1500)
		jea_parent_2 = frappe.db.get_all(
			"Journal Entry Account",
			filters={
				"account": creditors_account,
				"docstatus": 1,
				"reference_name": pi_2.name,
				"debit": 1500,
				"debit_in_account_currency": 0,
			},
			fields=["parent"],
		)[0]
		self.assertEqual(
			frappe.db.get_value("Journal Entry", jea_parent_2.parent, "voucher_type"),
			"Exchange Gain Or Loss",
		)

		pi.reload()
		pi.cancel()

		self.assertEqual(frappe.db.get_value("Journal Entry", jea_parent.parent, "docstatus"), 2)

		pi_2.reload()
		pi_2.cancel()

		self.assertEqual(frappe.db.get_value("Journal Entry", jea_parent_2.parent, "docstatus"), 2)

		pay.reload()
		pay.cancel()

		frappe.db.set_single_value(
			"Accounts Settings", "unlink_payment_on_cancel_of_invoice", unlink_enabled
		)
		frappe.db.set_value("Company", "_Test Company", "exchange_gain_loss_account", original_account)

	@change_settings("Accounts Settings", {"unlink_payment_on_cancellation_of_invoice": 1})
	def test_purchase_invoice_advance_taxes(self):
		from erpnext.accounts.doctype.payment_entry.payment_entry import get_payment_entry

		company = "_Test Company"

		tds_account_args = {
			"doctype": "Account",
			"account_name": "TDS Payable",
			"account_type": "Tax",
			"parent_account": frappe.db.get_value(
				"Account", {"account_name": "Duties and Taxes", "company": company}
			),
			"company": company,
		}

		tds_account = create_account(**tds_account_args)
		tax_withholding_category = "Test TDS - 194 - Dividends - Individual"

		# Update tax withholding category with current fiscal year and rate details
		create_tax_witholding_category(tax_withholding_category, company, tds_account)

		# create a new supplier to test
		supplier = create_supplier(
			supplier_name="_Test TDS Advance Supplier",
			tax_withholding_category=tax_withholding_category,
		)

		# Create Purchase Order with TDS applied
		po = create_purchase_order(
			do_not_save=1,
			supplier=supplier.name,
			rate=3000,
			item="_Test Non Stock Item",
			posting_date="2021-09-15",
		)
		po.save()
		po.submit()

		# Create Payment Entry Against the order
		payment_entry = get_payment_entry(dt="Purchase Order", dn=po.name)
		payment_entry.paid_from = "Cash - _TC"
		payment_entry.apply_tax_withholding_amount = 1
		payment_entry.tax_withholding_category = tax_withholding_category
		payment_entry.save()
		payment_entry.submit()

		# Check GLE for Payment Entry
		expected_gle = [
			["Cash - _TC", 0, 27000],
			["Creditors - _TC", 30000, 0],
			[tds_account, 0, 3000],
		]

		gl_entries = frappe.db.sql(
			"""select account, debit, credit
			from `tabGL Entry`
			where voucher_type='Payment Entry' and voucher_no=%s
			order by account asc""",
			(payment_entry.name),
			as_dict=1,
		)

		for i, gle in enumerate(gl_entries):
			self.assertEqual(expected_gle[i][0], gle.account)
			self.assertEqual(expected_gle[i][1], gle.debit)
			self.assertEqual(expected_gle[i][2], gle.credit)

		# Create Purchase Invoice against Purchase Order
		purchase_invoice = get_mapped_purchase_invoice(po.name)
		purchase_invoice.allocate_advances_automatically = 1
		purchase_invoice.items[0].item_code = "_Test Non Stock Item"
		purchase_invoice.items[0].expense_account = "_Test Account Cost for Goods Sold - _TC"
		purchase_invoice.save()
		purchase_invoice.submit()

		# Check GLE for Purchase Invoice
		# Zero net effect on final TDS payable on invoice
		expected_gle = [["_Test Account Cost for Goods Sold - _TC", 30000], ["Creditors - _TC", -30000]]

		gl_entries = frappe.db.sql(
			"""select account, sum(debit - credit) as amount
			from `tabGL Entry`
			where voucher_type='Purchase Invoice' and voucher_no=%s
			group by account
			order by account asc""",
			(purchase_invoice.name),
			as_dict=1,
		)

		for i, gle in enumerate(gl_entries):
			self.assertEqual(expected_gle[i][0], gle.account)
			self.assertEqual(expected_gle[i][1], gle.amount)

		payment_entry.load_from_db()
		self.assertEqual(payment_entry.taxes[0].allocated_amount, 3000)

		purchase_invoice.cancel()

		payment_entry.load_from_db()
		self.assertEqual(payment_entry.taxes[0].allocated_amount, 0)

	def test_provisional_accounting_entry(self):
		create_item("_Test Non Stock Item", is_stock_item=0)

		provisional_account = create_account(
			account_name="Provision Account",
			parent_account="Current Liabilities - _TC",
			company="_Test Company",
		)

		company = frappe.get_doc("Company", "_Test Company")
		company.enable_provisional_accounting_for_non_stock_items = 1
		company.default_provisional_account = provisional_account
		company.save()

		pr = make_purchase_receipt(
			item_code="_Test Non Stock Item", posting_date=add_days(nowdate(), -2)
		)

		pi = create_purchase_invoice_from_receipt(pr.name)
		pi.set_posting_time = 1
		pi.posting_date = add_days(pr.posting_date, -1)
		pi.items[0].expense_account = "Cost of Goods Sold - _TC"
		pi.save()
		pi.submit()

		self.assertEquals(pr.items[0].provisional_expense_account, "Provision Account - _TC")

		# Check GLE for Purchase Invoice
		expected_gle = [
			["Cost of Goods Sold - _TC", 250, 0, add_days(pr.posting_date, -1)],
			["Creditors - _TC", 0, 250, add_days(pr.posting_date, -1)],
		]

		check_gl_entries(self, pi.name, expected_gle, pi.posting_date)

		expected_gle_for_purchase_receipt = [
			["Provision Account - _TC", 250, 0, pr.posting_date],
			["_Test Account Cost for Goods Sold - _TC", 0, 250, pr.posting_date],
			["Provision Account - _TC", 0, 250, pi.posting_date],
			["_Test Account Cost for Goods Sold - _TC", 250, 0, pi.posting_date],
		]

		check_gl_entries(self, pr.name, expected_gle_for_purchase_receipt, pr.posting_date)

		# Cancel purchase invoice to check reverse provisional entry cancellation
		pi.cancel()

		expected_gle_for_purchase_receipt_post_pi_cancel = [
			["Provision Account - _TC", 0, 250, pi.posting_date],
			["_Test Account Cost for Goods Sold - _TC", 250, 0, pi.posting_date],
		]

		check_gl_entries(
			self, pr.name, expected_gle_for_purchase_receipt_post_pi_cancel, pr.posting_date
		)

		company.enable_provisional_accounting_for_non_stock_items = 0
		company.save()

	def test_adjust_incoming_rate(self):
		frappe.db.set_single_value("Buying Settings", "maintain_same_rate", 0)

		frappe.db.set_single_value(
			"Buying Settings", "set_landed_cost_based_on_purchase_invoice_rate", 1
		)

		# Increase the cost of the item

		pr = make_purchase_receipt(qty=1, rate=100)

		stock_value_difference = frappe.db.get_value(
			"Stock Ledger Entry",
			{"voucher_type": "Purchase Receipt", "voucher_no": pr.name},
			"stock_value_difference",
		)
		self.assertEqual(stock_value_difference, 100)

		pi = create_purchase_invoice_from_receipt(pr.name)
		for row in pi.items:
			row.rate = 150

		pi.save()
		pi.submit()

		stock_value_difference = frappe.db.get_value(
			"Stock Ledger Entry",
			{"voucher_type": "Purchase Receipt", "voucher_no": pr.name},
			"stock_value_difference",
		)
		self.assertEqual(stock_value_difference, 150)

		# Reduce the cost of the item

		pr = make_purchase_receipt(qty=1, rate=100)

		stock_value_difference = frappe.db.get_value(
			"Stock Ledger Entry",
			{"voucher_type": "Purchase Receipt", "voucher_no": pr.name},
			"stock_value_difference",
		)
		self.assertEqual(stock_value_difference, 100)

		pi = create_purchase_invoice_from_receipt(pr.name)
		for row in pi.items:
			row.rate = 50

		pi.save()
		pi.submit()

		stock_value_difference = frappe.db.get_value(
			"Stock Ledger Entry",
			{"voucher_type": "Purchase Receipt", "voucher_no": pr.name},
			"stock_value_difference",
		)
		self.assertEqual(stock_value_difference, 50)

		frappe.db.set_single_value(
			"Buying Settings", "set_landed_cost_based_on_purchase_invoice_rate", 0
		)

		# Don't adjust incoming rate

		pr = make_purchase_receipt(qty=1, rate=100)

		stock_value_difference = frappe.db.get_value(
			"Stock Ledger Entry",
			{"voucher_type": "Purchase Receipt", "voucher_no": pr.name},
			"stock_value_difference",
		)
		self.assertEqual(stock_value_difference, 100)

		pi = create_purchase_invoice_from_receipt(pr.name)
		for row in pi.items:
			row.rate = 50

		pi.save()
		pi.submit()

		stock_value_difference = frappe.db.get_value(
			"Stock Ledger Entry",
			{"voucher_type": "Purchase Receipt", "voucher_no": pr.name},
			"stock_value_difference",
		)
		self.assertEqual(stock_value_difference, 100)

		frappe.db.set_single_value("Buying Settings", "maintain_same_rate", 1)

	def test_item_less_defaults(self):

		pi = frappe.new_doc("Purchase Invoice")
		pi.supplier = "_Test Supplier"
		pi.company = "_Test Company"
		pi.append(
			"items",
			{
				"item_name": "Opening item",
				"qty": 1,
				"uom": "Tonne",
				"stock_uom": "Kg",
				"rate": 1000,
				"expense_account": "Stock Received But Not Billed - _TC",
			},
		)

		pi.save()
		self.assertEqual(pi.items[0].conversion_factor, 1000)

	def test_batch_expiry_for_purchase_invoice(self):
		from erpnext.controllers.sales_and_purchase_return import make_return_doc

		item = self.make_item(
			"_Test Batch Item For Return Check",
			{
				"is_purchase_item": 1,
				"is_stock_item": 1,
				"has_batch_no": 1,
				"create_new_batch": 1,
				"batch_number_series": "TBIRC.#####",
			},
		)

		pi = make_purchase_invoice(
			qty=1,
			item_code=item.name,
			update_stock=True,
		)

		pi.load_from_db()
<<<<<<< HEAD
		batch_no = pi.items[0].batch_no
		self.assertTrue(batch_no)

		frappe.db.set_value("Batch", batch_no, "expiry_date", add_days(nowdate(), -1))

		return_pi = make_return_doc(pi.doctype, pi.name)
		return_pi.save().submit()

		self.assertTrue(return_pi.docstatus == 1)

	def test_gl_entries_for_standalone_debit_note(self):
		make_purchase_invoice(qty=5, rate=500, update_stock=True)

		returned_inv = make_purchase_invoice(qty=-5, rate=5, update_stock=True, is_return=True)

		# override the rate with valuation rate
		sle = frappe.get_all(
			"Stock Ledger Entry",
			fields=["stock_value_difference", "actual_qty"],
			filters={"voucher_no": returned_inv.name},
		)[0]

		rate = flt(sle.stock_value_difference) / flt(sle.actual_qty)
		self.assertAlmostEqual(returned_inv.items[0].rate, rate)

	def test_payment_allocation_for_payment_terms(self):
		from erpnext.buying.doctype.purchase_order.test_purchase_order import (
			create_pr_against_po,
			create_purchase_order,
		)
		from erpnext.selling.doctype.sales_order.test_sales_order import (
			automatically_fetch_payment_terms,
		)
		from erpnext.stock.doctype.purchase_receipt.purchase_receipt import (
			make_purchase_invoice as make_pi_from_pr,
		)

=======
		batch_no = get_batch_from_bundle(pi.items[0].serial_and_batch_bundle)
		self.assertTrue(batch_no)

		frappe.db.set_value("Batch", batch_no, "expiry_date", add_days(nowdate(), -1))

		return_pi = make_return_doc(pi.doctype, pi.name)
		return_pi.save().submit()

		self.assertTrue(return_pi.docstatus == 1)

	def test_advance_entries_as_asset(self):
		from erpnext.accounts.doctype.payment_entry.test_payment_entry import create_payment_entry

		account = create_account(
			parent_account="Current Assets - _TC",
			account_name="Advances Paid",
			company="_Test Company",
			account_type="Receivable",
		)

		set_advance_flag(company="_Test Company", flag=1, default_account=account)

		pe = create_payment_entry(
			company="_Test Company",
			payment_type="Pay",
			party_type="Supplier",
			party="_Test Supplier",
			paid_from="Cash - _TC",
			paid_to="Creditors - _TC",
			paid_amount=500,
		)
		pe.submit()

		pi = make_purchase_invoice(
			company="_Test Company",
			do_not_save=True,
			do_not_submit=True,
			rate=1000,
			price_list_rate=1000,
			qty=1,
		)
		pi.base_grand_total = 1000
		pi.grand_total = 1000
		pi.set_advances()
		for advance in pi.advances:
			advance.allocated_amount = 500 if advance.reference_name == pe.name else 0
		pi.save()
		pi.submit()

		self.assertEqual(pi.advances[0].allocated_amount, 500)

		# Check GL Entry against payment doctype
		expected_gle = [
			["Advances Paid - _TC", 0.0, 500, nowdate()],
			["Cash - _TC", 0.0, 500, nowdate()],
			["Creditors - _TC", 500, 0.0, nowdate()],
			["Creditors - _TC", 500, 0.0, nowdate()],
		]

		check_gl_entries(self, pe.name, expected_gle, nowdate(), voucher_type="Payment Entry")

		pi.load_from_db()
		self.assertEqual(pi.outstanding_amount, 500)

		set_advance_flag(company="_Test Company", flag=0, default_account="")

	def test_gl_entries_for_standalone_debit_note(self):
		from erpnext.stock.doctype.item.test_item import make_item

		item_code = make_item(properties={"is_stock_item": 1})
		make_purchase_invoice(item_code=item_code, qty=5, rate=500, update_stock=True)

		returned_inv = make_purchase_invoice(
			item_code=item_code, qty=-5, rate=5, update_stock=True, is_return=True
		)

		# override the rate with valuation rate
		sle = frappe.get_all(
			"Stock Ledger Entry",
			fields=["stock_value_difference", "actual_qty"],
			filters={"voucher_no": returned_inv.name},
		)[0]

		rate = flt(sle.stock_value_difference) / flt(sle.actual_qty)
		self.assertAlmostEqual(rate, 500)

	def test_payment_allocation_for_payment_terms(self):
		from erpnext.buying.doctype.purchase_order.test_purchase_order import (
			create_pr_against_po,
			create_purchase_order,
		)
		from erpnext.selling.doctype.sales_order.test_sales_order import (
			automatically_fetch_payment_terms,
		)
		from erpnext.stock.doctype.purchase_receipt.purchase_receipt import (
			make_purchase_invoice as make_pi_from_pr,
		)

>>>>>>> 44bad3bd
		automatically_fetch_payment_terms()
		frappe.db.set_value(
			"Payment Terms Template",
			"_Test Payment Term Template",
			"allocate_payment_based_on_payment_terms",
			0,
		)

		po = create_purchase_order(do_not_save=1)
		po.payment_terms_template = "_Test Payment Term Template"
		po.save()
		po.submit()

		pr = create_pr_against_po(po.name, received_qty=4)
		pi = make_pi_from_pr(pr.name)
		self.assertEqual(pi.payment_schedule[0].payment_amount, 1000)

		frappe.db.set_value(
			"Payment Terms Template",
			"_Test Payment Term Template",
			"allocate_payment_based_on_payment_terms",
			1,
		)
		pi = make_pi_from_pr(pr.name)
		self.assertEqual(pi.payment_schedule[0].payment_amount, 2500)

		automatically_fetch_payment_terms(enable=0)
		frappe.db.set_value(
			"Payment Terms Template",
			"_Test Payment Term Template",
			"allocate_payment_based_on_payment_terms",
			0,
		)

	def test_offsetting_entries_for_accounting_dimensions(self):
		from erpnext.accounts.doctype.account.test_account import create_account
		from erpnext.accounts.report.trial_balance.test_trial_balance import (
			clear_dimension_defaults,
			create_accounting_dimension,
			disable_dimension,
		)

		create_account(
			account_name="Offsetting",
			company="_Test Company",
			parent_account="Temporary Accounts - _TC",
		)

		create_accounting_dimension(company="_Test Company", offsetting_account="Offsetting - _TC")

		branch1 = frappe.new_doc("Branch")
		branch1.branch = "Location 1"
		branch1.insert(ignore_if_duplicate=True)
		branch2 = frappe.new_doc("Branch")
		branch2.branch = "Location 2"
		branch2.insert(ignore_if_duplicate=True)

		pi = make_purchase_invoice(
			company="_Test Company",
<<<<<<< HEAD
			customer="_Test Supplier",
=======
>>>>>>> 44bad3bd
			do_not_save=True,
			do_not_submit=True,
			rate=1000,
			price_list_rate=1000,
			qty=1,
		)
		pi.branch = branch1.branch
		pi.items[0].branch = branch2.branch
		pi.save()
		pi.submit()

		expected_gle = [
			["_Test Account Cost for Goods Sold - _TC", 1000, 0.0, nowdate(), branch2.branch],
			["Creditors - _TC", 0.0, 1000, nowdate(), branch1.branch],
			["Offsetting - _TC", 1000, 0.0, nowdate(), branch1.branch],
			["Offsetting - _TC", 0.0, 1000, nowdate(), branch2.branch],
		]

		check_gl_entries(
			self,
			pi.name,
			expected_gle,
			nowdate(),
			voucher_type="Purchase Invoice",
			additional_columns=["branch"],
		)
		clear_dimension_defaults("Branch")
		disable_dimension()

<<<<<<< HEAD
=======
	def test_repost_accounting_entries(self):
		# update repost settings
		settings = frappe.get_doc("Repost Accounting Ledger Settings")
		if not [x for x in settings.allowed_types if x.document_type == "Purchase Invoice"]:
			settings.append("allowed_types", {"document_type": "Purchase Invoice", "allowed": True})
		settings.save()

		pi = make_purchase_invoice(
			rate=1000,
			price_list_rate=1000,
			qty=1,
		)
		expected_gle = [
			["_Test Account Cost for Goods Sold - _TC", 1000, 0.0, nowdate()],
			["Creditors - _TC", 0.0, 1000, nowdate()],
		]
		check_gl_entries(self, pi.name, expected_gle, nowdate())

		pi.items[0].expense_account = "Service - _TC"
		pi.save()
		pi.load_from_db()
		self.assertTrue(pi.repost_required)
		pi.repost_accounting_entries()

		expected_gle = [
			["Creditors - _TC", 0.0, 1000, nowdate()],
			["Service - _TC", 1000, 0.0, nowdate()],
		]
		check_gl_entries(self, pi.name, expected_gle, nowdate())
		pi.load_from_db()
		self.assertFalse(pi.repost_required)

	@change_settings("Buying Settings", {"supplier_group": None})
	def test_purchase_invoice_without_supplier_group(self):
		# Create a Supplier
		test_supplier_name = "_Test Supplier Without Supplier Group"
		if not frappe.db.exists("Supplier", test_supplier_name):
			supplier = frappe.get_doc(
				{
					"doctype": "Supplier",
					"supplier_name": test_supplier_name,
				}
			).insert(ignore_permissions=True)

			self.assertEqual(supplier.supplier_group, None)

		po = create_purchase_order(
			supplier=test_supplier_name,
			rate=3000,
			item="_Test Non Stock Item",
			posting_date="2021-09-15",
		)

		pi = make_purchase_invoice(supplier=test_supplier_name)

		self.assertEqual(po.docstatus, 1)
		self.assertEqual(pi.docstatus, 1)

	def test_default_cost_center_for_purchase(self):
		from erpnext.accounts.doctype.cost_center.test_cost_center import create_cost_center

		for c_center in ["_Test Cost Center Selling", "_Test Cost Center Buying"]:
			create_cost_center(cost_center_name=c_center)

		item = create_item(
			"_Test Cost Center Item For Purchase",
			is_stock_item=1,
			buying_cost_center="_Test Cost Center Buying - _TC",
			selling_cost_center="_Test Cost Center Selling - _TC",
		)

		pi = make_purchase_invoice(
			item=item.name, qty=1, rate=1000, update_stock=True, do_not_submit=True, cost_center=""
		)

		pi.items[0].cost_center = ""
		pi.set_missing_values()
		pi.calculate_taxes_and_totals()
		pi.save()

		self.assertEqual(pi.items[0].cost_center, "_Test Cost Center Buying - _TC")


def set_advance_flag(company, flag, default_account):
	frappe.db.set_value(
		"Company",
		company,
		{
			"book_advance_payments_in_separate_party_account": flag,
			"default_advance_paid_account": default_account,
		},
	)

>>>>>>> 44bad3bd

def check_gl_entries(
	doc,
	voucher_no,
	expected_gle,
	posting_date,
	voucher_type="Purchase Invoice",
	additional_columns=None,
):
	gl = frappe.qb.DocType("GL Entry")
	query = (
		frappe.qb.from_(gl)
		.select(gl.account, gl.debit, gl.credit, gl.posting_date)
		.where(
			(gl.voucher_type == voucher_type)
			& (gl.voucher_no == voucher_no)
			& (gl.posting_date >= posting_date)
			& (gl.is_cancelled == 0)
		)
		.orderby(gl.posting_date, gl.account, gl.creation)
	)

	if additional_columns:
		for col in additional_columns:
			query = query.select(gl[col])

	gl_entries = query.run(as_dict=True)

	for i, gle in enumerate(gl_entries):
		doc.assertEqual(expected_gle[i][0], gle.account)
		doc.assertEqual(expected_gle[i][1], gle.debit)
		doc.assertEqual(expected_gle[i][2], gle.credit)
		doc.assertEqual(getdate(expected_gle[i][3]), gle.posting_date)

		if additional_columns:
			j = 4
			for col in additional_columns:
				doc.assertEqual(expected_gle[i][j], gle[col])
				j += 1


def create_tax_witholding_category(category_name, company, account):
	from erpnext.accounts.utils import get_fiscal_year

	fiscal_year = get_fiscal_year(date=nowdate())

	return frappe.get_doc(
		{
			"doctype": "Tax Withholding Category",
			"name": category_name,
			"category_name": category_name,
			"accounts": [{"company": company, "account": account}],
			"rates": [
				{
					"from_date": fiscal_year[1],
					"to_date": fiscal_year[2],
					"tax_withholding_rate": 10,
					"single_threshold": 2500,
					"cumulative_threshold": 0,
				}
			],
		}
	).insert(ignore_if_duplicate=True)


def unlink_payment_on_cancel_of_invoice(enable=1):
	accounts_settings = frappe.get_doc("Accounts Settings")
	accounts_settings.unlink_payment_on_cancellation_of_invoice = enable
	accounts_settings.save()


def make_purchase_invoice(**args):
	pi = frappe.new_doc("Purchase Invoice")
	args = frappe._dict(args)
	pi.posting_date = args.posting_date or today()
	if args.posting_time:
		pi.posting_time = args.posting_time
	if args.update_stock:
		pi.update_stock = 1
	if args.is_paid:
		pi.is_paid = 1

	if args.cash_bank_account:
		pi.cash_bank_account = args.cash_bank_account

	pi.company = args.company or "_Test Company"
	pi.supplier = args.supplier or "_Test Supplier"
	pi.currency = args.currency or "INR"
	pi.conversion_rate = args.conversion_rate or 1
	pi.is_return = args.is_return
	pi.return_against = args.return_against
	pi.is_subcontracted = args.is_subcontracted or 0
	pi.supplier_warehouse = args.supplier_warehouse or "_Test Warehouse 1 - _TC"
	pi.cost_center = args.parent_cost_center

	bundle_id = None
	if args.get("batch_no") or args.get("serial_no"):
		batches = {}
		qty = args.qty or 5
		item_code = args.item or args.item_code or "_Test Item"
		if args.get("batch_no"):
			batches = frappe._dict({args.batch_no: qty})

		serial_nos = args.get("serial_no") or []

		bundle_id = make_serial_batch_bundle(
			frappe._dict(
				{
					"item_code": item_code,
					"warehouse": args.warehouse or "_Test Warehouse - _TC",
					"qty": qty,
					"batches": batches,
					"voucher_type": "Purchase Invoice",
					"serial_nos": serial_nos,
					"type_of_transaction": "Inward",
					"posting_date": args.posting_date or today(),
					"posting_time": args.posting_time,
				}
			)
		).name

	pi.append(
		"items",
		{
			"item_code": args.item or args.item_code or "_Test Item",
			"warehouse": args.warehouse or "_Test Warehouse - _TC",
			"qty": args.qty or 5,
			"received_qty": args.received_qty or 0,
			"rejected_qty": args.rejected_qty or 0,
			"rate": args.rate or 50,
			"price_list_rate": args.price_list_rate or 50,
			"expense_account": args.expense_account or "_Test Account Cost for Goods Sold - _TC",
			"discount_account": args.discount_account or None,
			"discount_amount": args.discount_amount or 0,
			"conversion_factor": 1.0,
			"serial_and_batch_bundle": bundle_id,
			"stock_uom": args.uom or "_Test UOM",
			"cost_center": args.cost_center or "_Test Cost Center - _TC",
			"project": args.project,
			"rejected_warehouse": args.rejected_warehouse or "",
			"asset_location": args.location or "",
			"allow_zero_valuation_rate": args.get("allow_zero_valuation_rate") or 0,
		},
	)

	if args.get_taxes_and_charges:
		taxes = get_taxes()
		for tax in taxes:
			pi.append("taxes", tax)

	if not args.do_not_save:
		pi.insert()
		if not args.do_not_submit:
			pi.submit()
	return pi


def make_purchase_invoice_against_cost_center(**args):
	pi = frappe.new_doc("Purchase Invoice")
	args = frappe._dict(args)
	pi.posting_date = args.posting_date or today()
	if args.posting_time:
		pi.posting_time = args.posting_time
	if args.update_stock:
		pi.update_stock = 1
	if args.is_paid:
		pi.is_paid = 1

	if args.cash_bank_account:
		pi.cash_bank_account = args.cash_bank_account

	pi.company = args.company or "_Test Company"
	pi.cost_center = args.cost_center or "_Test Cost Center - _TC"
	pi.supplier = args.supplier or "_Test Supplier"
	pi.currency = args.currency or "INR"
	pi.conversion_rate = args.conversion_rate or 1
	pi.is_return = args.is_return
	pi.is_return = args.is_return
	pi.credit_to = args.return_against or "Creditors - _TC"
	pi.is_subcontracted = args.is_subcontracted or 0
	if args.supplier_warehouse:
		pi.supplier_warehouse = "_Test Warehouse 1 - _TC"

	bundle_id = None
	if args.get("batch_no") or args.get("serial_no"):
		batches = {}
		qty = args.qty or 5
		item_code = args.item or args.item_code or "_Test Item"
		if args.get("batch_no"):
			batches = frappe._dict({args.batch_no: qty})

		serial_nos = args.get("serial_no") or []

		bundle_id = make_serial_batch_bundle(
			frappe._dict(
				{
					"item_code": item_code,
					"warehouse": args.warehouse or "_Test Warehouse - _TC",
					"qty": qty,
					"batches": batches,
					"voucher_type": "Purchase Receipt",
					"serial_nos": serial_nos,
					"posting_date": args.posting_date or today(),
					"posting_time": args.posting_time,
				}
			)
		).name

	pi.append(
		"items",
		{
			"item_code": args.item or args.item_code or "_Test Item",
			"warehouse": args.warehouse or "_Test Warehouse - _TC",
			"qty": args.qty or 5,
			"received_qty": args.received_qty or 0,
			"rejected_qty": args.rejected_qty or 0,
			"rate": args.rate or 50,
			"conversion_factor": 1.0,
			"serial_and_batch_bundle": bundle_id,
			"stock_uom": "_Test UOM",
			"cost_center": args.cost_center or "_Test Cost Center - _TC",
			"project": args.project,
			"rejected_warehouse": args.rejected_warehouse or "",
		},
	)
	if not args.do_not_save:
		pi.insert()
		if not args.do_not_submit:
			pi.submit()
	return pi


test_records = frappe.get_test_records("Purchase Invoice")<|MERGE_RESOLUTION|>--- conflicted
+++ resolved
@@ -1716,45 +1716,6 @@
 		)
 
 		pi.load_from_db()
-<<<<<<< HEAD
-		batch_no = pi.items[0].batch_no
-		self.assertTrue(batch_no)
-
-		frappe.db.set_value("Batch", batch_no, "expiry_date", add_days(nowdate(), -1))
-
-		return_pi = make_return_doc(pi.doctype, pi.name)
-		return_pi.save().submit()
-
-		self.assertTrue(return_pi.docstatus == 1)
-
-	def test_gl_entries_for_standalone_debit_note(self):
-		make_purchase_invoice(qty=5, rate=500, update_stock=True)
-
-		returned_inv = make_purchase_invoice(qty=-5, rate=5, update_stock=True, is_return=True)
-
-		# override the rate with valuation rate
-		sle = frappe.get_all(
-			"Stock Ledger Entry",
-			fields=["stock_value_difference", "actual_qty"],
-			filters={"voucher_no": returned_inv.name},
-		)[0]
-
-		rate = flt(sle.stock_value_difference) / flt(sle.actual_qty)
-		self.assertAlmostEqual(returned_inv.items[0].rate, rate)
-
-	def test_payment_allocation_for_payment_terms(self):
-		from erpnext.buying.doctype.purchase_order.test_purchase_order import (
-			create_pr_against_po,
-			create_purchase_order,
-		)
-		from erpnext.selling.doctype.sales_order.test_sales_order import (
-			automatically_fetch_payment_terms,
-		)
-		from erpnext.stock.doctype.purchase_receipt.purchase_receipt import (
-			make_purchase_invoice as make_pi_from_pr,
-		)
-
-=======
 		batch_no = get_batch_from_bundle(pi.items[0].serial_and_batch_bundle)
 		self.assertTrue(batch_no)
 
@@ -1853,7 +1814,6 @@
 			make_purchase_invoice as make_pi_from_pr,
 		)
 
->>>>>>> 44bad3bd
 		automatically_fetch_payment_terms()
 		frappe.db.set_value(
 			"Payment Terms Template",
@@ -1913,10 +1873,6 @@
 
 		pi = make_purchase_invoice(
 			company="_Test Company",
-<<<<<<< HEAD
-			customer="_Test Supplier",
-=======
->>>>>>> 44bad3bd
 			do_not_save=True,
 			do_not_submit=True,
 			rate=1000,
@@ -1946,8 +1902,6 @@
 		clear_dimension_defaults("Branch")
 		disable_dimension()
 
-<<<<<<< HEAD
-=======
 	def test_repost_accounting_entries(self):
 		# update repost settings
 		settings = frappe.get_doc("Repost Accounting Ledger Settings")
@@ -2041,7 +1995,6 @@
 		},
 	)
 
->>>>>>> 44bad3bd
 
 def check_gl_entries(
 	doc,
