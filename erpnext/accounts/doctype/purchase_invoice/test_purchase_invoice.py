# Copyright (c) 2015, Frappe Technologies Pvt. Ltd. and Contributors
# License: GNU General Public License v3. See license.txt


import frappe
from frappe.tests.utils import FrappeTestCase, change_settings
from frappe.utils import add_days, cint, flt, getdate, nowdate, today

import erpnext
from erpnext.accounts.doctype.account.test_account import create_account, get_inventory_account
from erpnext.accounts.doctype.payment_entry.payment_entry import get_payment_entry
from erpnext.buying.doctype.purchase_order.purchase_order import get_mapped_purchase_invoice
from erpnext.buying.doctype.purchase_order.purchase_order import make_purchase_invoice as make_pi_from_po
from erpnext.buying.doctype.purchase_order.test_purchase_order import (
	create_pr_against_po,
	create_purchase_order,
)
from erpnext.buying.doctype.supplier.test_supplier import create_supplier
from erpnext.controllers.accounts_controller import get_payment_terms
from erpnext.controllers.buying_controller import QtyMismatchError
from erpnext.exceptions import InvalidCurrency
from erpnext.stock.doctype.item.test_item import create_item
from erpnext.stock.doctype.material_request.material_request import make_purchase_order
from erpnext.stock.doctype.material_request.test_material_request import make_material_request
from erpnext.stock.doctype.purchase_receipt.purchase_receipt import (
	make_purchase_invoice as create_purchase_invoice_from_receipt,
)
from erpnext.stock.doctype.purchase_receipt.test_purchase_receipt import (
	get_taxes,
	make_purchase_receipt,
)
from erpnext.stock.doctype.serial_and_batch_bundle.test_serial_and_batch_bundle import (
	get_batch_from_bundle,
	get_serial_nos_from_bundle,
	make_serial_batch_bundle,
)
from erpnext.stock.doctype.stock_entry.test_stock_entry import get_qty_after_transaction
from erpnext.stock.tests.test_utils import StockTestMixin

test_dependencies = ["Item", "Cost Center", "Payment Term", "Payment Terms Template"]
test_ignore = ["Serial No"]


class TestPurchaseInvoice(FrappeTestCase, StockTestMixin):
	@classmethod
	def setUpClass(self):
		unlink_payment_on_cancel_of_invoice()
		frappe.db.set_single_value("Buying Settings", "allow_multiple_items", 1)

	@classmethod
	def tearDownClass(self):
		unlink_payment_on_cancel_of_invoice(0)

	def tearDown(self):
		frappe.db.rollback()

	def test_purchase_invoice_received_qty(self):
		"""
		1. Test if received qty is validated against accepted + rejected
		2. Test if received qty is auto set on save
		"""
		pi = make_purchase_invoice(
			qty=1,
			rejected_qty=1,
			received_qty=3,
			item_code="_Test Item Home Desktop 200",
			rejected_warehouse="_Test Rejected Warehouse - _TC",
			update_stock=True,
			do_not_save=True,
		)
		self.assertRaises(QtyMismatchError, pi.save)

		pi.items[0].received_qty = 0
		pi.save()
		self.assertEqual(pi.items[0].received_qty, 2)

		# teardown
		pi.delete()

	def test_update_received_qty_in_material_request(self):
		from erpnext.buying.doctype.purchase_order.purchase_order import make_purchase_invoice

		"""
		Test if the received_qty in Material Request is updated correctly when
		a Purchase Invoice with update_stock=True is submitted.
		"""
		mr = make_material_request(item_code="_Test Item", qty=10)
		mr.save()
		mr.submit()
		po = make_purchase_order(mr.name)
		po.supplier = "_Test Supplier"
		po.save()
		po.submit()

		# Create a Purchase Invoice with update_stock=True
		pi = make_purchase_invoice(po.name)
		pi.update_stock = True
		pi.insert()
		pi.submit()

		# Check if the received quantity is updated in Material Request
		mr.reload()
		self.assertEqual(mr.items[0].received_qty, 10)

	def test_gl_entries_without_perpetual_inventory(self):
		frappe.db.set_value("Company", "_Test Company", "round_off_account", "Round Off - _TC")
		pi = frappe.copy_doc(test_records[0])
		self.assertTrue(not cint(erpnext.is_perpetual_inventory_enabled(pi.company)))
		pi.insert()
		pi.submit()

		expected_gl_entries = {
			"_Test Payable - _TC": [0, 1512.0],
			"_Test Account Cost for Goods Sold - _TC": [1250, 0],
			"_Test Account Shipping Charges - _TC": [100, 0],
			"_Test Account Excise Duty - _TC": [140, 0],
			"_Test Account Education Cess - _TC": [2.8, 0],
			"_Test Account S&H Education Cess - _TC": [1.4, 0],
			"_Test Account CST - _TC": [29.88, 0],
			"_Test Account VAT - _TC": [156.25, 0],
			"_Test Account Discount - _TC": [0, 168.03],
			"Round Off - _TC": [0, 0.3],
		}
		gl_entries = frappe.db.sql(
			"""select account, debit, credit from `tabGL Entry`
			where voucher_type = 'Purchase Invoice' and voucher_no = %s""",
			pi.name,
			as_dict=1,
		)
		for d in gl_entries:
			self.assertEqual([d.debit, d.credit], expected_gl_entries.get(d.account))
			
	def test_gl_entries_with_perpetual_inventory(self):
		pi = make_purchase_invoice(
			company="_Test Company with perpetual inventory",
			warehouse="Stores - TCP1",
			cost_center="Main - TCP1",
			expense_account="_Test Account Cost for Goods Sold - TCP1",
			get_taxes_and_charges=True,
			qty=10,
		)

		self.assertTrue(cint(erpnext.is_perpetual_inventory_enabled(pi.company)), 1)

		self.check_gle_for_pi(pi.name)

	def test_terms_added_after_save(self):
		pi = frappe.copy_doc(test_records[1])
		pi.insert()
		self.assertTrue(pi.payment_schedule)
		self.assertEqual(pi.payment_schedule[0].due_date, pi.due_date)

	def test_payment_entry_unlink_against_purchase_invoice(self):
		from erpnext.accounts.doctype.payment_entry.test_payment_entry import get_payment_entry

		unlink_payment_on_cancel_of_invoice(0)

		pi_doc = make_purchase_invoice()

		pe = get_payment_entry("Purchase Invoice", pi_doc.name, bank_account="_Test Bank - _TC")
		pe.reference_no = "1"
		pe.reference_date = nowdate()
		pe.paid_from_account_currency = pi_doc.currency
		pe.paid_to_account_currency = pi_doc.currency
		pe.source_exchange_rate = 1
		pe.target_exchange_rate = 1
		pe.paid_amount = pi_doc.grand_total
		pe.save(ignore_permissions=True)
		pe.submit()

		pi_doc = frappe.get_doc("Purchase Invoice", pi_doc.name)
		pi_doc.load_from_db()
		self.assertTrue(pi_doc.status, "Paid")

		self.assertRaises(frappe.LinkExistsError, pi_doc.cancel)
		unlink_payment_on_cancel_of_invoice()

	def test_purchase_invoice_for_blocked_supplier(self):
		supplier = frappe.get_doc("Supplier", "_Test Supplier")
		supplier.on_hold = 1
		supplier.save()

		self.assertRaises(frappe.ValidationError, make_purchase_invoice)

		supplier.on_hold = 0
		supplier.save()

	def test_purchase_invoice_for_blocked_supplier_invoice(self):
		supplier = frappe.get_doc("Supplier", "_Test Supplier")
		supplier.on_hold = 1
		supplier.hold_type = "Invoices"
		supplier.save()

		self.assertRaises(frappe.ValidationError, make_purchase_invoice)

		supplier.on_hold = 0
		supplier.save()

	def test_purchase_invoice_for_blocked_supplier_payment(self):
		supplier = frappe.get_doc("Supplier", "_Test Supplier")
		supplier.on_hold = 1
		supplier.hold_type = "Payments"
		supplier.save()

		pi = make_purchase_invoice()

		self.assertRaises(
			frappe.ValidationError,
			get_payment_entry,
			dt="Purchase Invoice",
			dn=pi.name,
			bank_account="_Test Bank - _TC",
		)

		supplier.on_hold = 0
		supplier.save()

	def test_purchase_invoice_for_blocked_supplier_payment_today_date(self):
		supplier = frappe.get_doc("Supplier", "_Test Supplier")
		supplier.on_hold = 1
		supplier.hold_type = "Payments"
		supplier.release_date = nowdate()
		supplier.save()

		pi = make_purchase_invoice()

		self.assertRaises(
			frappe.ValidationError,
			get_payment_entry,
			dt="Purchase Invoice",
			dn=pi.name,
			bank_account="_Test Bank - _TC",
		)

		supplier.on_hold = 0
		supplier.save()

	def test_purchase_invoice_for_blocked_supplier_payment_past_date(self):
		# this test is meant to fail only if something fails in the try block
		with self.assertRaises(Exception):
			try:
				supplier = frappe.get_doc("Supplier", "_Test Supplier")
				supplier.on_hold = 1
				supplier.hold_type = "Payments"
				supplier.release_date = "2018-03-01"
				supplier.save()

				pi = make_purchase_invoice()

				get_payment_entry("Purchase Invoice", dn=pi.name, bank_account="_Test Bank - _TC")

				supplier.on_hold = 0
				supplier.save()
			except Exception:
				pass
			else:
				raise Exception

	def test_purchase_invoice_blocked_invoice_must_be_in_future(self):
		pi = make_purchase_invoice(do_not_save=True)
		pi.release_date = nowdate()

		self.assertRaises(frappe.ValidationError, pi.save)
		pi.release_date = ""
		pi.save()

	def test_purchase_invoice_temporary_blocked(self):
		pi = make_purchase_invoice(do_not_save=True)
		pi.release_date = add_days(nowdate(), 10)
		pi.save()
		pi.submit()

		pe = get_payment_entry("Purchase Invoice", dn=pi.name, bank_account="_Test Bank - _TC")

		self.assertRaises(frappe.ValidationError, pe.save)

	def test_purchase_invoice_explicit_block(self):
		pi = make_purchase_invoice()
		pi.block_invoice()

		self.assertEqual(pi.on_hold, 1)

		pi.unblock_invoice()

		self.assertEqual(pi.on_hold, 0)

	def test_gl_entries_with_perpetual_inventory_against_pr(self):
		pr = make_purchase_receipt(
			company="_Test Company with perpetual inventory",
			supplier_warehouse="Work In Progress - TCP1",
			warehouse="Stores - TCP1",
			cost_center="Main - TCP1",
			get_taxes_and_charges=True,
		)

		pi = make_purchase_invoice(
			company="_Test Company with perpetual inventory",
			supplier_warehouse="Work In Progress - TCP1",
			warehouse="Stores - TCP1",
			cost_center="Main - TCP1",
			expense_account="_Test Account Cost for Goods Sold - TCP1",
			get_taxes_and_charges=True,
			qty=10,
			do_not_save="True",
		)

		for d in pi.items:
			d.purchase_receipt = pr.name

		pi.insert()
		pi.submit()
		pi.load_from_db()

		self.assertTrue(pi.status, "Unpaid")
		self.check_gle_for_pi(pi.name)

	def check_gle_for_pi(self, pi):
		gl_entries = frappe.db.sql(
			"""select account, sum(debit) as debit, sum(credit) as credit
			from `tabGL Entry` where voucher_type='Purchase Invoice' and voucher_no=%s
			group by account""",
			pi,
			as_dict=1,
		)

		self.assertTrue(gl_entries)

		expected_values = dict(
			(d[0], d)
			for d in [
				["Creditors - TCP1", 0, 720],
				["Stock Received But Not Billed - TCP1", 500.0, 0],
				["_Test Account Shipping Charges - TCP1", 100.0, 0.0],
				["_Test Account VAT - TCP1", 120.0, 0],
			]
		)

		for _i, gle in enumerate(gl_entries):
			self.assertEqual(expected_values[gle.account][0], gle.account)
			self.assertEqual(expected_values[gle.account][1], gle.debit)
			self.assertEqual(expected_values[gle.account][2], gle.credit)

	def test_purchase_invoice_with_exchange_rate_difference(self):
		from erpnext.stock.doctype.purchase_receipt.purchase_receipt import (
			make_purchase_invoice as create_purchase_invoice,
		)

		pr = make_purchase_receipt(
			company="_Test Company with perpetual inventory",
			warehouse="Stores - TCP1",
			currency="USD",
			conversion_rate=70,
		)

		pi = create_purchase_invoice(pr.name)
		pi.conversion_rate = 80

		pi.insert()
		pi.submit()

		# Get exchnage gain and loss account
		exchange_gain_loss_account = frappe.db.get_value("Company", pi.company, "exchange_gain_loss_account")

		# fetching the latest GL Entry with exchange gain and loss account account
		amount = frappe.db.get_value(
			"GL Entry", {"account": exchange_gain_loss_account, "voucher_no": pi.name}, "debit"
		)
		discrepancy_caused_by_exchange_rate_diff = abs(
			pi.items[0].base_net_amount - pr.items[0].base_net_amount
		)

		self.assertEqual(discrepancy_caused_by_exchange_rate_diff, amount)

	def test_purchase_invoice_change_naming_series(self):
		pi = frappe.copy_doc(test_records[1])
		pi.insert()
		pi.naming_series = "TEST-"

		self.assertRaises(frappe.CannotChangeConstantError, pi.save)

		pi = frappe.copy_doc(test_records[0])
		pi.insert()
		pi.load_from_db()

		self.assertTrue(pi.status, "Draft")
		pi.naming_series = "TEST-"

		self.assertRaises(frappe.CannotChangeConstantError, pi.save)

	def test_gl_entries_for_non_stock_items_with_perpetual_inventory(self):
		pi = make_purchase_invoice(
			item_code="_Test Non Stock Item",
			company="_Test Company with perpetual inventory",
			warehouse="Stores - TCP1",
			cost_center="Main - TCP1",
			expense_account="_Test Account Cost for Goods Sold - TCP1",
		)

		self.assertTrue(pi.status, "Unpaid")

		gl_entries = frappe.db.sql(
			"""select account, debit, credit
			from `tabGL Entry` where voucher_type='Purchase Invoice' and voucher_no=%s
			order by account asc""",
			pi.name,
			as_dict=1,
		)
		self.assertTrue(gl_entries)
		if frappe.db.db_type == 'postgres':
			expected_values = [
				["Creditors - TCP1", 0, 250],
				["_Test Account Cost for Goods Sold - TCP1", 250.0, 0],
				
			]
		else:
			expected_values = [
				["_Test Account Cost for Goods Sold - TCP1", 250.0, 0],
				["Creditors - TCP1", 0, 250],
			]

		for i, gle in enumerate(gl_entries):
			self.assertEqual(expected_values[i][0], gle.account)
			self.assertEqual(expected_values[i][1], gle.debit)
			self.assertEqual(expected_values[i][2], gle.credit)

	def test_purchase_invoice_calculation(self):
		pi = frappe.copy_doc(test_records[0])
		pi.insert()
		pi.load_from_db()

		expected_values = [
			["_Test Item Home Desktop 100", 90, 59],
			["_Test Item Home Desktop 200", 135, 177],
		]
		for i, item in enumerate(pi.get("items")):
			self.assertEqual(item.item_code, expected_values[i][0])
			self.assertEqual(item.item_tax_amount, expected_values[i][1])
			self.assertEqual(item.valuation_rate, expected_values[i][2])

		self.assertEqual(pi.base_net_total, 1250)

		# tax amounts
		expected_values = [
			["_Test Account Shipping Charges - _TC", 100, 1350],
			["_Test Account Customs Duty - _TC", 125, 1350],
			["_Test Account Excise Duty - _TC", 140, 1490],
			["_Test Account Education Cess - _TC", 2.8, 1492.8],
			["_Test Account S&H Education Cess - _TC", 1.4, 1494.2],
			["_Test Account CST - _TC", 29.88, 1524.08],
			["_Test Account VAT - _TC", 156.25, 1680.33],
			["_Test Account Discount - _TC", 168.03, 1512.30],
		]

		for i, tax in enumerate(pi.get("taxes")):
			self.assertEqual(tax.account_head, expected_values[i][0])
			self.assertEqual(tax.tax_amount, expected_values[i][1])
			self.assertEqual(tax.total, expected_values[i][2])

	@change_settings("Accounts Settings", {"unlink_payment_on_cancellation_of_invoice": 1})
	def test_purchase_invoice_with_advance(self):
		from erpnext.accounts.doctype.journal_entry.test_journal_entry import (
			test_records as jv_test_records,
		)

		jv = frappe.copy_doc(jv_test_records[1])
		jv.insert()
		jv.submit()

		pi = frappe.copy_doc(test_records[0])
		pi.disable_rounded_total = 1
		pi.allocate_advances_automatically = 0
		pi.append(
			"advances",
			{
				"reference_type": "Journal Entry",
				"reference_name": jv.name,
				"reference_row": jv.get("accounts")[0].name,
				"advance_amount": 400,
				"allocated_amount": 300,
				"remarks": jv.remark,
			},
		)
		pi.insert()

		self.assertEqual(pi.outstanding_amount, 1212.30)

		pi.disable_rounded_total = 0
		pi.get("payment_schedule")[0].payment_amount = 1512.0
		pi.save()
		self.assertEqual(pi.outstanding_amount, 1212.0)

		pi.submit()
		pi.load_from_db()

		self.assertTrue(
			frappe.db.sql(
				"""select name from `tabJournal Entry Account`
			where reference_type='Purchase Invoice'
			and reference_name=%s and debit_in_account_currency=300""",
				pi.name,
			)
		)

		pi.cancel()

		self.assertFalse(
			frappe.db.sql(
				"""select name from `tabJournal Entry Account`
			where reference_type='Purchase Invoice' and reference_name=%s""",
				pi.name,
			)
		)

	@change_settings("Accounts Settings", {"unlink_payment_on_cancellation_of_invoice": 1})
	def test_invoice_with_advance_and_multi_payment_terms(self):
		from erpnext.accounts.doctype.journal_entry.test_journal_entry import (
			test_records as jv_test_records,
		)

		jv = frappe.copy_doc(jv_test_records[1])
		jv.insert()
		jv.submit()

		pi = frappe.copy_doc(test_records[0])
		pi.disable_rounded_total = 1
		pi.allocate_advances_automatically = 0
		pi.append(
			"advances",
			{
				"reference_type": "Journal Entry",
				"reference_name": jv.name,
				"reference_row": jv.get("accounts")[0].name,
				"advance_amount": 400,
				"allocated_amount": 300,
				"remarks": jv.remark,
			},
		)
		pi.insert()

		pi.update(
			{
				"payment_schedule": get_payment_terms(
					"_Test Payment Term Template", pi.posting_date, pi.grand_total, pi.base_grand_total
				)
			}
		)

		pi.save()
		pi.submit()
		self.assertEqual(pi.payment_schedule[0].payment_amount, 606.15)
		self.assertEqual(pi.payment_schedule[0].due_date, pi.posting_date)
		self.assertEqual(pi.payment_schedule[1].payment_amount, 606.15)
		self.assertEqual(pi.payment_schedule[1].due_date, add_days(pi.posting_date, 30))

		pi.load_from_db()

		self.assertTrue(
			frappe.db.sql(
				"select name from `tabJournal Entry Account` where reference_type='Purchase Invoice' and "
				"reference_name=%s and debit_in_account_currency=300",
				pi.name,
			)
		)

		self.assertEqual(pi.outstanding_amount, 1212.30)

		pi.cancel()

		self.assertFalse(
			frappe.db.sql(
				"select name from `tabJournal Entry Account` where reference_type='Purchase Invoice' and "
				"reference_name=%s",
				pi.name,
			)
		)

	def test_return_purchase_invoice_with_perpetual_inventory(self):
		pi = make_purchase_invoice(
			company="_Test Company with perpetual inventory",
			warehouse="Stores - TCP1",
			cost_center="Main - TCP1",
			expense_account="_Test Account Cost for Goods Sold - TCP1",
		)

		return_pi = make_purchase_invoice(
			is_return=1,
			return_against=pi.name,
			qty=-2,
			company="_Test Company with perpetual inventory",
			warehouse="Stores - TCP1",
			cost_center="Main - TCP1",
			expense_account="_Test Account Cost for Goods Sold - TCP1",
		)

		# check gl entries for return
		gl_entries = frappe.db.sql(
			"""select account, debit, credit
			from `tabGL Entry` where voucher_type=%s and voucher_no=%s
			order by account desc""",
			("Purchase Invoice", return_pi.name),
			as_dict=1,
		)

		self.assertTrue(gl_entries)

		expected_values = {
			"Creditors - TCP1": [100.0, 0.0],
			"Stock Received But Not Billed - TCP1": [0.0, 100.0],
		}

		for gle in gl_entries:
			self.assertEqual(expected_values[gle.account][0], gle.debit)
			self.assertEqual(expected_values[gle.account][1], gle.credit)

	def test_standalone_return_using_pi(self):
		from erpnext.stock.doctype.stock_entry.test_stock_entry import make_stock_entry

		item = self.make_item().name
		company = "_Test Company with perpetual inventory"
		warehouse = "Stores - TCP1"

		make_stock_entry(item_code=item, target=warehouse, qty=50, rate=120)

		return_pi = make_purchase_invoice(
			is_return=1,
			item=item,
			qty=-10,
			update_stock=1,
			rate=100,
			company=company,
			warehouse=warehouse,
			cost_center="Main - TCP1",
		)

		# assert that stock consumption is with actual rate
		self.assertGLEs(
			return_pi,
			[{"credit": 1200, "debit": 0}],
			gle_filters={"account": "Stock In Hand - TCP1"},
		)

	def test_return_with_lcv(self):
		from erpnext.controllers.sales_and_purchase_return import make_return_doc
		from erpnext.stock.doctype.landed_cost_voucher.test_landed_cost_voucher import (
			create_landed_cost_voucher,
		)

		item = self.make_item().name
		company = "_Test Company with perpetual inventory"
		warehouse = "Stores - TCP1"
		cost_center = "Main - TCP1"

		pi = make_purchase_invoice(
			item=item,
			company=company,
			warehouse=warehouse,
			cost_center=cost_center,
			update_stock=1,
			qty=10,
			rate=100,
		)

		# Create landed cost voucher - will increase valuation of received item by 10
		create_landed_cost_voucher("Purchase Invoice", pi.name, pi.company, charges=100)
		return_pi = make_return_doc(pi.doctype, pi.name)
		return_pi.save().submit()

		# assert that stock consumption is with actual in rate
		self.assertGLEs(
			return_pi,
			[{"credit": 1100, "debit": 0}],
			gle_filters={"account": "Stock In Hand - TCP1"},
		)

		# assert loss booked in COGS
		self.assertGLEs(
			return_pi,
			[{"credit": 0, "debit": 100}],
			gle_filters={"account": "Cost of Goods Sold - TCP1"},
		)

	def test_multi_currency_gle(self):
		pi = make_purchase_invoice(
			supplier="_Test Supplier USD",
			credit_to="_Test Payable USD - _TC",
			currency="USD",
			conversion_rate=50,
		)

		gl_entries = frappe.db.sql(
			"""select account, account_currency, debit, credit,
			debit_in_account_currency, credit_in_account_currency
			from `tabGL Entry` where voucher_type='Purchase Invoice' and voucher_no=%s
			order by account asc""",
			pi.name,
			as_dict=1,
		)

		self.assertTrue(gl_entries)

		expected_values = {
			"_Test Payable USD - _TC": {
				"account_currency": "USD",
				"debit": 0,
				"debit_in_account_currency": 0,
				"credit": 12500,
				"credit_in_account_currency": 250,
			},
			"_Test Account Cost for Goods Sold - _TC": {
				"account_currency": "INR",
				"debit": 12500,
				"debit_in_account_currency": 12500,
				"credit": 0,
				"credit_in_account_currency": 0,
			},
		}

		for field in (
			"account_currency",
			"debit",
			"debit_in_account_currency",
			"credit",
			"credit_in_account_currency",
		):
			for _i, gle in enumerate(gl_entries):
				self.assertEqual(expected_values[gle.account][field], gle[field])

		# Check for valid currency
		pi1 = make_purchase_invoice(
			supplier="_Test Supplier USD", credit_to="_Test Payable USD - _TC", do_not_save=True
		)

		self.assertRaises(InvalidCurrency, pi1.save)

		# cancel
		pi.cancel()

		gle = frappe.db.sql(
			"""select name from `tabGL Entry`
			where voucher_type='Sales Invoice' and voucher_no=%s""",
			pi.name,
		)

		self.assertFalse(gle)

	def test_purchase_invoice_update_stock_gl_entry_with_perpetual_inventory(self):
		pi = make_purchase_invoice(
			update_stock=1,
			posting_date=frappe.utils.nowdate(),
			posting_time=frappe.utils.nowtime(),
			cash_bank_account="Cash - TCP1",
			company="_Test Company with perpetual inventory",
			supplier_warehouse="Work In Progress - TCP1",
			warehouse="Stores - TCP1",
			cost_center="Main - TCP1",
			expense_account="_Test Account Cost for Goods Sold - TCP1",
		)

		gl_entries = frappe.db.sql(
			"""select account, account_currency, debit, credit,
			debit_in_account_currency, credit_in_account_currency
			from `tabGL Entry` where voucher_type='Purchase Invoice' and voucher_no=%s
			order by account asc""",
			pi.name,
			as_dict=1,
		)

		self.assertTrue(gl_entries)
		stock_in_hand_account = get_inventory_account(pi.company, pi.get("items")[0].warehouse)

		expected_gl_entries = dict(
			(d[0], d) for d in [[pi.credit_to, 0.0, 250.0], [stock_in_hand_account, 250.0, 0.0]]
		)

		for _i, gle in enumerate(gl_entries):
			self.assertEqual(expected_gl_entries[gle.account][0], gle.account)
			self.assertEqual(expected_gl_entries[gle.account][1], gle.debit)
			self.assertEqual(expected_gl_entries[gle.account][2], gle.credit)

	def test_purchase_invoice_for_is_paid_and_update_stock_gl_entry_with_perpetual_inventory(self):
		pi = make_purchase_invoice(
			update_stock=1,
			posting_date=frappe.utils.nowdate(),
			posting_time=frappe.utils.nowtime(),
			cash_bank_account="Cash - TCP1",
			is_paid=1,
			company="_Test Company with perpetual inventory",
			supplier_warehouse="Work In Progress - TCP1",
			warehouse="Stores - TCP1",
			cost_center="Main - TCP1",
			expense_account="_Test Account Cost for Goods Sold - TCP1",
		)

		gl_entries = frappe.db.sql(
			"""SELECT 
				account, 
				ARRAY_AGG(account_currency) AS account_currency,
				SUM(debit) AS debit,
				SUM(credit) AS credit, 
				SUM(debit_in_account_currency) AS debit_in_account_currency, 
				SUM(credit_in_account_currency) AS credit_in_account_currency
			FROM 
				`tabGL Entry` 
			WHERE 
				voucher_type = 'Purchase Invoice' 
				AND voucher_no = %s
			GROUP BY 
				account, 
				voucher_no 
			ORDER BY 
				account ASC;""",
			(pi.name,),
			as_dict=1,
		)
		stock_in_hand_account = get_inventory_account(pi.company, pi.get("items")[0].warehouse)
		self.assertTrue(gl_entries)

		expected_gl_entries = dict(
			(d[0], d)
			for d in [
				[pi.credit_to, 250.0, 250.0],
				[stock_in_hand_account, 250.0, 0.0],
				["Cash - TCP1", 0.0, 250.0],
			]
		)

		for _i, gle in enumerate(gl_entries):
			self.assertEqual(expected_gl_entries[gle.account][0], gle.account)
			self.assertEqual(expected_gl_entries[gle.account][1], gle.debit)
			self.assertEqual(expected_gl_entries[gle.account][2], gle.credit)

	def test_auto_batch(self):
		item_code = frappe.db.get_value("Item", {"has_batch_no": 1, "create_new_batch": 1}, "name")

		if not item_code:
			doc = frappe.get_doc(
				{
					"doctype": "Item",
					"is_stock_item": 1,
					"item_code": "test batch item",
					"item_group": "Products",
					"has_batch_no": 1,
					"create_new_batch": 1,
				}
			).insert(ignore_permissions=True)
			item_code = doc.name

		pi = make_purchase_invoice(
			update_stock=1,
			posting_date=frappe.utils.nowdate(),
			posting_time=frappe.utils.nowtime(),
			item_code=item_code,
		)

		self.assertTrue(frappe.db.get_value("Batch", {"item": item_code, "reference_name": pi.name}))

	def test_update_stock_and_purchase_return(self):
		actual_qty_0 = get_qty_after_transaction()

		pi = make_purchase_invoice(
			update_stock=1, posting_date=frappe.utils.nowdate(), posting_time=frappe.utils.nowtime()
		)

		actual_qty_1 = get_qty_after_transaction()
		self.assertEqual(actual_qty_0 + 5, actual_qty_1)

		# return entry
		pi1 = make_purchase_invoice(is_return=1, return_against=pi.name, qty=-2, rate=50, update_stock=1)

		pi.load_from_db()
		self.assertTrue(pi.status, "Debit Note Issued")
		pi1.load_from_db()
		self.assertTrue(pi1.status, "Return")

		actual_qty_2 = get_qty_after_transaction()
		self.assertEqual(actual_qty_1 - 2, actual_qty_2)

		pi1.cancel()
		self.assertEqual(actual_qty_1, get_qty_after_transaction())

		pi.reload()
		pi.cancel()
		self.assertEqual(actual_qty_0, get_qty_after_transaction())

	def test_rejected_serial_no(self):
		pi = make_purchase_invoice(
			item_code="_Test Serialized Item With Series",
			received_qty=2,
			qty=1,
			rejected_qty=1,
			rate=500,
			update_stock=1,
			rejected_warehouse="_Test Rejected Warehouse - _TC",
			allow_zero_valuation_rate=1,
		)
		pi.load_from_db()

		serial_no = get_serial_nos_from_bundle(pi.get("items")[0].serial_and_batch_bundle)[0]
		rejected_serial_no = get_serial_nos_from_bundle(pi.get("items")[0].rejected_serial_and_batch_bundle)[
			0
		]

		self.assertEqual(
			frappe.db.get_value("Serial No", serial_no, "warehouse"),
			pi.get("items")[0].warehouse,
		)

		self.assertEqual(
			frappe.db.get_value("Serial No", rejected_serial_no, "warehouse"),
			pi.get("items")[0].rejected_warehouse,
		)

	def test_outstanding_amount_after_advance_jv_cancelation(self):
		from erpnext.accounts.doctype.journal_entry.test_journal_entry import (
			test_records as jv_test_records,
		)

		jv = frappe.copy_doc(jv_test_records[1])
		jv.accounts[0].is_advance = "Yes"
		jv.insert()
		jv.submit()

		pi = frappe.copy_doc(test_records[0])
		pi.append(
			"advances",
			{
				"reference_type": "Journal Entry",
				"reference_name": jv.name,
				"reference_row": jv.get("accounts")[0].name,
				"advance_amount": 400,
				"allocated_amount": 300,
				"remarks": jv.remark,
			},
		)
		pi.insert()
		pi.submit()
		pi.load_from_db()

		# check outstanding after advance allocation
		self.assertEqual(flt(pi.outstanding_amount), flt(pi.rounded_total - pi.total_advance))

		# added to avoid Document has been modified exception
		jv = frappe.get_doc("Journal Entry", jv.name)
		jv.cancel()

		pi.load_from_db()
		# check outstanding after advance cancellation
		self.assertEqual(flt(pi.outstanding_amount), flt(pi.rounded_total + pi.total_advance))

	def test_outstanding_amount_after_advance_payment_entry_cancelation(self):
		pe = frappe.get_doc(
			{
				"doctype": "Payment Entry",
				"payment_type": "Pay",
				"party_type": "Supplier",
				"party": "_Test Supplier",
				"company": "_Test Company",
				"paid_from_account_currency": "INR",
				"paid_to_account_currency": "INR",
				"source_exchange_rate": 1,
				"target_exchange_rate": 1,
				"reference_no": "1",
				"reference_date": nowdate(),
				"received_amount": 300,
				"paid_amount": 300,
				"paid_from": "_Test Cash - _TC",
				"paid_to": "_Test Payable - _TC",
			}
		)
		pe.insert()
		pe.submit()

		pi = frappe.copy_doc(test_records[0])
		pi.is_pos = 0
		pi.append(
			"advances",
			{
				"doctype": "Purchase Invoice Advance",
				"reference_type": "Payment Entry",
				"reference_name": pe.name,
				"advance_amount": 300,
				"allocated_amount": 300,
				"remarks": pe.remarks,
			},
		)
		pi.insert()
		pi.submit()

		pi.load_from_db()

		# check outstanding after advance allocation
		self.assertEqual(flt(pi.outstanding_amount), flt(pi.rounded_total - pi.total_advance))

		# added to avoid Document has been modified exception
		pe = frappe.get_doc("Payment Entry", pe.name)
		pe.cancel()

		pi.load_from_db()
		# check outstanding after advance cancellation
		self.assertEqual(flt(pi.outstanding_amount), flt(pi.rounded_total + pi.total_advance))

	def test_purchase_invoice_with_shipping_rule(self):
		from erpnext.accounts.doctype.shipping_rule.test_shipping_rule import create_shipping_rule

		shipping_rule = create_shipping_rule(
			shipping_rule_type="Buying", shipping_rule_name="Shipping Rule - Purchase Invoice Test"
		)

		pi = frappe.copy_doc(test_records[0])

		pi.shipping_rule = shipping_rule.name
		pi.insert()
		pi.save()

		self.assertEqual(pi.net_total, 1250)

		self.assertEqual(pi.total_taxes_and_charges, 354.1)
		self.assertEqual(pi.grand_total, 1604.1)

	def test_make_pi_without_terms(self):
		pi = make_purchase_invoice(do_not_save=1)

		self.assertFalse(pi.get("payment_schedule"))

		pi.insert()

		self.assertTrue(pi.get("payment_schedule"))

	def test_duplicate_due_date_in_terms(self):
		pi = make_purchase_invoice(do_not_save=1)
		pi.append("payment_schedule", dict(due_date="2017-01-01", invoice_portion=50.00, payment_amount=50))
		pi.append("payment_schedule", dict(due_date="2017-01-01", invoice_portion=50.00, payment_amount=50))

		self.assertRaises(frappe.ValidationError, pi.insert)

	def test_debit_note(self):
		from erpnext.accounts.doctype.payment_entry.test_payment_entry import get_payment_entry
		from erpnext.accounts.doctype.sales_invoice.test_sales_invoice import get_outstanding_amount

		pi = make_purchase_invoice(item_code="_Test Item", qty=(5 * -1), rate=500, is_return=1)
		pi.load_from_db()
		self.assertTrue(pi.status, "Return")

		outstanding_amount = get_outstanding_amount(
			pi.doctype, pi.name, "Creditors - _TC", pi.supplier, "Supplier"
		)

		self.assertEqual(pi.outstanding_amount, outstanding_amount)

		pe = get_payment_entry("Purchase Invoice", pi.name, bank_account="_Test Bank - _TC")
		pe.reference_no = "1"
		pe.reference_date = nowdate()
		pe.paid_from_account_currency = pi.currency
		pe.paid_to_account_currency = pi.currency
		pe.source_exchange_rate = 1
		pe.target_exchange_rate = 1
		pe.paid_amount = pi.grand_total * -1
		pe.insert()
		pe.submit()

		pi_doc = frappe.get_doc("Purchase Invoice", pi.name)
		self.assertEqual(pi_doc.outstanding_amount, 0)

	def test_purchase_invoice_with_cost_center(self):
		from erpnext.accounts.doctype.cost_center.test_cost_center import create_cost_center

		cost_center = "_Test Cost Center for BS Account - _TC"
		create_cost_center(cost_center_name="_Test Cost Center for BS Account", company="_Test Company")

		pi = make_purchase_invoice_against_cost_center(cost_center=cost_center, credit_to="Creditors - _TC")
		self.assertEqual(pi.cost_center, cost_center)

		expected_values = {
			"Creditors - _TC": {"cost_center": cost_center},
			"_Test Account Cost for Goods Sold - _TC": {"cost_center": cost_center},
		}

		gl_entries = frappe.db.sql(
			"""select account, cost_center, account_currency, debit, credit,
			debit_in_account_currency, credit_in_account_currency
			from `tabGL Entry` where voucher_type='Purchase Invoice' and voucher_no=%s
			order by account asc""",
			pi.name,
			as_dict=1,
		)

		self.assertTrue(gl_entries)

		for gle in gl_entries:
			self.assertEqual(expected_values[gle.account]["cost_center"], gle.cost_center)

	def test_purchase_invoice_without_cost_center(self):
		cost_center = "_Test Cost Center - _TC"
		pi = make_purchase_invoice(credit_to="Creditors - _TC")

		expected_values = {
			"Creditors - _TC": {"cost_center": None},
			"_Test Account Cost for Goods Sold - _TC": {"cost_center": cost_center},
		}

		gl_entries = frappe.db.sql(
			"""select account, cost_center, account_currency, debit, credit,
			debit_in_account_currency, credit_in_account_currency
			from `tabGL Entry` where voucher_type='Purchase Invoice' and voucher_no=%s
			order by account asc""",
			pi.name,
			as_dict=1,
		)

		self.assertTrue(gl_entries)

		for gle in gl_entries:
			self.assertEqual(expected_values[gle.account]["cost_center"], gle.cost_center)

	def test_deferred_expense_via_journal_entry(self):
		deferred_account = create_account(
			account_name="Deferred Expense", parent_account="Current Assets - _TC", company="_Test Company"
		)

		acc_settings = frappe.get_doc("Accounts Settings", "Accounts Settings")
		acc_settings.book_deferred_entries_via_journal_entry = 1
		acc_settings.submit_journal_entries = 1
		acc_settings.save()

		item = create_item("_Test Item for Deferred Accounting", is_purchase_item=True)
		item.enable_deferred_expense = 1
		item.item_defaults[0].deferred_expense_account = deferred_account
		item.save()

		pi = make_purchase_invoice(item=item.name, qty=1, rate=100, do_not_save=True)
		pi.set_posting_time = 1
		pi.posting_date = "2019-01-10"
		pi.items[0].enable_deferred_expense = 1
		pi.items[0].service_start_date = "2019-01-10"
		pi.items[0].service_end_date = "2019-03-15"
		pi.items[0].deferred_expense_account = deferred_account
		pi.save()
		pi.submit()

		pda1 = frappe.get_doc(
			dict(
				doctype="Process Deferred Accounting",
				posting_date=nowdate(),
				start_date="2019-01-01",
				end_date="2019-03-31",
				type="Expense",
				company="_Test Company",
			)
		)

		pda1.insert()
		pda1.submit()

		expected_gle = [
			["_Test Account Cost for Goods Sold - _TC", 0.0, 33.85, "2019-01-31"],
			[deferred_account, 33.85, 0.0, "2019-01-31"],
			["_Test Account Cost for Goods Sold - _TC", 0.0, 43.08, "2019-02-28"],
			[deferred_account, 43.08, 0.0, "2019-02-28"],
			["_Test Account Cost for Goods Sold - _TC", 0.0, 23.07, "2019-03-15"],
			[deferred_account, 23.07, 0.0, "2019-03-15"],
		]

		gl_entries = gl_entries = frappe.db.sql(
			"""select account, debit, credit, posting_date
			from `tabGL Entry`
			where voucher_type='Journal Entry' and voucher_detail_no=%s and posting_date <= %s
			order by posting_date asc, account asc""",
			(pi.items[0].name, pi.posting_date),
			as_dict=1,
		)

		for i, gle in enumerate(gl_entries):
			self.assertEqual(expected_gle[i][0], gle.account)
			self.assertEqual(expected_gle[i][1], gle.credit)
			self.assertEqual(expected_gle[i][2], gle.debit)
			self.assertEqual(getdate(expected_gle[i][3]), gle.posting_date)

		acc_settings = frappe.get_doc("Accounts Settings", "Accounts Settings")
		acc_settings.book_deferred_entries_via_journal_entry = 0
		acc_settings.submit_journal_entriessubmit_journal_entries = 0
		acc_settings.save()

	@change_settings("Accounts Settings", {"unlink_payment_on_cancellation_of_invoice": 1})
	def test_gain_loss_with_advance_entry(self):
		unlink_enabled = frappe.db.get_single_value(
			"Accounts Settings", "unlink_payment_on_cancellation_of_invoice"
		)

		frappe.db.set_single_value("Accounts Settings", "unlink_payment_on_cancellation_of_invoice", 1)

		original_account = frappe.db.get_value("Company", "_Test Company", "exchange_gain_loss_account")
		frappe.db.set_value(
			"Company", "_Test Company", "exchange_gain_loss_account", "Exchange Gain/Loss - _TC"
		)

		pay = frappe.get_doc(
			{
				"doctype": "Payment Entry",
				"company": "_Test Company",
				"payment_type": "Pay",
				"party_type": "Supplier",
				"party": "_Test Supplier USD",
				"paid_to": "_Test Payable USD - _TC",
				"paid_from": "Cash - _TC",
				"paid_amount": 70000,
				"target_exchange_rate": 70,
				"received_amount": 1000,
			}
		)
		pay.insert()
		pay.submit()

		pi = make_purchase_invoice(
			supplier="_Test Supplier USD",
			currency="USD",
			conversion_rate=75,
			rate=500,
			do_not_save=1,
			qty=1,
		)
		pi.cost_center = "_Test Cost Center - _TC"
		pi.advances = []
		pi.append(
			"advances",
			{
				"reference_type": "Payment Entry",
				"reference_name": pay.name,
				"advance_amount": 1000,
				"remarks": pay.remarks,
				"allocated_amount": 500,
				"ref_exchange_rate": 70,
			},
		)
		pi.save()
		pi.submit()

		creditors_account = pi.credit_to

		expected_gle = [
			["_Test Account Cost for Goods Sold - _TC", 37500.0],
			["_Test Payable USD - _TC", -37500.0],
		]

		gl_entries = frappe.db.sql(
			"""
			select account, sum(debit - credit) as balance from `tabGL Entry`
			where voucher_no=%s
			group by account
			order by account asc""",
			(pi.name),
			as_dict=1,
		)

		for i, gle in enumerate(gl_entries):
			self.assertEqual(expected_gle[i][0], gle.account)
			self.assertEqual(expected_gle[i][1], gle.balance)

		pi.reload()
		self.assertEqual(pi.outstanding_amount, 0)

		total_debit_amount = frappe.db.get_all(
			"Journal Entry Account",
			{"account": creditors_account, "docstatus": 1, "reference_name": pi.name},
			"sum(debit) as amount",
			group_by="reference_name",
		)[0].amount
		self.assertEqual(flt(total_debit_amount, 2), 2500)
		jea_parent = frappe.db.get_all(
			"Journal Entry Account",
			filters={
				"account": creditors_account,
				"docstatus": 1,
				"reference_name": pi.name,
				"debit": 2500,
				"debit_in_account_currency": 0,
			},
			fields=["parent"],
		)[0]
		self.assertEqual(
			frappe.db.get_value("Journal Entry", jea_parent.parent, "voucher_type"), "Exchange Gain Or Loss"
		)

		pi_2 = make_purchase_invoice(
			supplier="_Test Supplier USD",
			currency="USD",
			conversion_rate=73,
			rate=500,
			do_not_save=1,
			qty=1,
		)
		pi_2.cost_center = "_Test Cost Center - _TC"
		pi_2.advances = []
		pi_2.append(
			"advances",
			{
				"reference_type": "Payment Entry",
				"reference_name": pay.name,
				"advance_amount": 500,
				"remarks": pay.remarks,
				"allocated_amount": 500,
				"ref_exchange_rate": 70,
			},
		)
		pi_2.save()
		pi_2.submit()

		pi_2.reload()
		self.assertEqual(pi_2.outstanding_amount, 0)

		expected_gle = [
			["_Test Account Cost for Goods Sold - _TC", 36500.0],
			["_Test Payable USD - _TC", -36500.0],
		]

		gl_entries = frappe.db.sql(
			"""
			select account, sum(debit - credit) as balance from `tabGL Entry`
			where voucher_no=%s
			group by account order by account asc""",
			(pi_2.name),
			as_dict=1,
		)

		for i, gle in enumerate(gl_entries):
			self.assertEqual(expected_gle[i][0], gle.account)
			self.assertEqual(expected_gle[i][1], gle.balance)
		if frappe.db.db_type=='postgres':
			expected_gle = [["Cash - _TC", -70000.0],["_Test Payable USD - _TC", 70000.0]]
		else:
			expected_gle = [["_Test Payable USD - _TC", 70000.0], ["Cash - _TC", -70000.0]]

		gl_entries = frappe.db.sql(
			"""
			select account, sum(debit - credit) as balance from `tabGL Entry`
			where voucher_no=%s and is_cancelled=0
			group by account order by account asc""",
			(pay.name),
			as_dict=1,
		)

		for i, gle in enumerate(gl_entries):
			self.assertEqual(expected_gle[i][0], gle.account)
			self.assertEqual(expected_gle[i][1], gle.balance)

		total_debit_amount = frappe.db.get_all(
			"Journal Entry Account",
			{"account": creditors_account, "docstatus": 1, "reference_name": pi_2.name},
			"sum(debit) as amount",
			group_by="reference_name",
		)[0].amount
		self.assertEqual(flt(total_debit_amount, 2), 1500)
		jea_parent_2 = frappe.db.get_all(
			"Journal Entry Account",
			filters={
				"account": creditors_account,
				"docstatus": 1,
				"reference_name": pi_2.name,
				"debit": 1500,
				"debit_in_account_currency": 0,
			},
			fields=["parent"],
		)[0]
		self.assertEqual(
			frappe.db.get_value("Journal Entry", jea_parent_2.parent, "voucher_type"),
			"Exchange Gain Or Loss",
		)

		pi.reload()
		pi.cancel()

		self.assertEqual(frappe.db.get_value("Journal Entry", jea_parent.parent, "docstatus"), 2)

		pi_2.reload()
		pi_2.cancel()

		self.assertEqual(frappe.db.get_value("Journal Entry", jea_parent_2.parent, "docstatus"), 2)

		pay.reload()
		pay.cancel()

		frappe.db.set_single_value(
			"Accounts Settings", "unlink_payment_on_cancellation_of_invoice", unlink_enabled
		)
		frappe.db.set_value("Company", "_Test Company", "exchange_gain_loss_account", original_account)

	@change_settings("Accounts Settings", {"unlink_payment_on_cancellation_of_invoice": 1})
	def test_purchase_invoice_advance_taxes(self):
		from erpnext.accounts.doctype.payment_entry.payment_entry import get_payment_entry

		company = "_Test Company"

		tds_account_args = {
			"doctype": "Account",
			"account_name": "TDS Payable",
			"account_type": "Tax",
			"parent_account": frappe.db.get_value(
				"Account", {"account_name": "Duties and Taxes", "company": company}
			),
			"company": company,
		}

		tds_account = create_account(**tds_account_args)
		tax_withholding_category = "Test TDS - 194 - Dividends - Individual"

		# Update tax withholding category with current fiscal year and rate details
		create_tax_witholding_category(tax_withholding_category, company, tds_account)

		# create a new supplier to test
		supplier = create_supplier(
			supplier_name="_Test TDS Advance Supplier",
			tax_withholding_category=tax_withholding_category,
		)

		# Create Purchase Order with TDS applied
		po = create_purchase_order(
			do_not_save=1,
			supplier=supplier.name,
			rate=3000,
			item="_Test Non Stock Item",
			posting_date="2021-09-15",
		)
		po.save()
		po.submit()

		# Create Payment Entry Against the order
		payment_entry = get_payment_entry(dt="Purchase Order", dn=po.name)
		payment_entry.paid_from = "Cash - _TC"
		payment_entry.apply_tax_withholding_amount = 1
		payment_entry.tax_withholding_category = tax_withholding_category
		payment_entry.save()
		payment_entry.submit()

		# Check GLE for Payment Entry
		expected_gle = [
			["Cash - _TC", 0, 27000],
			["Creditors - _TC", 30000, 0],
			[tds_account, 0, 3000],
		]

		gl_entries = frappe.db.sql(
			"""select account, debit, credit
			from `tabGL Entry`
			where voucher_type='Payment Entry' and voucher_no=%s
			order by account asc""",
			(payment_entry.name),
			as_dict=1,
		)

		for i, gle in enumerate(gl_entries):
			self.assertEqual(expected_gle[i][0], gle.account)
			self.assertEqual(expected_gle[i][1], gle.debit)
			self.assertEqual(expected_gle[i][2], gle.credit)

		# Create Purchase Invoice against Purchase Order
		purchase_invoice = get_mapped_purchase_invoice(po.name)
		purchase_invoice.allocate_advances_automatically = 1
		purchase_invoice.items[0].item_code = "_Test Non Stock Item"
		purchase_invoice.items[0].expense_account = "_Test Account Cost for Goods Sold - _TC"
		purchase_invoice.save()
		purchase_invoice.submit()

		# Check GLE for Purchase Invoice
		# Zero net effect on final TDS payable on invoice
		if frappe.db.db_type =='postgres':
			expected_gle = [["Creditors - _TC", -30000],["_Test Account Cost for Goods Sold - _TC", 30000]]
		else:
			expected_gle = [["_Test Account Cost for Goods Sold - _TC", 30000], ["Creditors - _TC", -30000]]

		gl_entries = frappe.db.sql(
			"""select account, sum(debit - credit) as amount
			from `tabGL Entry`
			where voucher_type='Purchase Invoice' and voucher_no=%s
			group by account
			order by account asc""",
			(purchase_invoice.name),
			as_dict=1,
		)

		for i, gle in enumerate(gl_entries):
			self.assertEqual(expected_gle[i][0], gle.account)
			self.assertEqual(expected_gle[i][1], gle.amount)

		payment_entry.load_from_db()
		self.assertEqual(payment_entry.taxes[0].allocated_amount, 3000)

		purchase_invoice.cancel()

		payment_entry.load_from_db()
		self.assertEqual(payment_entry.taxes[0].allocated_amount, 0)

	def test_provisional_accounting_entry(self):
		setup_provisional_accounting()

		pr = make_purchase_receipt(item_code="_Test Non Stock Item", posting_date=add_days(nowdate(), -2))

		pi = create_purchase_invoice_from_receipt(pr.name)
		pi.set_posting_time = 1
		pi.posting_date = add_days(pr.posting_date, -1)
		pi.items[0].expense_account = "Cost of Goods Sold - _TC"
		pi.save()
		pi.submit()

		self.assertEqual(pr.items[0].provisional_expense_account, "Provision Account - _TC")

		# Check GLE for Purchase Invoice
		expected_gle = [
			["Cost of Goods Sold - _TC", 250, 0, add_days(pr.posting_date, -1)],
			["Creditors - _TC", 0, 250, add_days(pr.posting_date, -1)],
		]

		check_gl_entries(self, pi.name, expected_gle, pi.posting_date)

		expected_gle_for_purchase_receipt = [
			["Provision Account - _TC", 250, 0, pr.posting_date],
			["_Test Account Cost for Goods Sold - _TC", 0, 250, pr.posting_date],
			["Provision Account - _TC", 0, 250, pi.posting_date],
			["_Test Account Cost for Goods Sold - _TC", 250, 0, pi.posting_date],
		]

		check_gl_entries(self, pr.name, expected_gle_for_purchase_receipt, pr.posting_date)

		# Cancel purchase invoice to check reverse provisional entry cancellation
		pi.cancel()

		expected_gle_for_purchase_receipt_post_pi_cancel = [
			["Provision Account - _TC", 0, 250, pi.posting_date],
			["_Test Account Cost for Goods Sold - _TC", 250, 0, pi.posting_date],
		]

		check_gl_entries(self, pr.name, expected_gle_for_purchase_receipt_post_pi_cancel, pr.posting_date)

		toggle_provisional_accounting_setting()

	def test_provisional_accounting_entry_for_over_billing(self):
		setup_provisional_accounting()

		# Configure Buying Settings to allow rate change
		frappe.db.set_single_value("Buying Settings", "maintain_same_rate", 0)

		# Create PR: rate = 1000, qty = 5
		pr = make_purchase_receipt(
			item_code="_Test Non Stock Item", rate=1000, posting_date=add_days(nowdate(), -2)
		)

		# Overbill PR: rate = 2000, qty = 10
		pi = create_purchase_invoice_from_receipt(pr.name)
		pi.set_posting_time = 1
		pi.posting_date = add_days(pr.posting_date, -1)
		pi.items[0].qty = 10
		pi.items[0].rate = 2000
		pi.items[0].expense_account = "Cost of Goods Sold - _TC"
		pi.save()
		pi.submit()

		expected_gle = [
			["Cost of Goods Sold - _TC", 20000, 0, add_days(pr.posting_date, -1)],
			["Creditors - _TC", 0, 20000, add_days(pr.posting_date, -1)],
		]

		check_gl_entries(self, pi.name, expected_gle, pi.posting_date)

		expected_gle_for_purchase_receipt = [
			["Provision Account - _TC", 5000, 0, pr.posting_date],
			["_Test Account Cost for Goods Sold - _TC", 0, 5000, pr.posting_date],
			["Provision Account - _TC", 0, 5000, pi.posting_date],
			["_Test Account Cost for Goods Sold - _TC", 5000, 0, pi.posting_date],
		]

		check_gl_entries(self, pr.name, expected_gle_for_purchase_receipt, pr.posting_date)

		# Cancel purchase invoice to check reverse provisional entry cancellation
		pi.cancel()

		expected_gle_for_purchase_receipt_post_pi_cancel = [
			["Provision Account - _TC", 0, 5000, pi.posting_date],
			["_Test Account Cost for Goods Sold - _TC", 5000, 0, pi.posting_date],
		]

		check_gl_entries(self, pr.name, expected_gle_for_purchase_receipt_post_pi_cancel, pr.posting_date)

		toggle_provisional_accounting_setting()

	def test_provisional_accounting_entry_for_partial_billing(self):
		setup_provisional_accounting()

		# Configure Buying Settings to allow rate change
		frappe.db.set_single_value("Buying Settings", "maintain_same_rate", 0)

		# Create PR: rate = 1000, qty = 5
		pr = make_purchase_receipt(
			item_code="_Test Non Stock Item", rate=1000, posting_date=add_days(nowdate(), -2)
		)

		# Partially bill PR: rate = 500, qty = 2
		pi = create_purchase_invoice_from_receipt(pr.name)
		pi.set_posting_time = 1
		pi.posting_date = add_days(pr.posting_date, -1)
		pi.items[0].qty = 2
		pi.items[0].rate = 500
		pi.items[0].expense_account = "Cost of Goods Sold - _TC"
		pi.save()
		pi.submit()

		expected_gle = [
			["Cost of Goods Sold - _TC", 1000, 0, add_days(pr.posting_date, -1)],
			["Creditors - _TC", 0, 1000, add_days(pr.posting_date, -1)],
		]

		check_gl_entries(self, pi.name, expected_gle, pi.posting_date)

		expected_gle_for_purchase_receipt = [
			["Provision Account - _TC", 5000, 0, pr.posting_date],
			["_Test Account Cost for Goods Sold - _TC", 0, 5000, pr.posting_date],
			["Provision Account - _TC", 0, 1000, pi.posting_date],
			["_Test Account Cost for Goods Sold - _TC", 1000, 0, pi.posting_date],
		]

		check_gl_entries(self, pr.name, expected_gle_for_purchase_receipt, pr.posting_date)

		toggle_provisional_accounting_setting()

	def test_adjust_incoming_rate(self):
		frappe.db.set_single_value("Buying Settings", "maintain_same_rate", 0)

		frappe.db.set_single_value("Buying Settings", "set_landed_cost_based_on_purchase_invoice_rate", 1)

		# Cost of Item is zero in Purchase Receipt
		pr = make_purchase_receipt(qty=1, rate=0)
		stock_value_difference = frappe.db.get_value(
			"Stock Ledger Entry",
			{"voucher_type": "Purchase Receipt", "voucher_no": pr.name},
			"stock_value_difference",
		)
		self.assertEqual(stock_value_difference, 0)
		pi = create_purchase_invoice_from_receipt(pr.name)
		for row in pi.items:
			row.rate = 150
		pi.save()
		pi.submit()
		stock_value_difference = frappe.db.get_value(
			"Stock Ledger Entry",
			{"voucher_type": "Purchase Receipt", "voucher_no": pr.name},
			"stock_value_difference",
		)
		self.assertEqual(stock_value_difference, 150)

		# Increase the cost of the item

		pr = make_purchase_receipt(qty=1, rate=100)

		stock_value_difference = frappe.db.get_value(
			"Stock Ledger Entry",
			{"voucher_type": "Purchase Receipt", "voucher_no": pr.name},
			"stock_value_difference",
		)
		self.assertEqual(stock_value_difference, 100)

		pi = create_purchase_invoice_from_receipt(pr.name)
		for row in pi.items:
			row.rate = 150

		pi.save()
		pi.submit()

		stock_value_difference = frappe.db.get_value(
			"Stock Ledger Entry",
			{"voucher_type": "Purchase Receipt", "voucher_no": pr.name},
			"stock_value_difference",
		)
		self.assertEqual(stock_value_difference, 150)

		# Reduce the cost of the item

		pr = make_purchase_receipt(qty=1, rate=100)

		stock_value_difference = frappe.db.get_value(
			"Stock Ledger Entry",
			{"voucher_type": "Purchase Receipt", "voucher_no": pr.name},
			"stock_value_difference",
		)
		self.assertEqual(stock_value_difference, 100)

		pi = create_purchase_invoice_from_receipt(pr.name)
		for row in pi.items:
			row.rate = 50

		pi.save()
		pi.submit()

		stock_value_difference = frappe.db.get_value(
			"Stock Ledger Entry",
			{"voucher_type": "Purchase Receipt", "voucher_no": pr.name},
			"stock_value_difference",
		)
		self.assertEqual(stock_value_difference, 50)

		frappe.db.set_single_value("Buying Settings", "set_landed_cost_based_on_purchase_invoice_rate", 0)

		# Don't adjust incoming rate

		pr = make_purchase_receipt(qty=1, rate=100)

		stock_value_difference = frappe.db.get_value(
			"Stock Ledger Entry",
			{"voucher_type": "Purchase Receipt", "voucher_no": pr.name},
			"stock_value_difference",
		)
		self.assertEqual(stock_value_difference, 100)

		pi = create_purchase_invoice_from_receipt(pr.name)
		for row in pi.items:
			row.rate = 50

		pi.save()
		pi.submit()

		stock_value_difference = frappe.db.get_value(
			"Stock Ledger Entry",
			{"voucher_type": "Purchase Receipt", "voucher_no": pr.name},
			"stock_value_difference",
		)
		self.assertEqual(stock_value_difference, 100)

		frappe.db.set_single_value("Buying Settings", "maintain_same_rate", 1)

	def test_item_less_defaults(self):
		pi = frappe.new_doc("Purchase Invoice")
		pi.supplier = "_Test Supplier"
		pi.company = "_Test Company"
		pi.append(
			"items",
			{
				"item_name": "Opening item",
				"qty": 1,
				"uom": "Tonne",
				"stock_uom": "Kg",
				"rate": 1000,
				"expense_account": "Stock Received But Not Billed - _TC",
			},
		)

		pi.save()
		self.assertEqual(pi.items[0].conversion_factor, 1000)

	def test_batch_expiry_for_purchase_invoice(self):
		from erpnext.controllers.sales_and_purchase_return import make_return_doc

		item = self.make_item(
			"_Test Batch Item For Return Check",
			{
				"is_purchase_item": 1,
				"is_stock_item": 1,
				"has_batch_no": 1,
				"create_new_batch": 1,
				"batch_number_series": "TBIRC.#####",
			},
		)

		pi = make_purchase_invoice(
			qty=1,
			item_code=item.name,
			update_stock=True,
		)

		pi.load_from_db()
		batch_no = get_batch_from_bundle(pi.items[0].serial_and_batch_bundle)
		self.assertTrue(batch_no)

		frappe.db.set_value("Batch", batch_no, "expiry_date", add_days(nowdate(), -1))

		return_pi = make_return_doc(pi.doctype, pi.name)
		return_pi.save().submit()

		self.assertTrue(return_pi.docstatus == 1)

	def test_advance_entries_as_asset(self):
		from erpnext.accounts.doctype.payment_entry.test_payment_entry import create_payment_entry

		account = create_account(
			parent_account="Current Assets - _TC",
			account_name="Advances Paid",
			company="_Test Company",
			account_type="Receivable",
		)

		set_advance_flag(company="_Test Company", flag=1, default_account=account)

		pe = create_payment_entry(
			company="_Test Company",
			payment_type="Pay",
			party_type="Supplier",
			party="_Test Supplier",
			paid_from="Cash - _TC",
			paid_to="Creditors - _TC",
			paid_amount=500,
		)
		pe.save()  # save trigger is needed for set_liability_account() to be executed
		pe.submit()

		pi = make_purchase_invoice(
			company="_Test Company",
			do_not_save=True,
			do_not_submit=True,
			rate=1000,
			price_list_rate=1000,
			qty=1,
		)
		pi.base_grand_total = 1000
		pi.grand_total = 1000
		pi.set_advances()
		for advance in pi.advances:
			advance.allocated_amount = 500 if advance.reference_name == pe.name else 0
		pi.save()
		pi.submit()

		self.assertEqual(pi.advances[0].allocated_amount, 500)

		# Check GL Entry against payment doctype
		expected_gle = [
			["Advances Paid - _TC", 500.0, 0.0, nowdate()],
			["Advances Paid - _TC", 0.0, 500.0, nowdate()],
			["Cash - _TC", 0.0, 500, nowdate()],
			["Creditors - _TC", 500, 0.0, nowdate()],
		]

		check_gl_entries(self, pe.name, expected_gle, nowdate(), voucher_type="Payment Entry")

		pi.load_from_db()
		self.assertEqual(pi.outstanding_amount, 500)

		set_advance_flag(company="_Test Company", flag=0, default_account="")

	def test_gl_entries_for_standalone_debit_note(self):
		from erpnext.stock.doctype.item.test_item import make_item

		item_code = make_item(properties={"is_stock_item": 1})
		make_purchase_invoice(item_code=item_code, qty=5, rate=500, update_stock=True)

		returned_inv = make_purchase_invoice(
			item_code=item_code, qty=-5, rate=5, update_stock=True, is_return=True
		)

		# override the rate with valuation rate
		sle = frappe.get_all(
			"Stock Ledger Entry",
			fields=["stock_value_difference", "actual_qty"],
			filters={"voucher_no": returned_inv.name},
		)[0]

		rate = flt(sle.stock_value_difference) / flt(sle.actual_qty)
		self.assertAlmostEqual(rate, 500)

	def test_payment_allocation_for_payment_terms(self):
		from erpnext.buying.doctype.purchase_order.test_purchase_order import (
			create_pr_against_po,
			create_purchase_order,
		)
		from erpnext.selling.doctype.sales_order.test_sales_order import (
			automatically_fetch_payment_terms,
		)
		from erpnext.stock.doctype.purchase_receipt.purchase_receipt import (
			make_purchase_invoice as make_pi_from_pr,
		)

		automatically_fetch_payment_terms()
		frappe.db.set_value(
			"Payment Terms Template",
			"_Test Payment Term Template",
			"allocate_payment_based_on_payment_terms",
			0,
		)

		po = create_purchase_order(do_not_save=1)
		po.payment_terms_template = "_Test Payment Term Template"
		po.save()
		po.submit()

		pr = create_pr_against_po(po.name, received_qty=4)
		pi = make_pi_from_pr(pr.name)
		self.assertEqual(pi.payment_schedule[0].payment_amount, 1000)

		frappe.db.set_value(
			"Payment Terms Template",
			"_Test Payment Term Template",
			"allocate_payment_based_on_payment_terms",
			1,
		)
		pi = make_pi_from_pr(pr.name)
		self.assertEqual(pi.payment_schedule[0].payment_amount, 2500)

		automatically_fetch_payment_terms(enable=0)
		frappe.db.set_value(
			"Payment Terms Template",
			"_Test Payment Term Template",
			"allocate_payment_based_on_payment_terms",
			0,
		)

	def test_offsetting_entries_for_accounting_dimensions(self):
		from erpnext.accounts.doctype.account.test_account import create_account
		from erpnext.accounts.report.trial_balance.test_trial_balance import (
			clear_dimension_defaults,
			create_accounting_dimension,
			disable_dimension,
		)

		create_account(
			account_name="Offsetting",
			company="_Test Company",
			parent_account="Temporary Accounts - _TC",
		)

		create_accounting_dimension(company="_Test Company", offsetting_account="Offsetting - _TC")

		branch1 = frappe.new_doc("Branch")
		branch1.branch = "Location 1"
		branch1.insert(ignore_if_duplicate=True)
		branch2 = frappe.new_doc("Branch")
		branch2.branch = "Location 2"
		branch2.insert(ignore_if_duplicate=True)

		pi = make_purchase_invoice(
			company="_Test Company",
			do_not_save=True,
			do_not_submit=True,
			rate=1000,
			price_list_rate=1000,
			qty=1,
		)
		pi.branch = branch1.branch
		pi.items[0].branch = branch2.branch
		pi.save()
		pi.submit()

		expected_gle = [
			["Creditors - _TC", 0.0, 1000, nowdate(), branch1.branch],
			["Offsetting - _TC", 1000, 0.0, nowdate(), branch1.branch],
			["Offsetting - _TC", 0.0, 1000, nowdate(), branch2.branch],
			["_Test Account Cost for Goods Sold - _TC", 1000, 0.0, nowdate(), branch2.branch]
		]

		check_gl_entries(
			self,
			pi.name,
			expected_gle,
			nowdate(),
			voucher_type="Purchase Invoice",
			additional_columns=["branch"],
		)
		clear_dimension_defaults("Branch")
		disable_dimension()

	def test_repost_accounting_entries(self):
		# update repost settings
		settings = frappe.get_doc("Repost Accounting Ledger Settings")
		if not [x for x in settings.allowed_types if x.document_type == "Purchase Invoice"]:
			settings.append("allowed_types", {"document_type": "Purchase Invoice", "allowed": True})
		settings.save()

		pi = make_purchase_invoice(
			rate=1000,
			price_list_rate=1000,
			qty=1,
		)
		if frappe.db.db_type=='postgres':
			expected_gle = [
			["Creditors - _TC", 0.0, 1000, nowdate()],
			["_Test Account Cost for Goods Sold - _TC", 1000, 0.0, nowdate()]
		]
		else:

			expected_gle = [
				["_Test Account Cost for Goods Sold - _TC", 1000, 0.0, nowdate()],
				["Creditors - _TC", 0.0, 1000, nowdate()],
			]
		check_gl_entries(self, pi.name, expected_gle, nowdate())

		pi.items[0].expense_account = "Service - _TC"
		# Ledger reposted implicitly upon 'Update After Submit'
		pi.save()
		pi.load_from_db()

		expected_gle = [
			["Creditors - _TC", 0.0, 1000, nowdate()],
			["Service - _TC", 1000, 0.0, nowdate()],
		]
		check_gl_entries(self, pi.name, expected_gle, nowdate())

	@change_settings("Buying Settings", {"supplier_group": None})
	def test_purchase_invoice_without_supplier_group(self):
		# Create a Supplier
		test_supplier_name = "_Test Supplier Without Supplier Group"
		if not frappe.db.exists("Supplier", test_supplier_name):
			supplier = frappe.get_doc(
				{
					"doctype": "Supplier",
					"supplier_name": test_supplier_name,
				}
			).insert(ignore_permissions=True)

			self.assertEqual(supplier.supplier_group, None)

		po = create_purchase_order(
			supplier=test_supplier_name,
			rate=3000,
			item="_Test Non Stock Item",
			posting_date="2021-09-15",
		)

		pi = make_purchase_invoice(supplier=test_supplier_name)

		self.assertEqual(po.docstatus, 1)
		self.assertEqual(pi.docstatus, 1)

	def test_default_cost_center_for_purchase(self):
		from erpnext.accounts.doctype.cost_center.test_cost_center import create_cost_center

		for c_center in ["_Test Cost Center Selling", "_Test Cost Center Buying"]:
			create_cost_center(cost_center_name=c_center)

		item = create_item(
			"_Test Cost Center Item For Purchase",
			is_stock_item=1,
			buying_cost_center="_Test Cost Center Buying - _TC",
			selling_cost_center="_Test Cost Center Selling - _TC",
		)

		pi = make_purchase_invoice(
			item=item.name, qty=1, rate=1000, update_stock=True, do_not_submit=True, cost_center=""
		)

		pi.items[0].cost_center = ""
		pi.set_missing_values()
		pi.calculate_taxes_and_totals()
		pi.save()

		self.assertEqual(pi.items[0].cost_center, "_Test Cost Center Buying - _TC")

	def test_debit_note_with_account_mismatch(self):
		new_creditors = create_account(
			parent_account="Accounts Payable - _TC",
			account_name="Creditors 2",
			company="_Test Company",
			account_type="Payable",
		)
		pi = make_purchase_invoice(qty=1, rate=1000)
		dr_note = make_purchase_invoice(
			qty=-1, rate=1000, is_return=1, return_against=pi.name, do_not_save=True
		)
		dr_note.credit_to = new_creditors

		self.assertRaises(frappe.ValidationError, dr_note.save)

	def test_debit_note_without_item(self):
		pi = make_purchase_invoice(item_name="_Test Item", qty=10, do_not_submit=True)
		pi.items[0].item_code = ""
		pi.save()

		self.assertFalse(pi.items[0].item_code)
		pi.submit()

		return_pi = make_purchase_invoice(
			item_name="_Test Item",
			is_return=1,
			return_against=pi.name,
			qty=-10,
			do_not_save=True,
		)
		return_pi.items[0].item_code = ""
		return_pi.save()
		return_pi.submit()
		self.assertEqual(return_pi.docstatus, 1)

	def test_purchase_invoice_with_use_serial_batch_field_for_rejected_qty(self):
		from erpnext.stock.doctype.item.test_item import make_item
		from erpnext.stock.doctype.warehouse.test_warehouse import create_warehouse

		batch_item = make_item(
			"_Test Purchase Invoice Batch Item For Rejected Qty",
			properties={"has_batch_no": 1, "create_new_batch": 1, "is_stock_item": 1},
		).name

		serial_item = make_item(
			"_Test Purchase Invoice Serial Item for Rejected Qty",
			properties={"has_serial_no": 1, "is_stock_item": 1},
		).name

		rej_warehouse = create_warehouse("_Test Purchase INV Warehouse For Rejected Qty")

		batch_no = "BATCH-PI-BNU-TPRBI-0001"
		serial_nos = ["SNU-PI-TPRSI-0001", "SNU-PI-TPRSI-0002", "SNU-PI-TPRSI-0003"]

		if not frappe.db.exists("Batch", batch_no):
			frappe.get_doc(
				{
					"doctype": "Batch",
					"batch_id": batch_no,
					"item": batch_item,
				}
			).insert()

		for serial_no in serial_nos:
			if not frappe.db.exists("Serial No", serial_no):
				frappe.get_doc(
					{
						"doctype": "Serial No",
						"item_code": serial_item,
						"serial_no": serial_no,
					}
				).insert()

		pi = make_purchase_invoice(
			item_code=batch_item,
			received_qty=10,
			qty=8,
			rejected_qty=2,
			update_stock=1,
			rejected_warehouse=rej_warehouse,
			use_serial_batch_fields=1,
			batch_no=batch_no,
			rate=100,
			do_not_submit=1,
		)

		pi.append(
			"items",
			{
				"item_code": serial_item,
				"qty": 2,
				"rate": 100,
				"base_rate": 100,
				"item_name": serial_item,
				"uom": "Nos",
				"stock_uom": "Nos",
				"conversion_factor": 1,
				"rejected_qty": 1,
				"warehouse": pi.items[0].warehouse,
				"rejected_warehouse": rej_warehouse,
				"use_serial_batch_fields": 1,
				"serial_no": "\n".join(serial_nos[:2]),
				"rejected_serial_no": serial_nos[2],
			},
		)

		pi.save()
		pi.submit()

		pi.reload()

		for row in pi.items:
			self.assertTrue(row.serial_and_batch_bundle)
			self.assertTrue(row.rejected_serial_and_batch_bundle)

			if row.item_code == batch_item:
				self.assertEqual(row.batch_no, batch_no)
			else:
				self.assertEqual(row.serial_no, "\n".join(serial_nos[:2]))
				self.assertEqual(row.rejected_serial_no, serial_nos[2])

	def test_adjust_incoming_rate_from_pi_with_multi_currency(self):
		from erpnext.stock.doctype.landed_cost_voucher.test_landed_cost_voucher import (
			make_landed_cost_voucher,
		)

		frappe.db.set_single_value("Buying Settings", "maintain_same_rate", 0)

		frappe.db.set_single_value("Buying Settings", "set_landed_cost_based_on_purchase_invoice_rate", 1)

		# Increase the cost of the item

		pr = make_purchase_receipt(
			qty=10, rate=1, currency="USD", do_not_save=1, supplier="_Test Supplier USD"
		)
		pr.conversion_rate = 6300
		pr.plc_conversion_rate = 1
		pr.save()
		pr.submit()

		self.assertEqual(pr.conversion_rate, 6300)
		self.assertEqual(pr.plc_conversion_rate, 1)
		self.assertEqual(pr.base_grand_total, 6300 * 10)

		stock_value_difference = frappe.db.get_value(
			"Stock Ledger Entry",
			{"voucher_type": "Purchase Receipt", "voucher_no": pr.name},
			"stock_value_difference",
		)
		self.assertEqual(stock_value_difference, 6300 * 10)

		make_landed_cost_voucher(
			company=pr.company,
			receipt_document_type="Purchase Receipt",
			receipt_document=pr.name,
			charges=3000,
			distribute_charges_based_on="Qty",
		)

		pi = create_purchase_invoice_from_receipt(pr.name)
		for row in pi.items:
			row.rate = 1.1

		pi.save()
		pi.submit()

		stock_value_difference = frappe.db.get_value(
			"Stock Ledger Entry",
			{"voucher_type": "Purchase Receipt", "voucher_no": pr.name},
			"stock_value_difference",
		)
		self.assertEqual(stock_value_difference, 7230 * 10)

		frappe.db.set_single_value("Buying Settings", "set_landed_cost_based_on_purchase_invoice_rate", 0)

		frappe.db.set_single_value("Buying Settings", "maintain_same_rate", 1)

	def test_last_purchase_rate(self):
		item = create_item("_Test Item For Last Purchase Rate from PI", is_stock_item=1)
		pi1 = make_purchase_invoice(item_code=item.item_code, qty=10, rate=100)
		item.reload()
		self.assertEqual(item.last_purchase_rate, 100)
		pi2 = make_purchase_invoice(item_code=item.item_code, qty=10, rate=200)
		item.reload()
		self.assertEqual(item.last_purchase_rate, 200)
		pi2.cancel()
		item.reload()
		self.assertEqual(item.last_purchase_rate, 100)
		pi1.cancel()
		item.reload()
		self.assertEqual(item.last_purchase_rate, 0)

	def test_opening_invoice_rounding_adjustment_validation(self):
		pi = make_purchase_invoice(do_not_save=1)
		pi.items[0].rate = 99.98
		pi.items[0].qty = 1
		pi.items[0].expense_account = "Temporary Opening - _TC"
		pi.is_opening = "Yes"
		pi.save()
		self.assertRaises(frappe.ValidationError, pi.submit)
	def _create_opening_roundoff_account(self, company_name):
		liability_root = frappe.db.get_all(
			"Account",
			filters={"company": company_name, "root_type": "Liability", "disabled": 0},
			order_by="lft",
			limit=1,
		)[0]
		# setup round off account
		if acc := frappe.db.exists(
			"Account",
			{
				"account_name": "Round Off for Opening",
				"account_type": "Round Off for Opening",
				"company": company_name,
			},
		):
			frappe.db.set_value("Company", company_name, "round_off_for_opening", acc)
		else:
			acc = frappe.new_doc("Account")
			acc.company = company_name
			acc.parent_account = liability_root.name
			acc.account_name = "Round Off for Opening"
			acc.account_type = "Round Off for Opening"
			acc.save()
			frappe.db.set_value("Company", company_name, "round_off_for_opening", acc.name)
	def test_ledger_entries_of_opening_invoice_with_rounding_adjustment(self):
		pi = make_purchase_invoice(do_not_save=1)
		pi.items[0].rate = 99.98
		pi.items[0].qty = 1
		pi.items[0].expense_account = "Temporary Opening - _TC"
		pi.is_opening = "Yes"
		pi.save()
		self._create_opening_roundoff_account(pi.company)
		pi.submit()
		actual = frappe.db.get_all(
			"GL Entry",
			filters={"voucher_no": pi.name, "is_opening": "Yes", "is_cancelled": False},
			fields=["account", "debit", "credit", "is_opening"],
			order_by="account,debit",
		)
		expected = [
			{"account": "Creditors - _TC", "debit": 0.0, "credit": 100.0, "is_opening": "Yes"},
			{"account": "Round Off for Opening - _TC", "debit": 0.02, "credit": 0.0, "is_opening": "Yes"},
			{"account": "Temporary Opening - _TC", "debit": 99.98, "credit": 0.0, "is_opening": "Yes"},
		]
		self.assertEqual(len(actual), 3)
		self.assertEqual(expected, actual)

	def validate_ledger_entries(self, payment_entries, purchase_invoices):
		"""
		Validate GL entries for the given payment entries and purchase invoices.
		- payment_entries: A list of Payment Entry objects.
		- purchase_invoices: A list of Purchase Invoice objects.
		"""
		ledger_entries = frappe.get_all(
			"GL Entry",
			filters={"voucher_no": ["in", [pe.name for pe in payment_entries]]},
			fields=["account", "debit", "credit"]
		)

		# Validate debit entries for Creditors account
		creditor_account_debits = {}
		for entry in ledger_entries:
			if entry["account"] not in creditor_account_debits:
				creditor_account_debits[entry["account"]] = 0
			creditor_account_debits[entry["account"]] += entry["debit"]

		for pe in payment_entries:
			# Validate credit entries for Bank account
			credit_account, credit_amount = pe.paid_from, pe.paid_amount
			assert any(
				entry["account"] == credit_account and entry["credit"] == credit_amount
				for entry in ledger_entries
			), f"Credit entry missing for account: {credit_account} with amount: {credit_amount}"

		for pi in purchase_invoices:
			total_debit = sum(pe.paid_amount for pe in payment_entries if any(
				ref.reference_doctype == "Purchase Invoice" and ref.reference_name == pi.name
				for ref in pe.references
			))
			debit_account, total_ledger_debit = pi.credit_to, creditor_account_debits.get(pi.credit_to, 0)
			assert total_ledger_debit == total_debit, (
				f"Total debit for Creditors account: {debit_account} should match total paid amount. "
				f"Total Ledger Debit: {total_ledger_debit}, Total Paid: {total_debit}"
			)

	def test_purchase_invoice_payment(self):
		"""Test payment against a single Purchase Invoice."""
		today = nowdate()

		# Step 1: Create and Submit Purchase Invoice
		purchase_invoice = make_purchase_invoice(
			supplier="_Test Supplier",
			company="_Test Company",
			item="_Test Item",
			qty=1,
			rate=100,
			warehouse="_Test Warehouse - _TC",
			currency="INR",
			naming_series="T-PINV-"
		)

		# Step 2: Create Payment Entry
		payment_entry = get_payment_entry(
			"Purchase Invoice", purchase_invoice.name, bank_account="Cash - _TC"
		)
		payment_entry.reference_no = f"Test-{purchase_invoice.name}"
		payment_entry.reference_date = today
		payment_entry.paid_amount = purchase_invoice.grand_total
		payment_entry.insert()
		payment_entry.submit()

		# Step 3: Validate Outstanding Amount
		purchase_invoice.reload()
		self.assertEqual(purchase_invoice.outstanding_amount, 0)
		self.assertEqual(purchase_invoice.status, "Paid")

		# Step 4: Validate Ledger Entries
		self.validate_ledger_entries(payment_entries=[payment_entry], purchase_invoices=[purchase_invoice])

	def test_purchase_invoice_payment_and_cancel_invoice_TC_ACC_019(self):
		"""Test payment against Purchase Invoices with advance adjustment."""

		today = nowdate()
		# Step 1: Create and Submit the First Purchase Invoice
		first_purchase_invoice = make_purchase_invoice(
			supplier="_Test Supplier",
			company="_Test Company",
			item="_Test Item",
			qty=1,
			rate=100,
			warehouse="_Test Warehouse - _TC",
			currency="INR",
			naming_series="T-PINV-",
		)

		# Step 2: Create and Submit Payment Entry for the First Purchase Invoice
		payment_entry = get_payment_entry(
			"Purchase Invoice", first_purchase_invoice.name, bank_account="Cash - _TC"
		)
		payment_entry.reference_no = f"Test-{first_purchase_invoice.name}"
		payment_entry.reference_date = today
		payment_entry.paid_amount = first_purchase_invoice.grand_total
		payment_entry.insert()
		payment_entry.submit()

		# Step 3: Validate Outstanding Amount for the First Purchase Invoice
		first_purchase_invoice.reload()
		self.assertEqual(first_purchase_invoice.outstanding_amount, 0)
		self.assertEqual(first_purchase_invoice.status, "Paid")

		# Step 4: Cancel the First Purchase Invoice
		first_purchase_invoice.cancel()

		# Reload Payment Entry to Validate It Is Unlinked
		payment_entry.reload()
		self.assertEqual(payment_entry.references, [])

	def test_multiple_purchase_invoices_single_payment(self):
		"""Test single payment against multiple Purchase Invoices."""
		today = nowdate()

		# Step 1: Create multiple Purchase Invoices
		pi1 = make_purchase_invoice()
		pi2 = make_purchase_invoice()
		total_payment_amount = pi1.grand_total + pi2.grand_total

		# Step 2: Create Payment Entry for both invoices
		payment_entry = get_payment_entry("Purchase Invoice", pi1.name, bank_account="Cash - _TC")
		payment_entry.append(
			"references",
			{
				"reference_doctype": "Purchase Invoice",
				"reference_name": pi2.name,
				"allocated_amount": pi2.grand_total,
			}
		)
		payment_entry.paid_amount = total_payment_amount
		payment_entry.insert()
		payment_entry.submit()

		# Step 3: Validate Outstanding Amounts
		for pi in [pi1, pi2]:
			pi.reload()
			self.assertEqual(pi.outstanding_amount, 0)
			self.assertEqual(pi.status, "Paid")

		# Step 4: Validate Ledger Entries
		self.validate_ledger_entries(payment_entries=[payment_entry], purchase_invoices=[pi1, pi2])


	def test_multiple_payment_entries_single_purchase_invoice(self):
		"""Test multiple payments against a single Purchase Invoice."""
		today = nowdate()

		# Step 1: Create and Submit Purchase Invoice
		pi = make_purchase_invoice(qty=1, rate=300)
		pi.submit()

		# Step 2: Create Payment Entry 1 (Part Payment)
		pe1 = get_payment_entry("Purchase Invoice", pi.name, bank_account="Cash - _TC")
		pe1.paid_amount = 100
		pe1.references[0].allocated_amount = pe1.paid_amount
		pe1.submit()

		# Step 3: Create Payment Entry 2 (Remaining Payment)
		pe2 = frappe.copy_doc(pe1)
		pe2.paid_amount = 200
		pe2.references[0].allocated_amount = pe2.paid_amount
		pe2.submit()

		# Step 4: Validate Outstanding Amount
		pi.reload()
		self.assertEqual(pi.outstanding_amount, 0)
		self.assertEqual(pi.status, "Paid")

		# Step 5: Validate Ledger Entries
		self.validate_ledger_entries(payment_entries=[pe1, pe2], purchase_invoices=[pi])
		
	def test_tax_withholding_with_supplier_TC_ACC_023(self):
		from erpnext.accounts.doctype.payment_entry.test_payment_entry import (create_records as records_for_pi,create_purchase_invoice,make_test_item)
		records_for_pi('_Test Supplier TDS')
		supplier=frappe.get_doc("Supplier","_Test Supplier TDS")
		if supplier:
			self.assertEqual(supplier.tax_withholding_category,"Test - TDS - 194C - Company")
		
		item=make_test_item()
		pi=create_purchase_invoice(supplier=supplier.name,item_code=item.name)
		pi.apply_tds=1
		pi.tax_withholding_category="Test - TDS - 194C - Company"
		pi.save()
		pi.submit()
		gl_entries = frappe.db.sql(
			"""select account, sum(debit) as debit, sum(credit) as credit , against_voucher
			from `tabGL Entry` where voucher_type='Purchase Invoice' and voucher_no=%s
			group by account,against_voucher""",
			pi.name,
			as_dict=1,
		)
		
		expected_result = [
				{
					"account": "Creditors - _TC",
					"debit": 1800.0,
					"credit": 90000.0,
					"against_voucher": pi.name
				},
				{
					"account": "Stock Received But Not Billed - _TC",
					"debit": 90000.0,
					"credit": 0.0,
					"against_voucher": None
				},
				{
					"account": "_Test TDS Payable - _TC",
					"debit": 0.0,
					"credit": 1800.0,
					"against_voucher": None
				}
			]
		self.assertEqual(gl_entries,expected_result)

		

	def test_multiple_purchase_invoices_multiple_payments(self):
		"""Test payments against multiple Purchase Invoices and validate ledger entries."""
		today = nowdate()

		# Step 1: Create and Submit Purchase Invoices and Payment Entries
		purchase_invoices, payment_entries = [], []
		for i in range(3):
			pi = make_purchase_invoice()
			purchase_invoices.append(pi)

			pe = get_payment_entry("Purchase Invoice", pi.name, bank_account="Cash - _TC")
			pe.update({
				"reference_no": f"Test-{pi.name}",
				"reference_date": today,
				"paid_from_account_currency": pi.currency,
				"paid_to_account_currency": pi.currency,
				"source_exchange_rate": 1,
				"target_exchange_rate": 1,
				"paid_amount": pi.grand_total
			})
			pe.insert()
			pe.submit()
			payment_entries.append(pe)

		# Step 2: Validate Outstanding Amounts and Ledger Entries
		for pi in purchase_invoices:
			pi.reload()
			self.assertEqual(pi.outstanding_amount, 0, f"Outstanding amount is not zero for {pi.name}.")
			self.assertEqual(pi.status, "Paid", f"Purchase Invoice status is not 'Paid' for {pi.name}.")

		# Step 3: Validate Ledger Entries
		ledger_entries = frappe.get_all(
			"GL Entry",
			filters={"voucher_no": ["in", [pe.name for pe in payment_entries]]},
			fields=["account", "debit", "credit"]
		)

		for pe in payment_entries:
			debit_account, debit_amount = pe.paid_from, pe.paid_amount  # Paid from Cash/Bank
			credit_account, credit_amount = purchase_invoices[0].credit_to, pe.paid_amount  # Credited to Creditors

			# Assert debit entry for Creditors and credit entry for Cash/Bank
			assert any(entry["account"] == debit_account and entry["credit"] == debit_amount for entry in ledger_entries), (
				f"Credit entry missing for account: {debit_account} with amount: {debit_amount}."
			)
			assert any(entry["account"] == credit_account and entry["debit"] == credit_amount for entry in ledger_entries), (
				f"Debit entry missing for account: {credit_account} with amount: {credit_amount}."
			)

		# Step 4: Validate total debit and credit balance
		total_paid_amount = sum(pe.paid_amount for pe in payment_entries)
		total_credit = sum(entry["credit"] for entry in ledger_entries if entry["account"] == debit_account)
		total_debit = sum(entry["debit"] for entry in ledger_entries if entry["account"] == credit_account)
		assert total_credit == total_debit, (
			f"Total credit ({total_credit}) does not match total debit ({total_debit})."
		)
		
	def test_lower_tax_deduction_TC_ACC_025_and_TC_ACC_026(self):
		from erpnext.accounts.utils import get_fiscal_year
		from erpnext.accounts.doctype.payment_entry.test_payment_entry import (
			create_records as records_for_pi,
			create_purchase_invoice,
			make_test_item
		)

		records_for_pi('_Test Supplier LDC')
		supplier = frappe.get_doc('Supplier', '_Test Supplier LDC')
		
		if supplier:
			update_ldc_details(supplier=supplier)
			self.assertEqual(supplier.tax_withholding_category, "Test - TDS - 194C - Company")
			fiscal_year, valid_from, valid_upto = get_fiscal_year(date=nowdate())
			ldc = create_ldc(supplier=supplier.name)
			filtered_data = {
				key: getattr(ldc, key)
				for key in ['tax_withholding_category', 'fiscal_year', 'supplier', 'certificate_limit', 'rate','valid_from','valid_upto']
			}
			
			exepected_data = {
				'tax_withholding_category': 'Test - TDS - 194C - Company',
				'fiscal_year': fiscal_year,
				'valid_from': valid_from,
				'valid_upto': valid_upto,
				'supplier': supplier.name,
				'certificate_limit': 40000,
				'rate': 1
			}

			self.assertEqual(filtered_data, exepected_data)

			item = make_test_item()
			
			pi = create_purchase_invoice(supplier=supplier.name, rate=50000, item_code=item.name)
			pi.apply_tds = 1
			pi.tax_withholding_category = "Test - TDS - 194C - Company"
			pi.save()
			pi.submit()
			
			expected_gle = [
				["Creditors - _TC", 0.0, 50000.0, pi.posting_date],
				["Creditors - _TC", 600.0, 0.0, pi.posting_date],
				["Stock Received But Not Billed - _TC", 50000.0, 0.0, pi.posting_date],
				["_Test TDS Payable - _TC", 0.0, 600.0, pi.posting_date]
			]
			
			check_gl_entries(self, pi.name, expected_gle, pi.posting_date)

	def test_currency_exchange_with_pi_TC_ACC_027(self):
		from erpnext.accounts.doctype.payment_entry.test_payment_entry import (
			create_records as records_for_pi,
			create_purchase_invoice,
			make_test_item
		)
		
		records_for_pi('_Test Supplier USD')
		supplier = frappe.get_doc('Supplier', '_Test Supplier USD')
		
		if supplier:
			item = make_test_item()
			
			pi = create_purchase_invoice(
				supplier=supplier.name,
				currency="USD",
				rate=100,
				item_code=item.name,
				credit_to="_Test Payable USD - _TC"
			)
			pi.conversion_rate = 63
			pi.save()
			pi.submit()
			
			pe = get_payment_entry("Purchase Invoice", pi.name)
			pe.payment_type= "Pay"
			pe.paid_from = "Cash - _TC"
			pe.target_exchange_rate = 60
			pe.save()
			pe.submit()
			
			expected_gle = [
				["Cash - _TC", 0.0, 6300.0, pe.posting_date],
				["Exchange Gain/Loss - _TC", 300.0, 0.0, pe.posting_date],
				["_Test Payable USD - _TC", 6000.0, 0.0, pe.posting_date]
			]
			
			check_gl_entries(
				doc=self,
				voucher_no=pe.name,
				expected_gle=expected_gle,
				posting_date=pe.posting_date,
				voucher_type="Payment Entry"
			)
			
			jea_parent = frappe.db.get_all(
				"Journal Entry Account",
				filters={
					"account": pi.credit_to,
					"docstatus": 1,
					"reference_name": pi.name,
					"party_type": "Supplier",
					"party": "_Test Supplier USD",
					"debit": 300
				},
				fields=["parent"]
			)[0]
			
			self.assertEqual(
				frappe.db.get_value("Journal Entry", jea_parent.parent, "voucher_type"),
				"Exchange Gain Or Loss"
			)
			
			expected_jv_entries = [
				["Exchange Gain/Loss - _TC", 0.0, 300.0, pe.posting_date],
				["_Test Payable USD - _TC", 300.0, 0.0, pe.posting_date]
			]
			
			check_gl_entries(
				doc=self,
				voucher_no=jea_parent.parent,
				expected_gle=expected_jv_entries,
				posting_date=pe.posting_date,
				voucher_type="Journal Entry"
			)

	
	def test_advance_payment_TC_ACC_028(self):
		from erpnext.accounts.doctype.payment_entry.test_payment_entry import (
			create_records as records_for_pi,
			create_purchase_invoice,
			make_test_item,
			create_payment_entry
		)

		records_for_pi('_Test Supplier USD')
		supplier = frappe.get_doc('Supplier', '_Test Supplier USD')

		if supplier:
			pe = create_payment_entry(
				party_type="Supplier",
				party=supplier.name,
				company="_Test Company",
				payment_type="Pay",
				paid_from="_Test Cash - _TC",
				paid_to="_Test Payable USD - _TC",
				paid_amount=6000,
				save=True
			)
			
			pe.target_exchange_rate = 60
			pe.received_amount = 100
			pe.tax_withholding_category = "Test - TDS - 194C - Company"
			
			pe.append(
				"taxes",
				{
					"account_head": "Test TDS Payable - _TC",
					"charge_type": "On Paid Amount",
					"rate": 0,
					"add_deduct_tax": "Deduct",
					"description": "Cash",
				},
			)
			
			pe.save()
			pe.submit()

			item = make_test_item()
			
			pi = create_purchase_invoice(
				supplier=supplier.name,
				currency="USD",
				rate=120,
				item_code=item.name,
				credit_to="_Test Payable USD - _TC"
			)
			
			pe.apply_tds = 1
			pi.tax_withholding_category = 'Test - TDS - 194C - Company'
			pi.conversion_rate = 63
			
			pi.append(
				'advances',
				{
					'reference_type': 'Payment Entry',
					'reference_name': pe.name,
					'advance_amount': 100,
					'allocated_amount': 100,
					"ref_exchange_rate": 60
				}
			)
			
			pi.save()
			pi.submit()
			
			jea_parent = get_jv_entry_account(
				credit_to=pi.credit_to,
				reference_name=pi.name,
				party_type="Supplier",
				party=supplier.name,
				debit=300
			)
			
			self.assertEqual(
				frappe.db.get_value("Journal Entry", jea_parent.parent, "voucher_type"),
				"Exchange Gain Or Loss"
			)
			
			expected_jv_entries = [
				["Exchange Gain/Loss - _TC", 0.0, 300.0, pe.posting_date],
				["_Test Payable USD - _TC", 300.0, 0.0, pe.posting_date]
			]
			
			check_gl_entries(
				doc=self,
				voucher_no=jea_parent.parent,
				expected_gle=expected_jv_entries,
				posting_date=pi.posting_date,
				voucher_type="Journal Entry"
			)

			_pe = get_payment_entry('Purchase Invoice', pi.name)
			_pe.target_exchange_rate = 62
			_pe.payment_type= "Pay"
			_pe.paid_from = "Cash - _TC"
			_pe.save()
			_pe.submit()
			
			jea_parent = get_jv_entry_account(
				credit_to=pi.credit_to,
				reference_name=pi.name,
				party_type="Supplier",
				party=supplier.name,
				debit=20
			)
			
			expected_jv_entries = [
				["Exchange Gain/Loss - _TC", 0.0, 20.0, pe.posting_date],
				["_Test Payable USD - _TC", 20.0, 0.0, pe.posting_date]
			]
			
			check_gl_entries(
				doc=self,
				voucher_no=jea_parent.parent,
				expected_gle=expected_jv_entries,
				posting_date=pi.posting_date,
				voucher_type="Journal Entry"
			)
	
	def test_single_payment_request_for_purchase_invoice_TC_ACC_035(self):
		from erpnext.accounts.doctype.payment_entry.test_payment_entry import (
			create_records as records_for_pi,
			create_purchase_invoice,
			make_test_item,
		)
		from erpnext.accounts.doctype.payment_request.payment_request import make_payment_request

		records_for_pi('_Test Supplier')

		supplier = frappe.get_doc('Supplier', '_Test Supplier')

		if supplier:
			item=make_test_item()
			pi = create_purchase_invoice(
				supplier=supplier.name,
				currency="INR",
				rate=5000,
				item_code=item.name,
			)
			pi.save()
			pi.submit()

			pr = make_payment_request(
				dt="Purchase Invoice",
				dn=pi.name,
				party_type="Supplier",
				party=supplier.name,
				grand_total=5000,
				submit_doc=1,
				return_doc=1,
			)
			pe=pr.create_payment_entry(submit=False)
			pe.payment_type= "Pay"
			pe.paid_from = "Cash - _TC"
			pe.save()
			pe.submit()
			pr.load_from_db()
			self.assertEqual(pr.status, "Paid")
			pe.load_from_db()
			expected_gle = [
				['Cash - _TC', 0.0, 5000.0, pe.posting_date],
				['Creditors - _TC', 5000.0, 0.0, pe.posting_date]
			]
			check_gl_entries(
				doc=self,
				voucher_no=pe.name,
				expected_gle=expected_gle,
				voucher_type="Payment Entry",
				posting_date=pe.posting_date
			)
			pi.load_from_db()
			self.assertEqual(pi.status, "Paid")
	def test_multi_payment_request_for_purchase_invoice_TC_ACC_036(self):
		from erpnext.accounts.doctype.payment_entry.test_payment_entry import (
			create_records as records_for_pi,
			create_purchase_invoice,
			make_test_item,
		)
		from erpnext.accounts.doctype.payment_request.payment_request import make_payment_request

		records_for_pi('_Test Supplier')

		supplier = frappe.get_doc('Supplier', '_Test Supplier')

		if supplier:
			item=make_test_item()
			pi = create_purchase_invoice(
				supplier=supplier.name,
				currency="INR",
				rate=5000,
				item_code=item.name,
			)
			pi.save()
			pi.submit()

			pr = make_payment_request(
				dt="Purchase Invoice",
				dn=pi.name,
				party_type="Supplier",
				party=supplier.name,
				return_doc=1,
			)
			pr.grand_total = pr.grand_total / 2
			pr.save()
			pr.submit()
			pe=pr.create_payment_entry(submit=False)
			pe.payment_type= "Pay"
			pe.paid_from = "Cash - _TC"
			pe.save()
			pe.submit()
			pr.load_from_db()
			self.assertEqual(pr.status, "Paid")
			pe.load_from_db()
			expected_gle = [
				['Cash - _TC', 0.0, 2500.0, pe.posting_date],
				['Creditors - _TC', 2500.0, 0.0, pe.posting_date]
			]
			check_gl_entries(
				doc=self,
				voucher_no=pe.name,
				expected_gle=expected_gle,
				voucher_type="Payment Entry",
				posting_date=pe.posting_date
			)
			pi.load_from_db()
			self.assertEqual(pi.status, "Partly Paid")
			_pr = make_payment_request(
				dt="Purchase Invoice",
				dn=pi.name,
				party_type="Supplier",
				party=supplier.name,
				return_doc=1,
				submit_doc=1,
			)
			_pe=_pr.create_payment_entry(submit=False)
			_pe.payment_type= "Pay"
			_pe.paid_from = "Cash - _TC"
			_pe.save()	
			_pe.submit()
			_pr.load_from_db()		
			self.assertEqual(_pr.status, "Paid")
			_pe.load_from_db()		
			expected_gle = [
				['Cash - _TC', 0.0, 2500.0, _pe.posting_date],
				['Creditors - _TC', 2500.0, 0.0, _pe.posting_date]
			]
			check_gl_entries(
				doc=self,
				voucher_no=_pe.name,
				expected_gle=expected_gle,
				voucher_type="Payment Entry",
				posting_date=_pe.posting_date
			)
	
	def test_invoice_status_on_payment_entry_submit_TC_B_035_and_TC_B_037(self):
		from erpnext.accounts.doctype.payment_entry.test_payment_entry import create_payment_entry
		from erpnext.accounts.doctype.unreconcile_payment.unreconcile_payment import payment_reconciliation_record_on_unreconcile,create_unreconcile_doc_for_selection
		import json
		pi = make_purchase_invoice(
			qty=1,
			item_code="_Test Item",
			supplier = "_Test Supplier",
			company = "_Test Company",
			rate = 30
		)

		pi.save()
		pi.submit()

		pe = create_payment_entry(
			company="_Test Company",
			payment_type="Pay",
			party_type="Supplier",
			party=f"_Test Supplier",
			paid_to="Creditors - _TC",
			paid_from ="Cash - _TC",
			paid_amount=pi.grand_total,
		)
		pe.append("references", {"reference_doctype": "Purchase Invoice", "reference_name": pi.name,"allocated_amount":pi.rounded_total})
		pe.save()
		pi_status_before = frappe.db.get_value("Purchase Invoice", pi.name, "status")
		self.assertEqual(pi_status_before, "Unpaid")
		pe.submit()
		pi_status_after = frappe.db.get_value("Purchase Invoice", pi.name, "status")
		self.assertEqual(pi_status_after, "Paid")
		header = {
			"company":"_Test Company",
			"unreconcile":1,
			"clearing_date":"2025-01-07",
			"party_type":"Supplier",
			"party":"_Test Supplier"
		}
		selection = {"company":"_Test Company","voucher_type":"Payment Entry","voucher_no":f"{pe.name}","against_voucher_type":"Purchase Invoice","against_voucher_no":f"{pi.name}","allocated_amount":pi.rounded_total}
		allocation = [{"reference_type":"Payment Entry","reference_name":pe.name,"invoice_type":"Purchase Invoice","invoice_number":pi.name,"allocated_amount":pi.rounded_total}]
		payment_reconciliation_record_on_unreconcile(header=header,allocation=allocation)
		create_unreconcile_doc_for_selection(selections = json.dumps([selection]))
		pi_status_after_reconcile = frappe.db.get_value("Purchase Invoice", pi.name, "status")
		self.assertEqual(pi_status_after_reconcile, "Unpaid")

		new_pi = make_purchase_invoice(
			qty=1,
			item_code="_Test Item",
			supplier = "_Test Supplier",
			company = "_Test Company",
			rate = 30,
			do_not_save =True,
		)
		new_pi.save()
		new_pi.set_advances()
		new_pi.save()
		new_pi.submit()

		pi_status_after_advances = frappe.db.get_value("Purchase Invoice", new_pi.name, "status")
		self.assertEqual(pi_status_after_advances, "Paid")

	def test_partly_paid_of_pi_to_pr_to_pe_TC_B_081(self):
		from erpnext.accounts.doctype.payment_entry.test_payment_entry import create_payment_entry
		pi = make_purchase_invoice(
			qty=1,
			item_code="_Test Item",
			supplier = "_Test Supplier",
			company = "_Test Company",
			rate = 500
		)

		pi.save()
		pi.submit()

		pr = frappe.new_doc('Payment Request')
		pr.payment_request_type = "Outward"
		pr.party_type = "Supplier"
		pr.party = "_Test Supplier"
		pr.reference_doctype = "Purchase Invoice"
		pr.reference_name = pi.name
		pr.grand_total = 250

		pr.save()
		pr.submit()

		pe = create_payment_entry(
			company="_Test Company",
			payment_type="Pay",
			party_type="Supplier",
			party=f"_Test Supplier",
			paid_to="Creditors - _TC",
			paid_from ="Cash - _TC",
			paid_amount=pr.grand_total,
		)
		pe.append("references", {"reference_doctype": "Purchase Invoice", "reference_name": pi.name,"allocated_amount":pr.grand_total})
		pe.save()
		pe.submit()

		pi_status = frappe.db.get_value("Purchase Invoice", pi.name, "status")
		self.assertEqual(pi_status, "Partly Paid")

	def test_fully_paid_of_pi_to_pr_to_pe_TC_B_082(self):
		from erpnext.accounts.doctype.payment_entry.test_payment_entry import create_payment_entry
		pi = make_purchase_invoice(
			qty=1,
			item_code="_Test Item",
			supplier = "_Test Supplier",
			company = "_Test Company",
			rate = 500
		)

		pi.save()
		pi.submit()

		pr = frappe.new_doc('Payment Request')
		pr.payment_request_type = "Outward"
		pr.party_type = "Supplier"
		pr.party = "_Test Supplier"
		pr.reference_doctype = "Purchase Invoice"
		pr.reference_name = pi.name
		pr.grand_total = 500

		pr.save()
		pr.submit()

		pe = create_payment_entry(
			company="_Test Company",
			payment_type="Pay",
			party_type="Supplier",
			party="_Test Supplier",
			paid_to="Creditors - _TC",
			paid_from ="Cash - _TC",
			paid_amount=pr.grand_total,
		)
		pe.append("references", {"reference_doctype": "Purchase Invoice", "reference_name": pi.name,"allocated_amount":pr.grand_total})
		pe.save()
		pe.submit()

		pi_status = frappe.db.get_value("Purchase Invoice", pi.name, "status")
		self.assertEqual(pi_status, "Paid")

	def test_partly_paid_of_pi_to_pr_to_pe_with_gst_TC_B_083(self):
		from erpnext.accounts.doctype.payment_entry.test_payment_entry import create_payment_entry

		purchase_tax = frappe.new_doc("Purchase Taxes and Charges Template")
		purchase_tax.title = "TEST"
		purchase_tax.company = "_Test Company"
		purchase_tax.tax_category = "_Test Tax Category 1"

		purchase_tax.append("taxes",{
			"category":"Total",
			"add_deduct_tax":"Add",
			"charge_type":"On Net Total",
			"account_head":"_Test Account Excise Duty - _TC",
			"_Test Account Excise Duty":"_Test Account Excise Duty",
			"rate":100,
			"description":"GST"
		})

		purchase_tax.save()
		pi = make_purchase_invoice(
			qty=1,
			item_code="_Test Item",
			supplier = "_Test Supplier",
			company = "_Test Company",
			rate = 500,
			do_not_save = True
			
		)
		
		pi.taxes_and_charges = purchase_tax.name
		pi.save()
		pi.submit()

		pr = frappe.new_doc('Payment Request')
		pr.payment_request_type = "Outward"
		pr.party_type = "Supplier"
		pr.party = "_Test Supplier"
		pr.reference_doctype = "Purchase Invoice"
		pr.reference_name = pi.name
		pr.grand_total = 250

		pr.save()
		pr.submit()

		pe = create_payment_entry(
			company="_Test Company",
			payment_type="Pay",
			party_type="Supplier",
			party=f"_Test Supplier",
			paid_to="Creditors - _TC",
			paid_from ="Cash - _TC",
			paid_amount=pr.grand_total,
		)
		pe.append("references", {"reference_doctype": "Purchase Invoice", "reference_name": pi.name,"allocated_amount":pr.grand_total})
		pe.save()
		pe.submit()

		pi_status = frappe.db.get_value("Purchase Invoice", pi.name, "status")
		self.assertEqual(pi_status, "Partly Paid")

	def test_fully_paid_of_pi_to_pr_to_pe_with_gst_TC_B_084(self):
		from erpnext.accounts.doctype.payment_entry.test_payment_entry import create_payment_entry

		purchase_tax = frappe.new_doc("Purchase Taxes and Charges Template")
		purchase_tax.title = "TEST"
		purchase_tax.company = "_Test Company"
		purchase_tax.tax_category = "_Test Tax Category 1"

		purchase_tax.append("taxes",{
			"category":"Total",
			"add_deduct_tax":"Add",
			"charge_type":"On Net Total",
			"account_head":"_Test Account Excise Duty - _TC",
			"_Test Account Excise Duty":"_Test Account Excise Duty",
			"rate":100,
			"description":"GST"
		})

		purchase_tax.save()
		pi = make_purchase_invoice(
			qty=1,
			item_code="_Test Item",
			supplier = "_Test Supplier",
			company = "_Test Company",
			rate = 500,
			do_not_save = True
			
		)
	
		pi.taxes_and_charges = purchase_tax.name
		pi.save()
		pi.submit()

		pr = frappe.new_doc('Payment Request')
		pr.payment_request_type = "Outward"
		pr.party_type = "Supplier"
		pr.party = "_Test Supplier"
		pr.reference_doctype = "Purchase Invoice"
		pr.reference_name = pi.name
		pr.grand_total = pi.grand_total

		pr.save()
		pr.submit()

		pe = create_payment_entry(
			company="_Test Company",
			payment_type="Pay",
			party_type="Supplier",
			party=f"_Test Supplier",
			paid_to="Creditors - _TC",
			paid_from ="Cash - _TC",
			paid_amount=pr.grand_total,
		)
		pe.append("references", {"reference_doctype": "Purchase Invoice", "reference_name": pi.name,"allocated_amount":pr.grand_total})
		pe.save()
		pe.submit()

		pi_status = frappe.db.get_value("Purchase Invoice", pi.name, "status")
		self.assertEqual(pi_status, "Paid")
	
	def test_pi_ignore_pricing_rule_TC_B_051(self):
		company = "_Test Company"
		item_code = "Testing-31"
		target_warehouse = "Stores - _TC"
		supplier = "_Test Supplier 1"
		item_price = 130

		if not frappe.db.exists("Item", item_code):
			frappe.get_doc({
				"doctype": "Item",
				"item_code": item_code,
				"item_name": item_code,
				"is_stock_item": 1,
				"is_purchase_item": 1,
				"is_sales_item": 0,
				"company": company
			}).insert()

		if not frappe.db.exists("Item Price", {"item_code": item_code, "price_list": "Standard Buying"}):
			frappe.get_doc({
				"doctype": "Item Price",
				"price_list": "Standard Buying",
				"item_code": item_code,
				"price_list_rate": item_price
			}).insert()

		if not frappe.db.exists("Pricing Rule", {"title": "10% Discount"}):
			frappe.get_doc({
				"doctype": "Pricing Rule",
				"title": "10% Discount",
				"company": company,
				"apply_on": "Item Code",
				"items": [
					{
						"item_code": item_code
					}
				],
				"rate_or_discount": "Discount Percentage",
				"discount_percentage": 10,
				"selling": 0,
				"buying": 1
			}).insert()

		pi = frappe.get_doc({
			"doctype": "Purchase Invoice",
			"supplier": supplier,
			"company": company,
			"posting_date": today(),
			"set_warehouse": target_warehouse,
			"items": [
				{
					"item_code": item_code,
					"warehouse": target_warehouse,
					"qty": 1
				}
			]
		})
		pi.insert()
		self.assertEqual(len(pi.items), 1)
		self.assertEqual(pi.items[0].rate, 117)
		self.assertEqual(pi.items[0].discount_percentage, 10)
		pi.ignore_pricing_rule = 1
		pi.save()
		self.assertEqual(pi.items[0].rate, 130)
		self.assertEqual(pi.items[0].discount_percentage, 0)
		pi.submit()
		self.assertEqual(pi.docstatus, 1)
		self.assertEqual(pi.items[0].rate, 130)

	def test_standalone_pi_is_fully_paid_TC_B_088(self):
		purchase_tax = frappe.new_doc("Purchase Taxes and Charges Template")
		purchase_tax.title = "TEST"
		purchase_tax.company = "_Test Company"
		purchase_tax.tax_category = "_Test Tax Category 1"

		purchase_tax.append("taxes",{
			"category":"Total",
			"add_deduct_tax":"Add",
			"charge_type":"On Net Total",
			"account_head":"_Test Account Excise Duty - _TC",
			"_Test Account Excise Duty":"_Test Account Excise Duty",
			"rate":100,
			"description":"GST"
		})

		purchase_tax.save()
		
		pi = make_purchase_invoice(
			qty=1,
			item_code="_Test Item",
			supplier = "_Test Supplier",
			company = "_Test Company",
			rate = 500,
			do_not_save = True
		)


		pi.taxes_and_charges = purchase_tax.name
		pi.is_paid = 1
		pi.mode_of_payment = "Cash"
		pi.cash_bank_account = "Cash - _TC"
		pi.save()
		pi.paid_amount = pi.grand_total 
		pi.submit()

		pi_status = frappe.db.get_value("Purchase Invoice", pi.name, "status")
		self.assertEqual(pi_status, "Paid")
	
	def test_standalone_pi_is_partly_paid_TC_B_090(self):
		purchase_tax = frappe.new_doc("Purchase Taxes and Charges Template")
		purchase_tax.title = "TEST"
		purchase_tax.company = "_Test Company"
		purchase_tax.tax_category = "_Test Tax Category 1"

		purchase_tax.append("taxes",{
			"category":"Total",
			"add_deduct_tax":"Add",
			"charge_type":"On Net Total",
			"account_head":"_Test Account Excise Duty - _TC",
			"_Test Account Excise Duty":"_Test Account Excise Duty",
			"rate":100,
			"description":"GST"
		})

		purchase_tax.save()

		pi = make_purchase_invoice(
			qty=1,
			item_code="_Test Item",
			supplier = "_Test Supplier",
			company = "_Test Company",
			rate = 500,
			do_not_save = True
		)


		pi.taxes_and_charges = purchase_tax.name
		pi.is_paid = 1
		pi.mode_of_payment = "Cash"
		pi.cash_bank_account = "Cash - _TC"
		pi.save()
		pi.paid_amount = pi.grand_total / 2
		pi.submit()

		pi_status = frappe.db.get_value("Purchase Invoice", pi.name, "status")
		self.assertEqual(pi_status, "Partly Paid")
<<<<<<< HEAD

	def test_pi_with_additional_discount_TC_B_054(self):
		# Scenario : PI [With Additional Discount][StandAlone]	
		pi_data = {
			"company" : "_Test Company",
			"item_code" : "_Test Item",
			"warehouse" : "Stores - _TC",
			"supplier": "_Test Supplier",
            "schedule_date": "2025-01-13",
			"qty" : 1,
			"rate" : 10000,
			"apply_discount_on" : "Net Total",
			"additional_discount_percentage" :10 ,
			"do_not_submit":1
		}

		acc = frappe.new_doc("Account")
		acc.account_name = "Input Tax IGST"
		acc.parent_account = "Tax Assets - _TC"
		acc.company = "_Test Company"
		account_name = frappe.db.exists("Account", {"account_name" : "Input Tax IGST","company": "_Test Company" })
		if not account_name:
			account_name = acc.insert()

		doc_pi = make_purchase_invoice(**pi_data)
		doc_pi.append("taxes", {
                    "charge_type": "On Net Total",
                    "account_head": account_name,
                    "rate": 12,
                    "description": "Input GST",
                })
		doc_pi.submit()
		self.assertEqual(doc_pi.discount_amount, 1000)
		self.assertEqual(doc_pi.grand_total, 10080)

		# Accounting Ledger Checks
		pi_gl_entries = frappe.get_all("GL Entry", filters={"voucher_no": doc_pi.name}, fields=["account", "debit", "credit"])

		# PI Ledger Validation
		pi_total = sum(entry["debit"] for entry in pi_gl_entries)
		self.assertEqual(pi_total, 10080) 

	def test_pi_with_additional_discount_TC_B_060(self):
		# Scenario : PI [With Additional Discount on Grand Total][StandAlone]	
		pi_data = {
			"company" : "_Test Company",
			"item_code" : "_Test Item",
			"warehouse" : "Stores - _TC",
			"supplier": "_Test Supplier",
            "schedule_date": "2025-01-13",
			"qty" : 1,
			"rate" : 10000,
			"apply_discount_on" : "Grand Total",
			"additional_discount_percentage" :10 ,
			"do_not_submit":1
		}

		acc = frappe.new_doc("Account")
		acc.account_name = "Input Tax IGST"
		acc.parent_account = "Tax Assets - _TC"
		acc.company = "_Test Company"
		account_name = frappe.db.exists("Account", {"account_name" : "Input Tax IGST","company": "_Test Company" })
		if not account_name:
			account_name = acc.insert()

		doc_pi = make_purchase_invoice(**pi_data)
		doc_pi.append("taxes", {
                    "charge_type": "On Net Total",
                    "account_head": account_name,
                    "rate": 12,
                    "description": "Input GST",
                })
		doc_pi.submit()
		self.assertEqual(doc_pi.discount_amount, 1120)
		self.assertEqual(doc_pi.grand_total, 10080)

		# Accounting Ledger Checks
		pi_gl_entries = frappe.get_all("GL Entry", filters={"voucher_no": doc_pi.name}, fields=["account", "debit", "credit"])

		# PI Ledger Validation
		pi_total = sum(entry["debit"] for entry in pi_gl_entries)
		self.assertEqual(pi_total, 10080) 

	def test_pi_with_uploader_TC_B_092(self):
		# Test Data
		pi_data = {
			"doctype": "Purchase Invoice",
			"company": "_Test Company",
			"supplier": "_Test Supplier",
			"set_posting_time": 1,
			"posting_date": "2025-01-10",
			"update_stock": 1,
			"items": []
		}

		# Uploader Data
		uploaded_data = [
			{"item_code": "_Test Item", "warehouse": "_Test Warehouse 1 - _TC", "qty": 1, "rate": 2000},
			{"item_code": "_Test Item Home Desktop 200", "warehouse": "_Test Warehouse 1 - _TC", "qty": 1, "rate": 1000},
		]

		# Simulating Upload Feature: Fill items table using uploaded data
		pi_doc = frappe.get_doc(pi_data)
		for row in uploaded_data:
			pi_doc.append("items", {
				"item_code": row["item_code"],
				"warehouse": row["warehouse"],
				"qty": row["qty"],
				"rate": row["rate"]
			})
		
		# Insert and Submit PI
		pi_doc.insert()
		pi_doc.submit()

		# Assertions for items table
		self.assertEqual(len(pi_doc.items), 2, "All items should be added to the PI.")
		self.assertEqual(pi_doc.items[0].item_code, "_Test Item", "First item code should be 'Tissue'.")
		self.assertEqual(pi_doc.items[1].item_code, "_Test Item Home Desktop 200", "Second item code should be 'Book'.")
		self.assertEqual(pi_doc.items[0].rate, 2000, "Rate for Tissue should be 2000.")
		self.assertEqual(pi_doc.items[1].rate, 1000, "Rate for Book should be 1000.")
		
		# Check Accounting Entries
		gle = frappe.get_all("GL Entry", filters={"voucher_no": pi_doc.name}, fields=["account", "debit", "credit"])
		self.assertGreater(len(gle), 0, "GL Entries should be created.")
		
		# Validate Stock Ledger
		sle = frappe.get_all("Stock Ledger Entry", filters={"voucher_no": pi_doc.name}, fields=["item_code", "actual_qty", "stock_value"])
		self.assertEqual(len(sle), 2, "Stock Ledger should have entries for both items.")
		self.assertEqual(sle[0]["item_code"], "Tissue", "Stock Ledger should contain Tissue.")
		self.assertEqual(sle[1]["item_code"], "Book", "Stock Ledger should contain Book.")
		self.assertEqual(sle[0]["actual_qty"], 1, "Quantity for Tissue should be 1.")
		self.assertEqual(sle[1]["actual_qty"], 1, "Quantity for Book should be 1.")

		# Cleanup
		pi_doc.cancel()

=======
  
	def test_deferred_expense_invoice_line_item_TC_ACC_041(self):
		from erpnext.accounts.doctype.payment_entry.test_payment_entry import (
			create_records as records_for_pi,
			make_test_item,
		)

		records_for_pi('_Test Supplier')
		
		item=make_test_item()
		item.enable_deferred_expense=1
		item.no_of_months_exp=12
		item.save()

		pi = make_purchase_invoice(
			qty=1,
			item_code=item.item_code,
			supplier = '_Test Supplier',
			company = '_Test Company',
			rate = 50000,
   			do_not_submit=True
		)
		if pi.items:
			setattr(pi.items[0], 'enable_deferred_expense', 1)
			setattr(pi.items[0], 'deferred_expense_account', 'Deferred Expense - _TC')

		pi.submit()
		expected_gl_entries = [
			['Creditors - _TC', 0.0, 50000.0, pi.posting_date],
			['Deferred Expense - _TC', 50000.0, 0.0, pi.posting_date]
		]

		check_gl_entries(
			self,
			pi.name,
			expected_gl_entries,
			pi.posting_date,
		)
     
	def test_deferred_expense_invoice_multiple_item_TC_ACC_042(self):
		from erpnext.accounts.doctype.payment_entry.test_payment_entry import (
			create_records as records_for_pi,
			make_test_item,
		)
		from erpnext.stock.get_item_details import calculate_service_end_date
		records_for_pi('_Test Supplier')
		
		items_list = ['_Test Item 1', '_Test Item 2']
		for item in items_list:
			item=make_test_item(item_name=item)
			item.enable_deferred_expense=1
			item.no_of_months_exp=12
			item.save()
			frappe.db.commit()
		pi = make_purchase_invoice(
			qty=1,
			item_code=items_list[0],
			supplier = '_Test Supplier',
			company = '_Test Company',
			rate = 50000,
   			do_not_submit=True
		)
		if pi.items:
			setattr(pi.items[0], 'enable_deferred_expense', 1)
			setattr(pi.items[0], 'deferred_expense_account', 'Deferred Expense - _TC')

		pi.append("items",{
			"item_name": items_list[1],
			"item_code": items_list[1],
			"qty": 1,
			"rate": 50000,
			"warehouse": "_Test Warehouse - _TC",
   			"expense_account": "_Test Account Cost for Goods Sold - _TC",
			"enable_deferred_expense": 1,
			"deferred_expense_account": "Deferred Expense - _TC",
			"service_start_date": pi.posting_date
		})
		end_date_obj=calculate_service_end_date(args=pi.items[1].as_dict())
		pi.items[1].service_end_date = end_date_obj.get("service_end_date")
		pi.save()
		pi.submit()

		expected_gl_entries =[
			['Creditors - _TC', 0.0, 100000.0, pi.posting_date],
			['Deferred Expense - _TC', 50000.0, 0.0, pi.posting_date],
			['Deferred Expense - _TC', 50000.0, 0.0, pi.posting_date]
		]
		check_gl_entries(
			self,
			pi.name,
			expected_gl_entries,
			pi.posting_date,
		)
		
>>>>>>> 4ef7678b
	
def set_advance_flag(company, flag, default_account):
	frappe.db.set_value(
		"Company",
		company,
		{
			"book_advance_payments_in_separate_party_account": flag,
			"default_advance_paid_account": default_account,
		},
	)


def check_gl_entries(
	doc,
	voucher_no,
	expected_gle,
	posting_date,
	voucher_type="Purchase Invoice",
	additional_columns=None,
):
	gl = frappe.qb.DocType("GL Entry")
	query = (
		frappe.qb.from_(gl)
		.select(gl.account, gl.debit, gl.credit, gl.posting_date)
		.where(
			(gl.voucher_type == voucher_type)
			& (gl.voucher_no == voucher_no)
			& (gl.posting_date >= posting_date)
			& (gl.is_cancelled == 0)
		)
		.orderby(gl.posting_date, gl.account, gl.creation)
	)

	if additional_columns:
		for col in additional_columns:
			query = query.select(gl[col])
	gl_entries = query.run(as_dict=True)
	for i, gle in enumerate(gl_entries):
		doc.assertEqual(expected_gle[i][0], gle.account)
		doc.assertEqual(expected_gle[i][1], gle.debit)
		doc.assertEqual(expected_gle[i][2], gle.credit)
		doc.assertEqual(getdate(expected_gle[i][3]), gle.posting_date)

		if additional_columns:
			j = 4
			for col in additional_columns:
				doc.assertEqual(expected_gle[i][j], gle[col])
				j += 1


def create_tax_witholding_category(category_name, company, account):
	from erpnext.accounts.utils import get_fiscal_year

	fiscal_year = get_fiscal_year(date=nowdate())

	return frappe.get_doc(
		{
			"doctype": "Tax Withholding Category",
			"name": category_name,
			"category_name": category_name,
			"accounts": [{"company": company, "account": account}],
			"rates": [
				{
					"from_date": fiscal_year[1],
					"to_date": fiscal_year[2],
					"tax_withholding_rate": 10,
					"single_threshold": 2500,
					"cumulative_threshold": 0,
				}
			],
		}
	).insert(ignore_if_duplicate=True)


def unlink_payment_on_cancel_of_invoice(enable=1):
	accounts_settings = frappe.get_doc("Accounts Settings")
	accounts_settings.unlink_payment_on_cancellation_of_invoice = enable
	accounts_settings.save()


def make_purchase_invoice(**args):
	pi = frappe.new_doc("Purchase Invoice")
	args = frappe._dict(args)
	pi.posting_date = args.posting_date or today()
	if args.posting_time:
		pi.posting_time = args.posting_time
	if args.update_stock:
		pi.update_stock = 1
	if args.is_paid:
		pi.is_paid = 1

	if args.cash_bank_account:
		pi.cash_bank_account = args.cash_bank_account

	pi.company = args.company or "_Test Company"
	pi.supplier = args.supplier or "_Test Supplier"
	pi.currency = args.currency or "INR"
	pi.conversion_rate = args.conversion_rate or 1
	pi.is_return = args.is_return
	pi.return_against = args.return_against
	pi.is_subcontracted = args.is_subcontracted or 0
	pi.supplier_warehouse = args.supplier_warehouse or "_Test Warehouse 1 - _TC"
	pi.cost_center = args.parent_cost_center
	pi.apply_discount_on = args.apply_discount_on or None
	pi.additional_discount_percentage = args.additional_discount_percentage or None

	bundle_id = None
	if not args.use_serial_batch_fields and (args.get("batch_no") or args.get("serial_no")):
		batches = {}
		qty = args.qty or 5
		item_code = args.item or args.item_code or "_Test Item"
		if args.get("batch_no"):
			batches = frappe._dict({args.batch_no: qty})

		serial_nos = args.get("serial_no") or []

		bundle_id = make_serial_batch_bundle(
			frappe._dict(
				{
					"item_code": item_code,
					"warehouse": args.warehouse or "_Test Warehouse - _TC",
					"qty": qty,
					"batches": batches,
					"voucher_type": "Purchase Invoice",
					"serial_nos": serial_nos,
					"type_of_transaction": "Inward",
					"posting_date": args.posting_date or today(),
					"posting_time": args.posting_time,
				}
			)
		).name

	pi.append(
		"items",
		{
			"item_code": args.item or args.item_code or "_Test Item",
			"item_name": args.item_name,
			"warehouse": args.warehouse or "_Test Warehouse - _TC",
			"qty": args.qty or 5,
			"received_qty": args.received_qty or 0,
			"rejected_qty": args.rejected_qty or 0,
			"rate": args.rate or 50,
			"price_list_rate": args.price_list_rate or 50,
			"expense_account": args.expense_account or "_Test Account Cost for Goods Sold - _TC",
			"discount_account": args.discount_account or None,
			"discount_amount": args.discount_amount or 0,
			"conversion_factor": 1.0,
			"serial_and_batch_bundle": bundle_id,
			"stock_uom": args.uom or "_Test UOM",
			"cost_center": args.cost_center or "_Test Cost Center - _TC",
			"project": args.project,
			"rejected_warehouse": args.rejected_warehouse or "",
			"asset_location": args.location or "",
			"allow_zero_valuation_rate": args.get("allow_zero_valuation_rate") or 0,
			"use_serial_batch_fields": args.get("use_serial_batch_fields") or 0,
			"batch_no": args.get("batch_no") if args.get("use_serial_batch_fields") else "",
			"serial_no": args.get("serial_no") if args.get("use_serial_batch_fields") else "",
		},
	)

	if args.get_taxes_and_charges:
		taxes = get_taxes()
		for tax in taxes:
			pi.append("taxes", tax)

	if not args.do_not_save:
		pi.insert()
		if not args.do_not_submit:
			pi.submit()
	return pi


def make_purchase_invoice_against_cost_center(**args):
	pi = frappe.new_doc("Purchase Invoice")
	args = frappe._dict(args)
	pi.posting_date = args.posting_date or today()
	if args.posting_time:
		pi.posting_time = args.posting_time
	if args.update_stock:
		pi.update_stock = 1
	if args.is_paid:
		pi.is_paid = 1

	if args.cash_bank_account:
		pi.cash_bank_account = args.cash_bank_account

	pi.company = args.company or "_Test Company"
	pi.cost_center = args.cost_center or "_Test Cost Center - _TC"
	pi.supplier = args.supplier or "_Test Supplier"
	pi.currency = args.currency or "INR"
	pi.conversion_rate = args.conversion_rate or 1
	pi.is_return = args.is_return
	pi.is_return = args.is_return
	pi.credit_to = args.return_against or "Creditors - _TC"
	pi.is_subcontracted = args.is_subcontracted or 0
	if args.supplier_warehouse:
		pi.supplier_warehouse = "_Test Warehouse 1 - _TC"

	bundle_id = None
	if args.get("batch_no") or args.get("serial_no"):
		batches = {}
		qty = args.qty or 5
		item_code = args.item or args.item_code or "_Test Item"
		if args.get("batch_no"):
			batches = frappe._dict({args.batch_no: qty})

		serial_nos = args.get("serial_no") or []

		bundle_id = make_serial_batch_bundle(
			frappe._dict(
				{
					"item_code": item_code,
					"warehouse": args.warehouse or "_Test Warehouse - _TC",
					"qty": qty,
					"batches": batches,
					"voucher_type": "Purchase Receipt",
					"serial_nos": serial_nos,
					"posting_date": args.posting_date or today(),
					"posting_time": args.posting_time,
				}
			)
		).name

	pi.append(
		"items",
		{
			"item_code": args.item or args.item_code or "_Test Item",
			"warehouse": args.warehouse or "_Test Warehouse - _TC",
			"qty": args.qty or 5,
			"received_qty": args.received_qty or 0,
			"rejected_qty": args.rejected_qty or 0,
			"rate": args.rate or 50,
			"conversion_factor": 1.0,
			"serial_and_batch_bundle": bundle_id,
			"stock_uom": "_Test UOM",
			"cost_center": args.cost_center or "_Test Cost Center - _TC",
			"project": args.project,
			"rejected_warehouse": args.rejected_warehouse or "",
		},
	)
	if not args.do_not_save:
		pi.insert()
		if not args.do_not_submit:
			pi.submit()
	return pi


def setup_provisional_accounting(**args):
	args = frappe._dict(args)
	create_item("_Test Non Stock Item", is_stock_item=0)
	company = args.company or "_Test Company"
	provisional_account = create_account(
		account_name=args.account_name or "Provision Account",
		parent_account=args.parent_account or "Current Liabilities - _TC",
		company=company,
	)
	toggle_provisional_accounting_setting(enable=1, company=company, provisional_account=provisional_account)


def toggle_provisional_accounting_setting(**args):
	args = frappe._dict(args)
	company = frappe.get_doc("Company", args.company or "_Test Company")
	company.enable_provisional_accounting_for_non_stock_items = args.enable or 0
	company.default_provisional_account = args.provisional_account
	company.save()


test_records = frappe.get_test_records("Purchase Invoice")

def update_ldc_details(supplier):
    if supplier:
        setattr(supplier,'custom_lower_tds_deduction_applicable','Yes')
        if not supplier.pan:
            setattr(supplier,'pan','DAJPC4150P')
        supplier.flags.ignore_mandatory = True
        supplier.save()
        frappe.db.commit()

def create_ldc(supplier):
    from erpnext.accounts.utils import get_fiscal_year
    fiscal_year, valid_from, valid_upto = get_fiscal_year(date=nowdate())
    
    if not frappe.db.exists('Lower Deduction Certificate', 'LTC12345 Test'):
        doc = frappe.get_doc({
            'doctype': 'Lower Deduction Certificate',
            'tax_withholding_category': 'Test - TDS - 194C - Company',
            'company': '_Test Company',
            'supplier': supplier,
            'certificate_no': 'LTC12345 Test',
            'fiscal_year': fiscal_year,
            'valid_from': valid_from,
            'valid_upto': valid_upto,
            'rate': 1,
            'certificate_limit': 40000
        }).insert()
        
        return doc
    else:
        return frappe.get_doc('Lower Deduction Certificate', 'LTC12345 Test')

def get_jv_entry_account(**args):
	jea_parent = frappe.db.get_all(
		"Journal Entry Account",
		filters={
			"account": args.get("credit_to"),
			"docstatus": 1,
			"reference_name": args.get("reference_name"),
			"party_type": args.get("party_type"),
			"party": args.get("party"),
			"debit": args.get("debit") if args.get("debit") else 0,
			"credit": args.get("credit") if args.get("credit") else 0
		},
		fields=["parent"]
	)[0]

	return jea_parent<|MERGE_RESOLUTION|>--- conflicted
+++ resolved
@@ -3349,10 +3349,8 @@
 
 		pi_status = frappe.db.get_value("Purchase Invoice", pi.name, "status")
 		self.assertEqual(pi_status, "Partly Paid")
-<<<<<<< HEAD
 
 	def test_pi_with_additional_discount_TC_B_054(self):
-		# Scenario : PI [With Additional Discount][StandAlone]	
 		pi_data = {
 			"company" : "_Test Company",
 			"item_code" : "_Test Item",
@@ -3487,10 +3485,8 @@
 		# Cleanup
 		pi_doc.cancel()
 
-=======
   
 	def test_deferred_expense_invoice_line_item_TC_ACC_041(self):
-		from erpnext.accounts.doctype.payment_entry.test_payment_entry import (
 			create_records as records_for_pi,
 			make_test_item,
 		)
@@ -3582,10 +3578,8 @@
 			pi.posting_date,
 		)
 		
->>>>>>> 4ef7678b
 	
 def set_advance_flag(company, flag, default_account):
-	frappe.db.set_value(
 		"Company",
 		company,
 		{
