# Copyright (c) 2015, Frappe Technologies Pvt. Ltd. and Contributors
# License: GNU General Public License v3. See license.txt


import frappe
from frappe.tests.utils import FrappeTestCase, change_settings
from frappe.utils import add_days, cint, flt, getdate, nowdate, today

import erpnext
from erpnext.accounts.doctype.account.test_account import create_account, get_inventory_account
from erpnext.accounts.doctype.payment_entry.payment_entry import get_payment_entry
from erpnext.buying.doctype.purchase_order.purchase_order import get_mapped_purchase_invoice
from erpnext.buying.doctype.purchase_order.purchase_order import make_purchase_invoice as make_pi_from_po
from erpnext.buying.doctype.purchase_order.test_purchase_order import (
	create_pr_against_po,
	create_purchase_order,
)
from erpnext.buying.doctype.supplier.test_supplier import create_supplier
from erpnext.controllers.accounts_controller import get_payment_terms
from erpnext.controllers.buying_controller import QtyMismatchError
from erpnext.exceptions import InvalidCurrency
from erpnext.stock.doctype.item.test_item import create_item
from erpnext.stock.doctype.material_request.material_request import make_purchase_order
from erpnext.stock.doctype.material_request.test_material_request import make_material_request
from erpnext.stock.doctype.purchase_receipt.purchase_receipt import (
	make_purchase_invoice as create_purchase_invoice_from_receipt,
)
from erpnext.stock.doctype.purchase_receipt.test_purchase_receipt import (
	get_taxes,
	make_purchase_receipt,
)
from erpnext.stock.doctype.serial_and_batch_bundle.test_serial_and_batch_bundle import (
	get_batch_from_bundle,
	get_serial_nos_from_bundle,
	make_serial_batch_bundle,
)
from erpnext.stock.doctype.stock_entry.test_stock_entry import get_qty_after_transaction
from erpnext.stock.tests.test_utils import StockTestMixin

test_dependencies = ["Item", "Cost Center", "Payment Term", "Payment Terms Template"]
test_ignore = ["Serial No"]


class TestPurchaseInvoice(FrappeTestCase, StockTestMixin):
	@classmethod
	def setUpClass(self):
		unlink_payment_on_cancel_of_invoice()
		frappe.db.set_single_value("Buying Settings", "allow_multiple_items", 1)

	@classmethod
	def tearDownClass(self):
		unlink_payment_on_cancel_of_invoice(0)

	def tearDown(self):
		frappe.db.rollback()

	def test_purchase_invoice_received_qty(self):
		"""
		1. Test if received qty is validated against accepted + rejected
		2. Test if received qty is auto set on save
		"""
		pi = make_purchase_invoice(
			qty=1,
			rejected_qty=1,
			received_qty=3,
			item_code="_Test Item Home Desktop 200",
			rejected_warehouse="_Test Rejected Warehouse - _TC",
			update_stock=True,
			do_not_save=True,
		)
		self.assertRaises(QtyMismatchError, pi.save)

		pi.items[0].received_qty = 0
		pi.save()
		self.assertEqual(pi.items[0].received_qty, 2)

		# teardown
		pi.delete()

	def test_update_received_qty_in_material_request(self):
		from erpnext.buying.doctype.purchase_order.purchase_order import make_purchase_invoice

		"""
		Test if the received_qty in Material Request is updated correctly when
		a Purchase Invoice with update_stock=True is submitted.
		"""
		mr = make_material_request(item_code="_Test Item", qty=10)
		mr.save()
		mr.submit()
		po = make_purchase_order(mr.name)
		po.supplier = "_Test Supplier"
		po.save()
		po.submit()

		# Create a Purchase Invoice with update_stock=True
		pi = make_purchase_invoice(po.name)
		pi.update_stock = True
		pi.insert()
		pi.submit()

		# Check if the received quantity is updated in Material Request
		mr.reload()
		self.assertEqual(mr.items[0].received_qty, 10)

	def test_gl_entries_without_perpetual_inventory(self):
		frappe.db.set_value("Company", "_Test Company", "round_off_account", "Round Off - _TC")
		pi = frappe.copy_doc(test_records[0])
		self.assertTrue(not cint(erpnext.is_perpetual_inventory_enabled(pi.company)))
		pi.insert()
		pi.submit()

		expected_gl_entries = {
			"_Test Payable - _TC": [0, 1512.0],
			"_Test Account Cost for Goods Sold - _TC": [1250, 0],
			"_Test Account Shipping Charges - _TC": [100, 0],
			"_Test Account Excise Duty - _TC": [140, 0],
			"_Test Account Education Cess - _TC": [2.8, 0],
			"_Test Account S&H Education Cess - _TC": [1.4, 0],
			"_Test Account CST - _TC": [29.88, 0],
			"_Test Account VAT - _TC": [156.25, 0],
			"_Test Account Discount - _TC": [0, 168.03],
			"Round Off - _TC": [0, 0.3],
		}
		gl_entries = frappe.db.sql(
			"""select account, debit, credit from `tabGL Entry`
			where voucher_type = 'Purchase Invoice' and voucher_no = %s""",
			pi.name,
			as_dict=1,
		)
		for d in gl_entries:
			self.assertEqual([d.debit, d.credit], expected_gl_entries.get(d.account))
			
	def test_gl_entries_with_perpetual_inventory(self):
		pi = make_purchase_invoice(
			company="_Test Company with perpetual inventory",
			warehouse="Stores - TCP1",
			cost_center="Main - TCP1",
			expense_account="_Test Account Cost for Goods Sold - TCP1",
			get_taxes_and_charges=True,
			qty=10,
		)

		self.assertTrue(cint(erpnext.is_perpetual_inventory_enabled(pi.company)), 1)

		self.check_gle_for_pi(pi.name)

	def test_terms_added_after_save(self):
		pi = frappe.copy_doc(test_records[1])
		pi.insert()
		self.assertTrue(pi.payment_schedule)
		self.assertEqual(pi.payment_schedule[0].due_date, pi.due_date)

	def test_payment_entry_unlink_against_purchase_invoice(self):
		from erpnext.accounts.doctype.payment_entry.test_payment_entry import get_payment_entry

		unlink_payment_on_cancel_of_invoice(0)

		pi_doc = make_purchase_invoice()

		pe = get_payment_entry("Purchase Invoice", pi_doc.name, bank_account="_Test Bank - _TC")
		pe.reference_no = "1"
		pe.reference_date = nowdate()
		pe.paid_from_account_currency = pi_doc.currency
		pe.paid_to_account_currency = pi_doc.currency
		pe.source_exchange_rate = 1
		pe.target_exchange_rate = 1
		pe.paid_amount = pi_doc.grand_total
		pe.save(ignore_permissions=True)
		pe.submit()

		pi_doc = frappe.get_doc("Purchase Invoice", pi_doc.name)
		pi_doc.load_from_db()
		self.assertTrue(pi_doc.status, "Paid")

		self.assertRaises(frappe.LinkExistsError, pi_doc.cancel)
		unlink_payment_on_cancel_of_invoice()

	def test_purchase_invoice_for_blocked_supplier(self):
		supplier = frappe.get_doc("Supplier", "_Test Supplier")
		supplier.on_hold = 1
		supplier.save()

		self.assertRaises(frappe.ValidationError, make_purchase_invoice)

		supplier.on_hold = 0
		supplier.save()

	def test_purchase_invoice_for_blocked_supplier_invoice(self):
		supplier = frappe.get_doc("Supplier", "_Test Supplier")
		supplier.on_hold = 1
		supplier.hold_type = "Invoices"
		supplier.save()

		self.assertRaises(frappe.ValidationError, make_purchase_invoice)

		supplier.on_hold = 0
		supplier.save()

	def test_purchase_invoice_for_blocked_supplier_payment(self):
		supplier = frappe.get_doc("Supplier", "_Test Supplier")
		supplier.on_hold = 1
		supplier.hold_type = "Payments"
		supplier.save()

		pi = make_purchase_invoice()

		self.assertRaises(
			frappe.ValidationError,
			get_payment_entry,
			dt="Purchase Invoice",
			dn=pi.name,
			bank_account="_Test Bank - _TC",
		)

		supplier.on_hold = 0
		supplier.save()

	def test_purchase_invoice_for_blocked_supplier_payment_today_date(self):
		supplier = frappe.get_doc("Supplier", "_Test Supplier")
		supplier.on_hold = 1
		supplier.hold_type = "Payments"
		supplier.release_date = nowdate()
		supplier.save()

		pi = make_purchase_invoice()

		self.assertRaises(
			frappe.ValidationError,
			get_payment_entry,
			dt="Purchase Invoice",
			dn=pi.name,
			bank_account="_Test Bank - _TC",
		)

		supplier.on_hold = 0
		supplier.save()

	def test_purchase_invoice_for_blocked_supplier_payment_past_date(self):
		# this test is meant to fail only if something fails in the try block
		with self.assertRaises(Exception):
			try:
				supplier = frappe.get_doc("Supplier", "_Test Supplier")
				supplier.on_hold = 1
				supplier.hold_type = "Payments"
				supplier.release_date = "2018-03-01"
				supplier.save()

				pi = make_purchase_invoice()

				get_payment_entry("Purchase Invoice", dn=pi.name, bank_account="_Test Bank - _TC")

				supplier.on_hold = 0
				supplier.save()
			except Exception:
				pass
			else:
				raise Exception

	def test_purchase_invoice_blocked_invoice_must_be_in_future(self):
		pi = make_purchase_invoice(do_not_save=True)
		pi.release_date = nowdate()

		self.assertRaises(frappe.ValidationError, pi.save)
		pi.release_date = ""
		pi.save()

	def test_purchase_invoice_temporary_blocked(self):
		pi = make_purchase_invoice(do_not_save=True)
		pi.release_date = add_days(nowdate(), 10)
		pi.save()
		pi.submit()

		pe = get_payment_entry("Purchase Invoice", dn=pi.name, bank_account="_Test Bank - _TC")

		self.assertRaises(frappe.ValidationError, pe.save)

	def test_purchase_invoice_explicit_block(self):
		pi = make_purchase_invoice()
		pi.block_invoice()

		self.assertEqual(pi.on_hold, 1)

		pi.unblock_invoice()

		self.assertEqual(pi.on_hold, 0)

	def test_gl_entries_with_perpetual_inventory_against_pr(self):
		pr = make_purchase_receipt(
			company="_Test Company with perpetual inventory",
			supplier_warehouse="Work In Progress - TCP1",
			warehouse="Stores - TCP1",
			cost_center="Main - TCP1",
			get_taxes_and_charges=True,
		)

		pi = make_purchase_invoice(
			company="_Test Company with perpetual inventory",
			supplier_warehouse="Work In Progress - TCP1",
			warehouse="Stores - TCP1",
			cost_center="Main - TCP1",
			expense_account="_Test Account Cost for Goods Sold - TCP1",
			get_taxes_and_charges=True,
			qty=10,
			do_not_save="True",
		)

		for d in pi.items:
			d.purchase_receipt = pr.name

		pi.insert()
		pi.submit()
		pi.load_from_db()

		self.assertTrue(pi.status, "Unpaid")
		self.check_gle_for_pi(pi.name)

	def check_gle_for_pi(self, pi):
		gl_entries = frappe.db.sql(
			"""select account, sum(debit) as debit, sum(credit) as credit
			from `tabGL Entry` where voucher_type='Purchase Invoice' and voucher_no=%s
			group by account""",
			pi,
			as_dict=1,
		)

		self.assertTrue(gl_entries)

		expected_values = dict(
			(d[0], d)
			for d in [
				["Creditors - TCP1", 0, 720],
				["Stock Received But Not Billed - TCP1", 500.0, 0],
				["_Test Account Shipping Charges - TCP1", 100.0, 0.0],
				["_Test Account VAT - TCP1", 120.0, 0],
			]
		)

		for _i, gle in enumerate(gl_entries):
			self.assertEqual(expected_values[gle.account][0], gle.account)
			self.assertEqual(expected_values[gle.account][1], gle.debit)
			self.assertEqual(expected_values[gle.account][2], gle.credit)

	def test_purchase_invoice_with_exchange_rate_difference(self):
		from erpnext.stock.doctype.purchase_receipt.purchase_receipt import (
			make_purchase_invoice as create_purchase_invoice,
		)

		pr = make_purchase_receipt(
			company="_Test Company with perpetual inventory",
			warehouse="Stores - TCP1",
			currency="USD",
			conversion_rate=70,
		)

		pi = create_purchase_invoice(pr.name)
		pi.conversion_rate = 80

		pi.insert()
		pi.submit()

		# Get exchnage gain and loss account
		exchange_gain_loss_account = frappe.db.get_value("Company", pi.company, "exchange_gain_loss_account")

		# fetching the latest GL Entry with exchange gain and loss account account
		amount = frappe.db.get_value(
			"GL Entry", {"account": exchange_gain_loss_account, "voucher_no": pi.name}, "debit"
		)
		discrepancy_caused_by_exchange_rate_diff = abs(
			pi.items[0].base_net_amount - pr.items[0].base_net_amount
		)

		self.assertEqual(discrepancy_caused_by_exchange_rate_diff, amount)

	def test_purchase_invoice_change_naming_series(self):
		pi = frappe.copy_doc(test_records[1])
		pi.insert()
		pi.naming_series = "TEST-"

		self.assertRaises(frappe.CannotChangeConstantError, pi.save)

		pi = frappe.copy_doc(test_records[0])
		pi.insert()
		pi.load_from_db()

		self.assertTrue(pi.status, "Draft")
		pi.naming_series = "TEST-"

		self.assertRaises(frappe.CannotChangeConstantError, pi.save)

	def test_gl_entries_for_non_stock_items_with_perpetual_inventory(self):
		pi = make_purchase_invoice(
			item_code="_Test Non Stock Item",
			company="_Test Company with perpetual inventory",
			warehouse="Stores - TCP1",
			cost_center="Main - TCP1",
			expense_account="_Test Account Cost for Goods Sold - TCP1",
		)

		self.assertTrue(pi.status, "Unpaid")

		gl_entries = frappe.db.sql(
			"""select account, debit, credit
			from `tabGL Entry` where voucher_type='Purchase Invoice' and voucher_no=%s
			order by account asc""",
			pi.name,
			as_dict=1,
		)
		self.assertTrue(gl_entries)
		if frappe.db.db_type == 'postgres':
			expected_values = [
				["Creditors - TCP1", 0, 250],
				["_Test Account Cost for Goods Sold - TCP1", 250.0, 0],
				
			]
		else:
			expected_values = [
				["_Test Account Cost for Goods Sold - TCP1", 250.0, 0],
				["Creditors - TCP1", 0, 250],
			]

		for i, gle in enumerate(gl_entries):
			self.assertEqual(expected_values[i][0], gle.account)
			self.assertEqual(expected_values[i][1], gle.debit)
			self.assertEqual(expected_values[i][2], gle.credit)

	def test_purchase_invoice_calculation(self):
		pi = frappe.copy_doc(test_records[0])
		pi.insert()
		pi.load_from_db()

		expected_values = [
			["_Test Item Home Desktop 100", 90, 59],
			["_Test Item Home Desktop 200", 135, 177],
		]
		for i, item in enumerate(pi.get("items")):
			self.assertEqual(item.item_code, expected_values[i][0])
			self.assertEqual(item.item_tax_amount, expected_values[i][1])
			self.assertEqual(item.valuation_rate, expected_values[i][2])

		self.assertEqual(pi.base_net_total, 1250)

		# tax amounts
		expected_values = [
			["_Test Account Shipping Charges - _TC", 100, 1350],
			["_Test Account Customs Duty - _TC", 125, 1350],
			["_Test Account Excise Duty - _TC", 140, 1490],
			["_Test Account Education Cess - _TC", 2.8, 1492.8],
			["_Test Account S&H Education Cess - _TC", 1.4, 1494.2],
			["_Test Account CST - _TC", 29.88, 1524.08],
			["_Test Account VAT - _TC", 156.25, 1680.33],
			["_Test Account Discount - _TC", 168.03, 1512.30],
		]

		for i, tax in enumerate(pi.get("taxes")):
			self.assertEqual(tax.account_head, expected_values[i][0])
			self.assertEqual(tax.tax_amount, expected_values[i][1])
			self.assertEqual(tax.total, expected_values[i][2])

	@change_settings("Accounts Settings", {"unlink_payment_on_cancellation_of_invoice": 1})
	def test_purchase_invoice_with_advance(self):
		from erpnext.accounts.doctype.journal_entry.test_journal_entry import (
			test_records as jv_test_records,
		)

		jv = frappe.copy_doc(jv_test_records[1])
		jv.insert()
		jv.submit()

		pi = frappe.copy_doc(test_records[0])
		pi.disable_rounded_total = 1
		pi.allocate_advances_automatically = 0
		pi.append(
			"advances",
			{
				"reference_type": "Journal Entry",
				"reference_name": jv.name,
				"reference_row": jv.get("accounts")[0].name,
				"advance_amount": 400,
				"allocated_amount": 300,
				"remarks": jv.remark,
			},
		)
		pi.insert()

		self.assertEqual(pi.outstanding_amount, 1212.30)

		pi.disable_rounded_total = 0
		pi.get("payment_schedule")[0].payment_amount = 1512.0
		pi.save()
		self.assertEqual(pi.outstanding_amount, 1212.0)

		pi.submit()
		pi.load_from_db()

		self.assertTrue(
			frappe.db.sql(
				"""select name from `tabJournal Entry Account`
			where reference_type='Purchase Invoice'
			and reference_name=%s and debit_in_account_currency=300""",
				pi.name,
			)
		)

		pi.cancel()

		self.assertFalse(
			frappe.db.sql(
				"""select name from `tabJournal Entry Account`
			where reference_type='Purchase Invoice' and reference_name=%s""",
				pi.name,
			)
		)

	@change_settings("Accounts Settings", {"unlink_payment_on_cancellation_of_invoice": 1})
	def test_invoice_with_advance_and_multi_payment_terms(self):
		from erpnext.accounts.doctype.journal_entry.test_journal_entry import (
			test_records as jv_test_records,
		)

		jv = frappe.copy_doc(jv_test_records[1])
		jv.insert()
		jv.submit()

		pi = frappe.copy_doc(test_records[0])
		pi.disable_rounded_total = 1
		pi.allocate_advances_automatically = 0
		pi.append(
			"advances",
			{
				"reference_type": "Journal Entry",
				"reference_name": jv.name,
				"reference_row": jv.get("accounts")[0].name,
				"advance_amount": 400,
				"allocated_amount": 300,
				"remarks": jv.remark,
			},
		)
		pi.insert()

		pi.update(
			{
				"payment_schedule": get_payment_terms(
					"_Test Payment Term Template", pi.posting_date, pi.grand_total, pi.base_grand_total
				)
			}
		)

		pi.save()
		pi.submit()
		self.assertEqual(pi.payment_schedule[0].payment_amount, 606.15)
		self.assertEqual(pi.payment_schedule[0].due_date, pi.posting_date)
		self.assertEqual(pi.payment_schedule[1].payment_amount, 606.15)
		self.assertEqual(pi.payment_schedule[1].due_date, add_days(pi.posting_date, 30))

		pi.load_from_db()

		self.assertTrue(
			frappe.db.sql(
				"select name from `tabJournal Entry Account` where reference_type='Purchase Invoice' and "
				"reference_name=%s and debit_in_account_currency=300",
				pi.name,
			)
		)

		self.assertEqual(pi.outstanding_amount, 1212.30)

		pi.cancel()

		self.assertFalse(
			frappe.db.sql(
				"select name from `tabJournal Entry Account` where reference_type='Purchase Invoice' and "
				"reference_name=%s",
				pi.name,
			)
		)

	def test_return_purchase_invoice_with_perpetual_inventory(self):
		pi = make_purchase_invoice(
			company="_Test Company with perpetual inventory",
			warehouse="Stores - TCP1",
			cost_center="Main - TCP1",
			expense_account="_Test Account Cost for Goods Sold - TCP1",
		)

		return_pi = make_purchase_invoice(
			is_return=1,
			return_against=pi.name,
			qty=-2,
			company="_Test Company with perpetual inventory",
			warehouse="Stores - TCP1",
			cost_center="Main - TCP1",
			expense_account="_Test Account Cost for Goods Sold - TCP1",
		)

		# check gl entries for return
		gl_entries = frappe.db.sql(
			"""select account, debit, credit
			from `tabGL Entry` where voucher_type=%s and voucher_no=%s
			order by account desc""",
			("Purchase Invoice", return_pi.name),
			as_dict=1,
		)

		self.assertTrue(gl_entries)

		expected_values = {
			"Creditors - TCP1": [100.0, 0.0],
			"Stock Received But Not Billed - TCP1": [0.0, 100.0],
		}

		for gle in gl_entries:
			self.assertEqual(expected_values[gle.account][0], gle.debit)
			self.assertEqual(expected_values[gle.account][1], gle.credit)

	def test_standalone_return_using_pi(self):
		from erpnext.stock.doctype.stock_entry.test_stock_entry import make_stock_entry

		item = self.make_item().name
		company = "_Test Company with perpetual inventory"
		warehouse = "Stores - TCP1"

		make_stock_entry(item_code=item, target=warehouse, qty=50, rate=120)

		return_pi = make_purchase_invoice(
			is_return=1,
			item=item,
			qty=-10,
			update_stock=1,
			rate=100,
			company=company,
			warehouse=warehouse,
			cost_center="Main - TCP1",
		)

		# assert that stock consumption is with actual rate
		self.assertGLEs(
			return_pi,
			[{"credit": 1200, "debit": 0}],
			gle_filters={"account": "Stock In Hand - TCP1"},
		)

	def test_return_with_lcv(self):
		from erpnext.controllers.sales_and_purchase_return import make_return_doc
		from erpnext.stock.doctype.landed_cost_voucher.test_landed_cost_voucher import (
			create_landed_cost_voucher,
		)

		item = self.make_item().name
		company = "_Test Company with perpetual inventory"
		warehouse = "Stores - TCP1"
		cost_center = "Main - TCP1"

		pi = make_purchase_invoice(
			item=item,
			company=company,
			warehouse=warehouse,
			cost_center=cost_center,
			update_stock=1,
			qty=10,
			rate=100,
		)

		# Create landed cost voucher - will increase valuation of received item by 10
		create_landed_cost_voucher("Purchase Invoice", pi.name, pi.company, charges=100)
		return_pi = make_return_doc(pi.doctype, pi.name)
		return_pi.save().submit()

		# assert that stock consumption is with actual in rate
		self.assertGLEs(
			return_pi,
			[{"credit": 1100, "debit": 0}],
			gle_filters={"account": "Stock In Hand - TCP1"},
		)

		# assert loss booked in COGS
		self.assertGLEs(
			return_pi,
			[{"credit": 0, "debit": 100}],
			gle_filters={"account": "Cost of Goods Sold - TCP1"},
		)

	def test_multi_currency_gle(self):
		pi = make_purchase_invoice(
			supplier="_Test Supplier USD",
			credit_to="_Test Payable USD - _TC",
			currency="USD",
			conversion_rate=50,
		)

		gl_entries = frappe.db.sql(
			"""select account, account_currency, debit, credit,
			debit_in_account_currency, credit_in_account_currency
			from `tabGL Entry` where voucher_type='Purchase Invoice' and voucher_no=%s
			order by account asc""",
			pi.name,
			as_dict=1,
		)

		self.assertTrue(gl_entries)

		expected_values = {
			"_Test Payable USD - _TC": {
				"account_currency": "USD",
				"debit": 0,
				"debit_in_account_currency": 0,
				"credit": 12500,
				"credit_in_account_currency": 250,
			},
			"_Test Account Cost for Goods Sold - _TC": {
				"account_currency": "INR",
				"debit": 12500,
				"debit_in_account_currency": 12500,
				"credit": 0,
				"credit_in_account_currency": 0,
			},
		}

		for field in (
			"account_currency",
			"debit",
			"debit_in_account_currency",
			"credit",
			"credit_in_account_currency",
		):
			for _i, gle in enumerate(gl_entries):
				self.assertEqual(expected_values[gle.account][field], gle[field])

		# Check for valid currency
		pi1 = make_purchase_invoice(
			supplier="_Test Supplier USD", credit_to="_Test Payable USD - _TC", do_not_save=True
		)

		self.assertRaises(InvalidCurrency, pi1.save)

		# cancel
		pi.cancel()

		gle = frappe.db.sql(
			"""select name from `tabGL Entry`
			where voucher_type='Sales Invoice' and voucher_no=%s""",
			pi.name,
		)

		self.assertFalse(gle)

	def test_purchase_invoice_update_stock_gl_entry_with_perpetual_inventory(self):
		pi = make_purchase_invoice(
			update_stock=1,
			posting_date=frappe.utils.nowdate(),
			posting_time=frappe.utils.nowtime(),
			cash_bank_account="Cash - TCP1",
			company="_Test Company with perpetual inventory",
			supplier_warehouse="Work In Progress - TCP1",
			warehouse="Stores - TCP1",
			cost_center="Main - TCP1",
			expense_account="_Test Account Cost for Goods Sold - TCP1",
		)

		gl_entries = frappe.db.sql(
			"""select account, account_currency, debit, credit,
			debit_in_account_currency, credit_in_account_currency
			from `tabGL Entry` where voucher_type='Purchase Invoice' and voucher_no=%s
			order by account asc""",
			pi.name,
			as_dict=1,
		)

		self.assertTrue(gl_entries)
		stock_in_hand_account = get_inventory_account(pi.company, pi.get("items")[0].warehouse)

		expected_gl_entries = dict(
			(d[0], d) for d in [[pi.credit_to, 0.0, 250.0], [stock_in_hand_account, 250.0, 0.0]]
		)

		for _i, gle in enumerate(gl_entries):
			self.assertEqual(expected_gl_entries[gle.account][0], gle.account)
			self.assertEqual(expected_gl_entries[gle.account][1], gle.debit)
			self.assertEqual(expected_gl_entries[gle.account][2], gle.credit)

	def test_purchase_invoice_for_is_paid_and_update_stock_gl_entry_with_perpetual_inventory(self):
		pi = make_purchase_invoice(
			update_stock=1,
			posting_date=frappe.utils.nowdate(),
			posting_time=frappe.utils.nowtime(),
			cash_bank_account="Cash - TCP1",
			is_paid=1,
			company="_Test Company with perpetual inventory",
			supplier_warehouse="Work In Progress - TCP1",
			warehouse="Stores - TCP1",
			cost_center="Main - TCP1",
			expense_account="_Test Account Cost for Goods Sold - TCP1",
		)

		gl_entries = frappe.db.sql(
			"""SELECT 
				account, 
				ARRAY_AGG(account_currency) AS account_currency,
				SUM(debit) AS debit,
				SUM(credit) AS credit, 
				SUM(debit_in_account_currency) AS debit_in_account_currency, 
				SUM(credit_in_account_currency) AS credit_in_account_currency
			FROM 
				`tabGL Entry` 
			WHERE 
				voucher_type = 'Purchase Invoice' 
				AND voucher_no = %s
			GROUP BY 
				account, 
				voucher_no 
			ORDER BY 
				account ASC;""",
			(pi.name,),
			as_dict=1,
		)
		stock_in_hand_account = get_inventory_account(pi.company, pi.get("items")[0].warehouse)
		self.assertTrue(gl_entries)

		expected_gl_entries = dict(
			(d[0], d)
			for d in [
				[pi.credit_to, 250.0, 250.0],
				[stock_in_hand_account, 250.0, 0.0],
				["Cash - TCP1", 0.0, 250.0],
			]
		)

		for _i, gle in enumerate(gl_entries):
			self.assertEqual(expected_gl_entries[gle.account][0], gle.account)
			self.assertEqual(expected_gl_entries[gle.account][1], gle.debit)
			self.assertEqual(expected_gl_entries[gle.account][2], gle.credit)

	def test_auto_batch(self):
		item_code = frappe.db.get_value("Item", {"has_batch_no": 1, "create_new_batch": 1}, "name")

		if not item_code:
			doc = frappe.get_doc(
				{
					"doctype": "Item",
					"is_stock_item": 1,
					"item_code": "test batch item",
					"item_group": "Products",
					"has_batch_no": 1,
					"create_new_batch": 1,
				}
			).insert(ignore_permissions=True)
			item_code = doc.name

		pi = make_purchase_invoice(
			update_stock=1,
			posting_date=frappe.utils.nowdate(),
			posting_time=frappe.utils.nowtime(),
			item_code=item_code,
		)

		self.assertTrue(frappe.db.get_value("Batch", {"item": item_code, "reference_name": pi.name}))

	def test_update_stock_and_purchase_return(self):
		actual_qty_0 = get_qty_after_transaction()

		pi = make_purchase_invoice(
			update_stock=1, posting_date=frappe.utils.nowdate(), posting_time=frappe.utils.nowtime()
		)

		actual_qty_1 = get_qty_after_transaction()
		self.assertEqual(actual_qty_0 + 5, actual_qty_1)

		# return entry
		pi1 = make_purchase_invoice(is_return=1, return_against=pi.name, qty=-2, rate=50, update_stock=1)

		pi.load_from_db()
		self.assertTrue(pi.status, "Debit Note Issued")
		pi1.load_from_db()
		self.assertTrue(pi1.status, "Return")

		actual_qty_2 = get_qty_after_transaction()
		self.assertEqual(actual_qty_1 - 2, actual_qty_2)

		pi1.cancel()
		self.assertEqual(actual_qty_1, get_qty_after_transaction())

		pi.reload()
		pi.cancel()
		self.assertEqual(actual_qty_0, get_qty_after_transaction())

	def test_rejected_serial_no(self):
		pi = make_purchase_invoice(
			item_code="_Test Serialized Item With Series",
			received_qty=2,
			qty=1,
			rejected_qty=1,
			rate=500,
			update_stock=1,
			rejected_warehouse="_Test Rejected Warehouse - _TC",
			allow_zero_valuation_rate=1,
		)
		pi.load_from_db()

		serial_no = get_serial_nos_from_bundle(pi.get("items")[0].serial_and_batch_bundle)[0]
		rejected_serial_no = get_serial_nos_from_bundle(pi.get("items")[0].rejected_serial_and_batch_bundle)[
			0
		]

		self.assertEqual(
			frappe.db.get_value("Serial No", serial_no, "warehouse"),
			pi.get("items")[0].warehouse,
		)

		self.assertEqual(
			frappe.db.get_value("Serial No", rejected_serial_no, "warehouse"),
			pi.get("items")[0].rejected_warehouse,
		)

	def test_outstanding_amount_after_advance_jv_cancelation(self):
		from erpnext.accounts.doctype.journal_entry.test_journal_entry import (
			test_records as jv_test_records,
		)

		jv = frappe.copy_doc(jv_test_records[1])
		jv.accounts[0].is_advance = "Yes"
		jv.insert()
		jv.submit()

		pi = frappe.copy_doc(test_records[0])
		pi.append(
			"advances",
			{
				"reference_type": "Journal Entry",
				"reference_name": jv.name,
				"reference_row": jv.get("accounts")[0].name,
				"advance_amount": 400,
				"allocated_amount": 300,
				"remarks": jv.remark,
			},
		)
		pi.insert()
		pi.submit()
		pi.load_from_db()

		# check outstanding after advance allocation
		self.assertEqual(flt(pi.outstanding_amount), flt(pi.rounded_total - pi.total_advance))

		# added to avoid Document has been modified exception
		jv = frappe.get_doc("Journal Entry", jv.name)
		jv.cancel()

		pi.load_from_db()
		# check outstanding after advance cancellation
		self.assertEqual(flt(pi.outstanding_amount), flt(pi.rounded_total + pi.total_advance))

	def test_outstanding_amount_after_advance_payment_entry_cancelation(self):
		pe = frappe.get_doc(
			{
				"doctype": "Payment Entry",
				"payment_type": "Pay",
				"party_type": "Supplier",
				"party": "_Test Supplier",
				"company": "_Test Company",
				"paid_from_account_currency": "INR",
				"paid_to_account_currency": "INR",
				"source_exchange_rate": 1,
				"target_exchange_rate": 1,
				"reference_no": "1",
				"reference_date": nowdate(),
				"received_amount": 300,
				"paid_amount": 300,
				"paid_from": "_Test Cash - _TC",
				"paid_to": "_Test Payable - _TC",
			}
		)
		pe.insert()
		pe.submit()

		pi = frappe.copy_doc(test_records[0])
		pi.is_pos = 0
		pi.append(
			"advances",
			{
				"doctype": "Purchase Invoice Advance",
				"reference_type": "Payment Entry",
				"reference_name": pe.name,
				"advance_amount": 300,
				"allocated_amount": 300,
				"remarks": pe.remarks,
			},
		)
		pi.insert()
		pi.submit()

		pi.load_from_db()

		# check outstanding after advance allocation
		self.assertEqual(flt(pi.outstanding_amount), flt(pi.rounded_total - pi.total_advance))

		# added to avoid Document has been modified exception
		pe = frappe.get_doc("Payment Entry", pe.name)
		pe.cancel()

		pi.load_from_db()
		# check outstanding after advance cancellation
		self.assertEqual(flt(pi.outstanding_amount), flt(pi.rounded_total + pi.total_advance))

	def test_purchase_invoice_with_shipping_rule(self):
		from erpnext.accounts.doctype.shipping_rule.test_shipping_rule import create_shipping_rule

		shipping_rule = create_shipping_rule(
			shipping_rule_type="Buying", shipping_rule_name="Shipping Rule - Purchase Invoice Test"
		)

		pi = frappe.copy_doc(test_records[0])

		pi.shipping_rule = shipping_rule.name
		pi.insert()
		pi.save()

		self.assertEqual(pi.net_total, 1250)

		self.assertEqual(pi.total_taxes_and_charges, 354.1)
		self.assertEqual(pi.grand_total, 1604.1)

	def test_make_pi_without_terms(self):
		pi = make_purchase_invoice(do_not_save=1)

		self.assertFalse(pi.get("payment_schedule"))

		pi.insert()

		self.assertTrue(pi.get("payment_schedule"))

	def test_duplicate_due_date_in_terms(self):
		pi = make_purchase_invoice(do_not_save=1)
		pi.append("payment_schedule", dict(due_date="2017-01-01", invoice_portion=50.00, payment_amount=50))
		pi.append("payment_schedule", dict(due_date="2017-01-01", invoice_portion=50.00, payment_amount=50))

		self.assertRaises(frappe.ValidationError, pi.insert)

	def test_debit_note(self):
		from erpnext.accounts.doctype.payment_entry.test_payment_entry import get_payment_entry
		from erpnext.accounts.doctype.sales_invoice.test_sales_invoice import get_outstanding_amount

		pi = make_purchase_invoice(item_code="_Test Item", qty=(5 * -1), rate=500, is_return=1)
		pi.load_from_db()
		self.assertTrue(pi.status, "Return")

		outstanding_amount = get_outstanding_amount(
			pi.doctype, pi.name, "Creditors - _TC", pi.supplier, "Supplier"
		)

		self.assertEqual(pi.outstanding_amount, outstanding_amount)

		pe = get_payment_entry("Purchase Invoice", pi.name, bank_account="_Test Bank - _TC")
		pe.reference_no = "1"
		pe.reference_date = nowdate()
		pe.paid_from_account_currency = pi.currency
		pe.paid_to_account_currency = pi.currency
		pe.source_exchange_rate = 1
		pe.target_exchange_rate = 1
		pe.paid_amount = pi.grand_total * -1
		pe.insert()
		pe.submit()

		pi_doc = frappe.get_doc("Purchase Invoice", pi.name)
		self.assertEqual(pi_doc.outstanding_amount, 0)

	def test_purchase_invoice_with_cost_center(self):
		from erpnext.accounts.doctype.cost_center.test_cost_center import create_cost_center

		cost_center = "_Test Cost Center for BS Account - _TC"
		create_cost_center(cost_center_name="_Test Cost Center for BS Account", company="_Test Company")

		pi = make_purchase_invoice_against_cost_center(cost_center=cost_center, credit_to="Creditors - _TC")
		self.assertEqual(pi.cost_center, cost_center)

		expected_values = {
			"Creditors - _TC": {"cost_center": cost_center},
			"_Test Account Cost for Goods Sold - _TC": {"cost_center": cost_center},
		}

		gl_entries = frappe.db.sql(
			"""select account, cost_center, account_currency, debit, credit,
			debit_in_account_currency, credit_in_account_currency
			from `tabGL Entry` where voucher_type='Purchase Invoice' and voucher_no=%s
			order by account asc""",
			pi.name,
			as_dict=1,
		)

		self.assertTrue(gl_entries)

		for gle in gl_entries:
			self.assertEqual(expected_values[gle.account]["cost_center"], gle.cost_center)

	def test_purchase_invoice_without_cost_center(self):
		cost_center = "_Test Cost Center - _TC"
		pi = make_purchase_invoice(credit_to="Creditors - _TC")

		expected_values = {
			"Creditors - _TC": {"cost_center": None},
			"_Test Account Cost for Goods Sold - _TC": {"cost_center": cost_center},
		}

		gl_entries = frappe.db.sql(
			"""select account, cost_center, account_currency, debit, credit,
			debit_in_account_currency, credit_in_account_currency
			from `tabGL Entry` where voucher_type='Purchase Invoice' and voucher_no=%s
			order by account asc""",
			pi.name,
			as_dict=1,
		)

		self.assertTrue(gl_entries)

		for gle in gl_entries:
			self.assertEqual(expected_values[gle.account]["cost_center"], gle.cost_center)

	def test_deferred_expense_via_journal_entry(self):
		deferred_account = create_account(
			account_name="Deferred Expense", parent_account="Current Assets - _TC", company="_Test Company"
		)

		acc_settings = frappe.get_doc("Accounts Settings", "Accounts Settings")
		acc_settings.book_deferred_entries_via_journal_entry = 1
		acc_settings.submit_journal_entries = 1
		acc_settings.save()

		item = create_item("_Test Item for Deferred Accounting", is_purchase_item=True)
		item.enable_deferred_expense = 1
		item.item_defaults[0].deferred_expense_account = deferred_account
		item.save()

		pi = make_purchase_invoice(item=item.name, qty=1, rate=100, do_not_save=True)
		pi.set_posting_time = 1
		pi.posting_date = "2019-01-10"
		pi.items[0].enable_deferred_expense = 1
		pi.items[0].service_start_date = "2019-01-10"
		pi.items[0].service_end_date = "2019-03-15"
		pi.items[0].deferred_expense_account = deferred_account
		pi.save()
		pi.submit()

		pda1 = frappe.get_doc(
			dict(
				doctype="Process Deferred Accounting",
				posting_date=nowdate(),
				start_date="2019-01-01",
				end_date="2019-03-31",
				type="Expense",
				company="_Test Company",
			)
		)

		pda1.insert()
		pda1.submit()

		expected_gle = [
			["_Test Account Cost for Goods Sold - _TC", 0.0, 33.85, "2019-01-31"],
			[deferred_account, 33.85, 0.0, "2019-01-31"],
			["_Test Account Cost for Goods Sold - _TC", 0.0, 43.08, "2019-02-28"],
			[deferred_account, 43.08, 0.0, "2019-02-28"],
			["_Test Account Cost for Goods Sold - _TC", 0.0, 23.07, "2019-03-15"],
			[deferred_account, 23.07, 0.0, "2019-03-15"],
		]

		gl_entries = gl_entries = frappe.db.sql(
			"""select account, debit, credit, posting_date
			from `tabGL Entry`
			where voucher_type='Journal Entry' and voucher_detail_no=%s and posting_date <= %s
			order by posting_date asc, account asc""",
			(pi.items[0].name, pi.posting_date),
			as_dict=1,
		)

		for i, gle in enumerate(gl_entries):
			self.assertEqual(expected_gle[i][0], gle.account)
			self.assertEqual(expected_gle[i][1], gle.credit)
			self.assertEqual(expected_gle[i][2], gle.debit)
			self.assertEqual(getdate(expected_gle[i][3]), gle.posting_date)

		acc_settings = frappe.get_doc("Accounts Settings", "Accounts Settings")
		acc_settings.book_deferred_entries_via_journal_entry = 0
		acc_settings.submit_journal_entriessubmit_journal_entries = 0
		acc_settings.save()

	@change_settings("Accounts Settings", {"unlink_payment_on_cancellation_of_invoice": 1})
	def test_gain_loss_with_advance_entry(self):
		unlink_enabled = frappe.db.get_single_value(
			"Accounts Settings", "unlink_payment_on_cancellation_of_invoice"
		)

		frappe.db.set_single_value("Accounts Settings", "unlink_payment_on_cancellation_of_invoice", 1)

		original_account = frappe.db.get_value("Company", "_Test Company", "exchange_gain_loss_account")
		frappe.db.set_value(
			"Company", "_Test Company", "exchange_gain_loss_account", "Exchange Gain/Loss - _TC"
		)

		pay = frappe.get_doc(
			{
				"doctype": "Payment Entry",
				"company": "_Test Company",
				"payment_type": "Pay",
				"party_type": "Supplier",
				"party": "_Test Supplier USD",
				"paid_to": "_Test Payable USD - _TC",
				"paid_from": "Cash - _TC",
				"paid_amount": 70000,
				"target_exchange_rate": 70,
				"received_amount": 1000,
			}
		)
		pay.insert()
		pay.submit()

		pi = make_purchase_invoice(
			supplier="_Test Supplier USD",
			currency="USD",
			conversion_rate=75,
			rate=500,
			do_not_save=1,
			qty=1,
		)
		pi.cost_center = "_Test Cost Center - _TC"
		pi.advances = []
		pi.append(
			"advances",
			{
				"reference_type": "Payment Entry",
				"reference_name": pay.name,
				"advance_amount": 1000,
				"remarks": pay.remarks,
				"allocated_amount": 500,
				"ref_exchange_rate": 70,
			},
		)
		pi.save()
		pi.submit()

		creditors_account = pi.credit_to

		expected_gle = [
			["_Test Account Cost for Goods Sold - _TC", 37500.0],
			["_Test Payable USD - _TC", -37500.0],
		]

		gl_entries = frappe.db.sql(
			"""
			select account, sum(debit - credit) as balance from `tabGL Entry`
			where voucher_no=%s
			group by account
			order by account asc""",
			(pi.name),
			as_dict=1,
		)

		for i, gle in enumerate(gl_entries):
			self.assertEqual(expected_gle[i][0], gle.account)
			self.assertEqual(expected_gle[i][1], gle.balance)

		pi.reload()
		self.assertEqual(pi.outstanding_amount, 0)

		total_debit_amount = frappe.db.get_all(
			"Journal Entry Account",
			{"account": creditors_account, "docstatus": 1, "reference_name": pi.name},
			"sum(debit) as amount",
			group_by="reference_name",
		)[0].amount
		self.assertEqual(flt(total_debit_amount, 2), 2500)
		jea_parent = frappe.db.get_all(
			"Journal Entry Account",
			filters={
				"account": creditors_account,
				"docstatus": 1,
				"reference_name": pi.name,
				"debit": 2500,
				"debit_in_account_currency": 0,
			},
			fields=["parent"],
		)[0]
		self.assertEqual(
			frappe.db.get_value("Journal Entry", jea_parent.parent, "voucher_type"), "Exchange Gain Or Loss"
		)

		pi_2 = make_purchase_invoice(
			supplier="_Test Supplier USD",
			currency="USD",
			conversion_rate=73,
			rate=500,
			do_not_save=1,
			qty=1,
		)
		pi_2.cost_center = "_Test Cost Center - _TC"
		pi_2.advances = []
		pi_2.append(
			"advances",
			{
				"reference_type": "Payment Entry",
				"reference_name": pay.name,
				"advance_amount": 500,
				"remarks": pay.remarks,
				"allocated_amount": 500,
				"ref_exchange_rate": 70,
			},
		)
		pi_2.save()
		pi_2.submit()

		pi_2.reload()
		self.assertEqual(pi_2.outstanding_amount, 0)

		expected_gle = [
			["_Test Account Cost for Goods Sold - _TC", 36500.0],
			["_Test Payable USD - _TC", -36500.0],
		]

		gl_entries = frappe.db.sql(
			"""
			select account, sum(debit - credit) as balance from `tabGL Entry`
			where voucher_no=%s
			group by account order by account asc""",
			(pi_2.name),
			as_dict=1,
		)

		for i, gle in enumerate(gl_entries):
			self.assertEqual(expected_gle[i][0], gle.account)
			self.assertEqual(expected_gle[i][1], gle.balance)
		if frappe.db.db_type=='postgres':
			expected_gle = [["Cash - _TC", -70000.0],["_Test Payable USD - _TC", 70000.0]]
		else:
			expected_gle = [["_Test Payable USD - _TC", 70000.0], ["Cash - _TC", -70000.0]]

		gl_entries = frappe.db.sql(
			"""
			select account, sum(debit - credit) as balance from `tabGL Entry`
			where voucher_no=%s and is_cancelled=0
			group by account order by account asc""",
			(pay.name),
			as_dict=1,
		)

		for i, gle in enumerate(gl_entries):
			self.assertEqual(expected_gle[i][0], gle.account)
			self.assertEqual(expected_gle[i][1], gle.balance)

		total_debit_amount = frappe.db.get_all(
			"Journal Entry Account",
			{"account": creditors_account, "docstatus": 1, "reference_name": pi_2.name},
			"sum(debit) as amount",
			group_by="reference_name",
		)[0].amount
		self.assertEqual(flt(total_debit_amount, 2), 1500)
		jea_parent_2 = frappe.db.get_all(
			"Journal Entry Account",
			filters={
				"account": creditors_account,
				"docstatus": 1,
				"reference_name": pi_2.name,
				"debit": 1500,
				"debit_in_account_currency": 0,
			},
			fields=["parent"],
		)[0]
		self.assertEqual(
			frappe.db.get_value("Journal Entry", jea_parent_2.parent, "voucher_type"),
			"Exchange Gain Or Loss",
		)

		pi.reload()
		pi.cancel()

		self.assertEqual(frappe.db.get_value("Journal Entry", jea_parent.parent, "docstatus"), 2)

		pi_2.reload()
		pi_2.cancel()

		self.assertEqual(frappe.db.get_value("Journal Entry", jea_parent_2.parent, "docstatus"), 2)

		pay.reload()
		pay.cancel()

		frappe.db.set_single_value(
			"Accounts Settings", "unlink_payment_on_cancellation_of_invoice", unlink_enabled
		)
		frappe.db.set_value("Company", "_Test Company", "exchange_gain_loss_account", original_account)

	@change_settings("Accounts Settings", {"unlink_payment_on_cancellation_of_invoice": 1})
	def test_purchase_invoice_advance_taxes(self):
		from erpnext.accounts.doctype.payment_entry.payment_entry import get_payment_entry

		company = "_Test Company"

		tds_account_args = {
			"doctype": "Account",
			"account_name": "TDS Payable",
			"account_type": "Tax",
			"parent_account": frappe.db.get_value(
				"Account", {"account_name": "Duties and Taxes", "company": company}
			),
			"company": company,
		}

		tds_account = create_account(**tds_account_args)
		tax_withholding_category = "Test TDS - 194 - Dividends - Individual"

		# Update tax withholding category with current fiscal year and rate details
		create_tax_witholding_category(tax_withholding_category, company, tds_account)

		# create a new supplier to test
		supplier = create_supplier(
			supplier_name="_Test TDS Advance Supplier",
			tax_withholding_category=tax_withholding_category,
		)

		# Create Purchase Order with TDS applied
		po = create_purchase_order(
			do_not_save=1,
			supplier=supplier.name,
			rate=3000,
			item="_Test Non Stock Item",
			posting_date="2021-09-15",
		)
		po.save()
		po.submit()

		# Create Payment Entry Against the order
		payment_entry = get_payment_entry(dt="Purchase Order", dn=po.name)
		payment_entry.paid_from = "Cash - _TC"
		payment_entry.apply_tax_withholding_amount = 1
		payment_entry.tax_withholding_category = tax_withholding_category
		payment_entry.save()
		payment_entry.submit()

		# Check GLE for Payment Entry
		expected_gle = [
			["Cash - _TC", 0, 27000],
			["Creditors - _TC", 30000, 0],
			[tds_account, 0, 3000],
		]

		gl_entries = frappe.db.sql(
			"""select account, debit, credit
			from `tabGL Entry`
			where voucher_type='Payment Entry' and voucher_no=%s
			order by account asc""",
			(payment_entry.name),
			as_dict=1,
		)

		for i, gle in enumerate(gl_entries):
			self.assertEqual(expected_gle[i][0], gle.account)
			self.assertEqual(expected_gle[i][1], gle.debit)
			self.assertEqual(expected_gle[i][2], gle.credit)

		# Create Purchase Invoice against Purchase Order
		purchase_invoice = get_mapped_purchase_invoice(po.name)
		purchase_invoice.allocate_advances_automatically = 1
		purchase_invoice.items[0].item_code = "_Test Non Stock Item"
		purchase_invoice.items[0].expense_account = "_Test Account Cost for Goods Sold - _TC"
		purchase_invoice.save()
		purchase_invoice.submit()

		# Check GLE for Purchase Invoice
		# Zero net effect on final TDS payable on invoice
		if frappe.db.db_type =='postgres':
			expected_gle = [["Creditors - _TC", -30000],["_Test Account Cost for Goods Sold - _TC", 30000]]
		else:
			expected_gle = [["_Test Account Cost for Goods Sold - _TC", 30000], ["Creditors - _TC", -30000]]

		gl_entries = frappe.db.sql(
			"""select account, sum(debit - credit) as amount
			from `tabGL Entry`
			where voucher_type='Purchase Invoice' and voucher_no=%s
			group by account
			order by account asc""",
			(purchase_invoice.name),
			as_dict=1,
		)

		for i, gle in enumerate(gl_entries):
			self.assertEqual(expected_gle[i][0], gle.account)
			self.assertEqual(expected_gle[i][1], gle.amount)

		payment_entry.load_from_db()
		self.assertEqual(payment_entry.taxes[0].allocated_amount, 3000)

		purchase_invoice.cancel()

		payment_entry.load_from_db()
		self.assertEqual(payment_entry.taxes[0].allocated_amount, 0)

	def test_provisional_accounting_entry(self):
		setup_provisional_accounting()

		pr = make_purchase_receipt(item_code="_Test Non Stock Item", posting_date=add_days(nowdate(), -2))

		pi = create_purchase_invoice_from_receipt(pr.name)
		pi.set_posting_time = 1
		pi.posting_date = add_days(pr.posting_date, -1)
		pi.items[0].expense_account = "Cost of Goods Sold - _TC"
		pi.save()
		pi.submit()

		self.assertEqual(pr.items[0].provisional_expense_account, "Provision Account - _TC")

		# Check GLE for Purchase Invoice
		expected_gle = [
			["Cost of Goods Sold - _TC", 250, 0, add_days(pr.posting_date, -1)],
			["Creditors - _TC", 0, 250, add_days(pr.posting_date, -1)],
		]

		check_gl_entries(self, pi.name, expected_gle, pi.posting_date)

		expected_gle_for_purchase_receipt = [
			["Provision Account - _TC", 250, 0, pr.posting_date],
			["_Test Account Cost for Goods Sold - _TC", 0, 250, pr.posting_date],
			["Provision Account - _TC", 0, 250, pi.posting_date],
			["_Test Account Cost for Goods Sold - _TC", 250, 0, pi.posting_date],
		]

		check_gl_entries(self, pr.name, expected_gle_for_purchase_receipt, pr.posting_date)

		# Cancel purchase invoice to check reverse provisional entry cancellation
		pi.cancel()

		expected_gle_for_purchase_receipt_post_pi_cancel = [
			["Provision Account - _TC", 0, 250, pi.posting_date],
			["_Test Account Cost for Goods Sold - _TC", 250, 0, pi.posting_date],
		]

		check_gl_entries(self, pr.name, expected_gle_for_purchase_receipt_post_pi_cancel, pr.posting_date)

		toggle_provisional_accounting_setting()

	def test_provisional_accounting_entry_for_over_billing(self):
		setup_provisional_accounting()

		# Configure Buying Settings to allow rate change
		frappe.db.set_single_value("Buying Settings", "maintain_same_rate", 0)

		# Create PR: rate = 1000, qty = 5
		pr = make_purchase_receipt(
			item_code="_Test Non Stock Item", rate=1000, posting_date=add_days(nowdate(), -2)
		)

		# Overbill PR: rate = 2000, qty = 10
		pi = create_purchase_invoice_from_receipt(pr.name)
		pi.set_posting_time = 1
		pi.posting_date = add_days(pr.posting_date, -1)
		pi.items[0].qty = 10
		pi.items[0].rate = 2000
		pi.items[0].expense_account = "Cost of Goods Sold - _TC"
		pi.save()
		pi.submit()

		expected_gle = [
			["Cost of Goods Sold - _TC", 20000, 0, add_days(pr.posting_date, -1)],
			["Creditors - _TC", 0, 20000, add_days(pr.posting_date, -1)],
		]

		check_gl_entries(self, pi.name, expected_gle, pi.posting_date)

		expected_gle_for_purchase_receipt = [
			["Provision Account - _TC", 5000, 0, pr.posting_date],
			["_Test Account Cost for Goods Sold - _TC", 0, 5000, pr.posting_date],
			["Provision Account - _TC", 0, 5000, pi.posting_date],
			["_Test Account Cost for Goods Sold - _TC", 5000, 0, pi.posting_date],
		]

		check_gl_entries(self, pr.name, expected_gle_for_purchase_receipt, pr.posting_date)

		# Cancel purchase invoice to check reverse provisional entry cancellation
		pi.cancel()

		expected_gle_for_purchase_receipt_post_pi_cancel = [
			["Provision Account - _TC", 0, 5000, pi.posting_date],
			["_Test Account Cost for Goods Sold - _TC", 5000, 0, pi.posting_date],
		]

		check_gl_entries(self, pr.name, expected_gle_for_purchase_receipt_post_pi_cancel, pr.posting_date)

		toggle_provisional_accounting_setting()

	def test_provisional_accounting_entry_for_partial_billing(self):
		setup_provisional_accounting()

		# Configure Buying Settings to allow rate change
		frappe.db.set_single_value("Buying Settings", "maintain_same_rate", 0)

		# Create PR: rate = 1000, qty = 5
		pr = make_purchase_receipt(
			item_code="_Test Non Stock Item", rate=1000, posting_date=add_days(nowdate(), -2)
		)

		# Partially bill PR: rate = 500, qty = 2
		pi = create_purchase_invoice_from_receipt(pr.name)
		pi.set_posting_time = 1
		pi.posting_date = add_days(pr.posting_date, -1)
		pi.items[0].qty = 2
		pi.items[0].rate = 500
		pi.items[0].expense_account = "Cost of Goods Sold - _TC"
		pi.save()
		pi.submit()

		expected_gle = [
			["Cost of Goods Sold - _TC", 1000, 0, add_days(pr.posting_date, -1)],
			["Creditors - _TC", 0, 1000, add_days(pr.posting_date, -1)],
		]

		check_gl_entries(self, pi.name, expected_gle, pi.posting_date)

		expected_gle_for_purchase_receipt = [
			["Provision Account - _TC", 5000, 0, pr.posting_date],
			["_Test Account Cost for Goods Sold - _TC", 0, 5000, pr.posting_date],
			["Provision Account - _TC", 0, 1000, pi.posting_date],
			["_Test Account Cost for Goods Sold - _TC", 1000, 0, pi.posting_date],
		]

		check_gl_entries(self, pr.name, expected_gle_for_purchase_receipt, pr.posting_date)

		toggle_provisional_accounting_setting()

	def test_adjust_incoming_rate(self):
		frappe.db.set_single_value("Buying Settings", "maintain_same_rate", 0)

		frappe.db.set_single_value("Buying Settings", "set_landed_cost_based_on_purchase_invoice_rate", 1)

		# Cost of Item is zero in Purchase Receipt
		pr = make_purchase_receipt(qty=1, rate=0)
		stock_value_difference = frappe.db.get_value(
			"Stock Ledger Entry",
			{"voucher_type": "Purchase Receipt", "voucher_no": pr.name},
			"stock_value_difference",
		)
		self.assertEqual(stock_value_difference, 0)
		pi = create_purchase_invoice_from_receipt(pr.name)
		for row in pi.items:
			row.rate = 150
		pi.save()
		pi.submit()
		stock_value_difference = frappe.db.get_value(
			"Stock Ledger Entry",
			{"voucher_type": "Purchase Receipt", "voucher_no": pr.name},
			"stock_value_difference",
		)
		self.assertEqual(stock_value_difference, 150)

		# Increase the cost of the item

		pr = make_purchase_receipt(qty=1, rate=100)

		stock_value_difference = frappe.db.get_value(
			"Stock Ledger Entry",
			{"voucher_type": "Purchase Receipt", "voucher_no": pr.name},
			"stock_value_difference",
		)
		self.assertEqual(stock_value_difference, 100)

		pi = create_purchase_invoice_from_receipt(pr.name)
		for row in pi.items:
			row.rate = 150

		pi.save()
		pi.submit()

		stock_value_difference = frappe.db.get_value(
			"Stock Ledger Entry",
			{"voucher_type": "Purchase Receipt", "voucher_no": pr.name},
			"stock_value_difference",
		)
		self.assertEqual(stock_value_difference, 150)

		# Reduce the cost of the item

		pr = make_purchase_receipt(qty=1, rate=100)

		stock_value_difference = frappe.db.get_value(
			"Stock Ledger Entry",
			{"voucher_type": "Purchase Receipt", "voucher_no": pr.name},
			"stock_value_difference",
		)
		self.assertEqual(stock_value_difference, 100)

		pi = create_purchase_invoice_from_receipt(pr.name)
		for row in pi.items:
			row.rate = 50

		pi.save()
		pi.submit()

		stock_value_difference = frappe.db.get_value(
			"Stock Ledger Entry",
			{"voucher_type": "Purchase Receipt", "voucher_no": pr.name},
			"stock_value_difference",
		)
		self.assertEqual(stock_value_difference, 50)

		frappe.db.set_single_value("Buying Settings", "set_landed_cost_based_on_purchase_invoice_rate", 0)

		# Don't adjust incoming rate

		pr = make_purchase_receipt(qty=1, rate=100)

		stock_value_difference = frappe.db.get_value(
			"Stock Ledger Entry",
			{"voucher_type": "Purchase Receipt", "voucher_no": pr.name},
			"stock_value_difference",
		)
		self.assertEqual(stock_value_difference, 100)

		pi = create_purchase_invoice_from_receipt(pr.name)
		for row in pi.items:
			row.rate = 50

		pi.save()
		pi.submit()

		stock_value_difference = frappe.db.get_value(
			"Stock Ledger Entry",
			{"voucher_type": "Purchase Receipt", "voucher_no": pr.name},
			"stock_value_difference",
		)
		self.assertEqual(stock_value_difference, 100)

		frappe.db.set_single_value("Buying Settings", "maintain_same_rate", 1)

	def test_item_less_defaults(self):
		pi = frappe.new_doc("Purchase Invoice")
		pi.supplier = "_Test Supplier"
		pi.company = "_Test Company"
		pi.append(
			"items",
			{
				"item_name": "Opening item",
				"qty": 1,
				"uom": "Tonne",
				"stock_uom": "Kg",
				"rate": 1000,
				"expense_account": "Stock Received But Not Billed - _TC",
			},
		)

		pi.save()
		self.assertEqual(pi.items[0].conversion_factor, 1000)

	def test_batch_expiry_for_purchase_invoice(self):
		from erpnext.controllers.sales_and_purchase_return import make_return_doc

		item = self.make_item(
			"_Test Batch Item For Return Check",
			{
				"is_purchase_item": 1,
				"is_stock_item": 1,
				"has_batch_no": 1,
				"create_new_batch": 1,
				"batch_number_series": "TBIRC.#####",
			},
		)

		pi = make_purchase_invoice(
			qty=1,
			item_code=item.name,
			update_stock=True,
		)

		pi.load_from_db()
		batch_no = get_batch_from_bundle(pi.items[0].serial_and_batch_bundle)
		self.assertTrue(batch_no)

		frappe.db.set_value("Batch", batch_no, "expiry_date", add_days(nowdate(), -1))

		return_pi = make_return_doc(pi.doctype, pi.name)
		return_pi.save().submit()

		self.assertTrue(return_pi.docstatus == 1)

	def test_advance_entries_as_asset(self):
		from erpnext.accounts.doctype.payment_entry.test_payment_entry import create_payment_entry

		account = create_account(
			parent_account="Current Assets - _TC",
			account_name="Advances Paid",
			company="_Test Company",
			account_type="Receivable",
		)

		set_advance_flag(company="_Test Company", flag=1, default_account=account)

		pe = create_payment_entry(
			company="_Test Company",
			payment_type="Pay",
			party_type="Supplier",
			party="_Test Supplier",
			paid_from="Cash - _TC",
			paid_to="Creditors - _TC",
			paid_amount=500,
		)
		pe.save()  # save trigger is needed for set_liability_account() to be executed
		pe.submit()

		pi = make_purchase_invoice(
			company="_Test Company",
			do_not_save=True,
			do_not_submit=True,
			rate=1000,
			price_list_rate=1000,
			qty=1,
		)
		pi.base_grand_total = 1000
		pi.grand_total = 1000
		pi.set_advances()
		for advance in pi.advances:
			advance.allocated_amount = 500 if advance.reference_name == pe.name else 0
		pi.save()
		pi.submit()

		self.assertEqual(pi.advances[0].allocated_amount, 500)

		# Check GL Entry against payment doctype
		expected_gle = [
			["Advances Paid - _TC", 500.0, 0.0, nowdate()],
			["Advances Paid - _TC", 0.0, 500.0, nowdate()],
			["Cash - _TC", 0.0, 500, nowdate()],
			["Creditors - _TC", 500, 0.0, nowdate()],
		]

		check_gl_entries(self, pe.name, expected_gle, nowdate(), voucher_type="Payment Entry")

		pi.load_from_db()
		self.assertEqual(pi.outstanding_amount, 500)

		set_advance_flag(company="_Test Company", flag=0, default_account="")

	def test_gl_entries_for_standalone_debit_note(self):
		from erpnext.stock.doctype.item.test_item import make_item

		item_code = make_item(properties={"is_stock_item": 1})
		make_purchase_invoice(item_code=item_code, qty=5, rate=500, update_stock=True)

		returned_inv = make_purchase_invoice(
			item_code=item_code, qty=-5, rate=5, update_stock=True, is_return=True
		)

		# override the rate with valuation rate
		sle = frappe.get_all(
			"Stock Ledger Entry",
			fields=["stock_value_difference", "actual_qty"],
			filters={"voucher_no": returned_inv.name},
		)[0]

		rate = flt(sle.stock_value_difference) / flt(sle.actual_qty)
		self.assertAlmostEqual(rate, 500)

	def test_payment_allocation_for_payment_terms(self):
		from erpnext.buying.doctype.purchase_order.test_purchase_order import (
			create_pr_against_po,
			create_purchase_order,
		)
		from erpnext.selling.doctype.sales_order.test_sales_order import (
			automatically_fetch_payment_terms,
		)
		from erpnext.stock.doctype.purchase_receipt.purchase_receipt import (
			make_purchase_invoice as make_pi_from_pr,
		)

		automatically_fetch_payment_terms()
		frappe.db.set_value(
			"Payment Terms Template",
			"_Test Payment Term Template",
			"allocate_payment_based_on_payment_terms",
			0,
		)

		po = create_purchase_order(do_not_save=1)
		po.payment_terms_template = "_Test Payment Term Template"
		po.save()
		po.submit()

		pr = create_pr_against_po(po.name, received_qty=4)
		pi = make_pi_from_pr(pr.name)
		self.assertEqual(pi.payment_schedule[0].payment_amount, 1000)

		frappe.db.set_value(
			"Payment Terms Template",
			"_Test Payment Term Template",
			"allocate_payment_based_on_payment_terms",
			1,
		)
		pi = make_pi_from_pr(pr.name)
		self.assertEqual(pi.payment_schedule[0].payment_amount, 2500)

		automatically_fetch_payment_terms(enable=0)
		frappe.db.set_value(
			"Payment Terms Template",
			"_Test Payment Term Template",
			"allocate_payment_based_on_payment_terms",
			0,
		)

	def test_offsetting_entries_for_accounting_dimensions(self):
		from erpnext.accounts.doctype.account.test_account import create_account
		from erpnext.accounts.report.trial_balance.test_trial_balance import (
			clear_dimension_defaults,
			create_accounting_dimension,
			disable_dimension,
		)

		create_account(
			account_name="Offsetting",
			company="_Test Company",
			parent_account="Temporary Accounts - _TC",
		)

		create_accounting_dimension(company="_Test Company", offsetting_account="Offsetting - _TC")

		branch1 = frappe.new_doc("Branch")
		branch1.branch = "Location 1"
		branch1.insert(ignore_if_duplicate=True)
		branch2 = frappe.new_doc("Branch")
		branch2.branch = "Location 2"
		branch2.insert(ignore_if_duplicate=True)

		pi = make_purchase_invoice(
			company="_Test Company",
			do_not_save=True,
			do_not_submit=True,
			rate=1000,
			price_list_rate=1000,
			qty=1,
		)
		pi.branch = branch1.branch
		pi.items[0].branch = branch2.branch
		pi.save()
		pi.submit()

		expected_gle = [
			["Creditors - _TC", 0.0, 1000, nowdate(), branch1.branch],
			["Offsetting - _TC", 1000, 0.0, nowdate(), branch1.branch],
			["Offsetting - _TC", 0.0, 1000, nowdate(), branch2.branch],
			["_Test Account Cost for Goods Sold - _TC", 1000, 0.0, nowdate(), branch2.branch]
		]

		check_gl_entries(
			self,
			pi.name,
			expected_gle,
			nowdate(),
			voucher_type="Purchase Invoice",
			additional_columns=["branch"],
		)
		clear_dimension_defaults("Branch")
		disable_dimension()

	def test_repost_accounting_entries(self):
		# update repost settings
		settings = frappe.get_doc("Repost Accounting Ledger Settings")
		if not [x for x in settings.allowed_types if x.document_type == "Purchase Invoice"]:
			settings.append("allowed_types", {"document_type": "Purchase Invoice", "allowed": True})
		settings.save()

		pi = make_purchase_invoice(
			rate=1000,
			price_list_rate=1000,
			qty=1,
		)
		if frappe.db.db_type=='postgres':
			expected_gle = [
			["Creditors - _TC", 0.0, 1000, nowdate()],
			["_Test Account Cost for Goods Sold - _TC", 1000, 0.0, nowdate()]
		]
		else:

			expected_gle = [
				["_Test Account Cost for Goods Sold - _TC", 1000, 0.0, nowdate()],
				["Creditors - _TC", 0.0, 1000, nowdate()],
			]
		check_gl_entries(self, pi.name, expected_gle, nowdate())

		pi.items[0].expense_account = "Service - _TC"
		# Ledger reposted implicitly upon 'Update After Submit'
		pi.save()
		pi.load_from_db()

		expected_gle = [
			["Creditors - _TC", 0.0, 1000, nowdate()],
			["Service - _TC", 1000, 0.0, nowdate()],
		]
		check_gl_entries(self, pi.name, expected_gle, nowdate())

	@change_settings("Buying Settings", {"supplier_group": None})
	def test_purchase_invoice_without_supplier_group(self):
		# Create a Supplier
		test_supplier_name = "_Test Supplier Without Supplier Group"
		if not frappe.db.exists("Supplier", test_supplier_name):
			supplier = frappe.get_doc(
				{
					"doctype": "Supplier",
					"supplier_name": test_supplier_name,
				}
			).insert(ignore_permissions=True)

			self.assertEqual(supplier.supplier_group, None)

		po = create_purchase_order(
			supplier=test_supplier_name,
			rate=3000,
			item="_Test Non Stock Item",
			posting_date="2021-09-15",
		)

		pi = make_purchase_invoice(supplier=test_supplier_name)

		self.assertEqual(po.docstatus, 1)
		self.assertEqual(pi.docstatus, 1)

	def test_default_cost_center_for_purchase(self):
		from erpnext.accounts.doctype.cost_center.test_cost_center import create_cost_center

		for c_center in ["_Test Cost Center Selling", "_Test Cost Center Buying"]:
			create_cost_center(cost_center_name=c_center)

		item = create_item(
			"_Test Cost Center Item For Purchase",
			is_stock_item=1,
			buying_cost_center="_Test Cost Center Buying - _TC",
			selling_cost_center="_Test Cost Center Selling - _TC",
		)

		pi = make_purchase_invoice(
			item=item.name, qty=1, rate=1000, update_stock=True, do_not_submit=True, cost_center=""
		)

		pi.items[0].cost_center = ""
		pi.set_missing_values()
		pi.calculate_taxes_and_totals()
		pi.save()

		self.assertEqual(pi.items[0].cost_center, "_Test Cost Center Buying - _TC")

	def test_debit_note_with_account_mismatch(self):
		new_creditors = create_account(
			parent_account="Accounts Payable - _TC",
			account_name="Creditors 2",
			company="_Test Company",
			account_type="Payable",
		)
		pi = make_purchase_invoice(qty=1, rate=1000)
		dr_note = make_purchase_invoice(
			qty=-1, rate=1000, is_return=1, return_against=pi.name, do_not_save=True
		)
		dr_note.credit_to = new_creditors

		self.assertRaises(frappe.ValidationError, dr_note.save)

	def test_debit_note_without_item(self):
		pi = make_purchase_invoice(item_name="_Test Item", qty=10, do_not_submit=True)
		pi.items[0].item_code = ""
		pi.save()

		self.assertFalse(pi.items[0].item_code)
		pi.submit()

		return_pi = make_purchase_invoice(
			item_name="_Test Item",
			is_return=1,
			return_against=pi.name,
			qty=-10,
			do_not_save=True,
		)
		return_pi.items[0].item_code = ""
		return_pi.save()
		return_pi.submit()
		self.assertEqual(return_pi.docstatus, 1)

	def test_purchase_invoice_with_use_serial_batch_field_for_rejected_qty(self):
		from erpnext.stock.doctype.item.test_item import make_item
		from erpnext.stock.doctype.warehouse.test_warehouse import create_warehouse

		batch_item = make_item(
			"_Test Purchase Invoice Batch Item For Rejected Qty",
			properties={"has_batch_no": 1, "create_new_batch": 1, "is_stock_item": 1},
		).name

		serial_item = make_item(
			"_Test Purchase Invoice Serial Item for Rejected Qty",
			properties={"has_serial_no": 1, "is_stock_item": 1},
		).name

		rej_warehouse = create_warehouse("_Test Purchase INV Warehouse For Rejected Qty")

		batch_no = "BATCH-PI-BNU-TPRBI-0001"
		serial_nos = ["SNU-PI-TPRSI-0001", "SNU-PI-TPRSI-0002", "SNU-PI-TPRSI-0003"]

		if not frappe.db.exists("Batch", batch_no):
			frappe.get_doc(
				{
					"doctype": "Batch",
					"batch_id": batch_no,
					"item": batch_item,
				}
			).insert()

		for serial_no in serial_nos:
			if not frappe.db.exists("Serial No", serial_no):
				frappe.get_doc(
					{
						"doctype": "Serial No",
						"item_code": serial_item,
						"serial_no": serial_no,
					}
				).insert()

		pi = make_purchase_invoice(
			item_code=batch_item,
			received_qty=10,
			qty=8,
			rejected_qty=2,
			update_stock=1,
			rejected_warehouse=rej_warehouse,
			use_serial_batch_fields=1,
			batch_no=batch_no,
			rate=100,
			do_not_submit=1,
		)

		pi.append(
			"items",
			{
				"item_code": serial_item,
				"qty": 2,
				"rate": 100,
				"base_rate": 100,
				"item_name": serial_item,
				"uom": "Nos",
				"stock_uom": "Nos",
				"conversion_factor": 1,
				"rejected_qty": 1,
				"warehouse": pi.items[0].warehouse,
				"rejected_warehouse": rej_warehouse,
				"use_serial_batch_fields": 1,
				"serial_no": "\n".join(serial_nos[:2]),
				"rejected_serial_no": serial_nos[2],
			},
		)

		pi.save()
		pi.submit()

		pi.reload()

		for row in pi.items:
			self.assertTrue(row.serial_and_batch_bundle)
			self.assertTrue(row.rejected_serial_and_batch_bundle)

			if row.item_code == batch_item:
				self.assertEqual(row.batch_no, batch_no)
			else:
				self.assertEqual(row.serial_no, "\n".join(serial_nos[:2]))
				self.assertEqual(row.rejected_serial_no, serial_nos[2])

	def test_adjust_incoming_rate_from_pi_with_multi_currency(self):
		from erpnext.stock.doctype.landed_cost_voucher.test_landed_cost_voucher import (
			make_landed_cost_voucher,
		)

		frappe.db.set_single_value("Buying Settings", "maintain_same_rate", 0)

		frappe.db.set_single_value("Buying Settings", "set_landed_cost_based_on_purchase_invoice_rate", 1)

		# Increase the cost of the item

		pr = make_purchase_receipt(
			qty=10, rate=1, currency="USD", do_not_save=1, supplier="_Test Supplier USD"
		)
		pr.conversion_rate = 6300
		pr.plc_conversion_rate = 1
		pr.save()
		pr.submit()

		self.assertEqual(pr.conversion_rate, 6300)
		self.assertEqual(pr.plc_conversion_rate, 1)
		self.assertEqual(pr.base_grand_total, 6300 * 10)

		stock_value_difference = frappe.db.get_value(
			"Stock Ledger Entry",
			{"voucher_type": "Purchase Receipt", "voucher_no": pr.name},
			"stock_value_difference",
		)
		self.assertEqual(stock_value_difference, 6300 * 10)

		make_landed_cost_voucher(
			company=pr.company,
			receipt_document_type="Purchase Receipt",
			receipt_document=pr.name,
			charges=3000,
			distribute_charges_based_on="Qty",
		)

		pi = create_purchase_invoice_from_receipt(pr.name)
		for row in pi.items:
			row.rate = 1.1

		pi.save()
		pi.submit()

		stock_value_difference = frappe.db.get_value(
			"Stock Ledger Entry",
			{"voucher_type": "Purchase Receipt", "voucher_no": pr.name},
			"stock_value_difference",
		)
		self.assertEqual(stock_value_difference, 7230 * 10)

		frappe.db.set_single_value("Buying Settings", "set_landed_cost_based_on_purchase_invoice_rate", 0)

		frappe.db.set_single_value("Buying Settings", "maintain_same_rate", 1)

	def test_last_purchase_rate(self):
		item = create_item("_Test Item For Last Purchase Rate from PI", is_stock_item=1)
		pi1 = make_purchase_invoice(item_code=item.item_code, qty=10, rate=100)
		item.reload()
		self.assertEqual(item.last_purchase_rate, 100)
		pi2 = make_purchase_invoice(item_code=item.item_code, qty=10, rate=200)
		item.reload()
		self.assertEqual(item.last_purchase_rate, 200)
		pi2.cancel()
		item.reload()
		self.assertEqual(item.last_purchase_rate, 100)
		pi1.cancel()
		item.reload()
		self.assertEqual(item.last_purchase_rate, 0)

	def test_opening_invoice_rounding_adjustment_validation(self):
		pi = make_purchase_invoice(do_not_save=1)
		pi.items[0].rate = 99.98
		pi.items[0].qty = 1
		pi.items[0].expense_account = "Temporary Opening - _TC"
		pi.is_opening = "Yes"
		pi.save()
		self.assertRaises(frappe.ValidationError, pi.submit)
	def _create_opening_roundoff_account(self, company_name):
		liability_root = frappe.db.get_all(
			"Account",
			filters={"company": company_name, "root_type": "Liability", "disabled": 0},
			order_by="lft",
			limit=1,
		)[0]
		# setup round off account
		if acc := frappe.db.exists(
			"Account",
			{
				"account_name": "Round Off for Opening",
				"account_type": "Round Off for Opening",
				"company": company_name,
			},
		):
			frappe.db.set_value("Company", company_name, "round_off_for_opening", acc)
		else:
			acc = frappe.new_doc("Account")
			acc.company = company_name
			acc.parent_account = liability_root.name
			acc.account_name = "Round Off for Opening"
			acc.account_type = "Round Off for Opening"
			acc.save()
			frappe.db.set_value("Company", company_name, "round_off_for_opening", acc.name)
	def test_ledger_entries_of_opening_invoice_with_rounding_adjustment(self):
		pi = make_purchase_invoice(do_not_save=1)
		pi.items[0].rate = 99.98
		pi.items[0].qty = 1
		pi.items[0].expense_account = "Temporary Opening - _TC"
		pi.is_opening = "Yes"
		pi.save()
		self._create_opening_roundoff_account(pi.company)
		pi.submit()
		actual = frappe.db.get_all(
			"GL Entry",
			filters={"voucher_no": pi.name, "is_opening": "Yes", "is_cancelled": False},
			fields=["account", "debit", "credit", "is_opening"],
			order_by="account,debit",
		)
		expected = [
			{"account": "Creditors - _TC", "debit": 0.0, "credit": 100.0, "is_opening": "Yes"},
			{"account": "Round Off for Opening - _TC", "debit": 0.02, "credit": 0.0, "is_opening": "Yes"},
			{"account": "Temporary Opening - _TC", "debit": 99.98, "credit": 0.0, "is_opening": "Yes"},
		]
		self.assertEqual(len(actual), 3)
		self.assertEqual(expected, actual)

	def validate_ledger_entries(self, payment_entries, purchase_invoices):
		"""
		Validate GL entries for the given payment entries and purchase invoices.
		- payment_entries: A list of Payment Entry objects.
		- purchase_invoices: A list of Purchase Invoice objects.
		"""
		ledger_entries = frappe.get_all(
			"GL Entry",
			filters={"voucher_no": ["in", [pe.name for pe in payment_entries]]},
			fields=["account", "debit", "credit"]
		)

		# Validate debit entries for Creditors account
		creditor_account_debits = {}
		for entry in ledger_entries:
			if entry["account"] not in creditor_account_debits:
				creditor_account_debits[entry["account"]] = 0
			creditor_account_debits[entry["account"]] += entry["debit"]

		for pe in payment_entries:
			# Validate credit entries for Bank account
			credit_account, credit_amount = pe.paid_from, pe.paid_amount
			assert any(
				entry["account"] == credit_account and entry["credit"] == credit_amount
				for entry in ledger_entries
			), f"Credit entry missing for account: {credit_account} with amount: {credit_amount}"

		for pi in purchase_invoices:
			total_debit = sum(pe.paid_amount for pe in payment_entries if any(
				ref.reference_doctype == "Purchase Invoice" and ref.reference_name == pi.name
				for ref in pe.references
			))
			debit_account, total_ledger_debit = pi.credit_to, creditor_account_debits.get(pi.credit_to, 0)
			assert total_ledger_debit == total_debit, (
				f"Total debit for Creditors account: {debit_account} should match total paid amount. "
				f"Total Ledger Debit: {total_ledger_debit}, Total Paid: {total_debit}"
			)

	def test_purchase_invoice_payment(self):
		"""Test payment against a single Purchase Invoice."""
		today = nowdate()

		# Step 1: Create and Submit Purchase Invoice
		purchase_invoice = make_purchase_invoice(
			supplier="_Test Supplier",
			company="_Test Company",
			item="_Test Item",
			qty=1,
			rate=100,
			warehouse="_Test Warehouse - _TC",
			currency="INR",
			naming_series="T-PINV-"
		)

		# Step 2: Create Payment Entry
		payment_entry = get_payment_entry(
			"Purchase Invoice", purchase_invoice.name, bank_account="Cash - _TC"
		)
		payment_entry.reference_no = f"Test-{purchase_invoice.name}"
		payment_entry.reference_date = today
		payment_entry.paid_amount = purchase_invoice.grand_total
		payment_entry.insert()
		payment_entry.submit()

		# Step 3: Validate Outstanding Amount
		purchase_invoice.reload()
		self.assertEqual(purchase_invoice.outstanding_amount, 0)
		self.assertEqual(purchase_invoice.status, "Paid")

		# Step 4: Validate Ledger Entries
		self.validate_ledger_entries(payment_entries=[payment_entry], purchase_invoices=[purchase_invoice])

	def test_purchase_invoice_payment_and_cancel_invoice_TC_ACC_019(self):
		"""Test payment against Purchase Invoices with advance adjustment."""

		today = nowdate()
		# Step 1: Create and Submit the First Purchase Invoice
		first_purchase_invoice = make_purchase_invoice(
			supplier="_Test Supplier",
			company="_Test Company",
			item="_Test Item",
			qty=1,
			rate=100,
			warehouse="_Test Warehouse - _TC",
			currency="INR",
			naming_series="T-PINV-",
		)

		# Step 2: Create and Submit Payment Entry for the First Purchase Invoice
		payment_entry = get_payment_entry(
			"Purchase Invoice", first_purchase_invoice.name, bank_account="Cash - _TC"
		)
		payment_entry.reference_no = f"Test-{first_purchase_invoice.name}"
		payment_entry.reference_date = today
		payment_entry.paid_amount = first_purchase_invoice.grand_total
		payment_entry.insert()
		payment_entry.submit()

		# Step 3: Validate Outstanding Amount for the First Purchase Invoice
		first_purchase_invoice.reload()
		self.assertEqual(first_purchase_invoice.outstanding_amount, 0)
		self.assertEqual(first_purchase_invoice.status, "Paid")

		# Step 4: Cancel the First Purchase Invoice
		first_purchase_invoice.cancel()

		# Reload Payment Entry to Validate It Is Unlinked
		payment_entry.reload()
		self.assertEqual(payment_entry.references, [])

	def test_multiple_purchase_invoices_single_payment(self):
		"""Test single payment against multiple Purchase Invoices."""
		today = nowdate()

		# Step 1: Create multiple Purchase Invoices
		pi1 = make_purchase_invoice()
		pi2 = make_purchase_invoice()
		total_payment_amount = pi1.grand_total + pi2.grand_total

		# Step 2: Create Payment Entry for both invoices
		payment_entry = get_payment_entry("Purchase Invoice", pi1.name, bank_account="Cash - _TC")
		payment_entry.append(
			"references",
			{
				"reference_doctype": "Purchase Invoice",
				"reference_name": pi2.name,
				"allocated_amount": pi2.grand_total,
			}
		)
		payment_entry.paid_amount = total_payment_amount
		payment_entry.insert()
		payment_entry.submit()

		# Step 3: Validate Outstanding Amounts
		for pi in [pi1, pi2]:
			pi.reload()
			self.assertEqual(pi.outstanding_amount, 0)
			self.assertEqual(pi.status, "Paid")

		# Step 4: Validate Ledger Entries
		self.validate_ledger_entries(payment_entries=[payment_entry], purchase_invoices=[pi1, pi2])


	def test_multiple_payment_entries_single_purchase_invoice(self):
		"""Test multiple payments against a single Purchase Invoice."""
		today = nowdate()

		# Step 1: Create and Submit Purchase Invoice
		pi = make_purchase_invoice(qty=1, rate=300)
		pi.submit()

		# Step 2: Create Payment Entry 1 (Part Payment)
		pe1 = get_payment_entry("Purchase Invoice", pi.name, bank_account="Cash - _TC")
		pe1.paid_amount = 100
		pe1.references[0].allocated_amount = pe1.paid_amount
		pe1.submit()

		# Step 3: Create Payment Entry 2 (Remaining Payment)
		pe2 = frappe.copy_doc(pe1)
		pe2.paid_amount = 200
		pe2.references[0].allocated_amount = pe2.paid_amount
		pe2.submit()

		# Step 4: Validate Outstanding Amount
		pi.reload()
		self.assertEqual(pi.outstanding_amount, 0)
		self.assertEqual(pi.status, "Paid")

		# Step 5: Validate Ledger Entries
		self.validate_ledger_entries(payment_entries=[pe1, pe2], purchase_invoices=[pi])
		
	def test_tax_withholding_with_supplier_TC_ACC_023(self):
		from erpnext.accounts.doctype.payment_entry.test_payment_entry import (create_records as records_for_pi,create_purchase_invoice,make_test_item)
		records_for_pi('_Test Supplier TDS')
		supplier=frappe.get_doc("Supplier","_Test Supplier TDS")
		if supplier:
			self.assertEqual(supplier.tax_withholding_category,"Test - TDS - 194C - Company")
		
		item=make_test_item()
		pi=create_purchase_invoice(supplier=supplier.name,item_code=item.name)
		pi.apply_tds=1
		pi.tax_withholding_category="Test - TDS - 194C - Company"
		pi.save()
		pi.submit()
		gl_entries = frappe.db.sql(
			"""select account, sum(debit) as debit, sum(credit) as credit , against_voucher
			from `tabGL Entry` where voucher_type='Purchase Invoice' and voucher_no=%s
			group by account,against_voucher""",
			pi.name,
			as_dict=1,
		)
		
		expected_result = [
				{
					"account": "Creditors - _TC",
					"debit": 1800.0,
					"credit": 90000.0,
					"against_voucher": pi.name
				},
				{
					"account": "Stock Received But Not Billed - _TC",
					"debit": 90000.0,
					"credit": 0.0,
					"against_voucher": None
				},
				{
					"account": "_Test TDS Payable - _TC",
					"debit": 0.0,
					"credit": 1800.0,
					"against_voucher": None
				}
			]
		self.assertEqual(gl_entries,expected_result)

		

	def test_multiple_purchase_invoices_multiple_payments(self):
		"""Test payments against multiple Purchase Invoices and validate ledger entries."""
		today = nowdate()

		# Step 1: Create and Submit Purchase Invoices and Payment Entries
		purchase_invoices, payment_entries = [], []
		for i in range(3):
			pi = make_purchase_invoice()
			purchase_invoices.append(pi)

			pe = get_payment_entry("Purchase Invoice", pi.name, bank_account="Cash - _TC")
			pe.update({
				"reference_no": f"Test-{pi.name}",
				"reference_date": today,
				"paid_from_account_currency": pi.currency,
				"paid_to_account_currency": pi.currency,
				"source_exchange_rate": 1,
				"target_exchange_rate": 1,
				"paid_amount": pi.grand_total
			})
			pe.insert()
			pe.submit()
			payment_entries.append(pe)

		# Step 2: Validate Outstanding Amounts and Ledger Entries
		for pi in purchase_invoices:
			pi.reload()
			self.assertEqual(pi.outstanding_amount, 0, f"Outstanding amount is not zero for {pi.name}.")
			self.assertEqual(pi.status, "Paid", f"Purchase Invoice status is not 'Paid' for {pi.name}.")

		# Step 3: Validate Ledger Entries
		ledger_entries = frappe.get_all(
			"GL Entry",
			filters={"voucher_no": ["in", [pe.name for pe in payment_entries]]},
			fields=["account", "debit", "credit"]
		)

		for pe in payment_entries:
			debit_account, debit_amount = pe.paid_from, pe.paid_amount  # Paid from Cash/Bank
			credit_account, credit_amount = purchase_invoices[0].credit_to, pe.paid_amount  # Credited to Creditors

			# Assert debit entry for Creditors and credit entry for Cash/Bank
			assert any(entry["account"] == debit_account and entry["credit"] == debit_amount for entry in ledger_entries), (
				f"Credit entry missing for account: {debit_account} with amount: {debit_amount}."
			)
			assert any(entry["account"] == credit_account and entry["debit"] == credit_amount for entry in ledger_entries), (
				f"Debit entry missing for account: {credit_account} with amount: {credit_amount}."
			)

		# Step 4: Validate total debit and credit balance
		total_paid_amount = sum(pe.paid_amount for pe in payment_entries)
		total_credit = sum(entry["credit"] for entry in ledger_entries if entry["account"] == debit_account)
		total_debit = sum(entry["debit"] for entry in ledger_entries if entry["account"] == credit_account)
		assert total_credit == total_debit, (
			f"Total credit ({total_credit}) does not match total debit ({total_debit})."
		)
		
	def test_lower_tax_deduction_TC_ACC_025_and_TC_ACC_026(self):
		from erpnext.accounts.utils import get_fiscal_year
		from erpnext.accounts.doctype.payment_entry.test_payment_entry import (
			create_records as records_for_pi,
			create_purchase_invoice,
			make_test_item
		)

		records_for_pi('_Test Supplier LDC')
		supplier = frappe.get_doc('Supplier', '_Test Supplier LDC')
		
		if supplier:
			update_ldc_details(supplier=supplier)
			self.assertEqual(supplier.tax_withholding_category, "Test - TDS - 194C - Company")
			fiscal_year, valid_from, valid_upto = get_fiscal_year(date=nowdate())
			ldc = create_ldc(supplier=supplier.name)
			filtered_data = {
				key: getattr(ldc, key)
				for key in ['tax_withholding_category', 'fiscal_year', 'supplier', 'certificate_limit', 'rate','valid_from','valid_upto']
			}
			
			exepected_data = {
				'tax_withholding_category': 'Test - TDS - 194C - Company',
				'fiscal_year': fiscal_year,
				'valid_from': valid_from,
				'valid_upto': valid_upto,
				'supplier': supplier.name,
				'certificate_limit': 40000,
				'rate': 1
			}

			self.assertEqual(filtered_data, exepected_data)

			item = make_test_item()
			
			pi = create_purchase_invoice(supplier=supplier.name, rate=50000, item_code=item.name)
			pi.apply_tds = 1
			pi.tax_withholding_category = "Test - TDS - 194C - Company"
			pi.save()
			pi.submit()
			
			expected_gle = [
				["Creditors - _TC", 0.0, 50000.0, pi.posting_date],
				["Creditors - _TC", 600.0, 0.0, pi.posting_date],
				["Stock Received But Not Billed - _TC", 50000.0, 0.0, pi.posting_date],
				["_Test TDS Payable - _TC", 0.0, 600.0, pi.posting_date]
			]
			
			check_gl_entries(self, pi.name, expected_gle, pi.posting_date)

	def test_currency_exchange_with_pi_TC_ACC_027(self):
		from erpnext.accounts.doctype.payment_entry.test_payment_entry import (
			create_records as records_for_pi,
			create_purchase_invoice,
			make_test_item
		)
		
		records_for_pi('_Test Supplier USD')
		supplier = frappe.get_doc('Supplier', '_Test Supplier USD')
		
		if supplier:
			item = make_test_item()
			
			pi = create_purchase_invoice(
				supplier=supplier.name,
				currency="USD",
				rate=100,
				item_code=item.name,
				credit_to="_Test Payable USD - _TC"
			)
			pi.conversion_rate = 63
			pi.save()
			pi.submit()
			
			pe = get_payment_entry("Purchase Invoice", pi.name)
			pe.payment_type= "Pay"
			pe.paid_from = "Cash - _TC"
			pe.target_exchange_rate = 60
			pe.save()
			pe.submit()
			
			expected_gle = [
				["Cash - _TC", 0.0, 6300.0, pe.posting_date],
				["Exchange Gain/Loss - _TC", 300.0, 0.0, pe.posting_date],
				["_Test Payable USD - _TC", 6000.0, 0.0, pe.posting_date]
			]
			
			check_gl_entries(
				doc=self,
				voucher_no=pe.name,
				expected_gle=expected_gle,
				posting_date=pe.posting_date,
				voucher_type="Payment Entry"
			)
			
			jea_parent = frappe.db.get_all(
				"Journal Entry Account",
				filters={
					"account": pi.credit_to,
					"docstatus": 1,
					"reference_name": pi.name,
					"party_type": "Supplier",
					"party": "_Test Supplier USD",
					"debit": 300
				},
				fields=["parent"]
			)[0]
			
			self.assertEqual(
				frappe.db.get_value("Journal Entry", jea_parent.parent, "voucher_type"),
				"Exchange Gain Or Loss"
			)
			
			expected_jv_entries = [
				["Exchange Gain/Loss - _TC", 0.0, 300.0, pe.posting_date],
				["_Test Payable USD - _TC", 300.0, 0.0, pe.posting_date]
			]
			
			check_gl_entries(
				doc=self,
				voucher_no=jea_parent.parent,
				expected_gle=expected_jv_entries,
				posting_date=pe.posting_date,
				voucher_type="Journal Entry"
			)

	
	def test_advance_payment_TC_ACC_028(self):
		from erpnext.accounts.doctype.payment_entry.test_payment_entry import (
			create_records as records_for_pi,
			create_purchase_invoice,
			make_test_item,
			create_payment_entry
		)

		records_for_pi('_Test Supplier USD')
		supplier = frappe.get_doc('Supplier', '_Test Supplier USD')

		if supplier:
			pe = create_payment_entry(
				party_type="Supplier",
				party=supplier.name,
				company="_Test Company",
				payment_type="Pay",
				paid_from="_Test Cash - _TC",
				paid_to="_Test Payable USD - _TC",
				paid_amount=6000,
				save=True
			)
			
			pe.target_exchange_rate = 60
			pe.received_amount = 100
			pe.tax_withholding_category = "Test - TDS - 194C - Company"
			
			pe.append(
				"taxes",
				{
					"account_head": "Test TDS Payable - _TC",
					"charge_type": "On Paid Amount",
					"rate": 0,
					"add_deduct_tax": "Deduct",
					"description": "Cash",
				},
			)
			
			pe.save()
			pe.submit()

			item = make_test_item()
			
			pi = create_purchase_invoice(
				supplier=supplier.name,
				currency="USD",
				rate=120,
				item_code=item.name,
				credit_to="_Test Payable USD - _TC"
			)
			
			pe.apply_tds = 1
			pi.tax_withholding_category = 'Test - TDS - 194C - Company'
			pi.conversion_rate = 63
			
			pi.append(
				'advances',
				{
					'reference_type': 'Payment Entry',
					'reference_name': pe.name,
					'advance_amount': 100,
					'allocated_amount': 100,
					"ref_exchange_rate": 60
				}
			)
			
			pi.save()
			pi.submit()
			
			jea_parent = get_jv_entry_account(
				credit_to=pi.credit_to,
				reference_name=pi.name,
				party_type="Supplier",
				party=supplier.name,
				debit=300
			)
			
			self.assertEqual(
				frappe.db.get_value("Journal Entry", jea_parent.parent, "voucher_type"),
				"Exchange Gain Or Loss"
			)
			
			expected_jv_entries = [
				["Exchange Gain/Loss - _TC", 0.0, 300.0, pe.posting_date],
				["_Test Payable USD - _TC", 300.0, 0.0, pe.posting_date]
			]
			
			check_gl_entries(
				doc=self,
				voucher_no=jea_parent.parent,
				expected_gle=expected_jv_entries,
				posting_date=pi.posting_date,
				voucher_type="Journal Entry"
			)

			_pe = get_payment_entry('Purchase Invoice', pi.name)
			_pe.target_exchange_rate = 62
			_pe.payment_type= "Pay"
			_pe.paid_from = "Cash - _TC"
			_pe.save()
			_pe.submit()
			
			jea_parent = get_jv_entry_account(
				credit_to=pi.credit_to,
				reference_name=pi.name,
				party_type="Supplier",
				party=supplier.name,
				debit=20
			)
			
			expected_jv_entries = [
				["Exchange Gain/Loss - _TC", 0.0, 20.0, pe.posting_date],
				["_Test Payable USD - _TC", 20.0, 0.0, pe.posting_date]
			]
			
			check_gl_entries(
				doc=self,
				voucher_no=jea_parent.parent,
				expected_gle=expected_jv_entries,
				posting_date=pi.posting_date,
				voucher_type="Journal Entry"
			)
	
	def test_single_payment_request_for_purchase_invoice_TC_ACC_035(self):
		from erpnext.accounts.doctype.payment_entry.test_payment_entry import (
			create_records as records_for_pi,
			create_purchase_invoice,
			make_test_item,
		)
		from erpnext.accounts.doctype.payment_request.payment_request import make_payment_request

		records_for_pi('_Test Supplier')

		supplier = frappe.get_doc('Supplier', '_Test Supplier')

		if supplier:
			item=make_test_item()
			pi = create_purchase_invoice(
				supplier=supplier.name,
				currency="INR",
				rate=5000,
				item_code=item.name,
			)
			pi.save()
			pi.submit()

			pr = make_payment_request(
				dt="Purchase Invoice",
				dn=pi.name,
				party_type="Supplier",
				party=supplier.name,
				grand_total=5000,
				submit_doc=1,
				return_doc=1,
			)
			pe=pr.create_payment_entry(submit=False)
			pe.payment_type= "Pay"
			pe.paid_from = "Cash - _TC"
			pe.save()
			pe.submit()
			pr.load_from_db()
			self.assertEqual(pr.status, "Paid")
			pe.load_from_db()
			expected_gle = [
				['Cash - _TC', 0.0, 5000.0, pe.posting_date],
				['Creditors - _TC', 5000.0, 0.0, pe.posting_date]
			]
			check_gl_entries(
				doc=self,
				voucher_no=pe.name,
				expected_gle=expected_gle,
				voucher_type="Payment Entry",
				posting_date=pe.posting_date
			)
			pi.load_from_db()
			self.assertEqual(pi.status, "Paid")
	def test_multi_payment_request_for_purchase_invoice_TC_ACC_036(self):
		from erpnext.accounts.doctype.payment_entry.test_payment_entry import (
			create_records as records_for_pi,
			create_purchase_invoice,
			make_test_item,
		)
		from erpnext.accounts.doctype.payment_request.payment_request import make_payment_request

		records_for_pi('_Test Supplier')

		supplier = frappe.get_doc('Supplier', '_Test Supplier')

		if supplier:
			item=make_test_item()
			pi = create_purchase_invoice(
				supplier=supplier.name,
				currency="INR",
				rate=5000,
				item_code=item.name,
			)
			pi.save()
			pi.submit()

			pr = make_payment_request(
				dt="Purchase Invoice",
				dn=pi.name,
				party_type="Supplier",
				party=supplier.name,
				return_doc=1,
			)
			pr.grand_total = pr.grand_total / 2
			pr.save()
			pr.submit()
			pe=pr.create_payment_entry(submit=False)
			pe.payment_type= "Pay"
			pe.paid_from = "Cash - _TC"
			pe.save()
			pe.submit()
			pr.load_from_db()
			self.assertEqual(pr.status, "Paid")
			pe.load_from_db()
			expected_gle = [
				['Cash - _TC', 0.0, 2500.0, pe.posting_date],
				['Creditors - _TC', 2500.0, 0.0, pe.posting_date]
			]
			check_gl_entries(
				doc=self,
				voucher_no=pe.name,
				expected_gle=expected_gle,
				voucher_type="Payment Entry",
				posting_date=pe.posting_date
			)
			pi.load_from_db()
			self.assertEqual(pi.status, "Partly Paid")
			_pr = make_payment_request(
				dt="Purchase Invoice",
				dn=pi.name,
				party_type="Supplier",
				party=supplier.name,
				return_doc=1,
				submit_doc=1,
			)
			_pe=_pr.create_payment_entry(submit=False)
			_pe.payment_type= "Pay"
			_pe.paid_from = "Cash - _TC"
			_pe.save()	
			_pe.submit()
			_pr.load_from_db()		
			self.assertEqual(_pr.status, "Paid")
			_pe.load_from_db()		
			expected_gle = [
				['Cash - _TC', 0.0, 2500.0, _pe.posting_date],
				['Creditors - _TC', 2500.0, 0.0, _pe.posting_date]
			]
			check_gl_entries(
				doc=self,
				voucher_no=_pe.name,
				expected_gle=expected_gle,
				voucher_type="Payment Entry",
				posting_date=_pe.posting_date
			)
	
	def test_invoice_status_on_payment_entry_submit_TC_B_035_and_TC_B_037(self):
		from erpnext.accounts.doctype.payment_entry.test_payment_entry import create_payment_entry
		from erpnext.accounts.doctype.unreconcile_payment.unreconcile_payment import payment_reconciliation_record_on_unreconcile,create_unreconcile_doc_for_selection
		import json
		pi = make_purchase_invoice(
			qty=1,
			item_code="_Test Item",
			supplier = "_Test Supplier",
			company = "_Test Company",
			rate = 30
		)

		pi.save()
		pi.submit()

		pe = create_payment_entry(
			company="_Test Company",
			payment_type="Pay",
			party_type="Supplier",
			party=f"_Test Supplier",
			paid_to="Creditors - _TC",
			paid_from ="Cash - _TC",
			paid_amount=pi.grand_total,
		)
		pe.append("references", {"reference_doctype": "Purchase Invoice", "reference_name": pi.name,"allocated_amount":pi.rounded_total})
		pe.save()
		pi_status_before = frappe.db.get_value("Purchase Invoice", pi.name, "status")
		self.assertEqual(pi_status_before, "Unpaid")
		pe.submit()
		pi_status_after = frappe.db.get_value("Purchase Invoice", pi.name, "status")
		self.assertEqual(pi_status_after, "Paid")
		header = {
			"company":"_Test Company",
			"unreconcile":1,
			"clearing_date":"2025-01-07",
			"party_type":"Supplier",
			"party":"_Test Supplier"
		}
		selection = {"company":"_Test Company","voucher_type":"Payment Entry","voucher_no":f"{pe.name}","against_voucher_type":"Purchase Invoice","against_voucher_no":f"{pi.name}","allocated_amount":pi.rounded_total}
		allocation = [{"reference_type":"Payment Entry","reference_name":pe.name,"invoice_type":"Purchase Invoice","invoice_number":pi.name,"allocated_amount":pi.rounded_total}]
		payment_reconciliation_record_on_unreconcile(header=header,allocation=allocation)
		create_unreconcile_doc_for_selection(selections = json.dumps([selection]))
		pi_status_after_reconcile = frappe.db.get_value("Purchase Invoice", pi.name, "status")
		self.assertEqual(pi_status_after_reconcile, "Unpaid")

		new_pi = make_purchase_invoice(
			qty=1,
			item_code="_Test Item",
			supplier = "_Test Supplier",
			company = "_Test Company",
			rate = 30,
			do_not_save =True,
		)
		new_pi.save()
		new_pi.set_advances()
		new_pi.save()
		new_pi.submit()

		pi_status_after_advances = frappe.db.get_value("Purchase Invoice", new_pi.name, "status")
		self.assertEqual(pi_status_after_advances, "Paid")

	def test_partly_paid_of_pi_to_pr_to_pe_TC_B_081(self):
		from erpnext.accounts.doctype.payment_entry.test_payment_entry import create_payment_entry
		pi = make_purchase_invoice(
			qty=1,
			item_code="_Test Item",
			supplier = "_Test Supplier",
			company = "_Test Company",
			rate = 500
		)

		pi.save()
		pi.submit()

		pr = frappe.new_doc('Payment Request')
		pr.payment_request_type = "Outward"
		pr.party_type = "Supplier"
		pr.party = "_Test Supplier"
		pr.reference_doctype = "Purchase Invoice"
		pr.reference_name = pi.name
		pr.grand_total = 250

		pr.save()
		pr.submit()

		pe = create_payment_entry(
			company="_Test Company",
			payment_type="Pay",
			party_type="Supplier",
			party=f"_Test Supplier",
			paid_to="Creditors - _TC",
			paid_from ="Cash - _TC",
			paid_amount=pr.grand_total,
		)
		pe.append("references", {"reference_doctype": "Purchase Invoice", "reference_name": pi.name,"allocated_amount":pr.grand_total})
		pe.save()
		pe.submit()

		pi_status = frappe.db.get_value("Purchase Invoice", pi.name, "status")
		self.assertEqual(pi_status, "Partly Paid")

	def test_fully_paid_of_pi_to_pr_to_pe_TC_B_082(self):
		from erpnext.accounts.doctype.payment_entry.test_payment_entry import create_payment_entry
		pi = make_purchase_invoice(
			qty=1,
			item_code="_Test Item",
			supplier = "_Test Supplier",
			company = "_Test Company",
			rate = 500
		)

		pi.save()
		pi.submit()

		pr = frappe.new_doc('Payment Request')
		pr.payment_request_type = "Outward"
		pr.party_type = "Supplier"
		pr.party = "_Test Supplier"
		pr.reference_doctype = "Purchase Invoice"
		pr.reference_name = pi.name
		pr.grand_total = 500

		pr.save()
		pr.submit()

		pe = create_payment_entry(
			company="_Test Company",
			payment_type="Pay",
			party_type="Supplier",
			party="_Test Supplier",
			paid_to="Creditors - _TC",
			paid_from ="Cash - _TC",
			paid_amount=pr.grand_total,
		)
		pe.append("references", {"reference_doctype": "Purchase Invoice", "reference_name": pi.name,"allocated_amount":pr.grand_total})
		pe.save()
		pe.submit()

		pi_status = frappe.db.get_value("Purchase Invoice", pi.name, "status")
		self.assertEqual(pi_status, "Paid")

	def test_partly_paid_of_pi_to_pr_to_pe_with_gst_TC_B_083(self):
		from erpnext.accounts.doctype.payment_entry.test_payment_entry import create_payment_entry

		purchase_tax = frappe.new_doc("Purchase Taxes and Charges Template")
		purchase_tax.title = "TEST"
		purchase_tax.company = "_Test Company"
		purchase_tax.tax_category = "_Test Tax Category 1"

		purchase_tax.append("taxes",{
			"category":"Total",
			"add_deduct_tax":"Add",
			"charge_type":"On Net Total",
			"account_head":"_Test Account Excise Duty - _TC",
			"_Test Account Excise Duty":"_Test Account Excise Duty",
			"rate":100,
			"description":"GST"
		})

		purchase_tax.save()
		pi = make_purchase_invoice(
			qty=1,
			item_code="_Test Item",
			supplier = "_Test Supplier",
			company = "_Test Company",
			rate = 500,
			do_not_save = True
			
		)
		
		pi.taxes_and_charges = purchase_tax.name
		pi.save()
		pi.submit()

		pr = frappe.new_doc('Payment Request')
		pr.payment_request_type = "Outward"
		pr.party_type = "Supplier"
		pr.party = "_Test Supplier"
		pr.reference_doctype = "Purchase Invoice"
		pr.reference_name = pi.name
		pr.grand_total = 250

		pr.save()
		pr.submit()

		pe = create_payment_entry(
			company="_Test Company",
			payment_type="Pay",
			party_type="Supplier",
			party=f"_Test Supplier",
			paid_to="Creditors - _TC",
			paid_from ="Cash - _TC",
			paid_amount=pr.grand_total,
		)
		pe.append("references", {"reference_doctype": "Purchase Invoice", "reference_name": pi.name,"allocated_amount":pr.grand_total})
		pe.save()
		pe.submit()

		pi_status = frappe.db.get_value("Purchase Invoice", pi.name, "status")
		self.assertEqual(pi_status, "Partly Paid")

	def test_fully_paid_of_pi_to_pr_to_pe_with_gst_TC_B_084(self):
		from erpnext.accounts.doctype.payment_entry.test_payment_entry import create_payment_entry

		purchase_tax = frappe.new_doc("Purchase Taxes and Charges Template")
		purchase_tax.title = "TEST"
		purchase_tax.company = "_Test Company"
		purchase_tax.tax_category = "_Test Tax Category 1"

		purchase_tax.append("taxes",{
			"category":"Total",
			"add_deduct_tax":"Add",
			"charge_type":"On Net Total",
			"account_head":"_Test Account Excise Duty - _TC",
			"_Test Account Excise Duty":"_Test Account Excise Duty",
			"rate":100,
			"description":"GST"
		})

		purchase_tax.save()
		pi = make_purchase_invoice(
			qty=1,
			item_code="_Test Item",
			supplier = "_Test Supplier",
			company = "_Test Company",
			rate = 500,
			do_not_save = True
			
		)
	
		pi.taxes_and_charges = purchase_tax.name
		pi.save()
		pi.submit()

		pr = frappe.new_doc('Payment Request')
		pr.payment_request_type = "Outward"
		pr.party_type = "Supplier"
		pr.party = "_Test Supplier"
		pr.reference_doctype = "Purchase Invoice"
		pr.reference_name = pi.name
		pr.grand_total = pi.grand_total

		pr.save()
		pr.submit()

		pe = create_payment_entry(
			company="_Test Company",
			payment_type="Pay",
			party_type="Supplier",
			party=f"_Test Supplier",
			paid_to="Creditors - _TC",
			paid_from ="Cash - _TC",
			paid_amount=pr.grand_total,
		)
		pe.append("references", {"reference_doctype": "Purchase Invoice", "reference_name": pi.name,"allocated_amount":pr.grand_total})
		pe.save()
		pe.submit()

		pi_status = frappe.db.get_value("Purchase Invoice", pi.name, "status")
		self.assertEqual(pi_status, "Paid")
	
	def test_standalone_pi_is_fully_paid_TC_B_088(self):
		purchase_tax = frappe.new_doc("Purchase Taxes and Charges Template")
		purchase_tax.title = "TEST"
		purchase_tax.company = "_Test Company"
		purchase_tax.tax_category = "_Test Tax Category 1"

		purchase_tax.append("taxes",{
			"category":"Total",
			"add_deduct_tax":"Add",
			"charge_type":"On Net Total",
			"account_head":"_Test Account Excise Duty - _TC",
			"_Test Account Excise Duty":"_Test Account Excise Duty",
			"rate":100,
			"description":"GST"
		})

		purchase_tax.save()
		
		pi = make_purchase_invoice(
			qty=1,
			item_code="_Test Item",
			supplier = "_Test Supplier",
			company = "_Test Company",
			rate = 500,
			do_not_save = True
		)


		pi.taxes_and_charges = purchase_tax.name
		pi.is_paid = 1
		pi.mode_of_payment = "Cash"
		pi.cash_bank_account = "Cash - _TC"
		pi.save()
		pi.paid_amount = pi.grand_total 
		pi.submit()

		pi_status = frappe.db.get_value("Purchase Invoice", pi.name, "status")
		self.assertEqual(pi_status, "Paid")
	
	def test_standalone_pi_is_partly_paid_TC_B_090(self):
		purchase_tax = frappe.new_doc("Purchase Taxes and Charges Template")
		purchase_tax.title = "TEST"
		purchase_tax.company = "_Test Company"
		purchase_tax.tax_category = "_Test Tax Category 1"

		purchase_tax.append("taxes",{
			"category":"Total",
			"add_deduct_tax":"Add",
			"charge_type":"On Net Total",
			"account_head":"_Test Account Excise Duty - _TC",
			"_Test Account Excise Duty":"_Test Account Excise Duty",
			"rate":100,
			"description":"GST"
		})

		purchase_tax.save()

		pi = make_purchase_invoice(
			qty=1,
			item_code="_Test Item",
			supplier = "_Test Supplier",
			company = "_Test Company",
			rate = 500,
			do_not_save = True
		)


		pi.taxes_and_charges = purchase_tax.name
		pi.is_paid = 1
		pi.mode_of_payment = "Cash"
		pi.cash_bank_account = "Cash - _TC"
		pi.save()
		pi.paid_amount = pi.grand_total / 2
		pi.submit()

		pi_status = frappe.db.get_value("Purchase Invoice", pi.name, "status")
		self.assertEqual(pi_status, "Partly Paid")
<<<<<<< HEAD

	def test_pi_with_additional_discount_TC_B_054(self):
		# Scenario : PI [With Additional Discount][StandAlone]	
		pi_data = {
			"company" : "_Test Company",
			"item_code" : "_Test Item",
			"warehouse" : "Stores - _TC",
			"supplier": "_Test Supplier",
            "schedule_date": "2025-01-13",
			"qty" : 1,
			"rate" : 10000,
			"apply_discount_on" : "Net Total",
			"additional_discount_percentage" :10 ,
			"do_not_submit":1
		}

		acc = frappe.new_doc("Account")
		acc.account_name = "Input Tax IGST"
		acc.parent_account = "Tax Assets - _TC"
		acc.company = "_Test Company"
		account_name = frappe.db.exists("Account", {"account_name" : "Input Tax IGST","company": "_Test Company" })
		if not account_name:
			account_name = acc.insert()

		doc_pi = make_purchase_invoice(**pi_data)
		doc_pi.append("taxes", {
                    "charge_type": "On Net Total",
                    "account_head": account_name,
                    "rate": 12,
                    "description": "Input GST",
                })
		doc_pi.submit()
		self.assertEqual(doc_pi.discount_amount, 1000)
		self.assertEqual(doc_pi.grand_total, 10080)

		# Accounting Ledger Checks
		pi_gl_entries = frappe.get_all("GL Entry", filters={"voucher_no": doc_pi.name}, fields=["account", "debit", "credit"])

		# PI Ledger Validation
		pi_total = sum(entry["debit"] for entry in pi_gl_entries)
		self.assertEqual(pi_total, 10080) 

	def test_pi_with_additional_discount_TC_B_060(self):
		# Scenario : PI [With Additional Discount on Grand Total][StandAlone]	
		pi_data = {
			"company" : "_Test Company",
			"item_code" : "_Test Item",
			"warehouse" : "Stores - _TC",
			"supplier": "_Test Supplier",
            "schedule_date": "2025-01-13",
			"qty" : 1,
			"rate" : 10000,
			"apply_discount_on" : "Grand Total",
			"additional_discount_percentage" :10 ,
			"do_not_submit":1
		}

		acc = frappe.new_doc("Account")
		acc.account_name = "Input Tax IGST"
		acc.parent_account = "Tax Assets - _TC"
		acc.company = "_Test Company"
		account_name = frappe.db.exists("Account", {"account_name" : "Input Tax IGST","company": "_Test Company" })
		if not account_name:
			account_name = acc.insert()

		doc_pi = make_purchase_invoice(**pi_data)
		doc_pi.append("taxes", {
                    "charge_type": "On Net Total",
                    "account_head": account_name,
                    "rate": 12,
                    "description": "Input GST",
                })
		doc_pi.submit()
		self.assertEqual(doc_pi.discount_amount, 1120)
		self.assertEqual(doc_pi.grand_total, 10080)

		# Accounting Ledger Checks
		pi_gl_entries = frappe.get_all("GL Entry", filters={"voucher_no": doc_pi.name}, fields=["account", "debit", "credit"])

		# PI Ledger Validation
		pi_total = sum(entry["debit"] for entry in pi_gl_entries)
		self.assertEqual(pi_total, 10080) 

=======
	
>>>>>>> d6e44dfd
def set_advance_flag(company, flag, default_account):
	frappe.db.set_value(
		"Company",
		company,
		{
			"book_advance_payments_in_separate_party_account": flag,
			"default_advance_paid_account": default_account,
		},
	)


def check_gl_entries(
	doc,
	voucher_no,
	expected_gle,
	posting_date,
	voucher_type="Purchase Invoice",
	additional_columns=None,
):
	gl = frappe.qb.DocType("GL Entry")
	query = (
		frappe.qb.from_(gl)
		.select(gl.account, gl.debit, gl.credit, gl.posting_date)
		.where(
			(gl.voucher_type == voucher_type)
			& (gl.voucher_no == voucher_no)
			& (gl.posting_date >= posting_date)
			& (gl.is_cancelled == 0)
		)
		.orderby(gl.posting_date, gl.account, gl.creation)
	)

	if additional_columns:
		for col in additional_columns:
			query = query.select(gl[col])
	gl_entries = query.run(as_dict=True)
	for i, gle in enumerate(gl_entries):
		doc.assertEqual(expected_gle[i][0], gle.account)
		doc.assertEqual(expected_gle[i][1], gle.debit)
		doc.assertEqual(expected_gle[i][2], gle.credit)
		doc.assertEqual(getdate(expected_gle[i][3]), gle.posting_date)

		if additional_columns:
			j = 4
			for col in additional_columns:
				doc.assertEqual(expected_gle[i][j], gle[col])
				j += 1


def create_tax_witholding_category(category_name, company, account):
	from erpnext.accounts.utils import get_fiscal_year

	fiscal_year = get_fiscal_year(date=nowdate())

	return frappe.get_doc(
		{
			"doctype": "Tax Withholding Category",
			"name": category_name,
			"category_name": category_name,
			"accounts": [{"company": company, "account": account}],
			"rates": [
				{
					"from_date": fiscal_year[1],
					"to_date": fiscal_year[2],
					"tax_withholding_rate": 10,
					"single_threshold": 2500,
					"cumulative_threshold": 0,
				}
			],
		}
	).insert(ignore_if_duplicate=True)


def unlink_payment_on_cancel_of_invoice(enable=1):
	accounts_settings = frappe.get_doc("Accounts Settings")
	accounts_settings.unlink_payment_on_cancellation_of_invoice = enable
	accounts_settings.save()


def make_purchase_invoice(**args):
	pi = frappe.new_doc("Purchase Invoice")
	args = frappe._dict(args)
	pi.posting_date = args.posting_date or today()
	if args.posting_time:
		pi.posting_time = args.posting_time
	if args.update_stock:
		pi.update_stock = 1
	if args.is_paid:
		pi.is_paid = 1

	if args.cash_bank_account:
		pi.cash_bank_account = args.cash_bank_account

	pi.company = args.company or "_Test Company"
	pi.supplier = args.supplier or "_Test Supplier"
	pi.currency = args.currency or "INR"
	pi.conversion_rate = args.conversion_rate or 1
	pi.is_return = args.is_return
	pi.return_against = args.return_against
	pi.is_subcontracted = args.is_subcontracted or 0
	pi.supplier_warehouse = args.supplier_warehouse or "_Test Warehouse 1 - _TC"
	pi.cost_center = args.parent_cost_center
	pi.apply_discount_on = args.apply_discount_on or None
	pi.additional_discount_percentage = args.additional_discount_percentage or None

	bundle_id = None
	if not args.use_serial_batch_fields and (args.get("batch_no") or args.get("serial_no")):
		batches = {}
		qty = args.qty or 5
		item_code = args.item or args.item_code or "_Test Item"
		if args.get("batch_no"):
			batches = frappe._dict({args.batch_no: qty})

		serial_nos = args.get("serial_no") or []

		bundle_id = make_serial_batch_bundle(
			frappe._dict(
				{
					"item_code": item_code,
					"warehouse": args.warehouse or "_Test Warehouse - _TC",
					"qty": qty,
					"batches": batches,
					"voucher_type": "Purchase Invoice",
					"serial_nos": serial_nos,
					"type_of_transaction": "Inward",
					"posting_date": args.posting_date or today(),
					"posting_time": args.posting_time,
				}
			)
		).name

	pi.append(
		"items",
		{
			"item_code": args.item or args.item_code or "_Test Item",
			"item_name": args.item_name,
			"warehouse": args.warehouse or "_Test Warehouse - _TC",
			"qty": args.qty or 5,
			"received_qty": args.received_qty or 0,
			"rejected_qty": args.rejected_qty or 0,
			"rate": args.rate or 50,
			"price_list_rate": args.price_list_rate or 50,
			"expense_account": args.expense_account or "_Test Account Cost for Goods Sold - _TC",
			"discount_account": args.discount_account or None,
			"discount_amount": args.discount_amount or 0,
			"conversion_factor": 1.0,
			"serial_and_batch_bundle": bundle_id,
			"stock_uom": args.uom or "_Test UOM",
			"cost_center": args.cost_center or "_Test Cost Center - _TC",
			"project": args.project,
			"rejected_warehouse": args.rejected_warehouse or "",
			"asset_location": args.location or "",
			"allow_zero_valuation_rate": args.get("allow_zero_valuation_rate") or 0,
			"use_serial_batch_fields": args.get("use_serial_batch_fields") or 0,
			"batch_no": args.get("batch_no") if args.get("use_serial_batch_fields") else "",
			"serial_no": args.get("serial_no") if args.get("use_serial_batch_fields") else "",
		},
	)

	if args.get_taxes_and_charges:
		taxes = get_taxes()
		for tax in taxes:
			pi.append("taxes", tax)

	if not args.do_not_save:
		pi.insert()
		if not args.do_not_submit:
			pi.submit()
	return pi


def make_purchase_invoice_against_cost_center(**args):
	pi = frappe.new_doc("Purchase Invoice")
	args = frappe._dict(args)
	pi.posting_date = args.posting_date or today()
	if args.posting_time:
		pi.posting_time = args.posting_time
	if args.update_stock:
		pi.update_stock = 1
	if args.is_paid:
		pi.is_paid = 1

	if args.cash_bank_account:
		pi.cash_bank_account = args.cash_bank_account

	pi.company = args.company or "_Test Company"
	pi.cost_center = args.cost_center or "_Test Cost Center - _TC"
	pi.supplier = args.supplier or "_Test Supplier"
	pi.currency = args.currency or "INR"
	pi.conversion_rate = args.conversion_rate or 1
	pi.is_return = args.is_return
	pi.is_return = args.is_return
	pi.credit_to = args.return_against or "Creditors - _TC"
	pi.is_subcontracted = args.is_subcontracted or 0
	if args.supplier_warehouse:
		pi.supplier_warehouse = "_Test Warehouse 1 - _TC"

	bundle_id = None
	if args.get("batch_no") or args.get("serial_no"):
		batches = {}
		qty = args.qty or 5
		item_code = args.item or args.item_code or "_Test Item"
		if args.get("batch_no"):
			batches = frappe._dict({args.batch_no: qty})

		serial_nos = args.get("serial_no") or []

		bundle_id = make_serial_batch_bundle(
			frappe._dict(
				{
					"item_code": item_code,
					"warehouse": args.warehouse or "_Test Warehouse - _TC",
					"qty": qty,
					"batches": batches,
					"voucher_type": "Purchase Receipt",
					"serial_nos": serial_nos,
					"posting_date": args.posting_date or today(),
					"posting_time": args.posting_time,
				}
			)
		).name

	pi.append(
		"items",
		{
			"item_code": args.item or args.item_code or "_Test Item",
			"warehouse": args.warehouse or "_Test Warehouse - _TC",
			"qty": args.qty or 5,
			"received_qty": args.received_qty or 0,
			"rejected_qty": args.rejected_qty or 0,
			"rate": args.rate or 50,
			"conversion_factor": 1.0,
			"serial_and_batch_bundle": bundle_id,
			"stock_uom": "_Test UOM",
			"cost_center": args.cost_center or "_Test Cost Center - _TC",
			"project": args.project,
			"rejected_warehouse": args.rejected_warehouse or "",
		},
	)
	if not args.do_not_save:
		pi.insert()
		if not args.do_not_submit:
			pi.submit()
	return pi


def setup_provisional_accounting(**args):
	args = frappe._dict(args)
	create_item("_Test Non Stock Item", is_stock_item=0)
	company = args.company or "_Test Company"
	provisional_account = create_account(
		account_name=args.account_name or "Provision Account",
		parent_account=args.parent_account or "Current Liabilities - _TC",
		company=company,
	)
	toggle_provisional_accounting_setting(enable=1, company=company, provisional_account=provisional_account)


def toggle_provisional_accounting_setting(**args):
	args = frappe._dict(args)
	company = frappe.get_doc("Company", args.company or "_Test Company")
	company.enable_provisional_accounting_for_non_stock_items = args.enable or 0
	company.default_provisional_account = args.provisional_account
	company.save()


test_records = frappe.get_test_records("Purchase Invoice")

def update_ldc_details(supplier):
    if supplier:
        setattr(supplier,'custom_lower_tds_deduction_applicable','Yes')
        if not supplier.pan:
            setattr(supplier,'pan','DAJPC4150P')
        supplier.flags.ignore_mandatory = True
        supplier.save()
        frappe.db.commit()

def create_ldc(supplier):
    from erpnext.accounts.utils import get_fiscal_year
    fiscal_year, valid_from, valid_upto = get_fiscal_year(date=nowdate())
    
    if not frappe.db.exists('Lower Deduction Certificate', 'LTC12345 Test'):
        doc = frappe.get_doc({
            'doctype': 'Lower Deduction Certificate',
            'tax_withholding_category': 'Test - TDS - 194C - Company',
            'company': '_Test Company',
            'supplier': supplier,
            'certificate_no': 'LTC12345 Test',
            'fiscal_year': fiscal_year,
            'valid_from': valid_from,
            'valid_upto': valid_upto,
            'rate': 1,
            'certificate_limit': 40000
        }).insert()
        
        return doc
    else:
        return frappe.get_doc('Lower Deduction Certificate', 'LTC12345 Test')

def get_jv_entry_account(**args):
	jea_parent = frappe.db.get_all(
		"Journal Entry Account",
		filters={
			"account": args.get("credit_to"),
			"docstatus": 1,
			"reference_name": args.get("reference_name"),
			"party_type": args.get("party_type"),
			"party": args.get("party"),
			"debit": args.get("debit") if args.get("debit") else 0,
			"credit": args.get("credit") if args.get("credit") else 0
		},
		fields=["parent"]
	)[0]

	return jea_parent<|MERGE_RESOLUTION|>--- conflicted
+++ resolved
@@ -3280,7 +3280,6 @@
 
 		pi_status = frappe.db.get_value("Purchase Invoice", pi.name, "status")
 		self.assertEqual(pi_status, "Partly Paid")
-<<<<<<< HEAD
 
 	def test_pi_with_additional_discount_TC_B_054(self):
 		# Scenario : PI [With Additional Discount][StandAlone]	
@@ -3364,9 +3363,7 @@
 		pi_total = sum(entry["debit"] for entry in pi_gl_entries)
 		self.assertEqual(pi_total, 10080) 
 
-=======
 	
->>>>>>> d6e44dfd
 def set_advance_flag(company, flag, default_account):
 	frappe.db.set_value(
 		"Company",
