--- conflicted
+++ resolved
@@ -953,7 +953,6 @@
 		acc_settings.submit_journal_entriessubmit_journal_entries = 0
 		acc_settings.save()
 
-<<<<<<< HEAD
 	def test_gain_loss_with_advance_entry(self):
 		unlink_enabled = frappe.db.get_value("Accounts Settings", "Accounts Settings", "unlink_payment_on_cancel_of_invoice")
 		frappe.db.set_value("Accounts Settings", "Accounts Settings", "unlink_payment_on_cancel_of_invoice", 1)
@@ -1026,8 +1025,33 @@
 
 		gl_entries = frappe.db.sql("""select account, debit, credit from `tabGL Entry`
 			where voucher_no=%s order by account asc, credit desc""", (pi_2.name), as_dict=1)
-		
-=======
+
+		for i, gle in enumerate(gl_entries):
+			self.assertEqual(expected_gle[i][0], gle.account)
+			self.assertEqual(expected_gle[i][1], gle.debit)
+			self.assertEqual(expected_gle[i][2], gle.credit)
+
+		expected_gle = [["_Test Payable USD - _TC", 35000.0, 0.0],
+			["_Test Payable USD - _TC", 35000.0, 0.0],
+			["Cash - _TC", 0.0, 70000.0]]
+
+		gl_entries = frappe.db.sql("""select account, debit, credit from `tabGL Entry`
+			where voucher_no=%s and is_cancelled=0 order by account asc""", (pay.name), as_dict=1)
+
+		pi.reload()
+		pi.cancel()
+
+		pi_2.reload()
+		pi_2.cancel()
+
+		pay.reload()
+		pay.cancel()
+
+		pi.delete()
+		pi_2.delete()
+		pay.delete()
+		frappe.db.set_value("Accounts Settings", "Accounts Settings", "unlink_payment_on_cancel_of_invoice", unlink_enabled)
+
 	def test_purchase_invoice_advance_taxes(self):
 		from erpnext.buying.doctype.purchase_order.test_purchase_order import create_purchase_order
 		from erpnext.accounts.doctype.payment_entry.payment_entry import get_payment_entry
@@ -1069,20 +1093,6 @@
 			where voucher_type='Payment Entry' and voucher_no=%s
 			order by account asc""", (payment_entry.name), as_dict=1)
 
->>>>>>> dc6e4f12
-		for i, gle in enumerate(gl_entries):
-			self.assertEqual(expected_gle[i][0], gle.account)
-			self.assertEqual(expected_gle[i][1], gle.debit)
-			self.assertEqual(expected_gle[i][2], gle.credit)
-
-<<<<<<< HEAD
-		expected_gle = [["_Test Payable USD - _TC", 35000.0, 0.0],
-			["_Test Payable USD - _TC", 35000.0, 0.0],
-			["Cash - _TC", 0.0, 70000.0]]
-
-		gl_entries = frappe.db.sql("""select account, debit, credit from `tabGL Entry`
-			where voucher_no=%s and is_cancelled=0 order by account asc""", (pay.name), as_dict=1)
-=======
 		# Create Purchase Invoice against Purchase Order
 		purchase_invoice = get_mapped_purchase_invoice(po.name)
 		purchase_invoice.allocate_advances_automatically = 1
@@ -1103,28 +1113,12 @@
 			from `tabGL Entry`
 			where voucher_type='Purchase Invoice' and voucher_no=%s
 			order by account asc""", (purchase_invoice.name), as_dict=1)
->>>>>>> dc6e4f12
 
 		for i, gle in enumerate(gl_entries):
 			self.assertEqual(expected_gle[i][0], gle.account)
 			self.assertEqual(expected_gle[i][1], gle.debit)
 			self.assertEqual(expected_gle[i][2], gle.credit)
 
-<<<<<<< HEAD
-		pi.reload()
-		pi.cancel()
-
-		pi_2.reload()
-		pi_2.cancel()
-
-		pay.reload()
-		pay.cancel()
-
-		pi.delete()
-		pi_2.delete()
-		pay.delete()
-		frappe.db.set_value("Accounts Settings", "Accounts Settings", "unlink_payment_on_cancel_of_invoice", unlink_enabled)
-=======
 def update_tax_witholding_category(company, account, date):
 	from erpnext.accounts.utils import get_fiscal_year
 
@@ -1149,7 +1143,6 @@
 			'account': account
 		})
 		tds_category.save()
->>>>>>> dc6e4f12
 
 def unlink_payment_on_cancel_of_invoice(enable=1):
 	accounts_settings = frappe.get_doc("Accounts Settings")
