# Copyright (c) 2015, Frappe Technologies Pvt. Ltd. and Contributors
# License: GNU General Public License v3. See license.txt


import frappe
from frappe.tests.utils import FrappeTestCase, change_settings
from frappe.utils import add_days, cint, flt, getdate, nowdate, today

import erpnext
from erpnext.accounts.doctype.account.test_account import create_account, get_inventory_account
from erpnext.accounts.doctype.payment_entry.payment_entry import get_payment_entry
from erpnext.buying.doctype.purchase_order.purchase_order import get_mapped_purchase_invoice
from erpnext.buying.doctype.purchase_order.purchase_order import make_purchase_invoice as make_pi_from_po
from erpnext.buying.doctype.purchase_order.test_purchase_order import (
	create_pr_against_po,
	create_purchase_order,
)
from erpnext.buying.doctype.supplier.test_supplier import create_supplier
from erpnext.controllers.accounts_controller import get_payment_terms
from erpnext.controllers.buying_controller import QtyMismatchError
from erpnext.exceptions import InvalidCurrency
from erpnext.stock.doctype.item.test_item import create_item
from erpnext.stock.doctype.material_request.material_request import make_purchase_order
from erpnext.stock.doctype.material_request.test_material_request import make_material_request
from erpnext.stock.doctype.purchase_receipt.purchase_receipt import (
	make_purchase_invoice as create_purchase_invoice_from_receipt,
)
from erpnext.stock.doctype.purchase_receipt.test_purchase_receipt import (
	get_taxes,
	make_purchase_receipt,
)
from erpnext.stock.doctype.serial_and_batch_bundle.test_serial_and_batch_bundle import (
	get_batch_from_bundle,
	get_serial_nos_from_bundle,
	make_serial_batch_bundle,
)
from erpnext.stock.doctype.stock_entry.test_stock_entry import get_qty_after_transaction
from erpnext.stock.tests.test_utils import StockTestMixin

test_dependencies = ["Item", "Cost Center", "Payment Term", "Payment Terms Template"]
test_ignore = ["Serial No"]


class TestPurchaseInvoice(FrappeTestCase, StockTestMixin):
	@classmethod
	def setUpClass(self):
		unlink_payment_on_cancel_of_invoice()
		frappe.db.set_single_value("Buying Settings", "allow_multiple_items", 1)

	@classmethod
	def tearDownClass(self):
		unlink_payment_on_cancel_of_invoice(0)

	def tearDown(self):
		frappe.db.rollback()

	def test_purchase_invoice_received_qty(self):
		"""
		1. Test if received qty is validated against accepted + rejected
		2. Test if received qty is auto set on save
		"""
		pi = make_purchase_invoice(
			qty=1,
			rejected_qty=1,
			received_qty=3,
			item_code="_Test Item Home Desktop 200",
			rejected_warehouse="_Test Rejected Warehouse - _TC",
			update_stock=True,
			do_not_save=True,
		)
		self.assertRaises(QtyMismatchError, pi.save)

		pi.items[0].received_qty = 0
		pi.save()
		self.assertEqual(pi.items[0].received_qty, 2)

		# teardown
		pi.delete()

	def test_update_received_qty_in_material_request(self):
		from erpnext.buying.doctype.purchase_order.purchase_order import make_purchase_invoice

		"""
		Test if the received_qty in Material Request is updated correctly when
		a Purchase Invoice with update_stock=True is submitted.
		"""
		mr = make_material_request(item_code="_Test Item", qty=10)
		mr.save()
		mr.submit()
		po = make_purchase_order(mr.name)
		po.supplier = "_Test Supplier"
		po.save()
		po.submit()

		# Create a Purchase Invoice with update_stock=True
		pi = make_purchase_invoice(po.name)
		pi.update_stock = True
		pi.insert()
		pi.submit()

		# Check if the received quantity is updated in Material Request
		mr.reload()
		self.assertEqual(mr.items[0].received_qty, 10)

	def test_gl_entries_without_perpetual_inventory(self):
		frappe.db.set_value("Company", "_Test Company", "round_off_account", "Round Off - _TC")
		pi = frappe.copy_doc(test_records[0])
		self.assertTrue(not cint(erpnext.is_perpetual_inventory_enabled(pi.company)))
		pi.insert()
		pi.submit()

		expected_gl_entries = {
			"_Test Payable - _TC": [0, 1512.0],
			"_Test Account Cost for Goods Sold - _TC": [1250, 0],
			"_Test Account Shipping Charges - _TC": [100, 0],
			"_Test Account Excise Duty - _TC": [140, 0],
			"_Test Account Education Cess - _TC": [2.8, 0],
			"_Test Account S&H Education Cess - _TC": [1.4, 0],
			"_Test Account CST - _TC": [29.88, 0],
			"_Test Account VAT - _TC": [156.25, 0],
			"_Test Account Discount - _TC": [0, 168.03],
			"Round Off - _TC": [0, 0.3],
		}
		gl_entries = frappe.db.sql(
			"""select account, debit, credit from `tabGL Entry`
			where voucher_type = 'Purchase Invoice' and voucher_no = %s""",
			pi.name,
			as_dict=1,
		)
		for d in gl_entries:
			self.assertEqual([d.debit, d.credit], expected_gl_entries.get(d.account))
			
	def test_gl_entries_with_perpetual_inventory(self):
		pi = make_purchase_invoice(
			company="_Test Company with perpetual inventory",
			warehouse="Stores - TCP1",
			cost_center="Main - TCP1",
			expense_account="_Test Account Cost for Goods Sold - TCP1",
			get_taxes_and_charges=True,
			qty=10,
		)

		self.assertTrue(cint(erpnext.is_perpetual_inventory_enabled(pi.company)), 1)

		self.check_gle_for_pi(pi.name)

	def test_terms_added_after_save(self):
		pi = frappe.copy_doc(test_records[1])
		pi.insert()
		self.assertTrue(pi.payment_schedule)
		self.assertEqual(pi.payment_schedule[0].due_date, pi.due_date)

	def test_payment_entry_unlink_against_purchase_invoice(self):
		from erpnext.accounts.doctype.payment_entry.test_payment_entry import get_payment_entry

		unlink_payment_on_cancel_of_invoice(0)

		pi_doc = make_purchase_invoice()

		pe = get_payment_entry("Purchase Invoice", pi_doc.name, bank_account="_Test Bank - _TC")
		pe.reference_no = "1"
		pe.reference_date = nowdate()
		pe.paid_from_account_currency = pi_doc.currency
		pe.paid_to_account_currency = pi_doc.currency
		pe.source_exchange_rate = 1
		pe.target_exchange_rate = 1
		pe.paid_amount = pi_doc.grand_total
		pe.save(ignore_permissions=True)
		pe.submit()

		pi_doc = frappe.get_doc("Purchase Invoice", pi_doc.name)
		pi_doc.load_from_db()
		self.assertTrue(pi_doc.status, "Paid")

		self.assertRaises(frappe.LinkExistsError, pi_doc.cancel)
		unlink_payment_on_cancel_of_invoice()

	def test_purchase_invoice_for_blocked_supplier(self):
		supplier = frappe.get_doc("Supplier", "_Test Supplier")
		supplier.on_hold = 1
		supplier.save()

		self.assertRaises(frappe.ValidationError, make_purchase_invoice)

		supplier.on_hold = 0
		supplier.save()

	def test_purchase_invoice_for_blocked_supplier_invoice(self):
		supplier = frappe.get_doc("Supplier", "_Test Supplier")
		supplier.on_hold = 1
		supplier.hold_type = "Invoices"
		supplier.save()

		self.assertRaises(frappe.ValidationError, make_purchase_invoice)

		supplier.on_hold = 0
		supplier.save()

	def test_purchase_invoice_for_blocked_supplier_payment(self):
		supplier = frappe.get_doc("Supplier", "_Test Supplier")
		supplier.on_hold = 1
		supplier.hold_type = "Payments"
		supplier.save()

		pi = make_purchase_invoice()

		self.assertRaises(
			frappe.ValidationError,
			get_payment_entry,
			dt="Purchase Invoice",
			dn=pi.name,
			bank_account="_Test Bank - _TC",
		)

		supplier.on_hold = 0
		supplier.save()

	def test_purchase_invoice_for_blocked_supplier_payment_today_date(self):
		supplier = frappe.get_doc("Supplier", "_Test Supplier")
		supplier.on_hold = 1
		supplier.hold_type = "Payments"
		supplier.release_date = nowdate()
		supplier.save()

		pi = make_purchase_invoice()

		self.assertRaises(
			frappe.ValidationError,
			get_payment_entry,
			dt="Purchase Invoice",
			dn=pi.name,
			bank_account="_Test Bank - _TC",
		)

		supplier.on_hold = 0
		supplier.save()

	def test_purchase_invoice_for_blocked_supplier_payment_past_date(self):
		# this test is meant to fail only if something fails in the try block
		with self.assertRaises(Exception):
			try:
				supplier = frappe.get_doc("Supplier", "_Test Supplier")
				supplier.on_hold = 1
				supplier.hold_type = "Payments"
				supplier.release_date = "2018-03-01"
				supplier.save()

				pi = make_purchase_invoice()

				get_payment_entry("Purchase Invoice", dn=pi.name, bank_account="_Test Bank - _TC")

				supplier.on_hold = 0
				supplier.save()
			except Exception:
				pass
			else:
				raise Exception

	def test_purchase_invoice_blocked_invoice_must_be_in_future(self):
		pi = make_purchase_invoice(do_not_save=True)
		pi.release_date = nowdate()

		self.assertRaises(frappe.ValidationError, pi.save)
		pi.release_date = ""
		pi.save()

	def test_purchase_invoice_temporary_blocked(self):
		pi = make_purchase_invoice(do_not_save=True)
		pi.release_date = add_days(nowdate(), 10)
		pi.save()
		pi.submit()

		pe = get_payment_entry("Purchase Invoice", dn=pi.name, bank_account="_Test Bank - _TC")

		self.assertRaises(frappe.ValidationError, pe.save)

	def test_purchase_invoice_explicit_block(self):
		pi = make_purchase_invoice()
		pi.block_invoice()

		self.assertEqual(pi.on_hold, 1)

		pi.unblock_invoice()

		self.assertEqual(pi.on_hold, 0)

	def test_gl_entries_with_perpetual_inventory_against_pr(self):
		pr = make_purchase_receipt(
			company="_Test Company with perpetual inventory",
			supplier_warehouse="Work In Progress - TCP1",
			warehouse="Stores - TCP1",
			cost_center="Main - TCP1",
			get_taxes_and_charges=True,
		)

		pi = make_purchase_invoice(
			company="_Test Company with perpetual inventory",
			supplier_warehouse="Work In Progress - TCP1",
			warehouse="Stores - TCP1",
			cost_center="Main - TCP1",
			expense_account="_Test Account Cost for Goods Sold - TCP1",
			get_taxes_and_charges=True,
			qty=10,
			do_not_save="True",
		)

		for d in pi.items:
			d.purchase_receipt = pr.name

		pi.insert()
		pi.submit()
		pi.load_from_db()

		self.assertTrue(pi.status, "Unpaid")
		self.check_gle_for_pi(pi.name)

	def check_gle_for_pi(self, pi):
		gl_entries = frappe.db.sql(
			"""select account, sum(debit) as debit, sum(credit) as credit
			from `tabGL Entry` where voucher_type='Purchase Invoice' and voucher_no=%s
			group by account""",
			pi,
			as_dict=1,
		)

		self.assertTrue(gl_entries)

		expected_values = dict(
			(d[0], d)
			for d in [
				["Creditors - TCP1", 0, 720],
				["Stock Received But Not Billed - TCP1", 500.0, 0],
				["_Test Account Shipping Charges - TCP1", 100.0, 0.0],
				["_Test Account VAT - TCP1", 120.0, 0],
			]
		)

		for _i, gle in enumerate(gl_entries):
			self.assertEqual(expected_values[gle.account][0], gle.account)
			self.assertEqual(expected_values[gle.account][1], gle.debit)
			self.assertEqual(expected_values[gle.account][2], gle.credit)

	def test_purchase_invoice_with_exchange_rate_difference(self):
		from erpnext.stock.doctype.purchase_receipt.purchase_receipt import (
			make_purchase_invoice as create_purchase_invoice,
		)

		pr = make_purchase_receipt(
			company="_Test Company with perpetual inventory",
			warehouse="Stores - TCP1",
			currency="USD",
			conversion_rate=70,
		)

		pi = create_purchase_invoice(pr.name)
		pi.conversion_rate = 80

		pi.insert()
		pi.submit()

		# Get exchnage gain and loss account
		exchange_gain_loss_account = frappe.db.get_value("Company", pi.company, "exchange_gain_loss_account")

		# fetching the latest GL Entry with exchange gain and loss account account
		amount = frappe.db.get_value(
			"GL Entry", {"account": exchange_gain_loss_account, "voucher_no": pi.name}, "debit"
		)
		discrepancy_caused_by_exchange_rate_diff = abs(
			pi.items[0].base_net_amount - pr.items[0].base_net_amount
		)

		self.assertEqual(discrepancy_caused_by_exchange_rate_diff, amount)

	def test_purchase_invoice_change_naming_series(self):
		pi = frappe.copy_doc(test_records[1])
		pi.insert()
		pi.naming_series = "TEST-"

		self.assertRaises(frappe.CannotChangeConstantError, pi.save)

		pi = frappe.copy_doc(test_records[0])
		pi.insert()
		pi.load_from_db()

		self.assertTrue(pi.status, "Draft")
		pi.naming_series = "TEST-"

		self.assertRaises(frappe.CannotChangeConstantError, pi.save)

	def test_gl_entries_for_non_stock_items_with_perpetual_inventory(self):
		pi = make_purchase_invoice(
			item_code="_Test Non Stock Item",
			company="_Test Company with perpetual inventory",
			warehouse="Stores - TCP1",
			cost_center="Main - TCP1",
			expense_account="_Test Account Cost for Goods Sold - TCP1",
		)

		self.assertTrue(pi.status, "Unpaid")

		gl_entries = frappe.db.sql(
			"""select account, debit, credit
			from `tabGL Entry` where voucher_type='Purchase Invoice' and voucher_no=%s
			order by account asc""",
			pi.name,
			as_dict=1,
		)
		self.assertTrue(gl_entries)
		if frappe.db.db_type == 'postgres':
			expected_values = [
				["Creditors - TCP1", 0, 250],
				["_Test Account Cost for Goods Sold - TCP1", 250.0, 0],
				
			]
		else:
			expected_values = [
				["_Test Account Cost for Goods Sold - TCP1", 250.0, 0],
				["Creditors - TCP1", 0, 250],
			]

		for i, gle in enumerate(gl_entries):
			self.assertEqual(expected_values[i][0], gle.account)
			self.assertEqual(expected_values[i][1], gle.debit)
			self.assertEqual(expected_values[i][2], gle.credit)

	def test_purchase_invoice_calculation(self):
		pi = frappe.copy_doc(test_records[0])
		pi.insert()
		pi.load_from_db()

		expected_values = [
			["_Test Item Home Desktop 100", 90, 59],
			["_Test Item Home Desktop 200", 135, 177],
		]
		for i, item in enumerate(pi.get("items")):
			self.assertEqual(item.item_code, expected_values[i][0])
			self.assertEqual(item.item_tax_amount, expected_values[i][1])
			self.assertEqual(item.valuation_rate, expected_values[i][2])

		self.assertEqual(pi.base_net_total, 1250)

		# tax amounts
		expected_values = [
			["_Test Account Shipping Charges - _TC", 100, 1350],
			["_Test Account Customs Duty - _TC", 125, 1350],
			["_Test Account Excise Duty - _TC", 140, 1490],
			["_Test Account Education Cess - _TC", 2.8, 1492.8],
			["_Test Account S&H Education Cess - _TC", 1.4, 1494.2],
			["_Test Account CST - _TC", 29.88, 1524.08],
			["_Test Account VAT - _TC", 156.25, 1680.33],
			["_Test Account Discount - _TC", 168.03, 1512.30],
		]

		for i, tax in enumerate(pi.get("taxes")):
			self.assertEqual(tax.account_head, expected_values[i][0])
			self.assertEqual(tax.tax_amount, expected_values[i][1])
			self.assertEqual(tax.total, expected_values[i][2])

	@change_settings("Accounts Settings", {"unlink_payment_on_cancellation_of_invoice": 1})
	def test_purchase_invoice_with_advance(self):
		from erpnext.accounts.doctype.journal_entry.test_journal_entry import (
			test_records as jv_test_records,
		)

		jv = frappe.copy_doc(jv_test_records[1])
		jv.insert()
		jv.submit()

		pi = frappe.copy_doc(test_records[0])
		pi.disable_rounded_total = 1
		pi.allocate_advances_automatically = 0
		pi.append(
			"advances",
			{
				"reference_type": "Journal Entry",
				"reference_name": jv.name,
				"reference_row": jv.get("accounts")[0].name,
				"advance_amount": 400,
				"allocated_amount": 300,
				"remarks": jv.remark,
			},
		)
		pi.insert()

		self.assertEqual(pi.outstanding_amount, 1212.30)

		pi.disable_rounded_total = 0
		pi.get("payment_schedule")[0].payment_amount = 1512.0
		pi.save()
		self.assertEqual(pi.outstanding_amount, 1212.0)

		pi.submit()
		pi.load_from_db()

		self.assertTrue(
			frappe.db.sql(
				"""select name from `tabJournal Entry Account`
			where reference_type='Purchase Invoice'
			and reference_name=%s and debit_in_account_currency=300""",
				pi.name,
			)
		)

		pi.cancel()

		self.assertFalse(
			frappe.db.sql(
				"""select name from `tabJournal Entry Account`
			where reference_type='Purchase Invoice' and reference_name=%s""",
				pi.name,
			)
		)

	@change_settings("Accounts Settings", {"unlink_payment_on_cancellation_of_invoice": 1})
	def test_invoice_with_advance_and_multi_payment_terms(self):
		from erpnext.accounts.doctype.journal_entry.test_journal_entry import (
			test_records as jv_test_records,
		)

		jv = frappe.copy_doc(jv_test_records[1])
		jv.insert()
		jv.submit()

		pi = frappe.copy_doc(test_records[0])
		pi.disable_rounded_total = 1
		pi.allocate_advances_automatically = 0
		pi.append(
			"advances",
			{
				"reference_type": "Journal Entry",
				"reference_name": jv.name,
				"reference_row": jv.get("accounts")[0].name,
				"advance_amount": 400,
				"allocated_amount": 300,
				"remarks": jv.remark,
			},
		)
		pi.insert()

		pi.update(
			{
				"payment_schedule": get_payment_terms(
					"_Test Payment Term Template", pi.posting_date, pi.grand_total, pi.base_grand_total
				)
			}
		)

		pi.save()
		pi.submit()
		self.assertEqual(pi.payment_schedule[0].payment_amount, 606.15)
		self.assertEqual(pi.payment_schedule[0].due_date, pi.posting_date)
		self.assertEqual(pi.payment_schedule[1].payment_amount, 606.15)
		self.assertEqual(pi.payment_schedule[1].due_date, add_days(pi.posting_date, 30))

		pi.load_from_db()

		self.assertTrue(
			frappe.db.sql(
				"select name from `tabJournal Entry Account` where reference_type='Purchase Invoice' and "
				"reference_name=%s and debit_in_account_currency=300",
				pi.name,
			)
		)

		self.assertEqual(pi.outstanding_amount, 1212.30)

		pi.cancel()

		self.assertFalse(
			frappe.db.sql(
				"select name from `tabJournal Entry Account` where reference_type='Purchase Invoice' and "
				"reference_name=%s",
				pi.name,
			)
		)

	def test_return_purchase_invoice_with_perpetual_inventory(self):
		pi = make_purchase_invoice(
			company="_Test Company with perpetual inventory",
			warehouse="Stores - TCP1",
			cost_center="Main - TCP1",
			expense_account="_Test Account Cost for Goods Sold - TCP1",
		)

		return_pi = make_purchase_invoice(
			is_return=1,
			return_against=pi.name,
			qty=-2,
			company="_Test Company with perpetual inventory",
			warehouse="Stores - TCP1",
			cost_center="Main - TCP1",
			expense_account="_Test Account Cost for Goods Sold - TCP1",
		)

		# check gl entries for return
		gl_entries = frappe.db.sql(
			"""select account, debit, credit
			from `tabGL Entry` where voucher_type=%s and voucher_no=%s
			order by account desc""",
			("Purchase Invoice", return_pi.name),
			as_dict=1,
		)

		self.assertTrue(gl_entries)

		expected_values = {
			"Creditors - TCP1": [100.0, 0.0],
			"Stock Received But Not Billed - TCP1": [0.0, 100.0],
		}

		for gle in gl_entries:
			self.assertEqual(expected_values[gle.account][0], gle.debit)
			self.assertEqual(expected_values[gle.account][1], gle.credit)

	def test_standalone_return_using_pi(self):
		from erpnext.stock.doctype.stock_entry.test_stock_entry import make_stock_entry

		item = self.make_item().name
		company = "_Test Company with perpetual inventory"
		warehouse = "Stores - TCP1"

		make_stock_entry(item_code=item, target=warehouse, qty=50, rate=120)

		return_pi = make_purchase_invoice(
			is_return=1,
			item=item,
			qty=-10,
			update_stock=1,
			rate=100,
			company=company,
			warehouse=warehouse,
			cost_center="Main - TCP1",
		)

		# assert that stock consumption is with actual rate
		self.assertGLEs(
			return_pi,
			[{"credit": 1200, "debit": 0}],
			gle_filters={"account": "Stock In Hand - TCP1"},
		)

	def test_return_with_lcv(self):
		from erpnext.controllers.sales_and_purchase_return import make_return_doc
		from erpnext.stock.doctype.landed_cost_voucher.test_landed_cost_voucher import (
			create_landed_cost_voucher,
		)

		item = self.make_item().name
		company = "_Test Company with perpetual inventory"
		warehouse = "Stores - TCP1"
		cost_center = "Main - TCP1"

		pi = make_purchase_invoice(
			item=item,
			company=company,
			warehouse=warehouse,
			cost_center=cost_center,
			update_stock=1,
			qty=10,
			rate=100,
		)

		# Create landed cost voucher - will increase valuation of received item by 10
		create_landed_cost_voucher("Purchase Invoice", pi.name, pi.company, charges=100)
		return_pi = make_return_doc(pi.doctype, pi.name)
		return_pi.save().submit()

		# assert that stock consumption is with actual in rate
		self.assertGLEs(
			return_pi,
			[{"credit": 1100, "debit": 0}],
			gle_filters={"account": "Stock In Hand - TCP1"},
		)

		# assert loss booked in COGS
		self.assertGLEs(
			return_pi,
			[{"credit": 0, "debit": 100}],
			gle_filters={"account": "Cost of Goods Sold - TCP1"},
		)

	def test_multi_currency_gle(self):
		pi = make_purchase_invoice(
			supplier="_Test Supplier USD",
			credit_to="_Test Payable USD - _TC",
			currency="USD",
			conversion_rate=50,
		)

		gl_entries = frappe.db.sql(
			"""select account, account_currency, debit, credit,
			debit_in_account_currency, credit_in_account_currency
			from `tabGL Entry` where voucher_type='Purchase Invoice' and voucher_no=%s
			order by account asc""",
			pi.name,
			as_dict=1,
		)

		self.assertTrue(gl_entries)

		expected_values = {
			"_Test Payable USD - _TC": {
				"account_currency": "USD",
				"debit": 0,
				"debit_in_account_currency": 0,
				"credit": 12500,
				"credit_in_account_currency": 250,
			},
			"_Test Account Cost for Goods Sold - _TC": {
				"account_currency": "INR",
				"debit": 12500,
				"debit_in_account_currency": 12500,
				"credit": 0,
				"credit_in_account_currency": 0,
			},
		}

		for field in (
			"account_currency",
			"debit",
			"debit_in_account_currency",
			"credit",
			"credit_in_account_currency",
		):
			for _i, gle in enumerate(gl_entries):
				self.assertEqual(expected_values[gle.account][field], gle[field])

		# Check for valid currency
		pi1 = make_purchase_invoice(
			supplier="_Test Supplier USD", credit_to="_Test Payable USD - _TC", do_not_save=True
		)

		self.assertRaises(InvalidCurrency, pi1.save)

		# cancel
		pi.cancel()

		gle = frappe.db.sql(
			"""select name from `tabGL Entry`
			where voucher_type='Sales Invoice' and voucher_no=%s""",
			pi.name,
		)

		self.assertFalse(gle)

	def test_purchase_invoice_update_stock_gl_entry_with_perpetual_inventory(self):
		pi = make_purchase_invoice(
			update_stock=1,
			posting_date=frappe.utils.nowdate(),
			posting_time=frappe.utils.nowtime(),
			cash_bank_account="Cash - TCP1",
			company="_Test Company with perpetual inventory",
			supplier_warehouse="Work In Progress - TCP1",
			warehouse="Stores - TCP1",
			cost_center="Main - TCP1",
			expense_account="_Test Account Cost for Goods Sold - TCP1",
		)

		gl_entries = frappe.db.sql(
			"""select account, account_currency, debit, credit,
			debit_in_account_currency, credit_in_account_currency
			from `tabGL Entry` where voucher_type='Purchase Invoice' and voucher_no=%s
			order by account asc""",
			pi.name,
			as_dict=1,
		)

		self.assertTrue(gl_entries)
		stock_in_hand_account = get_inventory_account(pi.company, pi.get("items")[0].warehouse)

		expected_gl_entries = dict(
			(d[0], d) for d in [[pi.credit_to, 0.0, 250.0], [stock_in_hand_account, 250.0, 0.0]]
		)

		for _i, gle in enumerate(gl_entries):
			self.assertEqual(expected_gl_entries[gle.account][0], gle.account)
			self.assertEqual(expected_gl_entries[gle.account][1], gle.debit)
			self.assertEqual(expected_gl_entries[gle.account][2], gle.credit)

	def test_purchase_invoice_for_is_paid_and_update_stock_gl_entry_with_perpetual_inventory(self):
		pi = make_purchase_invoice(
			update_stock=1,
			posting_date=frappe.utils.nowdate(),
			posting_time=frappe.utils.nowtime(),
			cash_bank_account="Cash - TCP1",
			is_paid=1,
			company="_Test Company with perpetual inventory",
			supplier_warehouse="Work In Progress - TCP1",
			warehouse="Stores - TCP1",
			cost_center="Main - TCP1",
			expense_account="_Test Account Cost for Goods Sold - TCP1",
		)

		gl_entries = frappe.db.sql(
			"""SELECT 
				account, 
				ARRAY_AGG(account_currency) AS account_currency,
				SUM(debit) AS debit,
				SUM(credit) AS credit, 
				SUM(debit_in_account_currency) AS debit_in_account_currency, 
				SUM(credit_in_account_currency) AS credit_in_account_currency
			FROM 
				`tabGL Entry` 
			WHERE 
				voucher_type = 'Purchase Invoice' 
				AND voucher_no = %s
			GROUP BY 
				account, 
				voucher_no 
			ORDER BY 
				account ASC;""",
			(pi.name,),
			as_dict=1,
		)
		stock_in_hand_account = get_inventory_account(pi.company, pi.get("items")[0].warehouse)
		self.assertTrue(gl_entries)

		expected_gl_entries = dict(
			(d[0], d)
			for d in [
				[pi.credit_to, 250.0, 250.0],
				[stock_in_hand_account, 250.0, 0.0],
				["Cash - TCP1", 0.0, 250.0],
			]
		)

		for _i, gle in enumerate(gl_entries):
			self.assertEqual(expected_gl_entries[gle.account][0], gle.account)
			self.assertEqual(expected_gl_entries[gle.account][1], gle.debit)
			self.assertEqual(expected_gl_entries[gle.account][2], gle.credit)

	def test_auto_batch(self):
		item_code = frappe.db.get_value("Item", {"has_batch_no": 1, "create_new_batch": 1}, "name")

		if not item_code:
			doc = frappe.get_doc(
				{
					"doctype": "Item",
					"is_stock_item": 1,
					"item_code": "test batch item",
					"item_group": "Products",
					"has_batch_no": 1,
					"create_new_batch": 1,
				}
			).insert(ignore_permissions=True)
			item_code = doc.name

		pi = make_purchase_invoice(
			update_stock=1,
			posting_date=frappe.utils.nowdate(),
			posting_time=frappe.utils.nowtime(),
			item_code=item_code,
		)

		self.assertTrue(frappe.db.get_value("Batch", {"item": item_code, "reference_name": pi.name}))

	def test_update_stock_and_purchase_return(self):
		actual_qty_0 = get_qty_after_transaction()

		pi = make_purchase_invoice(
			update_stock=1, posting_date=frappe.utils.nowdate(), posting_time=frappe.utils.nowtime()
		)

		actual_qty_1 = get_qty_after_transaction()
		self.assertEqual(actual_qty_0 + 5, actual_qty_1)

		# return entry
		pi1 = make_purchase_invoice(is_return=1, return_against=pi.name, qty=-2, rate=50, update_stock=1)

		pi.load_from_db()
		self.assertTrue(pi.status, "Debit Note Issued")
		pi1.load_from_db()
		self.assertTrue(pi1.status, "Return")

		actual_qty_2 = get_qty_after_transaction()
		self.assertEqual(actual_qty_1 - 2, actual_qty_2)

		pi1.cancel()
		self.assertEqual(actual_qty_1, get_qty_after_transaction())

		pi.reload()
		pi.cancel()
		self.assertEqual(actual_qty_0, get_qty_after_transaction())

	def test_rejected_serial_no(self):
		pi = make_purchase_invoice(
			item_code="_Test Serialized Item With Series",
			received_qty=2,
			qty=1,
			rejected_qty=1,
			rate=500,
			update_stock=1,
			rejected_warehouse="_Test Rejected Warehouse - _TC",
			allow_zero_valuation_rate=1,
		)
		pi.load_from_db()

		serial_no = get_serial_nos_from_bundle(pi.get("items")[0].serial_and_batch_bundle)[0]
		rejected_serial_no = get_serial_nos_from_bundle(pi.get("items")[0].rejected_serial_and_batch_bundle)[
			0
		]

		self.assertEqual(
			frappe.db.get_value("Serial No", serial_no, "warehouse"),
			pi.get("items")[0].warehouse,
		)

		self.assertEqual(
			frappe.db.get_value("Serial No", rejected_serial_no, "warehouse"),
			pi.get("items")[0].rejected_warehouse,
		)

	def test_outstanding_amount_after_advance_jv_cancelation(self):
		from erpnext.accounts.doctype.journal_entry.test_journal_entry import (
			test_records as jv_test_records,
		)

		jv = frappe.copy_doc(jv_test_records[1])
		jv.accounts[0].is_advance = "Yes"
		jv.insert()
		jv.submit()

		pi = frappe.copy_doc(test_records[0])
		pi.append(
			"advances",
			{
				"reference_type": "Journal Entry",
				"reference_name": jv.name,
				"reference_row": jv.get("accounts")[0].name,
				"advance_amount": 400,
				"allocated_amount": 300,
				"remarks": jv.remark,
			},
		)
		pi.insert()
		pi.submit()
		pi.load_from_db()

		# check outstanding after advance allocation
		self.assertEqual(flt(pi.outstanding_amount), flt(pi.rounded_total - pi.total_advance))

		# added to avoid Document has been modified exception
		jv = frappe.get_doc("Journal Entry", jv.name)
		jv.cancel()

		pi.load_from_db()
		# check outstanding after advance cancellation
		self.assertEqual(flt(pi.outstanding_amount), flt(pi.rounded_total + pi.total_advance))

	def test_outstanding_amount_after_advance_payment_entry_cancelation(self):
		pe = frappe.get_doc(
			{
				"doctype": "Payment Entry",
				"payment_type": "Pay",
				"party_type": "Supplier",
				"party": "_Test Supplier",
				"company": "_Test Company",
				"paid_from_account_currency": "INR",
				"paid_to_account_currency": "INR",
				"source_exchange_rate": 1,
				"target_exchange_rate": 1,
				"reference_no": "1",
				"reference_date": nowdate(),
				"received_amount": 300,
				"paid_amount": 300,
				"paid_from": "_Test Cash - _TC",
				"paid_to": "_Test Payable - _TC",
			}
		)
		pe.insert()
		pe.submit()

		pi = frappe.copy_doc(test_records[0])
		pi.is_pos = 0
		pi.append(
			"advances",
			{
				"doctype": "Purchase Invoice Advance",
				"reference_type": "Payment Entry",
				"reference_name": pe.name,
				"advance_amount": 300,
				"allocated_amount": 300,
				"remarks": pe.remarks,
			},
		)
		pi.insert()
		pi.submit()

		pi.load_from_db()

		# check outstanding after advance allocation
		self.assertEqual(flt(pi.outstanding_amount), flt(pi.rounded_total - pi.total_advance))

		# added to avoid Document has been modified exception
		pe = frappe.get_doc("Payment Entry", pe.name)
		pe.cancel()

		pi.load_from_db()
		# check outstanding after advance cancellation
		self.assertEqual(flt(pi.outstanding_amount), flt(pi.rounded_total + pi.total_advance))

	def test_purchase_invoice_with_shipping_rule(self):
		from erpnext.accounts.doctype.shipping_rule.test_shipping_rule import create_shipping_rule

		shipping_rule = create_shipping_rule(
			shipping_rule_type="Buying", shipping_rule_name="Shipping Rule - Purchase Invoice Test"
		)

		pi = frappe.copy_doc(test_records[0])

		pi.shipping_rule = shipping_rule.name
		pi.insert()
		pi.save()

		self.assertEqual(pi.net_total, 1250)

		self.assertEqual(pi.total_taxes_and_charges, 354.1)
		self.assertEqual(pi.grand_total, 1604.1)

	def test_make_pi_without_terms(self):
		pi = make_purchase_invoice(do_not_save=1)

		self.assertFalse(pi.get("payment_schedule"))

		pi.insert()

		self.assertTrue(pi.get("payment_schedule"))

	def test_duplicate_due_date_in_terms(self):
		pi = make_purchase_invoice(do_not_save=1)
		pi.append("payment_schedule", dict(due_date="2017-01-01", invoice_portion=50.00, payment_amount=50))
		pi.append("payment_schedule", dict(due_date="2017-01-01", invoice_portion=50.00, payment_amount=50))

		self.assertRaises(frappe.ValidationError, pi.insert)

	def test_debit_note(self):
		from erpnext.accounts.doctype.payment_entry.test_payment_entry import get_payment_entry
		from erpnext.accounts.doctype.sales_invoice.test_sales_invoice import get_outstanding_amount

		pi = make_purchase_invoice(item_code="_Test Item", qty=(5 * -1), rate=500, is_return=1)
		pi.load_from_db()
		self.assertTrue(pi.status, "Return")

		outstanding_amount = get_outstanding_amount(
			pi.doctype, pi.name, "Creditors - _TC", pi.supplier, "Supplier"
		)

		self.assertEqual(pi.outstanding_amount, outstanding_amount)

		pe = get_payment_entry("Purchase Invoice", pi.name, bank_account="_Test Bank - _TC")
		pe.reference_no = "1"
		pe.reference_date = nowdate()
		pe.paid_from_account_currency = pi.currency
		pe.paid_to_account_currency = pi.currency
		pe.source_exchange_rate = 1
		pe.target_exchange_rate = 1
		pe.paid_amount = pi.grand_total * -1
		pe.insert()
		pe.submit()

		pi_doc = frappe.get_doc("Purchase Invoice", pi.name)
		self.assertEqual(pi_doc.outstanding_amount, 0)

	def test_purchase_invoice_with_cost_center(self):
		from erpnext.accounts.doctype.cost_center.test_cost_center import create_cost_center

		cost_center = "_Test Cost Center for BS Account - _TC"
		create_cost_center(cost_center_name="_Test Cost Center for BS Account", company="_Test Company")

		pi = make_purchase_invoice_against_cost_center(cost_center=cost_center, credit_to="Creditors - _TC")
		self.assertEqual(pi.cost_center, cost_center)

		expected_values = {
			"Creditors - _TC": {"cost_center": cost_center},
			"_Test Account Cost for Goods Sold - _TC": {"cost_center": cost_center},
		}

		gl_entries = frappe.db.sql(
			"""select account, cost_center, account_currency, debit, credit,
			debit_in_account_currency, credit_in_account_currency
			from `tabGL Entry` where voucher_type='Purchase Invoice' and voucher_no=%s
			order by account asc""",
			pi.name,
			as_dict=1,
		)

		self.assertTrue(gl_entries)

		for gle in gl_entries:
			self.assertEqual(expected_values[gle.account]["cost_center"], gle.cost_center)

	def test_purchase_invoice_without_cost_center(self):
		cost_center = "_Test Cost Center - _TC"
		pi = make_purchase_invoice(credit_to="Creditors - _TC")

		expected_values = {
			"Creditors - _TC": {"cost_center": None},
			"_Test Account Cost for Goods Sold - _TC": {"cost_center": cost_center},
		}

		gl_entries = frappe.db.sql(
			"""select account, cost_center, account_currency, debit, credit,
			debit_in_account_currency, credit_in_account_currency
			from `tabGL Entry` where voucher_type='Purchase Invoice' and voucher_no=%s
			order by account asc""",
			pi.name,
			as_dict=1,
		)

		self.assertTrue(gl_entries)

		for gle in gl_entries:
			self.assertEqual(expected_values[gle.account]["cost_center"], gle.cost_center)

	def test_deferred_expense_via_journal_entry(self):
		deferred_account = create_account(
			account_name="Deferred Expense", parent_account="Current Assets - _TC", company="_Test Company"
		)

		acc_settings = frappe.get_doc("Accounts Settings", "Accounts Settings")
		acc_settings.book_deferred_entries_via_journal_entry = 1
		acc_settings.submit_journal_entries = 1
		acc_settings.save()

		item = create_item("_Test Item for Deferred Accounting", is_purchase_item=True)
		item.enable_deferred_expense = 1
		item.item_defaults[0].deferred_expense_account = deferred_account
		item.save()

		pi = make_purchase_invoice(item=item.name, qty=1, rate=100, do_not_save=True)
		pi.set_posting_time = 1
		pi.posting_date = "2019-01-10"
		pi.items[0].enable_deferred_expense = 1
		pi.items[0].service_start_date = "2019-01-10"
		pi.items[0].service_end_date = "2019-03-15"
		pi.items[0].deferred_expense_account = deferred_account
		pi.save()
		pi.submit()

		pda1 = frappe.get_doc(
			dict(
				doctype="Process Deferred Accounting",
				posting_date=nowdate(),
				start_date="2019-01-01",
				end_date="2019-03-31",
				type="Expense",
				company="_Test Company",
			)
		)

		pda1.insert()
		pda1.submit()

		expected_gle = [
			["_Test Account Cost for Goods Sold - _TC", 0.0, 33.85, "2019-01-31"],
			[deferred_account, 33.85, 0.0, "2019-01-31"],
			["_Test Account Cost for Goods Sold - _TC", 0.0, 43.08, "2019-02-28"],
			[deferred_account, 43.08, 0.0, "2019-02-28"],
			["_Test Account Cost for Goods Sold - _TC", 0.0, 23.07, "2019-03-15"],
			[deferred_account, 23.07, 0.0, "2019-03-15"],
		]

		gl_entries = gl_entries = frappe.db.sql(
			"""select account, debit, credit, posting_date
			from `tabGL Entry`
			where voucher_type='Journal Entry' and voucher_detail_no=%s and posting_date <= %s
			order by posting_date asc, account asc""",
			(pi.items[0].name, pi.posting_date),
			as_dict=1,
		)

		for i, gle in enumerate(gl_entries):
			self.assertEqual(expected_gle[i][0], gle.account)
			self.assertEqual(expected_gle[i][1], gle.credit)
			self.assertEqual(expected_gle[i][2], gle.debit)
			self.assertEqual(getdate(expected_gle[i][3]), gle.posting_date)

		acc_settings = frappe.get_doc("Accounts Settings", "Accounts Settings")
		acc_settings.book_deferred_entries_via_journal_entry = 0
		acc_settings.submit_journal_entriessubmit_journal_entries = 0
		acc_settings.save()

	@change_settings("Accounts Settings", {"unlink_payment_on_cancellation_of_invoice": 1})
	def test_gain_loss_with_advance_entry(self):
		unlink_enabled = frappe.db.get_single_value(
			"Accounts Settings", "unlink_payment_on_cancellation_of_invoice"
		)

		frappe.db.set_single_value("Accounts Settings", "unlink_payment_on_cancellation_of_invoice", 1)

		original_account = frappe.db.get_value("Company", "_Test Company", "exchange_gain_loss_account")
		frappe.db.set_value(
			"Company", "_Test Company", "exchange_gain_loss_account", "Exchange Gain/Loss - _TC"
		)

		pay = frappe.get_doc(
			{
				"doctype": "Payment Entry",
				"company": "_Test Company",
				"payment_type": "Pay",
				"party_type": "Supplier",
				"party": "_Test Supplier USD",
				"paid_to": "_Test Payable USD - _TC",
				"paid_from": "Cash - _TC",
				"paid_amount": 70000,
				"target_exchange_rate": 70,
				"received_amount": 1000,
			}
		)
		pay.insert()
		pay.submit()

		pi = make_purchase_invoice(
			supplier="_Test Supplier USD",
			currency="USD",
			conversion_rate=75,
			rate=500,
			do_not_save=1,
			qty=1,
		)
		pi.cost_center = "_Test Cost Center - _TC"
		pi.advances = []
		pi.append(
			"advances",
			{
				"reference_type": "Payment Entry",
				"reference_name": pay.name,
				"advance_amount": 1000,
				"remarks": pay.remarks,
				"allocated_amount": 500,
				"ref_exchange_rate": 70,
			},
		)
		pi.save()
		pi.submit()

		creditors_account = pi.credit_to

		expected_gle = [
			["_Test Account Cost for Goods Sold - _TC", 37500.0],
			["_Test Payable USD - _TC", -37500.0],
		]

		gl_entries = frappe.db.sql(
			"""
			select account, sum(debit - credit) as balance from `tabGL Entry`
			where voucher_no=%s
			group by account
			order by account asc""",
			(pi.name),
			as_dict=1,
		)

		for i, gle in enumerate(gl_entries):
			self.assertEqual(expected_gle[i][0], gle.account)
			self.assertEqual(expected_gle[i][1], gle.balance)

		pi.reload()
		self.assertEqual(pi.outstanding_amount, 0)

		total_debit_amount = frappe.db.get_all(
			"Journal Entry Account",
			{"account": creditors_account, "docstatus": 1, "reference_name": pi.name},
			"sum(debit) as amount",
			group_by="reference_name",
		)[0].amount
		self.assertEqual(flt(total_debit_amount, 2), 2500)
		jea_parent = frappe.db.get_all(
			"Journal Entry Account",
			filters={
				"account": creditors_account,
				"docstatus": 1,
				"reference_name": pi.name,
				"debit": 2500,
				"debit_in_account_currency": 0,
			},
			fields=["parent"],
		)[0]
		self.assertEqual(
			frappe.db.get_value("Journal Entry", jea_parent.parent, "voucher_type"), "Exchange Gain Or Loss"
		)

		pi_2 = make_purchase_invoice(
			supplier="_Test Supplier USD",
			currency="USD",
			conversion_rate=73,
			rate=500,
			do_not_save=1,
			qty=1,
		)
		pi_2.cost_center = "_Test Cost Center - _TC"
		pi_2.advances = []
		pi_2.append(
			"advances",
			{
				"reference_type": "Payment Entry",
				"reference_name": pay.name,
				"advance_amount": 500,
				"remarks": pay.remarks,
				"allocated_amount": 500,
				"ref_exchange_rate": 70,
			},
		)
		pi_2.save()
		pi_2.submit()

		pi_2.reload()
		self.assertEqual(pi_2.outstanding_amount, 0)

		expected_gle = [
			["_Test Account Cost for Goods Sold - _TC", 36500.0],
			["_Test Payable USD - _TC", -36500.0],
		]

		gl_entries = frappe.db.sql(
			"""
			select account, sum(debit - credit) as balance from `tabGL Entry`
			where voucher_no=%s
			group by account order by account asc""",
			(pi_2.name),
			as_dict=1,
		)

		for i, gle in enumerate(gl_entries):
			self.assertEqual(expected_gle[i][0], gle.account)
			self.assertEqual(expected_gle[i][1], gle.balance)
		if frappe.db.db_type=='postgres':
			expected_gle = [["Cash - _TC", -70000.0],["_Test Payable USD - _TC", 70000.0]]
		else:
			expected_gle = [["_Test Payable USD - _TC", 70000.0], ["Cash - _TC", -70000.0]]

		gl_entries = frappe.db.sql(
			"""
			select account, sum(debit - credit) as balance from `tabGL Entry`
			where voucher_no=%s and is_cancelled=0
			group by account order by account asc""",
			(pay.name),
			as_dict=1,
		)

		for i, gle in enumerate(gl_entries):
			self.assertEqual(expected_gle[i][0], gle.account)
			self.assertEqual(expected_gle[i][1], gle.balance)

		total_debit_amount = frappe.db.get_all(
			"Journal Entry Account",
			{"account": creditors_account, "docstatus": 1, "reference_name": pi_2.name},
			"sum(debit) as amount",
			group_by="reference_name",
		)[0].amount
		self.assertEqual(flt(total_debit_amount, 2), 1500)
		jea_parent_2 = frappe.db.get_all(
			"Journal Entry Account",
			filters={
				"account": creditors_account,
				"docstatus": 1,
				"reference_name": pi_2.name,
				"debit": 1500,
				"debit_in_account_currency": 0,
			},
			fields=["parent"],
		)[0]
		self.assertEqual(
			frappe.db.get_value("Journal Entry", jea_parent_2.parent, "voucher_type"),
			"Exchange Gain Or Loss",
		)

		pi.reload()
		pi.cancel()

		self.assertEqual(frappe.db.get_value("Journal Entry", jea_parent.parent, "docstatus"), 2)

		pi_2.reload()
		pi_2.cancel()

		self.assertEqual(frappe.db.get_value("Journal Entry", jea_parent_2.parent, "docstatus"), 2)

		pay.reload()
		pay.cancel()

		frappe.db.set_single_value(
			"Accounts Settings", "unlink_payment_on_cancellation_of_invoice", unlink_enabled
		)
		frappe.db.set_value("Company", "_Test Company", "exchange_gain_loss_account", original_account)

	@change_settings("Accounts Settings", {"unlink_payment_on_cancellation_of_invoice": 1})
	def test_purchase_invoice_advance_taxes(self):
		from erpnext.accounts.doctype.payment_entry.payment_entry import get_payment_entry

		company = "_Test Company"

		tds_account_args = {
			"doctype": "Account",
			"account_name": "TDS Payable",
			"account_type": "Tax",
			"parent_account": frappe.db.get_value(
				"Account", {"account_name": "Duties and Taxes", "company": company}
			),
			"company": company,
		}

		tds_account = create_account(**tds_account_args)
		tax_withholding_category = "Test TDS - 194 - Dividends - Individual"

		# Update tax withholding category with current fiscal year and rate details
		create_tax_witholding_category(tax_withholding_category, company, tds_account)

		# create a new supplier to test
		supplier = create_supplier(
			supplier_name="_Test TDS Advance Supplier",
			tax_withholding_category=tax_withholding_category,
		)

		# Create Purchase Order with TDS applied
		po = create_purchase_order(
			do_not_save=1,
			supplier=supplier.name,
			rate=3000,
			item="_Test Non Stock Item",
			posting_date="2021-09-15",
		)
		po.save()
		po.submit()

		# Create Payment Entry Against the order
		payment_entry = get_payment_entry(dt="Purchase Order", dn=po.name)
		payment_entry.paid_from = "Cash - _TC"
		payment_entry.apply_tax_withholding_amount = 1
		payment_entry.tax_withholding_category = tax_withholding_category
		payment_entry.save()
		payment_entry.submit()

		# Check GLE for Payment Entry
		expected_gle = [
			["Cash - _TC", 0, 27000],
			["Creditors - _TC", 30000, 0],
			[tds_account, 0, 3000],
		]

		gl_entries = frappe.db.sql(
			"""select account, debit, credit
			from `tabGL Entry`
			where voucher_type='Payment Entry' and voucher_no=%s
			order by account asc""",
			(payment_entry.name),
			as_dict=1,
		)

		for i, gle in enumerate(gl_entries):
			self.assertEqual(expected_gle[i][0], gle.account)
			self.assertEqual(expected_gle[i][1], gle.debit)
			self.assertEqual(expected_gle[i][2], gle.credit)

		# Create Purchase Invoice against Purchase Order
		purchase_invoice = get_mapped_purchase_invoice(po.name)
		purchase_invoice.allocate_advances_automatically = 1
		purchase_invoice.items[0].item_code = "_Test Non Stock Item"
		purchase_invoice.items[0].expense_account = "_Test Account Cost for Goods Sold - _TC"
		purchase_invoice.save()
		purchase_invoice.submit()

		# Check GLE for Purchase Invoice
		# Zero net effect on final TDS payable on invoice
		if frappe.db.db_type =='postgres':
			expected_gle = [["Creditors - _TC", -30000],["_Test Account Cost for Goods Sold - _TC", 30000]]
		else:
			expected_gle = [["_Test Account Cost for Goods Sold - _TC", 30000], ["Creditors - _TC", -30000]]

		gl_entries = frappe.db.sql(
			"""select account, sum(debit - credit) as amount
			from `tabGL Entry`
			where voucher_type='Purchase Invoice' and voucher_no=%s
			group by account
			order by account asc""",
			(purchase_invoice.name),
			as_dict=1,
		)

		for i, gle in enumerate(gl_entries):
			self.assertEqual(expected_gle[i][0], gle.account)
			self.assertEqual(expected_gle[i][1], gle.amount)

		payment_entry.load_from_db()
		self.assertEqual(payment_entry.taxes[0].allocated_amount, 3000)

		purchase_invoice.cancel()

		payment_entry.load_from_db()
		self.assertEqual(payment_entry.taxes[0].allocated_amount, 0)

	def test_provisional_accounting_entry(self):
		setup_provisional_accounting()

		pr = make_purchase_receipt(item_code="_Test Non Stock Item", posting_date=add_days(nowdate(), -2))

		pi = create_purchase_invoice_from_receipt(pr.name)
		pi.set_posting_time = 1
		pi.posting_date = add_days(pr.posting_date, -1)
		pi.items[0].expense_account = "Cost of Goods Sold - _TC"
		pi.save()
		pi.submit()

		self.assertEqual(pr.items[0].provisional_expense_account, "Provision Account - _TC")

		# Check GLE for Purchase Invoice
		expected_gle = [
			["Cost of Goods Sold - _TC", 250, 0, add_days(pr.posting_date, -1)],
			["Creditors - _TC", 0, 250, add_days(pr.posting_date, -1)],
		]

		check_gl_entries(self, pi.name, expected_gle, pi.posting_date)

		expected_gle_for_purchase_receipt = [
			["Provision Account - _TC", 250, 0, pr.posting_date],
			["_Test Account Cost for Goods Sold - _TC", 0, 250, pr.posting_date],
			["Provision Account - _TC", 0, 250, pi.posting_date],
			["_Test Account Cost for Goods Sold - _TC", 250, 0, pi.posting_date],
		]

		check_gl_entries(self, pr.name, expected_gle_for_purchase_receipt, pr.posting_date)

		# Cancel purchase invoice to check reverse provisional entry cancellation
		pi.cancel()

		expected_gle_for_purchase_receipt_post_pi_cancel = [
			["Provision Account - _TC", 0, 250, pi.posting_date],
			["_Test Account Cost for Goods Sold - _TC", 250, 0, pi.posting_date],
		]

		check_gl_entries(self, pr.name, expected_gle_for_purchase_receipt_post_pi_cancel, pr.posting_date)

		toggle_provisional_accounting_setting()

	def test_provisional_accounting_entry_for_over_billing(self):
		setup_provisional_accounting()

		# Configure Buying Settings to allow rate change
		frappe.db.set_single_value("Buying Settings", "maintain_same_rate", 0)

		# Create PR: rate = 1000, qty = 5
		pr = make_purchase_receipt(
			item_code="_Test Non Stock Item", rate=1000, posting_date=add_days(nowdate(), -2)
		)

		# Overbill PR: rate = 2000, qty = 10
		pi = create_purchase_invoice_from_receipt(pr.name)
		pi.set_posting_time = 1
		pi.posting_date = add_days(pr.posting_date, -1)
		pi.items[0].qty = 10
		pi.items[0].rate = 2000
		pi.items[0].expense_account = "Cost of Goods Sold - _TC"
		pi.save()
		pi.submit()

		expected_gle = [
			["Cost of Goods Sold - _TC", 20000, 0, add_days(pr.posting_date, -1)],
			["Creditors - _TC", 0, 20000, add_days(pr.posting_date, -1)],
		]

		check_gl_entries(self, pi.name, expected_gle, pi.posting_date)

		expected_gle_for_purchase_receipt = [
			["Provision Account - _TC", 5000, 0, pr.posting_date],
			["_Test Account Cost for Goods Sold - _TC", 0, 5000, pr.posting_date],
			["Provision Account - _TC", 0, 5000, pi.posting_date],
			["_Test Account Cost for Goods Sold - _TC", 5000, 0, pi.posting_date],
		]

		check_gl_entries(self, pr.name, expected_gle_for_purchase_receipt, pr.posting_date)

		# Cancel purchase invoice to check reverse provisional entry cancellation
		pi.cancel()

		expected_gle_for_purchase_receipt_post_pi_cancel = [
			["Provision Account - _TC", 0, 5000, pi.posting_date],
			["_Test Account Cost for Goods Sold - _TC", 5000, 0, pi.posting_date],
		]

		check_gl_entries(self, pr.name, expected_gle_for_purchase_receipt_post_pi_cancel, pr.posting_date)

		toggle_provisional_accounting_setting()

	def test_provisional_accounting_entry_for_partial_billing(self):
		setup_provisional_accounting()

		# Configure Buying Settings to allow rate change
		frappe.db.set_single_value("Buying Settings", "maintain_same_rate", 0)

		# Create PR: rate = 1000, qty = 5
		pr = make_purchase_receipt(
			item_code="_Test Non Stock Item", rate=1000, posting_date=add_days(nowdate(), -2)
		)

		# Partially bill PR: rate = 500, qty = 2
		pi = create_purchase_invoice_from_receipt(pr.name)
		pi.set_posting_time = 1
		pi.posting_date = add_days(pr.posting_date, -1)
		pi.items[0].qty = 2
		pi.items[0].rate = 500
		pi.items[0].expense_account = "Cost of Goods Sold - _TC"
		pi.save()
		pi.submit()

		expected_gle = [
			["Cost of Goods Sold - _TC", 1000, 0, add_days(pr.posting_date, -1)],
			["Creditors - _TC", 0, 1000, add_days(pr.posting_date, -1)],
		]

		check_gl_entries(self, pi.name, expected_gle, pi.posting_date)

		expected_gle_for_purchase_receipt = [
			["Provision Account - _TC", 5000, 0, pr.posting_date],
			["_Test Account Cost for Goods Sold - _TC", 0, 5000, pr.posting_date],
			["Provision Account - _TC", 0, 1000, pi.posting_date],
			["_Test Account Cost for Goods Sold - _TC", 1000, 0, pi.posting_date],
		]

		check_gl_entries(self, pr.name, expected_gle_for_purchase_receipt, pr.posting_date)

		toggle_provisional_accounting_setting()

	def test_adjust_incoming_rate(self):
		frappe.db.set_single_value("Buying Settings", "maintain_same_rate", 0)

		frappe.db.set_single_value("Buying Settings", "set_landed_cost_based_on_purchase_invoice_rate", 1)

		# Cost of Item is zero in Purchase Receipt
		pr = make_purchase_receipt(qty=1, rate=0)
		stock_value_difference = frappe.db.get_value(
			"Stock Ledger Entry",
			{"voucher_type": "Purchase Receipt", "voucher_no": pr.name},
			"stock_value_difference",
		)
		self.assertEqual(stock_value_difference, 0)
		pi = create_purchase_invoice_from_receipt(pr.name)
		for row in pi.items:
			row.rate = 150
		pi.save()
		pi.submit()
		stock_value_difference = frappe.db.get_value(
			"Stock Ledger Entry",
			{"voucher_type": "Purchase Receipt", "voucher_no": pr.name},
			"stock_value_difference",
		)
		self.assertEqual(stock_value_difference, 150)

		# Increase the cost of the item

		pr = make_purchase_receipt(qty=1, rate=100)

		stock_value_difference = frappe.db.get_value(
			"Stock Ledger Entry",
			{"voucher_type": "Purchase Receipt", "voucher_no": pr.name},
			"stock_value_difference",
		)
		self.assertEqual(stock_value_difference, 100)

		pi = create_purchase_invoice_from_receipt(pr.name)
		for row in pi.items:
			row.rate = 150

		pi.save()
		pi.submit()

		stock_value_difference = frappe.db.get_value(
			"Stock Ledger Entry",
			{"voucher_type": "Purchase Receipt", "voucher_no": pr.name},
			"stock_value_difference",
		)
		self.assertEqual(stock_value_difference, 150)

		# Reduce the cost of the item

		pr = make_purchase_receipt(qty=1, rate=100)

		stock_value_difference = frappe.db.get_value(
			"Stock Ledger Entry",
			{"voucher_type": "Purchase Receipt", "voucher_no": pr.name},
			"stock_value_difference",
		)
		self.assertEqual(stock_value_difference, 100)

		pi = create_purchase_invoice_from_receipt(pr.name)
		for row in pi.items:
			row.rate = 50

		pi.save()
		pi.submit()

		stock_value_difference = frappe.db.get_value(
			"Stock Ledger Entry",
			{"voucher_type": "Purchase Receipt", "voucher_no": pr.name},
			"stock_value_difference",
		)
		self.assertEqual(stock_value_difference, 50)

		frappe.db.set_single_value("Buying Settings", "set_landed_cost_based_on_purchase_invoice_rate", 0)

		# Don't adjust incoming rate

		pr = make_purchase_receipt(qty=1, rate=100)

		stock_value_difference = frappe.db.get_value(
			"Stock Ledger Entry",
			{"voucher_type": "Purchase Receipt", "voucher_no": pr.name},
			"stock_value_difference",
		)
		self.assertEqual(stock_value_difference, 100)

		pi = create_purchase_invoice_from_receipt(pr.name)
		for row in pi.items:
			row.rate = 50

		pi.save()
		pi.submit()

		stock_value_difference = frappe.db.get_value(
			"Stock Ledger Entry",
			{"voucher_type": "Purchase Receipt", "voucher_no": pr.name},
			"stock_value_difference",
		)
		self.assertEqual(stock_value_difference, 100)

		frappe.db.set_single_value("Buying Settings", "maintain_same_rate", 1)

	def test_item_less_defaults(self):
		pi = frappe.new_doc("Purchase Invoice")
		pi.supplier = "_Test Supplier"
		pi.company = "_Test Company"
		pi.append(
			"items",
			{
				"item_name": "Opening item",
				"qty": 1,
				"uom": "Tonne",
				"stock_uom": "Kg",
				"rate": 1000,
				"expense_account": "Stock Received But Not Billed - _TC",
			},
		)

		pi.save()
		self.assertEqual(pi.items[0].conversion_factor, 1000)

	def test_batch_expiry_for_purchase_invoice(self):
		from erpnext.controllers.sales_and_purchase_return import make_return_doc

		item = self.make_item(
			"_Test Batch Item For Return Check",
			{
				"is_purchase_item": 1,
				"is_stock_item": 1,
				"has_batch_no": 1,
				"create_new_batch": 1,
				"batch_number_series": "TBIRC.#####",
			},
		)

		pi = make_purchase_invoice(
			qty=1,
			item_code=item.name,
			update_stock=True,
		)

		pi.load_from_db()
		batch_no = get_batch_from_bundle(pi.items[0].serial_and_batch_bundle)
		self.assertTrue(batch_no)

		frappe.db.set_value("Batch", batch_no, "expiry_date", add_days(nowdate(), -1))

		return_pi = make_return_doc(pi.doctype, pi.name)
		return_pi.save().submit()

		self.assertTrue(return_pi.docstatus == 1)

	def test_advance_entries_as_asset(self):
		from erpnext.accounts.doctype.payment_entry.test_payment_entry import create_payment_entry

		account = create_account(
			parent_account="Current Assets - _TC",
			account_name="Advances Paid",
			company="_Test Company",
			account_type="Receivable",
		)

		set_advance_flag(company="_Test Company", flag=1, default_account=account)

		pe = create_payment_entry(
			company="_Test Company",
			payment_type="Pay",
			party_type="Supplier",
			party="_Test Supplier",
			paid_from="Cash - _TC",
			paid_to="Creditors - _TC",
			paid_amount=500,
		)
		pe.save()  # save trigger is needed for set_liability_account() to be executed
		pe.submit()

		pi = make_purchase_invoice(
			company="_Test Company",
			do_not_save=True,
			do_not_submit=True,
			rate=1000,
			price_list_rate=1000,
			qty=1,
		)
		pi.base_grand_total = 1000
		pi.grand_total = 1000
		pi.set_advances()
		for advance in pi.advances:
			advance.allocated_amount = 500 if advance.reference_name == pe.name else 0
		pi.save()
		pi.submit()

		self.assertEqual(pi.advances[0].allocated_amount, 500)

		# Check GL Entry against payment doctype
		expected_gle = [
			["Advances Paid - _TC", 500.0, 0.0, nowdate()],
			["Advances Paid - _TC", 0.0, 500.0, nowdate()],
			["Cash - _TC", 0.0, 500, nowdate()],
			["Creditors - _TC", 500, 0.0, nowdate()],
		]

		check_gl_entries(self, pe.name, expected_gle, nowdate(), voucher_type="Payment Entry")

		pi.load_from_db()
		self.assertEqual(pi.outstanding_amount, 500)

		set_advance_flag(company="_Test Company", flag=0, default_account="")

	def test_gl_entries_for_standalone_debit_note(self):
		from erpnext.stock.doctype.item.test_item import make_item

		item_code = make_item(properties={"is_stock_item": 1})
		make_purchase_invoice(item_code=item_code, qty=5, rate=500, update_stock=True)

		returned_inv = make_purchase_invoice(
			item_code=item_code, qty=-5, rate=5, update_stock=True, is_return=True
		)

		# override the rate with valuation rate
		sle = frappe.get_all(
			"Stock Ledger Entry",
			fields=["stock_value_difference", "actual_qty"],
			filters={"voucher_no": returned_inv.name},
		)[0]

		rate = flt(sle.stock_value_difference) / flt(sle.actual_qty)
		self.assertAlmostEqual(rate, 500)

	def test_payment_allocation_for_payment_terms(self):
		from erpnext.buying.doctype.purchase_order.test_purchase_order import (
			create_pr_against_po,
			create_purchase_order,
		)
		from erpnext.selling.doctype.sales_order.test_sales_order import (
			automatically_fetch_payment_terms,
		)
		from erpnext.stock.doctype.purchase_receipt.purchase_receipt import (
			make_purchase_invoice as make_pi_from_pr,
		)

		automatically_fetch_payment_terms()
		frappe.db.set_value(
			"Payment Terms Template",
			"_Test Payment Term Template",
			"allocate_payment_based_on_payment_terms",
			0,
		)

		po = create_purchase_order(do_not_save=1)
		po.payment_terms_template = "_Test Payment Term Template"
		po.save()
		po.submit()

		pr = create_pr_against_po(po.name, received_qty=4)
		pi = make_pi_from_pr(pr.name)
		self.assertEqual(pi.payment_schedule[0].payment_amount, 1000)

		frappe.db.set_value(
			"Payment Terms Template",
			"_Test Payment Term Template",
			"allocate_payment_based_on_payment_terms",
			1,
		)
		pi = make_pi_from_pr(pr.name)
		self.assertEqual(pi.payment_schedule[0].payment_amount, 2500)

		automatically_fetch_payment_terms(enable=0)
		frappe.db.set_value(
			"Payment Terms Template",
			"_Test Payment Term Template",
			"allocate_payment_based_on_payment_terms",
			0,
		)

	def test_offsetting_entries_for_accounting_dimensions(self):
		from erpnext.accounts.doctype.account.test_account import create_account
		from erpnext.accounts.report.trial_balance.test_trial_balance import (
			clear_dimension_defaults,
			create_accounting_dimension,
			disable_dimension,
		)

		create_account(
			account_name="Offsetting",
			company="_Test Company",
			parent_account="Temporary Accounts - _TC",
		)

		create_accounting_dimension(company="_Test Company", offsetting_account="Offsetting - _TC")

		branch1 = frappe.new_doc("Branch")
		branch1.branch = "Location 1"
		branch1.insert(ignore_if_duplicate=True)
		branch2 = frappe.new_doc("Branch")
		branch2.branch = "Location 2"
		branch2.insert(ignore_if_duplicate=True)

		pi = make_purchase_invoice(
			company="_Test Company",
			do_not_save=True,
			do_not_submit=True,
			rate=1000,
			price_list_rate=1000,
			qty=1,
		)
		pi.branch = branch1.branch
		pi.items[0].branch = branch2.branch
		pi.save()
		pi.submit()

		expected_gle = [
			["Creditors - _TC", 0.0, 1000, nowdate(), branch1.branch],
			["Offsetting - _TC", 1000, 0.0, nowdate(), branch1.branch],
			["Offsetting - _TC", 0.0, 1000, nowdate(), branch2.branch],
			["_Test Account Cost for Goods Sold - _TC", 1000, 0.0, nowdate(), branch2.branch]
		]

		check_gl_entries(
			self,
			pi.name,
			expected_gle,
			nowdate(),
			voucher_type="Purchase Invoice",
			additional_columns=["branch"],
		)
		clear_dimension_defaults("Branch")
		disable_dimension()

	def test_repost_accounting_entries(self):
		# update repost settings
		settings = frappe.get_doc("Repost Accounting Ledger Settings")
		if not [x for x in settings.allowed_types if x.document_type == "Purchase Invoice"]:
			settings.append("allowed_types", {"document_type": "Purchase Invoice", "allowed": True})
		settings.save()

		pi = make_purchase_invoice(
			rate=1000,
			price_list_rate=1000,
			qty=1,
		)
		if frappe.db.db_type=='postgres':
			expected_gle = [
			["Creditors - _TC", 0.0, 1000, nowdate()],
			["_Test Account Cost for Goods Sold - _TC", 1000, 0.0, nowdate()]
		]
		else:

			expected_gle = [
				["_Test Account Cost for Goods Sold - _TC", 1000, 0.0, nowdate()],
				["Creditors - _TC", 0.0, 1000, nowdate()],
			]
		check_gl_entries(self, pi.name, expected_gle, nowdate())

		pi.items[0].expense_account = "Service - _TC"
		# Ledger reposted implicitly upon 'Update After Submit'
		pi.save()
		pi.load_from_db()

		expected_gle = [
			["Creditors - _TC", 0.0, 1000, nowdate()],
			["Service - _TC", 1000, 0.0, nowdate()],
		]
		check_gl_entries(self, pi.name, expected_gle, nowdate())

	@change_settings("Buying Settings", {"supplier_group": None})
	def test_purchase_invoice_without_supplier_group(self):
		# Create a Supplier
		test_supplier_name = "_Test Supplier Without Supplier Group"
		if not frappe.db.exists("Supplier", test_supplier_name):
			supplier = frappe.get_doc(
				{
					"doctype": "Supplier",
					"supplier_name": test_supplier_name,
				}
			).insert(ignore_permissions=True)

			self.assertEqual(supplier.supplier_group, None)

		po = create_purchase_order(
			supplier=test_supplier_name,
			rate=3000,
			item="_Test Non Stock Item",
			posting_date="2021-09-15",
		)

		pi = make_purchase_invoice(supplier=test_supplier_name)

		self.assertEqual(po.docstatus, 1)
		self.assertEqual(pi.docstatus, 1)

	def test_default_cost_center_for_purchase(self):
		from erpnext.accounts.doctype.cost_center.test_cost_center import create_cost_center

		for c_center in ["_Test Cost Center Selling", "_Test Cost Center Buying"]:
			create_cost_center(cost_center_name=c_center)

		item = create_item(
			"_Test Cost Center Item For Purchase",
			is_stock_item=1,
			buying_cost_center="_Test Cost Center Buying - _TC",
			selling_cost_center="_Test Cost Center Selling - _TC",
		)

		pi = make_purchase_invoice(
			item=item.name, qty=1, rate=1000, update_stock=True, do_not_submit=True, cost_center=""
		)

		pi.items[0].cost_center = ""
		pi.set_missing_values()
		pi.calculate_taxes_and_totals()
		pi.save()

		self.assertEqual(pi.items[0].cost_center, "_Test Cost Center Buying - _TC")

	def test_debit_note_with_account_mismatch(self):
		new_creditors = create_account(
			parent_account="Accounts Payable - _TC",
			account_name="Creditors 2",
			company="_Test Company",
			account_type="Payable",
		)
		pi = make_purchase_invoice(qty=1, rate=1000)
		dr_note = make_purchase_invoice(
			qty=-1, rate=1000, is_return=1, return_against=pi.name, do_not_save=True
		)
		dr_note.credit_to = new_creditors

		self.assertRaises(frappe.ValidationError, dr_note.save)

	def test_debit_note_without_item(self):
		pi = make_purchase_invoice(item_name="_Test Item", qty=10, do_not_submit=True)
		pi.items[0].item_code = ""
		pi.save()

		self.assertFalse(pi.items[0].item_code)
		pi.submit()

		return_pi = make_purchase_invoice(
			item_name="_Test Item",
			is_return=1,
			return_against=pi.name,
			qty=-10,
			do_not_save=True,
		)
		return_pi.items[0].item_code = ""
		return_pi.save()
		return_pi.submit()
		self.assertEqual(return_pi.docstatus, 1)

	def test_purchase_invoice_with_use_serial_batch_field_for_rejected_qty(self):
		from erpnext.stock.doctype.item.test_item import make_item
		from erpnext.stock.doctype.warehouse.test_warehouse import create_warehouse

		batch_item = make_item(
			"_Test Purchase Invoice Batch Item For Rejected Qty",
			properties={"has_batch_no": 1, "create_new_batch": 1, "is_stock_item": 1},
		).name

		serial_item = make_item(
			"_Test Purchase Invoice Serial Item for Rejected Qty",
			properties={"has_serial_no": 1, "is_stock_item": 1},
		).name

		rej_warehouse = create_warehouse("_Test Purchase INV Warehouse For Rejected Qty")

		batch_no = "BATCH-PI-BNU-TPRBI-0001"
		serial_nos = ["SNU-PI-TPRSI-0001", "SNU-PI-TPRSI-0002", "SNU-PI-TPRSI-0003"]

		if not frappe.db.exists("Batch", batch_no):
			frappe.get_doc(
				{
					"doctype": "Batch",
					"batch_id": batch_no,
					"item": batch_item,
				}
			).insert()

		for serial_no in serial_nos:
			if not frappe.db.exists("Serial No", serial_no):
				frappe.get_doc(
					{
						"doctype": "Serial No",
						"item_code": serial_item,
						"serial_no": serial_no,
					}
				).insert()

		pi = make_purchase_invoice(
			item_code=batch_item,
			received_qty=10,
			qty=8,
			rejected_qty=2,
			update_stock=1,
			rejected_warehouse=rej_warehouse,
			use_serial_batch_fields=1,
			batch_no=batch_no,
			rate=100,
			do_not_submit=1,
		)

		pi.append(
			"items",
			{
				"item_code": serial_item,
				"qty": 2,
				"rate": 100,
				"base_rate": 100,
				"item_name": serial_item,
				"uom": "Nos",
				"stock_uom": "Nos",
				"conversion_factor": 1,
				"rejected_qty": 1,
				"warehouse": pi.items[0].warehouse,
				"rejected_warehouse": rej_warehouse,
				"use_serial_batch_fields": 1,
				"serial_no": "\n".join(serial_nos[:2]),
				"rejected_serial_no": serial_nos[2],
			},
		)

		pi.save()
		pi.submit()

		pi.reload()

		for row in pi.items:
			self.assertTrue(row.serial_and_batch_bundle)
			self.assertTrue(row.rejected_serial_and_batch_bundle)

			if row.item_code == batch_item:
				self.assertEqual(row.batch_no, batch_no)
			else:
				self.assertEqual(row.serial_no, "\n".join(serial_nos[:2]))
				self.assertEqual(row.rejected_serial_no, serial_nos[2])

	def test_adjust_incoming_rate_from_pi_with_multi_currency(self):
		from erpnext.stock.doctype.landed_cost_voucher.test_landed_cost_voucher import (
			make_landed_cost_voucher,
		)

		frappe.db.set_single_value("Buying Settings", "maintain_same_rate", 0)

		frappe.db.set_single_value("Buying Settings", "set_landed_cost_based_on_purchase_invoice_rate", 1)

		# Increase the cost of the item

		pr = make_purchase_receipt(
			qty=10, rate=1, currency="USD", do_not_save=1, supplier="_Test Supplier USD"
		)
		pr.conversion_rate = 6300
		pr.plc_conversion_rate = 1
		pr.save()
		pr.submit()

		self.assertEqual(pr.conversion_rate, 6300)
		self.assertEqual(pr.plc_conversion_rate, 1)
		self.assertEqual(pr.base_grand_total, 6300 * 10)

		stock_value_difference = frappe.db.get_value(
			"Stock Ledger Entry",
			{"voucher_type": "Purchase Receipt", "voucher_no": pr.name},
			"stock_value_difference",
		)
		self.assertEqual(stock_value_difference, 6300 * 10)

		make_landed_cost_voucher(
			company=pr.company,
			receipt_document_type="Purchase Receipt",
			receipt_document=pr.name,
			charges=3000,
			distribute_charges_based_on="Qty",
		)

		pi = create_purchase_invoice_from_receipt(pr.name)
		for row in pi.items:
			row.rate = 1.1

		pi.save()
		pi.submit()

		stock_value_difference = frappe.db.get_value(
			"Stock Ledger Entry",
			{"voucher_type": "Purchase Receipt", "voucher_no": pr.name},
			"stock_value_difference",
		)
		self.assertEqual(stock_value_difference, 7230 * 10)

		frappe.db.set_single_value("Buying Settings", "set_landed_cost_based_on_purchase_invoice_rate", 0)

		frappe.db.set_single_value("Buying Settings", "maintain_same_rate", 1)

	def test_last_purchase_rate(self):
		item = create_item("_Test Item For Last Purchase Rate from PI", is_stock_item=1)
		pi1 = make_purchase_invoice(item_code=item.item_code, qty=10, rate=100)
		item.reload()
		self.assertEqual(item.last_purchase_rate, 100)
		pi2 = make_purchase_invoice(item_code=item.item_code, qty=10, rate=200)
		item.reload()
		self.assertEqual(item.last_purchase_rate, 200)
		pi2.cancel()
		item.reload()
		self.assertEqual(item.last_purchase_rate, 100)
		pi1.cancel()
		item.reload()
		self.assertEqual(item.last_purchase_rate, 0)

	def test_opening_invoice_rounding_adjustment_validation(self):
		pi = make_purchase_invoice(do_not_save=1)
		pi.items[0].rate = 99.98
		pi.items[0].qty = 1
		pi.items[0].expense_account = "Temporary Opening - _TC"
		pi.is_opening = "Yes"
		pi.save()
		self.assertRaises(frappe.ValidationError, pi.submit)
	def _create_opening_roundoff_account(self, company_name):
		liability_root = frappe.db.get_all(
			"Account",
			filters={"company": company_name, "root_type": "Liability", "disabled": 0},
			order_by="lft",
			limit=1,
		)[0]
		# setup round off account
		if acc := frappe.db.exists(
			"Account",
			{
				"account_name": "Round Off for Opening",
				"account_type": "Round Off for Opening",
				"company": company_name,
			},
		):
			frappe.db.set_value("Company", company_name, "round_off_for_opening", acc)
		else:
			acc = frappe.new_doc("Account")
			acc.company = company_name
			acc.parent_account = liability_root.name
			acc.account_name = "Round Off for Opening"
			acc.account_type = "Round Off for Opening"
			acc.save()
			frappe.db.set_value("Company", company_name, "round_off_for_opening", acc.name)
	def test_ledger_entries_of_opening_invoice_with_rounding_adjustment(self):
		pi = make_purchase_invoice(do_not_save=1)
		pi.items[0].rate = 99.98
		pi.items[0].qty = 1
		pi.items[0].expense_account = "Temporary Opening - _TC"
		pi.is_opening = "Yes"
		pi.save()
		self._create_opening_roundoff_account(pi.company)
		pi.submit()
		actual = frappe.db.get_all(
			"GL Entry",
			filters={"voucher_no": pi.name, "is_opening": "Yes", "is_cancelled": False},
			fields=["account", "debit", "credit", "is_opening"],
			order_by="account,debit",
		)
		expected = [
			{"account": "Creditors - _TC", "debit": 0.0, "credit": 100.0, "is_opening": "Yes"},
			{"account": "Round Off for Opening - _TC", "debit": 0.02, "credit": 0.0, "is_opening": "Yes"},
			{"account": "Temporary Opening - _TC", "debit": 99.98, "credit": 0.0, "is_opening": "Yes"},
		]
		self.assertEqual(len(actual), 3)
		self.assertEqual(expected, actual)

	def validate_ledger_entries(self, payment_entries, purchase_invoices):
		"""
		Validate GL entries for the given payment entries and purchase invoices.
		- payment_entries: A list of Payment Entry objects.
		- purchase_invoices: A list of Purchase Invoice objects.
		"""
		ledger_entries = frappe.get_all(
			"GL Entry",
			filters={"voucher_no": ["in", [pe.name for pe in payment_entries]]},
			fields=["account", "debit", "credit"]
		)

		# Validate debit entries for Creditors account
		creditor_account_debits = {}
		for entry in ledger_entries:
			if entry["account"] not in creditor_account_debits:
				creditor_account_debits[entry["account"]] = 0
			creditor_account_debits[entry["account"]] += entry["debit"]

		for pe in payment_entries:
			# Validate credit entries for Bank account
			credit_account, credit_amount = pe.paid_from, pe.paid_amount
			assert any(
				entry["account"] == credit_account and entry["credit"] == credit_amount
				for entry in ledger_entries
			), f"Credit entry missing for account: {credit_account} with amount: {credit_amount}"

		for pi in purchase_invoices:
			total_debit = sum(pe.paid_amount for pe in payment_entries if any(
				ref.reference_doctype == "Purchase Invoice" and ref.reference_name == pi.name
				for ref in pe.references
			))
			debit_account, total_ledger_debit = pi.credit_to, creditor_account_debits.get(pi.credit_to, 0)
			assert total_ledger_debit == total_debit, (
				f"Total debit for Creditors account: {debit_account} should match total paid amount. "
				f"Total Ledger Debit: {total_ledger_debit}, Total Paid: {total_debit}"
			)

	def test_purchase_invoice_payment(self):
		"""Test payment against a single Purchase Invoice."""
		today = nowdate()

		# Step 1: Create and Submit Purchase Invoice
		purchase_invoice = make_purchase_invoice(
			supplier="_Test Supplier",
			company="_Test Company",
			item="_Test Item",
			qty=1,
			rate=100,
			warehouse="_Test Warehouse - _TC",
			currency="INR",
			naming_series="T-PINV-"
		)

		# Step 2: Create Payment Entry
		payment_entry = get_payment_entry(
			"Purchase Invoice", purchase_invoice.name, bank_account="Cash - _TC"
		)
		payment_entry.reference_no = f"Test-{purchase_invoice.name}"
		payment_entry.reference_date = today
		payment_entry.paid_amount = purchase_invoice.grand_total
		payment_entry.insert()
		payment_entry.submit()

		# Step 3: Validate Outstanding Amount
		purchase_invoice.reload()
		self.assertEqual(purchase_invoice.outstanding_amount, 0)
		self.assertEqual(purchase_invoice.status, "Paid")

		# Step 4: Validate Ledger Entries
		self.validate_ledger_entries(payment_entries=[payment_entry], purchase_invoices=[purchase_invoice])


	def test_multiple_purchase_invoices_single_payment(self):
		"""Test single payment against multiple Purchase Invoices."""
		today = nowdate()

		# Step 1: Create multiple Purchase Invoices
		pi1 = make_purchase_invoice()
		pi2 = make_purchase_invoice()
		total_payment_amount = pi1.grand_total + pi2.grand_total

		# Step 2: Create Payment Entry for both invoices
		payment_entry = get_payment_entry("Purchase Invoice", pi1.name, bank_account="Cash - _TC")
		payment_entry.append(
			"references",
			{
				"reference_doctype": "Purchase Invoice",
				"reference_name": pi2.name,
				"allocated_amount": pi2.grand_total,
			}
		)
		payment_entry.paid_amount = total_payment_amount
		payment_entry.insert()
		payment_entry.submit()

		# Step 3: Validate Outstanding Amounts
		for pi in [pi1, pi2]:
			pi.reload()
			self.assertEqual(pi.outstanding_amount, 0)
			self.assertEqual(pi.status, "Paid")

		# Step 4: Validate Ledger Entries
		self.validate_ledger_entries(payment_entries=[payment_entry], purchase_invoices=[pi1, pi2])


	def test_multiple_payment_entries_single_purchase_invoice(self):
		"""Test multiple payments against a single Purchase Invoice."""
		today = nowdate()

		# Step 1: Create and Submit Purchase Invoice
		pi = make_purchase_invoice(qty=1, rate=300)
		pi.submit()

		# Step 2: Create Payment Entry 1 (Part Payment)
		pe1 = get_payment_entry("Purchase Invoice", pi.name, bank_account="Cash - _TC")
		pe1.paid_amount = 100
		pe1.references[0].allocated_amount = pe1.paid_amount
		pe1.submit()

		# Step 3: Create Payment Entry 2 (Remaining Payment)
		pe2 = frappe.copy_doc(pe1)
		pe2.paid_amount = 200
		pe2.references[0].allocated_amount = pe2.paid_amount
		pe2.submit()

		# Step 4: Validate Outstanding Amount
		pi.reload()
		self.assertEqual(pi.outstanding_amount, 0)
		self.assertEqual(pi.status, "Paid")

		# Step 5: Validate Ledger Entries
		self.validate_ledger_entries(payment_entries=[pe1, pe2], purchase_invoices=[pi])
	
<<<<<<< HEAD
	def test_tax_withholding_with_supplier(self):
		from erpnext.accounts.doctype.payment_entry.test_payment_entry import (create_records as records_for_pi,create_purchase_invoice,make_test_item)
		records_for_pi()
		supplier=frappe.get_doc("Supplier","_Test Supplier TDS")
		if supplier:
			self.assertEqual(supplier.tax_withholding_category,"Test - TDS - 194C - Company")
		
		item=make_test_item()
		pi=create_purchase_invoice(supplier=supplier.name,item_code=item.name)
		pi.apply_tds=1
		pi.tax_withholding_category="Test - TDS - 194C - Company"
		pi.save()
		pi.submit()
		gl_entries = frappe.db.sql(
			"""select account, sum(debit) as debit, sum(credit) as credit , against_voucher
			from `tabGL Entry` where voucher_type='Purchase Invoice' and voucher_no=%s
			group by account,against_voucher""",
			pi.name,
			as_dict=1,
		)
		
		expected_result = [
				{
					"account": "Creditors - _TC",
					"debit": 1800.0,
					"credit": 90000.0,
					"against_voucher": pi.name
				},
				{
					"account": "Stock Received But Not Billed - _TC",
					"debit": 90000.0,
					"credit": 0.0,
					"against_voucher": None
				},
				{
					"account": "Test TDS Payable - _TC",
					"debit": 0.0,
					"credit": 1800.0,
					"against_voucher": None
				}
			]
		self.assertEqual(gl_entries,expected_result)

		
=======
	def test_multiple_purchase_invoices_multiple_payments(self):
		"""Test payments against multiple Purchase Invoices and validate ledger entries."""
		today = nowdate()

		# Step 1: Create and Submit Purchase Invoices and Payment Entries
		purchase_invoices, payment_entries = [], []
		for i in range(3):
			pi = make_purchase_invoice()
			purchase_invoices.append(pi)

			pe = get_payment_entry("Purchase Invoice", pi.name, bank_account="Cash - _TC")
			pe.update({
				"reference_no": f"Test-{pi.name}",
				"reference_date": today,
				"paid_from_account_currency": pi.currency,
				"paid_to_account_currency": pi.currency,
				"source_exchange_rate": 1,
				"target_exchange_rate": 1,
				"paid_amount": pi.grand_total
			})
			pe.insert()
			pe.submit()
			payment_entries.append(pe)

		# Step 2: Validate Outstanding Amounts and Ledger Entries
		for pi in purchase_invoices:
			pi.reload()
			self.assertEqual(pi.outstanding_amount, 0, f"Outstanding amount is not zero for {pi.name}.")
			self.assertEqual(pi.status, "Paid", f"Purchase Invoice status is not 'Paid' for {pi.name}.")
>>>>>>> 1c316ab9

		# Step 3: Validate Ledger Entries
		ledger_entries = frappe.get_all(
			"GL Entry",
			filters={"voucher_no": ["in", [pe.name for pe in payment_entries]]},
			fields=["account", "debit", "credit"]
		)

		for pe in payment_entries:
			debit_account, debit_amount = pe.paid_from, pe.paid_amount  # Paid from Cash/Bank
			credit_account, credit_amount = purchase_invoices[0].credit_to, pe.paid_amount  # Credited to Creditors

			# Assert debit entry for Creditors and credit entry for Cash/Bank
			assert any(entry["account"] == debit_account and entry["credit"] == debit_amount for entry in ledger_entries), (
				f"Credit entry missing for account: {debit_account} with amount: {debit_amount}."
			)
			assert any(entry["account"] == credit_account and entry["debit"] == credit_amount for entry in ledger_entries), (
				f"Debit entry missing for account: {credit_account} with amount: {credit_amount}."
			)

		# Step 4: Validate total debit and credit balance
		total_paid_amount = sum(pe.paid_amount for pe in payment_entries)
		total_credit = sum(entry["credit"] for entry in ledger_entries if entry["account"] == debit_account)
		total_debit = sum(entry["debit"] for entry in ledger_entries if entry["account"] == credit_account)
		assert total_credit == total_debit, (
			f"Total credit ({total_credit}) does not match total debit ({total_debit})."
		)
		
def set_advance_flag(company, flag, default_account):
	frappe.db.set_value(
		"Company",
		company,
		{
			"book_advance_payments_in_separate_party_account": flag,
			"default_advance_paid_account": default_account,
		},
	)


def check_gl_entries(
	doc,
	voucher_no,
	expected_gle,
	posting_date,
	voucher_type="Purchase Invoice",
	additional_columns=None,
):
	gl = frappe.qb.DocType("GL Entry")
	query = (
		frappe.qb.from_(gl)
		.select(gl.account, gl.debit, gl.credit, gl.posting_date)
		.where(
			(gl.voucher_type == voucher_type)
			& (gl.voucher_no == voucher_no)
			& (gl.posting_date >= posting_date)
			& (gl.is_cancelled == 0)
		)
		.orderby(gl.posting_date, gl.account, gl.creation)
	)

	if additional_columns:
		for col in additional_columns:
			query = query.select(gl[col])

	gl_entries = query.run(as_dict=True)

	for i, gle in enumerate(gl_entries):
		doc.assertEqual(expected_gle[i][0], gle.account)
		doc.assertEqual(expected_gle[i][1], gle.debit)
		doc.assertEqual(expected_gle[i][2], gle.credit)
		doc.assertEqual(getdate(expected_gle[i][3]), gle.posting_date)

		if additional_columns:
			j = 4
			for col in additional_columns:
				doc.assertEqual(expected_gle[i][j], gle[col])
				j += 1


def create_tax_witholding_category(category_name, company, account):
	from erpnext.accounts.utils import get_fiscal_year

	fiscal_year = get_fiscal_year(date=nowdate())

	return frappe.get_doc(
		{
			"doctype": "Tax Withholding Category",
			"name": category_name,
			"category_name": category_name,
			"accounts": [{"company": company, "account": account}],
			"rates": [
				{
					"from_date": fiscal_year[1],
					"to_date": fiscal_year[2],
					"tax_withholding_rate": 10,
					"single_threshold": 2500,
					"cumulative_threshold": 0,
				}
			],
		}
	).insert(ignore_if_duplicate=True)


def unlink_payment_on_cancel_of_invoice(enable=1):
	accounts_settings = frappe.get_doc("Accounts Settings")
	accounts_settings.unlink_payment_on_cancellation_of_invoice = enable
	accounts_settings.save()


def make_purchase_invoice(**args):
	pi = frappe.new_doc("Purchase Invoice")
	args = frappe._dict(args)
	pi.posting_date = args.posting_date or today()
	if args.posting_time:
		pi.posting_time = args.posting_time
	if args.update_stock:
		pi.update_stock = 1
	if args.is_paid:
		pi.is_paid = 1

	if args.cash_bank_account:
		pi.cash_bank_account = args.cash_bank_account

	pi.company = args.company or "_Test Company"
	pi.supplier = args.supplier or "_Test Supplier"
	pi.currency = args.currency or "INR"
	pi.conversion_rate = args.conversion_rate or 1
	pi.is_return = args.is_return
	pi.return_against = args.return_against
	pi.is_subcontracted = args.is_subcontracted or 0
	pi.supplier_warehouse = args.supplier_warehouse or "_Test Warehouse 1 - _TC"
	pi.cost_center = args.parent_cost_center

	bundle_id = None
	if not args.use_serial_batch_fields and (args.get("batch_no") or args.get("serial_no")):
		batches = {}
		qty = args.qty or 5
		item_code = args.item or args.item_code or "_Test Item"
		if args.get("batch_no"):
			batches = frappe._dict({args.batch_no: qty})

		serial_nos = args.get("serial_no") or []

		bundle_id = make_serial_batch_bundle(
			frappe._dict(
				{
					"item_code": item_code,
					"warehouse": args.warehouse or "_Test Warehouse - _TC",
					"qty": qty,
					"batches": batches,
					"voucher_type": "Purchase Invoice",
					"serial_nos": serial_nos,
					"type_of_transaction": "Inward",
					"posting_date": args.posting_date or today(),
					"posting_time": args.posting_time,
				}
			)
		).name

	pi.append(
		"items",
		{
			"item_code": args.item or args.item_code or "_Test Item",
			"item_name": args.item_name,
			"warehouse": args.warehouse or "_Test Warehouse - _TC",
			"qty": args.qty or 5,
			"received_qty": args.received_qty or 0,
			"rejected_qty": args.rejected_qty or 0,
			"rate": args.rate or 50,
			"price_list_rate": args.price_list_rate or 50,
			"expense_account": args.expense_account or "_Test Account Cost for Goods Sold - _TC",
			"discount_account": args.discount_account or None,
			"discount_amount": args.discount_amount or 0,
			"conversion_factor": 1.0,
			"serial_and_batch_bundle": bundle_id,
			"stock_uom": args.uom or "_Test UOM",
			"cost_center": args.cost_center or "_Test Cost Center - _TC",
			"project": args.project,
			"rejected_warehouse": args.rejected_warehouse or "",
			"asset_location": args.location or "",
			"allow_zero_valuation_rate": args.get("allow_zero_valuation_rate") or 0,
			"use_serial_batch_fields": args.get("use_serial_batch_fields") or 0,
			"batch_no": args.get("batch_no") if args.get("use_serial_batch_fields") else "",
			"serial_no": args.get("serial_no") if args.get("use_serial_batch_fields") else "",
		},
	)

	if args.get_taxes_and_charges:
		taxes = get_taxes()
		for tax in taxes:
			pi.append("taxes", tax)

	if not args.do_not_save:
		pi.insert()
		if not args.do_not_submit:
			pi.submit()
	return pi


def make_purchase_invoice_against_cost_center(**args):
	pi = frappe.new_doc("Purchase Invoice")
	args = frappe._dict(args)
	pi.posting_date = args.posting_date or today()
	if args.posting_time:
		pi.posting_time = args.posting_time
	if args.update_stock:
		pi.update_stock = 1
	if args.is_paid:
		pi.is_paid = 1

	if args.cash_bank_account:
		pi.cash_bank_account = args.cash_bank_account

	pi.company = args.company or "_Test Company"
	pi.cost_center = args.cost_center or "_Test Cost Center - _TC"
	pi.supplier = args.supplier or "_Test Supplier"
	pi.currency = args.currency or "INR"
	pi.conversion_rate = args.conversion_rate or 1
	pi.is_return = args.is_return
	pi.is_return = args.is_return
	pi.credit_to = args.return_against or "Creditors - _TC"
	pi.is_subcontracted = args.is_subcontracted or 0
	if args.supplier_warehouse:
		pi.supplier_warehouse = "_Test Warehouse 1 - _TC"

	bundle_id = None
	if args.get("batch_no") or args.get("serial_no"):
		batches = {}
		qty = args.qty or 5
		item_code = args.item or args.item_code or "_Test Item"
		if args.get("batch_no"):
			batches = frappe._dict({args.batch_no: qty})

		serial_nos = args.get("serial_no") or []

		bundle_id = make_serial_batch_bundle(
			frappe._dict(
				{
					"item_code": item_code,
					"warehouse": args.warehouse or "_Test Warehouse - _TC",
					"qty": qty,
					"batches": batches,
					"voucher_type": "Purchase Receipt",
					"serial_nos": serial_nos,
					"posting_date": args.posting_date or today(),
					"posting_time": args.posting_time,
				}
			)
		).name

	pi.append(
		"items",
		{
			"item_code": args.item or args.item_code or "_Test Item",
			"warehouse": args.warehouse or "_Test Warehouse - _TC",
			"qty": args.qty or 5,
			"received_qty": args.received_qty or 0,
			"rejected_qty": args.rejected_qty or 0,
			"rate": args.rate or 50,
			"conversion_factor": 1.0,
			"serial_and_batch_bundle": bundle_id,
			"stock_uom": "_Test UOM",
			"cost_center": args.cost_center or "_Test Cost Center - _TC",
			"project": args.project,
			"rejected_warehouse": args.rejected_warehouse or "",
		},
	)
	if not args.do_not_save:
		pi.insert()
		if not args.do_not_submit:
			pi.submit()
	return pi


def setup_provisional_accounting(**args):
	args = frappe._dict(args)
	create_item("_Test Non Stock Item", is_stock_item=0)
	company = args.company or "_Test Company"
	provisional_account = create_account(
		account_name=args.account_name or "Provision Account",
		parent_account=args.parent_account or "Current Liabilities - _TC",
		company=company,
	)
	toggle_provisional_accounting_setting(enable=1, company=company, provisional_account=provisional_account)


def toggle_provisional_accounting_setting(**args):
	args = frappe._dict(args)
	company = frappe.get_doc("Company", args.company or "_Test Company")
	company.enable_provisional_accounting_for_non_stock_items = args.enable or 0
	company.default_provisional_account = args.provisional_account
	company.save()


test_records = frappe.get_test_records("Purchase Invoice")<|MERGE_RESOLUTION|>--- conflicted
+++ resolved
@@ -2417,8 +2417,7 @@
 
 		# Step 5: Validate Ledger Entries
 		self.validate_ledger_entries(payment_entries=[pe1, pe2], purchase_invoices=[pi])
-	
-<<<<<<< HEAD
+		
 	def test_tax_withholding_with_supplier(self):
 		from erpnext.accounts.doctype.payment_entry.test_payment_entry import (create_records as records_for_pi,create_purchase_invoice,make_test_item)
 		records_for_pi()
@@ -2463,7 +2462,7 @@
 		self.assertEqual(gl_entries,expected_result)
 
 		
-=======
+
 	def test_multiple_purchase_invoices_multiple_payments(self):
 		"""Test payments against multiple Purchase Invoices and validate ledger entries."""
 		today = nowdate()
@@ -2493,7 +2492,6 @@
 			pi.reload()
 			self.assertEqual(pi.outstanding_amount, 0, f"Outstanding amount is not zero for {pi.name}.")
 			self.assertEqual(pi.status, "Paid", f"Purchase Invoice status is not 'Paid' for {pi.name}.")
->>>>>>> 1c316ab9
 
 		# Step 3: Validate Ledger Entries
 		ledger_entries = frappe.get_all(
