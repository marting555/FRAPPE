--- conflicted
+++ resolved
@@ -779,11 +779,7 @@
 	},
 	work_breakdown_structure: function(frm,cdt,cdn) {
 		let child = locals[cdt][cdn];
-<<<<<<< HEAD
-		frappe.db.get_value("Work Breakdown Structure", child.work_breakdown_structure, ["wbs_name", 'locked'])
-=======
 		frappe.db.get_value("Work Breakdown Structure", child.work_breakdown_structure, ["wbs_name", 'locked', 'gl_account'])
->>>>>>> e8131bcd
 		.then(response => {
 			if (response.message && response.message.wbs_name) {
 				let wbs_name = response.message.wbs_name;
@@ -793,22 +789,15 @@
 				} else {
 					child.wbs_name = wbs_name;
 				}
-<<<<<<< HEAD
-=======
 				if (response.message.gl_account) {
 					child.expense_account = response.message.gl_account;
 				}
->>>>>>> e8131bcd
 			} else {
 				child.wbs_name = null;
 			}
 			let row = frm.fields_dict['items'].grid.get_row(cdn);
 			row.refresh_field('work_breakdown_structure')
             row.refresh_field('wbs_name');
-<<<<<<< HEAD
-		})
-	},
-=======
 			row.refresh_field('expense_account');
 		})
 	},
@@ -829,5 +818,4 @@
 			});
 		}
 	}
->>>>>>> e8131bcd
 })