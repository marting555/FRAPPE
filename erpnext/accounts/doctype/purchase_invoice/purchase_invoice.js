--- conflicted
+++ resolved
@@ -96,13 +96,8 @@
 					},
 					get_query_filters: {
 						docstatus: 1,
-<<<<<<< HEAD
-						status: ["!=", "Closed"],
+						status: ["not in", ["Closed", "On Hold"]],
 						per_completed: ["<", 99.99],
-=======
-						status: ["not in", ["Closed", "On Hold"]],
-						per_billed: ["<", 99.99],
->>>>>>> 0c0604b7
 						company: me.frm.doc.company
 					}
 				})
@@ -519,20 +514,6 @@
 	}
 }
 
-<<<<<<< HEAD
-=======
-cur_frm.cscript.cost_center = function(doc, cdt, cdn){
-	var d = locals[cdt][cdn];
-	if(d.cost_center){
-		var cl = doc.items || [];
-		for(var i = 0; i < cl.length; i++){
-			if(!cl[i].cost_center) cl[i].cost_center = d.cost_center;
-		}
-	}
-	refresh_field('items');
-}
-
->>>>>>> 0c0604b7
 cur_frm.fields_dict['items'].grid.get_field('project').get_query = function(doc, cdt, cdn) {
 	return{
 		filters:[
