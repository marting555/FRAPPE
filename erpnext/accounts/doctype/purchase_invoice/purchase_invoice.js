--- conflicted
+++ resolved
@@ -61,17 +61,6 @@
 		if (this.frm.doc.supplier && this.frm.doc.__islocal) {
 			this.frm.trigger("supplier");
 		}
-		if(this.frm.is_new() && this.frm.doc.payment_schedule && this.frm.doc.payment_schedule.length > 0){
-			this.frm.set_value("payment_schedule", [])
-		}
-		cur_frm.set_query("payment_term",function (doc) {
-			return {
-				
-				filters: {
-					is_for_purchase: 1,
-				},
-			};
-		});
 	}
 
 	refresh(doc) {
@@ -452,52 +441,6 @@
 		});
 	}
 
-<<<<<<< HEAD
-=======
-	payment_term(frm){
-		if(frm.payment_term){
-			frappe.call({
-				doc: frm,
-				method: "get_payment_discount_term",
-				callback: (response)=>{
-					cur_frm.set_value('payment_discount_terms', []); 
-					let discount_terms = response.message
-					if(discount_terms){
-						for (let discount_term of discount_terms){
-							let discount_date = frappe.datetime.add_days(cur_frm.doc.posting_date, discount_term.no_of_days) 
-							let childTable = cur_frm.add_child("payment_discount_terms");
-
-							childTable.no_of_days = discount_term.no_of_days
-							childTable.discount = discount_term.discount
-							childTable.discount_date = discount_date
-							cur_frm.refresh_fields("payment_discount_terms");
-						}
-					}
-				}
-			})
-		} else {
-			if (frm.payment_discount_terms.length > 0) cur_frm.set_value('payment_discount_terms', []); 
-		}
-	}
-
-	validate(frm){
-		if(frm.payment_discount_terms && frm.payment_discount_terms.length > 0){
-			for(let discount_row of frm.payment_discount_terms){
-				if(discount_row.discount_date > frm.due_date){
-					frappe.throw(`Error from Row ${discount_row.idx} <br><b>Discount term period</b> cannot be greater then <b>Payment Due Date</b>.`)
-				}
-			}
-		}
-	}
-
-	due_date(frm){
-		cur_frm.set_value("discount_due_date",frm.due_date)
-	}
-
-	discount_due_date(frm){
-		cur_frm.set_value("due_date",frm.discount_due_date)
-	}
->>>>>>> 10395132
 };
 
 cur_frm.script_manager.make(erpnext.accounts.PurchaseInvoice);
@@ -571,6 +514,12 @@
 	};
 });
 
+cur_frm.set_query("wip_composite_asset", "items", function () {
+	return {
+		filters: { is_composite_asset: 1, docstatus: 0 },
+	};
+});
+
 cur_frm.cscript.expense_account = function (doc, cdt, cdn) {
 	var d = locals[cdt][cdn];
 	if (d.idx == 1 && d.expense_account) {
@@ -647,16 +596,6 @@
 				},
 			};
 		};
-
-		var list = frm.fields_dict['items'].grid.get_field('work_breakdown_structure').get_query = function (doc, cdt, cdn) {
-			var child = locals[cdt][cdn];
-			return {
-				filters: {
-					project : child.project,
-					is_group: 0
-				}
-			};
-		};
 	},
 
 	refresh: function (frm) {
@@ -668,7 +607,6 @@
 			frm.set_value("cash_bank_account", account);
 		});
 	},
-	
 
 	create_landed_cost_voucher: function (frm) {
 		let lcv = frappe.model.get_new_doc("Landed Cost Voucher");
@@ -711,7 +649,6 @@
 	},
 
 	onload: function (frm) {
-		frm.savecancel = function(btn, callback, on_error){ return frm._cancel(btn, callback, on_error, false);}
 		if (frm.doc.__onload && frm.is_new()) {
 			if (frm.doc.supplier) {
 				frm.doc.apply_tds = frm.doc.__onload.supplier_tds ? 1 : 0;
@@ -720,6 +657,7 @@
 				frm.set_df_property("apply_tds", "read_only", 1);
 			}
 		}
+
 		erpnext.queries.setup_queries(frm, "Warehouse", function () {
 			return erpnext.queries.warehouse(frm.doc);
 		});
@@ -767,71 +705,4 @@
 			});
 		}
 	},
-});
-
-frappe.ui.form.on("Purchase Invoice Item", {
-	project: function(frm,cdt,cdn) {
-		let child = locals[cdt][cdn];
-		frappe.db.get_value("Project", child.project, "project_name")
-		.then(response => {
-			if (response.message && response.message.project_name) {
-				let project_name = response.message.project_name;
-				child.project_name = project_name;
-			} else {
-				child.project_name = null;
-			}
-			let row = frm.fields_dict['items'].grid.get_row(cdn);
-            row.refresh_field('project_name');
-		})
-	},
-	work_breakdown_structure: function(frm,cdt,cdn) {
-		let child = locals[cdt][cdn];
-		frappe.db.get_value("Work Breakdown Structure", child.work_breakdown_structure, ["wbs_name", 'locked', 'gl_account'])
-		.then(response => {
-			if (response.message && response.message.wbs_name) {
-				let wbs_name = response.message.wbs_name;
-				if (response.message.locked == 1) {
-					frappe.msgprint(__(`WBS "${child.work_breakdown_structure}" is locked`));
-					child.work_breakdown_structure = null;
-				} else {
-					child.wbs_name = wbs_name;
-				}
-				if (response.message.gl_account) {
-					child.expense_account = response.message.gl_account;
-				}
-			} else {
-				child.wbs_name = null;
-			}
-			let row = frm.fields_dict['items'].grid.get_row(cdn);
-			row.refresh_field('work_breakdown_structure')
-            row.refresh_field('wbs_name');
-			row.refresh_field('expense_account');
-		})
-	},
-	expense_account: function(frm,cdt,cdn) {
-		var child = locals[cdt][cdn];
-		if (child.work_breakdown_structure && child.expense_account) {
-			frappe.db.get_value("Work Breakdown Structure",child.work_breakdown_structure,'gl_account')
-			.then(response => {
-				if (response.message && response.message.gl_account) {
-					if (child.expense_account != response.message.gl_account) {
-						frappe.msgprint(__(`${child.expense_account} is not a GL Account of WBS ${child.work_breakdown_structure}`));
-						child.expense_account = null;
-						let row = frm.fields_dict['items'].grid.get_row(cdn);
-						row.refresh_field('expense_account');
-						row.refresh_field('work_breakdown_structure');
-					}
-				}
-			});
-		}
-	}
-})
-
-
-frappe.ui.form.on("Discount Terms", {
-	no_of_days:(frm)=>{
-		let discount_date = frappe.datetime.add_days(frappe.datetime.get_today(), frm.selected_doc.no_of_days)
-		frm.selected_doc.discount_date = discount_date
-		frm.refresh_field("payment_discount_terms")
-	}
-})+});