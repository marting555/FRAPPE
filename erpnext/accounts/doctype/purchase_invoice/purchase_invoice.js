--- conflicted
+++ resolved
@@ -26,9 +26,6 @@
 			};
 		});
 	},
-<<<<<<< HEAD
-
-=======
 	company: function() {
 		erpnext.accounts.dimensions.update_dimension(this.frm, this.frm.doctype);
 	},
@@ -127,7 +124,6 @@
 	},
 
 	
->>>>>>> d617df58
 	onload: function() {
 		this._super();
 
