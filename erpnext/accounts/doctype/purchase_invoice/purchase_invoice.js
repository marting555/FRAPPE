// Copyright (c) 2015, Frappe Technologies Pvt. Ltd. and Contributors
// License: GNU General Public License v3. See license.txt

frappe.provide("erpnext.accounts");
{% include 'erpnext/public/js/controllers/buying.js' %};

erpnext.accounts.PurchaseInvoice = erpnext.buying.BuyingController.extend({
	setup: function(doc) {
		this.setup_posting_date_time_check();
		this._super(doc);

		// formatter for purchase invoice item
		if(this.frm.doc.update_stock) {
			this.frm.set_indicator_formatter('item_code', function(doc) {
				return (doc.qty<=doc.received_qty) ? "green" : "orange";
			});
		}
	},
	onload: function() {
		this._super();

		if(!this.frm.doc.__islocal) {
			// show credit_to in print format
			if(!this.frm.doc.supplier && this.frm.doc.credit_to) {
				this.frm.set_df_property("credit_to", "print_hide", 0);
			}
		}
	},

	refresh: function(doc) {
		const me = this;
		this._super();

		hide_fields(this.frm.doc);
		// Show / Hide button
		this.show_general_ledger();

		if(doc.update_stock==1 && doc.docstatus==1) {
			this.show_stock_ledger();
		}

		if(!doc.is_return && doc.docstatus == 1 && doc.outstanding_amount != 0){
			if(doc.on_hold) {
				this.frm.add_custom_button(
					__('Change Release Date'),
					function() {me.change_release_date()},
					__('Hold Invoice')
				);
				this.frm.add_custom_button(
					__('Unblock Invoice'),
					function() {me.unblock_invoice()},
					__('Make')
				);
			} else if (!doc.on_hold) {
				this.frm.add_custom_button(
					__('Block Invoice'),
					function() {me.block_invoice()},
					__('Make')
				);
			}
		}

		if(doc.docstatus == 1 && doc.outstanding_amount != 0
			&& !(doc.is_return && doc.return_against)) {
			this.frm.add_custom_button(__('Payment'), this.make_payment_entry, __("Make"));
			cur_frm.page.set_inner_btn_group_as_primary(__("Make"));
		}

		if(!doc.is_return && doc.docstatus==1) {
			if(doc.outstanding_amount >= 0 || Math.abs(flt(doc.outstanding_amount)) < flt(doc.grand_total)) {
				cur_frm.add_custom_button(__('Return / Debit Note'),
					this.make_debit_note, __("Make"));
			}

			if(!doc.auto_repeat) {
				cur_frm.add_custom_button(__('Subscription'), function() {
					erpnext.utils.make_subscription(doc.doctype, doc.name)
				}, __("Make"))
			}
		}

		if (doc.outstanding_amount > 0 && !cint(doc.is_return)) {
			cur_frm.add_custom_button(__('Payment Request'), function() {
				me.make_payment_request()
			}, __("Make"));
		}

		if(doc.docstatus===0) {
			this.frm.add_custom_button(__('Purchase Order'), function() {
				erpnext.utils.map_current_doc({
					method: "erpnext.buying.doctype.purchase_order.purchase_order.make_purchase_invoice",
					source_doctype: "Purchase Order",
					target: me.frm,
					setters: {
						supplier: me.frm.doc.supplier || undefined,
					},
					get_query_filters: {
						docstatus: 1,
						status: ["!=", "Closed"],
						per_billed: ["<", 99.99],
						company: me.frm.doc.company
					}
				})
			}, __("Get items from"));

			this.frm.add_custom_button(__('Purchase Receipt'), function() {
				erpnext.utils.map_current_doc({
					method: "erpnext.stock.doctype.purchase_receipt.purchase_receipt.make_purchase_invoice",
					source_doctype: "Purchase Receipt",
					target: me.frm,
					date_field: "posting_date",
					setters: {
						supplier: me.frm.doc.supplier || undefined,
					},
					get_query_filters: {
						docstatus: 1,
						status: ["not in", ["Closed", "Completed"]],
						company: me.frm.doc.company,
						is_return: 0
					}
				})
			}, __("Get items from"));
		}
		this.frm.toggle_reqd("supplier_warehouse", this.frm.doc.is_subcontracted==="Yes");

		if (doc.docstatus == 1 && !doc.inter_company_invoice_reference) {
			frappe.model.with_doc("Supplier", me.frm.doc.supplier, function() {
				var supplier = frappe.model.get_doc("Supplier", me.frm.doc.supplier);
				var internal = supplier.is_internal_supplier;
				var disabled = supplier.disabled;
				if (internal == 1 && disabled == 0) {
					me.frm.add_custom_button("Inter Company Invoice", function() {
						me.make_inter_company_invoice(me.frm);
					}, __("Make"));
				}
			});
		}

		// sales order
		if (doc.docstatus == 1 && !doc.is_return) {
			this.frm.add_custom_button(__('Sales Order'), function() { me.make_sales_order() }, __("Make"));
		}
	},

	unblock_invoice: function() {
		const me = this;
		frappe.call({
			'method': 'erpnext.accounts.doctype.purchase_invoice.purchase_invoice.unblock_invoice',
			'args': {'name': me.frm.doc.name},
			'callback': (r) => me.frm.reload_doc()
		});
	},

	block_invoice: function() {
		this.make_comment_dialog_and_block_invoice();
	},

	change_release_date: function() {
		this.make_dialog_and_set_release_date();
	},

	can_change_release_date: function(date) {
		const diff = frappe.datetime.get_diff(date, frappe.datetime.nowdate());
		if (diff < 0) {
			frappe.throw('New release date should be in the future');
			return false;
		} else {
			return true;
		}
	},

	make_sales_order: function(){
		var me = this;
		var dialog = new frappe.ui.Dialog({
			title: __("Customer"),
			fields: [
				{"fieldtype": "Link", "label": __("Customer"), "fieldname": "customer", "options":"Customer", "mandatory":true},
				{"fieldtype": "Button", "label": __("Make Sales Order"), "fieldname": "make_sales_order", "cssClass": "btn-primary"},
			]
		});

		dialog.fields_dict.make_sales_order.$input.click(function() {
			var args = dialog.get_values();
			dialog.hide();
			return frappe.call({
				type: "GET",
				method: "erpnext.accounts.doctype.purchase_invoice.purchase_invoice.make_sales_order",
				args: {
					"customer": args.customer,
					"source_name": me.frm.doc.name
				},
				freeze: true,
				callback: function(r) {
					if(!r.exc) {
						var doc = frappe.model.sync(r.message);
						frappe.set_route("Form", r.message.doctype, r.message.name);
					}
				}
			})
		});
		dialog.show();
	},

	make_comment_dialog_and_block_invoice: function(){
		const me = this;

		const title = __('Add Comment');
		const fields = [
			{
				fieldname: 'hold_comment',
				read_only: 0,
				fieldtype:'Small Text',
				label: __('Reason For Putting On Hold'),
				default: ""
			},
		];

		this.dialog = new frappe.ui.Dialog({
			title: title,
			fields: fields
		});

		this.dialog.set_primary_action(__('Save'), function() {
			const dialog_data = me.dialog.get_values();
			frappe.call({
				'method': 'erpnext.accounts.doctype.purchase_invoice.purchase_invoice.block_invoice',
				'args': {'name': me.frm.doc.name, 'hold_comment': dialog_data.hold_comment},
				'callback': (r) => me.frm.reload_doc()
			});
			me.dialog.hide();
		});

		this.dialog.show();
	},

	make_dialog_and_set_release_date: function() {
		const me = this;

		const title = __('Set New Release Date');
		const fields = [
			{
				fieldname: 'release_date',
				read_only: 0,
				fieldtype:'Date',
				label: __('Release Date'),
				default: me.frm.doc.release_date
			},
		];

		this.dialog = new frappe.ui.Dialog({
			title: title,
			fields: fields
		});

		this.dialog.set_primary_action(__('Save'), function() {
			me.dialog_data = me.dialog.get_values();
			if(me.can_change_release_date(me.dialog_data.release_date)) {
				me.dialog_data.name = me.frm.doc.name;
				me.set_release_date(me.dialog_data);
				me.dialog.hide();
			}
		});

		this.dialog.show();
	},

	set_release_date: function(data) {
		return frappe.call({
			'method': 'erpnext.accounts.doctype.purchase_invoice.purchase_invoice.change_release_date',
			'args': data,
			'callback': (r) => this.frm.reload_doc()
		});
	},

	supplier: function() {
		this.set_party_details()
	},

	letter_of_credit: function() {
		this.set_party_details()
	},

	set_party_details: function() {
		if(this.frm.updating_party_details)
			return;

		var me = this;
		erpnext.utils.get_party_details(this.frm, "erpnext.accounts.party.get_party_details",
			{
				posting_date: this.frm.doc.posting_date,
				bill_date: this.frm.doc.bill_date,
				party_type: "Supplier",
				party: this.frm.doc.supplier,
				letter_of_credit: this.frm.doc.letter_of_credit,
				account: this.frm.doc.credit_to,
				price_list: this.frm.doc.buying_price_list
			}, function() {
				me.apply_pricing_rule();

				me.frm.doc.apply_tds = me.frm.supplier_tds ? 1 : 0;
				me.frm.set_df_property("apply_tds", "read_only", me.frm.supplier_tds ? 0 : 1);
			})
	},

	credit_to: function() {
		var me = this;
		if(this.frm.doc.credit_to) {
			me.frm.call({
				method: "frappe.client.get_value",
				args: {
					doctype: "Account",
					fieldname: "account_currency",
					filters: { name: me.frm.doc.credit_to },
				},
				callback: function(r, rt) {
					if(r.message) {
						me.frm.set_value("party_account_currency", r.message.account_currency);
						me.set_dynamic_labels();
					}
				}
			});
		}
	},

	make_inter_company_invoice: function(frm) {
		frappe.model.open_mapped_doc({
			method: "erpnext.accounts.doctype.purchase_invoice.purchase_invoice.make_inter_company_sales_invoice",
			frm: frm
		});
	},

	is_paid: function() {
		hide_fields(this.frm.doc);
		if(cint(this.frm.doc.is_paid)) {
			if(!this.frm.doc.company) {
				this.frm.set_value("is_paid", 0)
				frappe.msgprint(__("Please specify Company to proceed"));
			}
		}
		this.calculate_outstanding_amount();
		this.frm.refresh_fields();
	},

	write_off_amount: function() {
		this.set_in_company_currency(this.frm.doc, ["write_off_amount"]);
		this.calculate_outstanding_amount();
		this.frm.refresh_fields();
	},

	paid_amount: function() {
		this.set_in_company_currency(this.frm.doc, ["paid_amount"]);
		this.write_off_amount();
		this.frm.refresh_fields();
	},

	allocated_amount: function() {
		this.calculate_total_advance();
		this.frm.refresh_fields();
	},

	items_add: function(doc, cdt, cdn) {
		var row = frappe.get_doc(cdt, cdn);
		this.frm.script_manager.copy_from_first_row("items", row,
			["expense_account", "project"]);
	},

	on_submit: function() {
		$.each(this.frm.doc["items"] || [], function(i, row) {
			if(row.purchase_receipt) frappe.model.clear_doc("Purchase Receipt", row.purchase_receipt)
		})
	},

	make_debit_note: function() {
		frappe.model.open_mapped_doc({
			method: "erpnext.accounts.doctype.purchase_invoice.purchase_invoice.make_debit_note",
			frm: cur_frm
		})
	},

	asset: function(frm, cdt, cdn) {
		var row = locals[cdt][cdn];
		if(row.asset) {
			frappe.call({
				method: "erpnext.assets.doctype.asset_category.asset_category.get_asset_category_account",
				args: {
					"asset": row.asset,
					"fieldname": "fixed_asset_account",
					"account": row.expense_account
				},
				callback: function(r, rt) {
					frappe.model.set_value(cdt, cdn, "expense_account", r.message);
				}
			})
		}
	}
});

cur_frm.script_manager.make(erpnext.accounts.PurchaseInvoice);

// Hide Fields
// ------------
function hide_fields(doc) {
	var parent_fields = ['due_date', 'is_opening', 'advances_section', 'from_date', 'to_date'];

	if(cint(doc.is_paid) == 1) {
		hide_field(parent_fields);
	} else {
		for (var i in parent_fields) {
			var docfield = frappe.meta.docfield_map[doc.doctype][parent_fields[i]];
			if(!docfield.hidden) unhide_field(parent_fields[i]);
		}

	}

	var item_fields_stock = ['warehouse_section', 'received_qty', 'rejected_qty'];

	cur_frm.fields_dict['items'].grid.set_column_disp(item_fields_stock,
		(cint(doc.update_stock)==1 || cint(doc.is_return)==1 ? true : false));

	cur_frm.refresh_fields();
}

cur_frm.cscript.update_stock = function(doc, dt, dn) {
	hide_fields(doc, dt, dn);
	this.frm.fields_dict.items.grid.toggle_reqd("item_code", doc.update_stock? true: false)
}

cur_frm.fields_dict.cash_bank_account.get_query = function(doc) {
	return {
		filters: [
			["Account", "account_type", "in", ["Cash", "Bank"]],
			["Account", "is_group", "=",0],
			["Account", "company", "=", doc.company],
			["Account", "report_type", "=", "Balance Sheet"]
		]
	}
}

cur_frm.fields_dict['items'].grid.get_field("item_code").get_query = function(doc, cdt, cdn) {
	return {
		query: "erpnext.controllers.queries.item_query",
		filters: {'is_purchase_item': 1}
	}
}

cur_frm.fields_dict['credit_to'].get_query = function(doc) {
	// filter on Account
	if (doc.supplier) {
		return {
			filters: {
				'account_type': 'Payable',
				'is_group': 0,
				'company': doc.company
			}
		}
	} else {
		return {
			filters: {
				'report_type': 'Balance Sheet',
				'is_group': 0,
				'company': doc.company
			}
		}
	}
}

// Get Print Heading
cur_frm.fields_dict['select_print_heading'].get_query = function(doc, cdt, cdn) {
	return {
		filters:[
			['Print Heading', 'docstatus', '!=', 2]
		]
	}
}

cur_frm.set_query("expense_account", "items", function(doc) {
	return {
		query: "erpnext.controllers.queries.get_expense_account",
		filters: {'company': doc.company}
	}
});

cur_frm.set_query("asset", "items", function(doc, cdt, cdn) {
	var d = locals[cdt][cdn];
	return {
		filters: {
			'item_code': d.item_code,
			'docstatus': 1,
			'company': doc.company,
			'status': 'Submitted'
		}
	}
});

cur_frm.cscript.expense_account = function(doc, cdt, cdn){
	var d = locals[cdt][cdn];
	if(d.idx == 1 && d.expense_account){
		var cl = doc.items || [];
		for(var i = 0; i < cl.length; i++){
			if(!cl[i].expense_account) cl[i].expense_account = d.expense_account;
		}
	}
	refresh_field('items');
}

cur_frm.fields_dict["items"].grid.get_field("cost_center").get_query = function(doc) {
	return {
		filters: {
			'company': doc.company,
			'is_group': 0
		}

	}
}

<<<<<<< HEAD
cur_frm.cscript.cost_center = function(doc, cdt, cdn){
	var d = locals[cdt][cdn];
	if(d.cost_center){
		var cl = doc.items || [];
		for(var i = 0; i < cl.length; i++){
			if(!cl[i].cost_center) cl[i].cost_center = d.cost_center;
		}
	}
	refresh_field('items');
}

=======
>>>>>>> 90c06ea9
cur_frm.fields_dict['items'].grid.get_field('project').get_query = function(doc, cdt, cdn) {
	return{
		filters:[
			['Project', 'status', 'not in', 'Completed, Cancelled']
		]
	}
}

cur_frm.cscript.select_print_heading = function(doc,cdt,cdn){
	if(doc.select_print_heading){
		// print heading
		cur_frm.pformat.print_heading = doc.select_print_heading;
	}
	else
		cur_frm.pformat.print_heading = __("Purchase Invoice");
}

frappe.ui.form.on("Purchase Invoice", {
	setup: function(frm) {
		frm.custom_make_buttons = {
			'Purchase Invoice': 'Debit Note',
			'Payment Entry': 'Payment',
			'Sales Order': 'Sales Order'
		}

		frm.fields_dict['items'].grid.get_field('deferred_expense_account').get_query = function(doc) {
			return {
				filters: {
					'root_type': 'Asset',
					'company': doc.company,
					"is_group": 0
				}
			}
		}

		frm.set_query("cost_center", function() {
			return {
				filters: {
					company: frm.doc.company,
					is_group: 0
				}
			};
		});
	},

	onload: function(frm) {
		if(frm.doc.__onload && !frm.doc.__onload.supplier_tds) {
			me.frm.set_df_property("apply_tds", "read_only", 1);
		}

		erpnext.queries.setup_queries(frm, "Warehouse", function() {
			return erpnext.queries.warehouse(frm.doc);
		});
	},

	is_subcontracted: function(frm) {
		if (frm.doc.is_subcontracted === "Yes") {
			erpnext.buying.get_default_bom(frm);
		}
		frm.toggle_reqd("supplier_warehouse", frm.doc.is_subcontracted==="Yes");
	}
})<|MERGE_RESOLUTION|>--- conflicted
+++ resolved
@@ -513,20 +513,6 @@
 	}
 }
 
-<<<<<<< HEAD
-cur_frm.cscript.cost_center = function(doc, cdt, cdn){
-	var d = locals[cdt][cdn];
-	if(d.cost_center){
-		var cl = doc.items || [];
-		for(var i = 0; i < cl.length; i++){
-			if(!cl[i].cost_center) cl[i].cost_center = d.cost_center;
-		}
-	}
-	refresh_field('items');
-}
-
-=======
->>>>>>> 90c06ea9
 cur_frm.fields_dict['items'].grid.get_field('project').get_query = function(doc, cdt, cdn) {
 	return{
 		filters:[
