// Copyright (c) 2015, Frappe Technologies Pvt. Ltd. and Contributors
// License: GNU General Public License v3. See license.txt

frappe.provide("erpnext.accounts");

cur_frm.cscript.tax_table = "Purchase Taxes and Charges";

erpnext.accounts.payment_triggers.setup("Purchase Invoice");
erpnext.accounts.taxes.setup_tax_filters("Purchase Taxes and Charges");
erpnext.accounts.taxes.setup_tax_validations("Purchase Invoice");
erpnext.buying.setup_buying_controller();

erpnext.accounts.PurchaseInvoice = class PurchaseInvoice extends erpnext.buying.BuyingController {
	setup(doc) {
		this.setup_posting_date_time_check();
		super.setup(doc);

		// formatter for purchase invoice item
		if (this.frm.doc.update_stock) {
			this.frm.set_indicator_formatter("item_code", function (doc) {
				return doc.qty <= doc.received_qty ? "green" : "orange";
			});
		}

		this.frm.set_query("unrealized_profit_loss_account", function () {
			return {
				filters: {
					company: doc.company,
					is_group: 0,
					root_type: "Liability",
				},
			};
		});
	}

	onload() {
		super.onload();

		// Ignore linked advances
		this.frm.ignore_doctypes_on_cancel_all = [
			"Journal Entry",
			"Payment Entry",
			"Purchase Invoice",
			"Repost Payment Ledger",
			"Repost Accounting Ledger",
			"Unreconcile Payment",
			"Unreconcile Payment Entries",
			"Serial and Batch Bundle",
			"Bank Transaction",
		];

		if (!this.frm.doc.__islocal) {
			// show credit_to in print format
			if (!this.frm.doc.supplier && this.frm.doc.credit_to) {
				this.frm.set_df_property("credit_to", "print_hide", 0);
			}
		}

		// Trigger supplier event on load if supplier is available
		// The reason for this is PI can be created from PR or PO and supplier is pre populated
		if (this.frm.doc.supplier && this.frm.doc.__islocal) {
			this.frm.trigger("supplier");
		}
		if(this.frm.is_new() && this.frm.doc.payment_schedule && this.frm.doc.payment_schedule.length > 0){
			this.frm.set_value("payment_schedule", [])
		}
		cur_frm.set_query("payment_term",function (doc) {
			return {
				
				filters: {
					is_for_purchase: 1,
				},
			};
		});
	}

	refresh(doc) {
		const me = this;
		super.refresh();

		hide_fields(this.frm.doc);
		// Show / Hide button
		this.show_general_ledger();
		erpnext.accounts.ledger_preview.show_accounting_ledger_preview(this.frm);

		if (doc.update_stock == 1) {
			this.show_stock_ledger();
			erpnext.accounts.ledger_preview.show_stock_ledger_preview(this.frm);
		}

		if (!doc.is_return && doc.docstatus == 1 && doc.outstanding_amount != 0) {
			if (doc.on_hold) {
				this.frm.add_custom_button(
					__("Change Release Date"),
					function () {
						me.change_release_date();
					},
					__("Hold Invoice")
				);
				this.frm.add_custom_button(
					__("Unblock Invoice"),
					function () {
						me.unblock_invoice();
					},
					__("Create")
				);
			} else if (!doc.on_hold) {
				this.frm.add_custom_button(
					__("Block Invoice"),
					function () {
						me.block_invoice();
					},
					__("Create")
				);
			}
		}

		if (doc.docstatus == 1 && doc.outstanding_amount != 0 && !doc.on_hold) {
			this.frm.add_custom_button(__("Payment"), () => this.make_payment_entry(), __("Create"));
			cur_frm.page.set_inner_btn_group_as_primary(__("Create"));
		}

		if (!doc.is_return && doc.docstatus == 1) {
			if (doc.outstanding_amount >= 0 || Math.abs(flt(doc.outstanding_amount)) < flt(doc.grand_total)) {
				cur_frm.add_custom_button(__("Return / Debit Note"), this.make_debit_note, __("Create"));
			}
		}

		if (doc.outstanding_amount > 0 && !cint(doc.is_return) && !doc.on_hold) {
			cur_frm.add_custom_button(
				__("Payment Request"),
				function () {
					me.make_payment_request();
				},
				__("Create")
			);
		}

		if (doc.docstatus === 0) {
			this.frm.add_custom_button(
				__("Purchase Order"),
				function () {
					erpnext.utils.map_current_doc({
						method: "erpnext.buying.doctype.purchase_order.purchase_order.make_purchase_invoice",
						source_doctype: "Purchase Order",
						target: me.frm,
						setters: {
							supplier: me.frm.doc.supplier || undefined,
							schedule_date: undefined,
						},
						get_query_filters: {
							docstatus: 1,
							status: ["not in", ["Closed", "On Hold"]],
							per_billed: ["<", 99.99],
							company: me.frm.doc.company,
						},
					});
				},
				__("Get Items From")
			);

			this.frm.add_custom_button(
				__("Purchase Receipt"),
				function () {
					erpnext.utils.map_current_doc({
						method: "erpnext.stock.doctype.purchase_receipt.purchase_receipt.make_purchase_invoice",
						source_doctype: "Purchase Receipt",
						target: me.frm,
						setters: {
							supplier: me.frm.doc.supplier || undefined,
							posting_date: undefined,
						},
						get_query_filters: {
							docstatus: 1,
							status: ["not in", ["Closed", "Completed", "Return Issued"]],
							company: me.frm.doc.company,
							is_return: 0,
						},
					});
				},
				__("Get Items From")
			);

			if (!this.frm.doc.is_return) {
				frappe.db.get_single_value("Buying Settings", "maintain_same_rate").then((value) => {
					if (value) {
						this.frm.doc.items.forEach((item) => {
							this.frm.fields_dict.items.grid.update_docfield_property(
								"rate",
								"read_only",
								item.purchase_receipt && item.pr_detail
							);
						});
					}
				});
			}
		}
		this.frm.toggle_reqd("supplier_warehouse", this.frm.doc.is_subcontracted);

		if (doc.docstatus == 1 && !doc.inter_company_invoice_reference) {
			frappe.model.with_doc("Supplier", me.frm.doc.supplier, function () {
				var supplier = frappe.model.get_doc("Supplier", me.frm.doc.supplier);
				var internal = supplier.is_internal_supplier;
				var disabled = supplier.disabled;
				if (internal == 1 && disabled == 0) {
					me.frm.add_custom_button(
						"Inter Company Invoice",
						function () {
							me.make_inter_company_invoice(me.frm);
						},
						__("Create")
					);
				}
			});
		}

		this.frm.set_df_property("tax_withholding_category", "hidden", doc.apply_tds ? 0 : 1);
		erpnext.accounts.unreconcile_payment.add_unreconcile_btn(me.frm);
	}

	unblock_invoice() {
		const me = this;
		frappe.call({
			method: "erpnext.accounts.doctype.purchase_invoice.purchase_invoice.unblock_invoice",
			args: { name: me.frm.doc.name },
			callback: (r) => me.frm.reload_doc(),
		});
	}

	block_invoice() {
		this.make_comment_dialog_and_block_invoice();
	}

	change_release_date() {
		this.make_dialog_and_set_release_date();
	}

	can_change_release_date(date) {
		const diff = frappe.datetime.get_diff(date, frappe.datetime.nowdate());
		if (diff < 0) {
			frappe.throw(__("New release date should be in the future"));
			return false;
		} else {
			return true;
		}
	}

	make_comment_dialog_and_block_invoice() {
		const me = this;

		const title = __("Block Invoice");
		const fields = [
			{
				fieldname: "release_date",
				read_only: 0,
				fieldtype: "Date",
				label: __("Release Date"),
				default: me.frm.doc.release_date,
				reqd: 1,
			},
			{
				fieldname: "hold_comment",
				read_only: 0,
				fieldtype: "Small Text",
				label: __("Reason For Putting On Hold"),
				default: "",
			},
		];

		this.dialog = new frappe.ui.Dialog({
			title: title,
			fields: fields,
		});

		this.dialog.set_primary_action(__("Save"), function () {
			const dialog_data = me.dialog.get_values();
			frappe.call({
				method: "erpnext.accounts.doctype.purchase_invoice.purchase_invoice.block_invoice",
				args: {
					name: me.frm.doc.name,
					hold_comment: dialog_data.hold_comment,
					release_date: dialog_data.release_date,
				},
				callback: (r) => me.frm.reload_doc(),
			});
			me.dialog.hide();
		});

		this.dialog.show();
	}

	make_dialog_and_set_release_date() {
		const me = this;

		const title = __("Set New Release Date");
		const fields = [
			{
				fieldname: "release_date",
				read_only: 0,
				fieldtype: "Date",
				label: __("Release Date"),
				default: me.frm.doc.release_date,
			},
		];

		this.dialog = new frappe.ui.Dialog({
			title: title,
			fields: fields,
		});

		this.dialog.set_primary_action(__("Save"), function () {
			me.dialog_data = me.dialog.get_values();
			if (me.can_change_release_date(me.dialog_data.release_date)) {
				me.dialog_data.name = me.frm.doc.name;
				me.set_release_date(me.dialog_data);
				me.dialog.hide();
			}
		});

		this.dialog.show();
	}

	set_release_date(data) {
		return frappe.call({
			method: "erpnext.accounts.doctype.purchase_invoice.purchase_invoice.change_release_date",
			args: data,
			callback: (r) => this.frm.reload_doc(),
		});
	}

	supplier() {
		var me = this;

		// Do not update if inter company reference is there as the details will already be updated
		if (this.frm.updating_party_details || this.frm.doc.inter_company_invoice_reference) return;

		if (this.frm.doc.__onload && this.frm.doc.__onload.load_after_mapping) return;

		erpnext.utils.get_party_details(
			this.frm,
			"erpnext.accounts.party.get_party_details",
			{
				posting_date: this.frm.doc.posting_date,
				bill_date: this.frm.doc.bill_date,
				party: this.frm.doc.supplier,
				party_type: "Supplier",
				account: this.frm.doc.credit_to,
				price_list: this.frm.doc.buying_price_list,
				fetch_payment_terms_template: cint(!this.frm.doc.ignore_default_payment_terms_template),
			},
			function () {
				me.apply_pricing_rule();
				me.frm.doc.apply_tds = me.frm.supplier_tds ? 1 : 0;
				me.frm.doc.tax_withholding_category = me.frm.supplier_tds;
				me.frm.set_df_property("apply_tds", "read_only", me.frm.supplier_tds ? 0 : 1);
				me.frm.set_df_property("tax_withholding_category", "hidden", me.frm.supplier_tds ? 0 : 1);
			}
		);
	}

	apply_tds(frm) {
		var me = this;
		me.frm.set_value("tax_withheld_vouchers", []);
		if (!me.frm.doc.apply_tds) {
			me.frm.set_value("tax_withholding_category", "");
			me.frm.set_df_property("tax_withholding_category", "hidden", 1);
		} else {
			me.frm.set_value("tax_withholding_category", me.frm.supplier_tds);
			me.frm.set_df_property("tax_withholding_category", "hidden", 0);
		}
	}

	credit_to() {
		var me = this;
		if (this.frm.doc.credit_to) {
			me.frm.call({
				method: "frappe.client.get_value",
				args: {
					doctype: "Account",
					fieldname: "account_currency",
					filters: { name: me.frm.doc.credit_to },
				},
				callback: function (r, rt) {
					if (r.message) {
						me.frm.set_value("party_account_currency", r.message.account_currency);
						me.set_dynamic_labels();
					}
				},
			});
		}
	}

	make_inter_company_invoice(frm) {
		frappe.model.open_mapped_doc({
			method: "erpnext.accounts.doctype.purchase_invoice.purchase_invoice.make_inter_company_sales_invoice",
			frm: frm,
		});
	}

	is_paid() {
		hide_fields(this.frm.doc);
		if (cint(this.frm.doc.is_paid)) {
			this.frm.set_value("allocate_advances_automatically", 0);
			if (!this.frm.doc.company) {
				this.frm.set_value("is_paid", 0);
				frappe.msgprint(__("Please specify Company to proceed"));
			}
		}
		this.calculate_outstanding_amount();
		this.frm.refresh_fields();
	}

	write_off_amount() {
		this.set_in_company_currency(this.frm.doc, ["write_off_amount"]);
		this.calculate_outstanding_amount();
		this.frm.refresh_fields();
	}

	paid_amount() {
		this.set_in_company_currency(this.frm.doc, ["paid_amount"]);
		this.write_off_amount();
		this.frm.refresh_fields();
	}

	allocated_amount() {
		this.calculate_total_advance();
		this.frm.refresh_fields();
	}

	items_add(doc, cdt, cdn) {
		var row = frappe.get_doc(cdt, cdn);
		this.frm.script_manager.copy_from_first_row("items", row, [
			"expense_account",
			"discount_account",
			"cost_center",
			"project",
		]);
	}

	on_submit() {
		super.on_submit();

		$.each(this.frm.doc["items"] || [], function (i, row) {
			if (row.purchase_receipt) frappe.model.clear_doc("Purchase Receipt", row.purchase_receipt);
		});
	}

	make_debit_note() {
		frappe.model.open_mapped_doc({
			method: "erpnext.accounts.doctype.purchase_invoice.purchase_invoice.make_debit_note",
			frm: cur_frm,
		});
	}

	payment_term(frm){
		if(frm.payment_term){
			frappe.call({
				doc: frm,
				method: "get_payment_discount_term",
				callback: (response)=>{
					cur_frm.set_value('payment_discount_terms', []); 
					let discount_terms = response.message
					if(discount_terms){
						for (let discount_term of discount_terms){
							let discount_date = frappe.datetime.add_days(cur_frm.doc.posting_date, discount_term.no_of_days) 
							let childTable = cur_frm.add_child("payment_discount_terms");

							childTable.no_of_days = discount_term.no_of_days
							childTable.discount = discount_term.discount
							childTable.discount_date = discount_date
							cur_frm.refresh_fields("payment_discount_terms");
						}
					}
				}
			})
		} else {
			if (frm.payment_discount_terms.length > 0) cur_frm.set_value('payment_discount_terms', []); 
		}
	}

	validate(frm){
		if(frm.payment_discount_terms && frm.payment_discount_terms.length > 0){
			for(let discount_row of frm.payment_discount_terms){
				if(discount_row.discount_date > frm.due_date){
					frappe.throw(`Error from Row ${discount_row.idx} <br><b>Discount term period</b> cannot be greater then <b>Payment Due Date</b>.`)
				}
			}
		}
	}

	due_date(frm){
		if (!frm.payment_discount_terms || (frm.payment_discount_terms && frm.payment_discount_terms.length < 1)){
			return
		}
		for(let row of  frm.payment_discount_terms)
		{
			row.due_date = frm.due_date
		}
		cur_frm.refresh_field('payment_discount_terms')
	}
};

cur_frm.script_manager.make(erpnext.accounts.PurchaseInvoice);

// Hide Fields
// ------------
function hide_fields(doc) {
	var parent_fields = ["due_date", "is_opening", "advances_section", "from_date", "to_date"];

	if (cint(doc.is_paid) == 1) {
		hide_field(parent_fields);
	} else {
		for (var i in parent_fields) {
			var docfield = frappe.meta.docfield_map[doc.doctype][parent_fields[i]];
			if (!docfield.hidden) unhide_field(parent_fields[i]);
		}
	}

	var item_fields_stock = ["warehouse_section", "received_qty", "rejected_qty"];

	if (cur_frm.fields_dict["items"]) {
		cur_frm.fields_dict["items"].grid.set_column_disp(
			item_fields_stock,
			cint(doc.update_stock) == 1 || cint(doc.is_return) == 1 ? true : false
		);
	}

	cur_frm.refresh_fields();
}

cur_frm.fields_dict.cash_bank_account.get_query = function (doc) {
	return {
		filters: [
			["Account", "account_type", "in", ["Cash", "Bank"]],
			["Account", "is_group", "=", 0],
			["Account", "company", "=", doc.company],
			["Account", "report_type", "=", "Balance Sheet"],
		],
	};
};

cur_frm.fields_dict["items"].grid.get_field("item_code").get_query = function (doc, cdt, cdn) {
	return {
		query: "erpnext.controllers.queries.item_query",
		filters: { is_purchase_item: 1 },
	};
};

cur_frm.fields_dict["credit_to"].get_query = function (doc) {
	// filter on Account
	return {
		filters: {
			account_type: "Payable",
			is_group: 0,
			company: doc.company,
		},
	};
};

// Get Print Heading
cur_frm.fields_dict["select_print_heading"].get_query = function (doc, cdt, cdn) {
	return {
		filters: [["Print Heading", "docstatus", "!=", 2]],
	};
};

cur_frm.set_query("expense_account", "items", function (doc) {
	return {
		query: "erpnext.controllers.queries.get_expense_account",
		filters: { company: doc.company },
	};
});

cur_frm.set_query("wip_composite_asset", "items", function () {
	return {
		filters: { is_composite_asset: 1, docstatus: 0 },
	};
});

cur_frm.cscript.expense_account = function (doc, cdt, cdn) {
	var d = locals[cdt][cdn];
	if (d.idx == 1 && d.expense_account) {
		var cl = doc.items || [];
		for (var i = 0; i < cl.length; i++) {
			if (!cl[i].expense_account) cl[i].expense_account = d.expense_account;
		}
	}
	refresh_field("items");
};

cur_frm.fields_dict["items"].grid.get_field("cost_center").get_query = function (doc) {
	return {
		filters: {
			company: doc.company,
			is_group: 0,
		},
	};
};

cur_frm.cscript.cost_center = function (doc, cdt, cdn) {
	var d = locals[cdt][cdn];
	if (d.cost_center) {
		var cl = doc.items || [];
		for (var i = 0; i < cl.length; i++) {
			if (!cl[i].cost_center) cl[i].cost_center = d.cost_center;
		}
	}
	refresh_field("items");
};

cur_frm.fields_dict["items"].grid.get_field("project").get_query = function (doc, cdt, cdn) {
	return {
		filters: [["Project", "status", "not in", "Completed, Cancelled"]],
	};
};

frappe.ui.form.on("Purchase Invoice", {
	setup: function (frm) {
		frm.custom_make_buttons = {
			"Purchase Invoice": "Return / Debit Note",
			"Payment Entry": "Payment",
			"Landed Cost Voucher": function () {
				frm.trigger("create_landed_cost_voucher");
			},
		};

		frm.set_query("additional_discount_account", function () {
			return {
				filters: {
					company: frm.doc.company,
					is_group: 0,
					report_type: "Profit and Loss",
				},
			};
		});

		frm.fields_dict["items"].grid.get_field("deferred_expense_account").get_query = function (doc) {
			return {
				filters: {
					root_type: "Asset",
					company: doc.company,
					is_group: 0,
				},
			};
		};

		frm.fields_dict["items"].grid.get_field("discount_account").get_query = function (doc) {
			return {
				filters: {
					report_type: "Profit and Loss",
					company: doc.company,
					is_group: 0,
				},
			};
		};

		var list = frm.fields_dict['items'].grid.get_field('work_breakdown_structure').get_query = function (doc, cdt, cdn) {
			var child = locals[cdt][cdn];
			return {
				filters: {
					project : child.project,
					is_group: 0
				}
			};
		};
	},

	refresh: function (frm) {
		frm.events.add_custom_buttons(frm);
	},

	mode_of_payment: function (frm) {
		erpnext.accounts.pos.get_payment_mode_account(frm, frm.doc.mode_of_payment, function (account) {
			frm.set_value("cash_bank_account", account);
		});
	},
	

	create_landed_cost_voucher: function (frm) {
		let lcv = frappe.model.get_new_doc("Landed Cost Voucher");
		lcv.company = frm.doc.company;

		let lcv_receipt = frappe.model.get_new_doc("Landed Cost Purchase Invoice");
		lcv_receipt.receipt_document_type = "Purchase Invoice";
		lcv_receipt.receipt_document = frm.doc.name;
		lcv_receipt.supplier = frm.doc.supplier;
		lcv_receipt.grand_total = frm.doc.grand_total;
		lcv.purchase_receipts = [lcv_receipt];

		frappe.set_route("Form", lcv.doctype, lcv.name);
	},

	add_custom_buttons: function (frm) {
		if (frm.doc.docstatus == 1 && frm.doc.per_received < 100) {
			frm.add_custom_button(
				__("Purchase Receipt"),
				() => {
					frm.events.make_purchase_receipt(frm);
				},
				__("Create")
			);
		}

		if (frm.doc.docstatus == 1 && frm.doc.per_received > 0) {
			frm.add_custom_button(
				__("Purchase Receipt"),
				() => {
					frappe.route_options = {
						purchase_invoice: frm.doc.name,
					};

					frappe.set_route("List", "Purchase Receipt", "List");
				},
				__("View")
			);
		}
	},

	onload: function (frm) {
		frm.savecancel = function(btn, callback, on_error){ return frm._cancel(btn, callback, on_error, false);}
		if (frm.doc.__onload && frm.is_new()) {
			if (frm.doc.supplier) {
				frm.doc.apply_tds = frm.doc.__onload.supplier_tds ? 1 : 0;
			}
			if (!frm.doc.__onload.enable_apply_tds) {
				frm.set_df_property("apply_tds", "read_only", 1);
			}
		}
		erpnext.queries.setup_queries(frm, "Warehouse", function () {
			return erpnext.queries.warehouse(frm.doc);
		});

		if (frm.is_new()) {
			frm.clear_table("tax_withheld_vouchers");
		}
	},

	is_subcontracted: function (frm) {
		if (frm.doc.is_old_subcontracting_flow) {
			erpnext.buying.get_default_bom(frm);
		}

		frm.toggle_reqd("supplier_warehouse", frm.doc.is_subcontracted);
	},

	update_stock: function (frm) {
		hide_fields(frm.doc);
		frm.fields_dict.items.grid.toggle_reqd("item_code", frm.doc.update_stock ? true : false);
	},

	make_purchase_receipt: function (frm) {
		frappe.model.open_mapped_doc({
			method: "erpnext.accounts.doctype.purchase_invoice.purchase_invoice.make_purchase_receipt",
			frm: frm,
			freeze_message: __("Creating Purchase Receipt ..."),
		});
	},

	company: function (frm) {
		erpnext.accounts.dimensions.update_dimension(frm, frm.doctype);

		if (frm.doc.company) {
			frappe.call({
				method: "erpnext.accounts.party.get_party_account",
				args: {
					party_type: "Supplier",
					party: frm.doc.supplier,
					company: frm.doc.company,
				},
				callback: (response) => {
					if (response) frm.set_value("credit_to", response.message);
				},
			});
		}
	},
});

<<<<<<< HEAD
frappe.ui.form.on("Purchase Invoice Item", {
	project: function(frm,cdt,cdn) {
		let child = locals[cdt][cdn];
		frappe.db.get_value("Project", child.project, "project_name")
		.then(response => {
			if (response.message && response.message.project_name) {
				let project_name = response.message.project_name;
				child.project_name = project_name;
			} else {
				child.project_name = null;
			}
			let row = frm.fields_dict['items'].grid.get_row(cdn);
            row.refresh_field('project_name');
		})
	},
	work_breakdown_structure: function(frm,cdt,cdn) {
		let child = locals[cdt][cdn];
		frappe.db.get_value("Work Breakdown Structure", child.work_breakdown_structure, ["wbs_name", 'locked', 'gl_account'])
		.then(response => {
			if (response.message && response.message.wbs_name) {
				let wbs_name = response.message.wbs_name;
				if (response.message.locked == 1) {
					frappe.msgprint(__(`WBS "${child.work_breakdown_structure}" is locked`));
					child.work_breakdown_structure = null;
				} else {
					child.wbs_name = wbs_name;
				}
				if (response.message.gl_account) {
					child.expense_account = response.message.gl_account;
				}
			} else {
				child.wbs_name = null;
			}
			let row = frm.fields_dict['items'].grid.get_row(cdn);
			row.refresh_field('work_breakdown_structure')
            row.refresh_field('wbs_name');
			row.refresh_field('expense_account');
		})
	},
	expense_account: function(frm,cdt,cdn) {
		var child = locals[cdt][cdn];
		if (child.work_breakdown_structure && child.expense_account) {
			frappe.db.get_value("Work Breakdown Structure",child.work_breakdown_structure,'gl_account')
			.then(response => {
				if (response.message && response.message.gl_account) {
					if (child.expense_account != response.message.gl_account) {
						frappe.msgprint(__(`${child.expense_account} is not a GL Account of WBS ${child.work_breakdown_structure}`));
						child.expense_account = null;
						let row = frm.fields_dict['items'].grid.get_row(cdn);
						row.refresh_field('expense_account');
						row.refresh_field('work_breakdown_structure');
					}
				}
			});
		}
=======

frappe.ui.form.on("Discount Terms", {
	no_of_days:(frm)=>{
		let discount_date = frappe.datetime.add_days(frappe.datetime.get_today(), frm.selected_doc.no_of_days)
		frm.selected_doc.discount_date = discount_date
		frm.refresh_field("payment_discount_terms")
	},
	due_date:(frm)=>{
		let due_date = frm.selected_doc.due_date
		if (!due_date) return

		for(let row of  frm.doc.payment_discount_terms) row.due_date = due_date

		frm.doc.due_date = due_date
		cur_frm.refresh_field('payment_discount_terms')
		cur_frm.refresh_field('due_date')
>>>>>>> b04c2941
	}
})<|MERGE_RESOLUTION|>--- conflicted
+++ resolved
@@ -775,7 +775,6 @@
 	},
 });
 
-<<<<<<< HEAD
 frappe.ui.form.on("Purchase Invoice Item", {
 	project: function(frm,cdt,cdn) {
 		let child = locals[cdt][cdn];
@@ -831,7 +830,9 @@
 				}
 			});
 		}
-=======
+	}
+})
+
 
 frappe.ui.form.on("Discount Terms", {
 	no_of_days:(frm)=>{
@@ -848,6 +849,5 @@
 		frm.doc.due_date = due_date
 		cur_frm.refresh_field('payment_discount_terms')
 		cur_frm.refresh_field('due_date')
->>>>>>> b04c2941
 	}
 })