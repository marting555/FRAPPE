--- conflicted
+++ resolved
@@ -95,12 +95,6 @@
 
 		self.check_if_previous_year_closed()
 
-<<<<<<< HEAD
-		pce = frappe.db.sql(
-			"""select name from `tabPeriod Closing Voucher`
-			where posting_date > %s and fiscal_year = %s and docstatus = 1 and company = %s""",
-			(self.posting_date, self.fiscal_year, self.company),
-=======
 		pcv = frappe.qb.DocType("Period Closing Voucher")
 		existing_entry = (
 			frappe.qb.from_(pcv)
@@ -112,7 +106,6 @@
 				& (pcv.company == self.company)
 			)
 			.run()
->>>>>>> 44bad3bd
 		)
 
 		if existing_entry and existing_entry[0][0]:
@@ -145,8 +138,6 @@
 			frappe.enqueue(
 				process_gl_entries,
 				gl_entries=gl_entries,
-<<<<<<< HEAD
-=======
 				voucher_name=self.name,
 				timeout=3000,
 			)
@@ -154,30 +145,20 @@
 			frappe.enqueue(
 				process_closing_entries,
 				gl_entries=gl_entries,
->>>>>>> 44bad3bd
 				closing_entries=closing_entries,
 				voucher_name=self.name,
 				company=self.company,
 				closing_date=self.posting_date,
-<<<<<<< HEAD
-				queue="long",
-			)
-=======
 				timeout=3000,
 			)
 
->>>>>>> 44bad3bd
 			frappe.msgprint(
 				_("The GL Entries will be processed in the background, it can take a few minutes."),
 				alert=True,
 			)
 		else:
-<<<<<<< HEAD
-			process_gl_entries(gl_entries, closing_entries, self.name, self.company, self.posting_date)
-=======
 			process_gl_entries(gl_entries, self.name)
 			process_closing_entries(gl_entries, closing_entries, self.name, self.company, self.posting_date)
->>>>>>> 44bad3bd
 
 	def get_grouped_gl_entries(self, get_opening_entries=False):
 		closing_entries = []
@@ -351,7 +332,6 @@
 
 		if for_aggregation:
 			query = query.where(gl_entry.voucher_type != "Period Closing Voucher")
-<<<<<<< HEAD
 
 		for dimension in qb_dimension_fields:
 			query = query.groupby(gl_entry[dimension])
@@ -359,34 +339,12 @@
 		return query.run(as_dict=1)
 
 
-def process_gl_entries(gl_entries, closing_entries, voucher_name, company, closing_date):
-	from erpnext.accounts.doctype.account_closing_balance.account_closing_balance import (
-		make_closing_entries,
-	)
-=======
-
-		for dimension in qb_dimension_fields:
-			query = query.groupby(gl_entry[dimension])
-
-		return query.run(as_dict=1)
-
-
 def process_gl_entries(gl_entries, voucher_name):
->>>>>>> 44bad3bd
 	from erpnext.accounts.general_ledger import make_gl_entries
 
 	try:
 		if gl_entries:
 			make_gl_entries(gl_entries, merge_entries=False)
-<<<<<<< HEAD
-
-		make_closing_entries(gl_entries + closing_entries, voucher_name, company, closing_date)
-		frappe.db.set_value("Period Closing Voucher", voucher_name, "gle_processing_status", "Completed")
-	except Exception as e:
-		frappe.db.rollback()
-		frappe.log_error(e)
-		frappe.db.set_value("Period Closing Voucher", voucher_name, "gle_processing_status", "Failed")
-=======
 		frappe.db.set_value("Period Closing Voucher", voucher_name, "gle_processing_status", "Completed")
 	except Exception as e:
 		frappe.db.rollback()
@@ -405,7 +363,6 @@
 	except Exception as e:
 		frappe.db.rollback()
 		frappe.log_error(e)
->>>>>>> 44bad3bd
 
 
 def make_reverse_gl_entries(voucher_type, voucher_no):
