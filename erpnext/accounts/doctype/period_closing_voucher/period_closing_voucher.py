--- conflicted
+++ resolved
@@ -101,22 +101,7 @@
 		# closing liability account
 		for acc in self.get_pl_balances_based_on_dimensions(group_by_account=False):
 			if flt(acc.bal_in_company_currency):
-<<<<<<< HEAD
-				cost_center = acc.cost_center if self.cost_center_wise_pnl else company_cost_center
-				gl_entry = self.get_gl_dict({
-					"account": self.closing_account_head,
-					"cost_center": cost_center,
-					"finance_book": acc.finance_book,
-					"debit": abs(flt(acc.bal_in_company_currency)) if flt(acc.bal_in_company_currency) > 0 else 0,
-					"credit": abs(flt(acc.bal_in_company_currency)) if flt(acc.bal_in_company_currency) < 0 else 0
-				}, item=acc)
-
-				self.update_default_dimensions(gl_entry)
-
-				gl_entries.append(gl_entry)
-=======
 				gl_entries.append(self.get_gle_for_closing_account(acc))
->>>>>>> 3664a12b
 
 		return gl_entries
 
