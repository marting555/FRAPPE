# Copyright (c) 2015, Frappe Technologies Pvt. Ltd. and Contributors
# License: GNU General Public License v3. See license.txt

# For license information, please see license.txt


import frappe
from frappe import _
from frappe.custom.doctype.property_setter.property_setter import make_property_setter
from frappe.model.document import Document
from frappe.utils import cint

from erpnext.stock.utils import check_pending_reposting


class AccountsSettings(Document):
	def on_update(self):
		frappe.clear_cache()

	def validate(self):
		frappe.db.set_default("add_taxes_from_item_tax_template",
			self.get("add_taxes_from_item_tax_template", 0))

		frappe.db.set_default("enable_common_party_accounting",
			self.get("enable_common_party_accounting", 0))

		self.validate_stale_days()
		self.enable_payment_schedule_in_print()
<<<<<<< HEAD
=======
		self.toggle_discount_accounting_fields()
		self.validate_pending_reposts()
>>>>>>> 540559d6

	def validate_stale_days(self):
		if not self.allow_stale and cint(self.stale_days) <= 0:
			frappe.msgprint(
				_("Stale Days should start from 1."), title='Error', indicator='red',
				raise_exception=1)

	def enable_payment_schedule_in_print(self):
		show_in_print = cint(self.show_payment_schedule_in_print)
		for doctype in ("Sales Order", "Sales Invoice", "Purchase Order", "Purchase Invoice"):
<<<<<<< HEAD
			make_property_setter(doctype, "due_date", "print_hide", show_in_print, "Check")
			make_property_setter(doctype, "payment_schedule", "print_hide",  0 if show_in_print else 1, "Check")
=======
			make_property_setter(doctype, "due_date", "print_hide", show_in_print, "Check", validate_fields_for_doctype=False)
			make_property_setter(doctype, "payment_schedule", "print_hide",  0 if show_in_print else 1, "Check", validate_fields_for_doctype=False)

	def toggle_discount_accounting_fields(self):
		enable_discount_accounting = cint(self.enable_discount_accounting)

		for doctype in ["Sales Invoice Item", "Purchase Invoice Item"]:
			make_property_setter(doctype, "discount_account", "hidden", not(enable_discount_accounting), "Check", validate_fields_for_doctype=False)
			if enable_discount_accounting:
				make_property_setter(doctype, "discount_account", "mandatory_depends_on", "eval: doc.discount_amount", "Code", validate_fields_for_doctype=False)
			else:
				make_property_setter(doctype, "discount_account", "mandatory_depends_on", "", "Code", validate_fields_for_doctype=False)

		for doctype in ["Sales Invoice", "Purchase Invoice"]:
			make_property_setter(doctype, "additional_discount_account", "hidden", not(enable_discount_accounting), "Check", validate_fields_for_doctype=False)
			if enable_discount_accounting:
				make_property_setter(doctype, "additional_discount_account", "mandatory_depends_on", "eval: doc.discount_amount", "Code", validate_fields_for_doctype=False)
			else:
				make_property_setter(doctype, "additional_discount_account", "mandatory_depends_on", "", "Code", validate_fields_for_doctype=False)

		make_property_setter("Item", "default_discount_account", "hidden", not(enable_discount_accounting), "Check", validate_fields_for_doctype=False)


	def validate_pending_reposts(self):
		if self.acc_frozen_upto:
			check_pending_reposting(self.acc_frozen_upto)
>>>>>>> 540559d6
<|MERGE_RESOLUTION|>--- conflicted
+++ resolved
@@ -26,11 +26,8 @@
 
 		self.validate_stale_days()
 		self.enable_payment_schedule_in_print()
-<<<<<<< HEAD
-=======
 		self.toggle_discount_accounting_fields()
 		self.validate_pending_reposts()
->>>>>>> 540559d6
 
 	def validate_stale_days(self):
 		if not self.allow_stale and cint(self.stale_days) <= 0:
@@ -41,10 +38,6 @@
 	def enable_payment_schedule_in_print(self):
 		show_in_print = cint(self.show_payment_schedule_in_print)
 		for doctype in ("Sales Order", "Sales Invoice", "Purchase Order", "Purchase Invoice"):
-<<<<<<< HEAD
-			make_property_setter(doctype, "due_date", "print_hide", show_in_print, "Check")
-			make_property_setter(doctype, "payment_schedule", "print_hide",  0 if show_in_print else 1, "Check")
-=======
 			make_property_setter(doctype, "due_date", "print_hide", show_in_print, "Check", validate_fields_for_doctype=False)
 			make_property_setter(doctype, "payment_schedule", "print_hide",  0 if show_in_print else 1, "Check", validate_fields_for_doctype=False)
 
@@ -70,5 +63,4 @@
 
 	def validate_pending_reposts(self):
 		if self.acc_frozen_upto:
-			check_pending_reposting(self.acc_frozen_upto)
->>>>>>> 540559d6
+			check_pending_reposting(self.acc_frozen_upto)