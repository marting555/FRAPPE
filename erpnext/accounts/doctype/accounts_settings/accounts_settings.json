{
 "actions": [],
 "creation": "2013-06-24 15:49:57",
 "doctype": "DocType",
 "document_type": "Other",
 "editable_grid": 1,
 "engine": "InnoDB",
 "field_order": [
  "invoice_and_billing_tab",
  "enable_features_section",
  "unlink_payment_on_cancellation_of_invoice",
  "unlink_advance_payment_on_cancelation_of_order",
  "column_break_13",
  "delete_linked_ledger_entries",
  "enable_immutable_ledger",
  "invoicing_features_section",
  "check_supplier_invoice_uniqueness",
  "automatically_fetch_payment_terms",
  "column_break_17",
  "enable_common_party_accounting",
  "allow_multi_currency_invoices_against_single_party_account",
  "confirm_before_resetting_posting_date",
  "journals_section",
  "merge_similar_account_heads",
  "deferred_accounting_settings_section",
  "book_deferred_entries_based_on",
  "column_break_18",
  "automatically_process_deferred_accounting_entry",
  "book_deferred_entries_via_journal_entry",
  "submit_journal_entries",
  "tax_settings_section",
  "determine_address_tax_category_from",
  "column_break_19",
  "add_taxes_from_item_tax_template",
  "book_tax_discount_loss",
  "round_row_wise_tax",
  "print_settings",
  "show_inclusive_tax_in_print",
  "show_taxes_as_table_in_print",
  "column_break_12",
  "show_payment_schedule_in_print",
  "item_price_settings_section",
  "maintain_same_internal_transaction_rate",
  "column_break_feyo",
  "maintain_same_rate_action",
  "role_to_override_stop_action",
  "currency_exchange_section",
  "allow_stale",
  "column_break_yuug",
  "stale_days",
  "section_break_jpd0",
  "auto_reconcile_payments",
  "auto_reconciliation_job_trigger",
  "reconciliation_queue_size",
  "column_break_resa",
  "exchange_gain_loss_posting_date",
  "invoicing_settings_tab",
  "accounts_transactions_settings_section",
  "over_billing_allowance",
  "column_break_11",
  "role_allowed_to_over_bill",
  "credit_controller",
  "make_payment_via_journal_entry",
  "pos_tab",
  "pos_setting_section",
  "post_change_gl_entries",
  "column_break_xrnd",
  "use_sales_invoice_in_pos",
  "assets_tab",
  "asset_settings_section",
  "calculate_depr_using_total_days",
  "column_break_gjcc",
  "book_asset_depreciation_entry_automatically",
  "closing_settings_tab",
  "period_closing_settings_section",
  "acc_frozen_upto",
  "ignore_account_closing_balance",
  "column_break_25",
  "frozen_accounts_modifier",
  "tab_break_dpet",
  "show_balance_in_coa",
  "banking_tab",
  "enable_party_matching",
  "enable_fuzzy_matching",
  "reports_tab",
  "remarks_section",
  "general_ledger_remarks_length",
  "column_break_lvjk",
  "receivable_payable_remarks_length",
  "accounts_receivable_payable_tuning_section",
  "receivable_payable_fetch_method",
  "legacy_section",
  "ignore_is_opening_check_for_reporting",
  "payment_request_settings",
  "create_pr_in_draft_status",
  "budget_settings",
  "use_new_budget_controller"
 ],
 "fields": [
  {
   "description": "Accounting entries are frozen up to this date. Nobody can create or modify entries except users with the role specified below",
   "fieldname": "acc_frozen_upto",
   "fieldtype": "Date",
   "in_list_view": 1,
   "label": "Accounts Frozen Till Date"
  },
  {
   "description": "Users with this role are allowed to set frozen accounts and create / modify accounting entries against frozen accounts",
   "fieldname": "frozen_accounts_modifier",
   "fieldtype": "Link",
   "in_list_view": 1,
   "label": "Role Allowed to Set Frozen Accounts and Edit Frozen Entries",
   "options": "Role"
  },
  {
   "default": "Billing Address",
   "description": "Address used to determine Tax Category in transactions",
   "fieldname": "determine_address_tax_category_from",
   "fieldtype": "Select",
   "label": "Determine Address Tax Category From",
   "options": "Billing Address\nShipping Address"
  },
  {
   "fieldname": "credit_controller",
   "fieldtype": "Link",
   "in_list_view": 1,
   "label": "Role allowed to bypass Credit Limit",
   "options": "Role"
  },
  {
   "default": "0",
   "description": "Enabling this ensures each Purchase Invoice has a unique value in Supplier Invoice No. field within a particular fiscal year",
   "fieldname": "check_supplier_invoice_uniqueness",
   "fieldtype": "Check",
   "label": "Check Supplier Invoice Number Uniqueness"
  },
  {
   "default": "0",
   "fieldname": "make_payment_via_journal_entry",
   "fieldtype": "Check",
   "hidden": 1,
   "label": "Make Payment via Journal Entry"
  },
  {
   "default": "1",
   "fieldname": "unlink_payment_on_cancellation_of_invoice",
   "fieldtype": "Check",
   "label": "Unlink Payment on Cancellation of Invoice"
  },
  {
   "default": "1",
   "fieldname": "unlink_advance_payment_on_cancelation_of_order",
   "fieldtype": "Check",
   "label": "Unlink Advance Payment on Cancellation of Order"
  },
  {
   "default": "1",
   "fieldname": "book_asset_depreciation_entry_automatically",
   "fieldtype": "Check",
   "label": "Book Asset Depreciation Entry Automatically"
  },
  {
   "default": "1",
   "fieldname": "add_taxes_from_item_tax_template",
   "fieldtype": "Check",
   "label": "Automatically Add Taxes and Charges from Item Tax Template"
  },
  {
   "fieldname": "print_settings",
   "fieldtype": "Section Break",
   "label": "Print Settings"
  },
  {
   "default": "0",
   "fieldname": "show_inclusive_tax_in_print",
   "fieldtype": "Check",
   "label": "Show Inclusive Tax in Print"
  },
  {
   "fieldname": "column_break_12",
   "fieldtype": "Column Break"
  },
  {
   "default": "0",
   "fieldname": "show_payment_schedule_in_print",
   "fieldtype": "Check",
   "label": "Show Payment Schedule in Print"
  },
  {
   "fieldname": "currency_exchange_section",
   "fieldtype": "Section Break",
   "label": "Currency Exchange Settings"
  },
  {
   "default": "1",
   "fieldname": "allow_stale",
   "fieldtype": "Check",
   "in_list_view": 1,
   "label": "Allow Stale Exchange Rates"
  },
  {
   "default": "1",
   "depends_on": "eval:doc.allow_stale==0",
   "fieldname": "stale_days",
   "fieldtype": "Int",
   "label": "Stale Days"
  },
  {
   "default": "0",
   "description": "Payment Terms from orders will be fetched into the invoices as is",
   "fieldname": "automatically_fetch_payment_terms",
   "fieldtype": "Check",
   "label": "Automatically Fetch Payment Terms from Order"
  },
  {
   "description": "The percentage you are allowed to bill more against the amount ordered. For example, if the order value is $100 for an item and tolerance is set as 10%, then you are allowed to bill up to $110 ",
   "fieldname": "over_billing_allowance",
   "fieldtype": "Currency",
   "label": "Over Billing Allowance (%)"
  },
  {
   "default": "1",
   "fieldname": "automatically_process_deferred_accounting_entry",
   "fieldtype": "Check",
   "label": "Automatically Process Deferred Accounting Entry"
  },
  {
   "fieldname": "deferred_accounting_settings_section",
   "fieldtype": "Section Break",
   "label": "Deferred Accounting Settings"
  },
  {
   "fieldname": "column_break_18",
   "fieldtype": "Column Break"
  },
  {
   "default": "0",
   "description": "If this is unchecked, direct GL entries will be created to book deferred revenue or expense",
   "fieldname": "book_deferred_entries_via_journal_entry",
   "fieldtype": "Check",
   "label": "Book Deferred Entries Via Journal Entry"
  },
  {
   "default": "0",
   "depends_on": "eval:doc.book_deferred_entries_via_journal_entry",
   "description": "If this is unchecked Journal Entries will be saved in a Draft state and will have to be submitted manually",
   "fieldname": "submit_journal_entries",
   "fieldtype": "Check",
   "label": "Submit Journal Entries"
  },
  {
   "default": "Days",
   "description": "If \"Months\" is selected, a fixed amount will be booked as deferred revenue or expense for each month irrespective of the number of days in a month. It will be prorated if deferred revenue or expense is not booked for an entire month",
   "fieldname": "book_deferred_entries_based_on",
   "fieldtype": "Select",
   "label": "Book Deferred Entries Based On",
   "options": "Days\nMonths"
  },
  {
   "default": "0",
   "fieldname": "delete_linked_ledger_entries",
   "fieldtype": "Check",
   "label": "Delete Accounting and Stock Ledger Entries on deletion of Transaction"
  },
  {
   "description": "Users with this role are allowed to over bill above the allowance percentage",
   "fieldname": "role_allowed_to_over_bill",
   "fieldtype": "Link",
   "label": "Role Allowed to Over Bill ",
   "options": "Role"
  },
  {
   "fieldname": "period_closing_settings_section",
   "fieldtype": "Section Break",
   "label": "Period Closing Settings"
  },
  {
   "fieldname": "accounts_transactions_settings_section",
   "fieldtype": "Section Break",
   "label": "Credit Limit Settings"
  },
  {
   "fieldname": "column_break_11",
   "fieldtype": "Column Break"
  },
  {
   "fieldname": "tax_settings_section",
   "fieldtype": "Section Break",
   "label": "Tax Settings"
  },
  {
   "fieldname": "column_break_19",
   "fieldtype": "Column Break"
  },
  {
   "default": "1",
   "description": "If enabled, ledger entries will be posted for change amount in POS transactions",
   "fieldname": "post_change_gl_entries",
   "fieldtype": "Check",
   "label": "Create Ledger Entries for Change Amount"
  },
  {
   "default": "0",
   "description": "Learn about <a href=\"https://docs.erpnext.com/docs/v13/user/manual/en/accounts/articles/common_party_accounting#:~:text=Common%20Party%20Accounting%20in%20ERPNext,Invoice%20against%20a%20primary%20Supplier.\">Common Party</a>",
   "fieldname": "enable_common_party_accounting",
   "fieldtype": "Check",
   "label": "Enable Common Party Accounting"
  },
  {
   "fieldname": "enable_features_section",
   "fieldtype": "Section Break",
   "label": "Invoice Cancellation"
  },
  {
   "fieldname": "column_break_13",
   "fieldtype": "Column Break"
  },
  {
   "fieldname": "column_break_25",
   "fieldtype": "Column Break"
  },
  {
   "fieldname": "asset_settings_section",
   "fieldtype": "Section Break",
   "label": "Asset Settings"
  },
  {
   "fieldname": "invoicing_settings_tab",
   "fieldtype": "Tab Break",
   "label": "Credit Limits"
  },
  {
   "fieldname": "assets_tab",
   "fieldtype": "Tab Break",
   "label": "Assets"
  },
  {
   "fieldname": "closing_settings_tab",
   "fieldtype": "Tab Break",
   "label": "Accounts Closing"
  },
  {
   "fieldname": "pos_setting_section",
   "fieldtype": "Section Break",
   "label": "POS Setting"
  },
  {
   "fieldname": "invoice_and_billing_tab",
   "fieldtype": "Tab Break",
   "label": "Invoice and Billing"
  },
  {
   "fieldname": "invoicing_features_section",
   "fieldtype": "Section Break",
   "label": "Invoicing Features"
  },
  {
   "fieldname": "column_break_17",
   "fieldtype": "Column Break"
  },
  {
   "fieldname": "pos_tab",
   "fieldtype": "Tab Break",
   "label": "POS"
  },
  {
   "default": "0",
   "description": "Enabling this will allow creation of multi-currency invoices against single party account in company currency",
   "fieldname": "allow_multi_currency_invoices_against_single_party_account",
   "fieldtype": "Check",
   "label": "Allow multi-currency invoices against single party account "
  },
  {
   "fieldname": "tab_break_dpet",
   "fieldtype": "Tab Break",
   "label": "Chart Of Accounts"
  },
  {
   "default": "1",
   "fieldname": "show_balance_in_coa",
   "fieldtype": "Check",
   "label": "Show Balances in Chart Of Accounts"
  },
  {
   "default": "0",
   "description": "Split Early Payment Discount Loss into Income and Tax Loss",
   "fieldname": "book_tax_discount_loss",
   "fieldtype": "Check",
   "label": "Book Tax Loss on Early Payment Discount"
  },
  {
   "fieldname": "journals_section",
   "fieldtype": "Section Break",
   "label": "Journals"
  },
  {
   "default": "0",
   "description": "Rows with Same Account heads will be merged on Ledger",
   "fieldname": "merge_similar_account_heads",
   "fieldtype": "Check",
   "label": "Merge Similar Account Heads"
  },
  {
   "fieldname": "section_break_jpd0",
   "fieldtype": "Section Break",
   "label": "Payment Reconciliation Settings"
  },
  {
   "default": "0",
   "fieldname": "auto_reconcile_payments",
   "fieldtype": "Check",
   "label": "Auto Reconcile Payments"
  },
  {
   "default": "0",
   "fieldname": "show_taxes_as_table_in_print",
   "fieldtype": "Check",
   "label": "Show Taxes as Table in Print"
  },
  {
   "fieldname": "banking_tab",
   "fieldtype": "Tab Break",
   "label": "Banking"
  },
  {
   "default": "0",
   "description": "Auto match and set the Party in Bank Transactions",
   "fieldname": "enable_party_matching",
   "fieldtype": "Check",
   "label": "Enable Automatic Party Matching"
  },
  {
   "default": "0",
   "depends_on": "enable_party_matching",
   "description": "Approximately match the description/party name against parties",
   "fieldname": "enable_fuzzy_matching",
   "fieldtype": "Check",
   "label": "Enable Fuzzy Matching"
  },
  {
   "default": "0",
   "description": "Financial reports will be generated using GL Entry doctypes (should be enabled if Period Closing Voucher is not posted for all years sequentially or missing) ",
   "fieldname": "ignore_account_closing_balance",
   "fieldtype": "Check",
   "label": "Ignore Account Closing Balance"
  },
  {
   "default": "0",
   "description": "Tax Amount will be rounded on a row(items) level",
   "fieldname": "round_row_wise_tax",
   "fieldtype": "Check",
   "label": "Round Tax Amount Row-wise"
  },
  {
   "fieldname": "reports_tab",
   "fieldtype": "Tab Break",
   "label": "Reports"
  },
  {
   "default": "0",
   "description": "Truncates 'Remarks' column to set character length",
   "fieldname": "general_ledger_remarks_length",
   "fieldtype": "Int",
   "label": "General Ledger"
  },
  {
   "default": "0",
   "description": "Truncates 'Remarks' column to set character length",
   "fieldname": "receivable_payable_remarks_length",
   "fieldtype": "Int",
   "label": "Accounts Receivable/Payable"
  },
  {
   "fieldname": "column_break_lvjk",
   "fieldtype": "Column Break"
  },
  {
   "fieldname": "remarks_section",
   "fieldtype": "Section Break",
   "label": "Remarks Column Length"
  },
  {
   "default": "0",
   "description": "On enabling this cancellation entries will be posted on the actual cancellation date and reports will consider cancelled entries as well",
   "fieldname": "enable_immutable_ledger",
   "fieldtype": "Check",
   "label": "Enable Immutable Ledger"
  },
  {
   "fieldname": "column_break_gjcc",
   "fieldtype": "Column Break"
  },
  {
   "default": "0",
   "description": "Enable this option to calculate daily depreciation by considering the total number of days in the entire depreciation period, (including leap years) while using daily pro-rata based depreciation",
   "fieldname": "calculate_depr_using_total_days",
   "fieldtype": "Check",
   "label": "Calculate daily depreciation using total days in depreciation period"
  },
  {
   "description": "Payment Request created from Sales Order or Purchase Order will be in Draft status. When disabled document will be in unsaved state.",
   "fieldname": "payment_request_settings",
   "fieldtype": "Tab Break",
   "label": "Payment Request"
  },
  {
   "default": "1",
   "fieldname": "create_pr_in_draft_status",
   "fieldtype": "Check",
   "label": "Create in Draft Status"
  },
  {
   "fieldname": "column_break_yuug",
   "fieldtype": "Column Break"
  },
  {
   "fieldname": "column_break_resa",
   "fieldtype": "Column Break"
  },
  {
   "default": "15",
   "description": "Interval should be between 1 to 59 MInutes",
   "fieldname": "auto_reconciliation_job_trigger",
   "fieldtype": "Int",
   "label": "Auto Reconciliation Job Trigger"
  },
  {
   "default": "5",
   "description": "Documents Processed on each trigger. Queue Size should be between 5 and 100",
   "fieldname": "reconciliation_queue_size",
   "fieldtype": "Int",
   "label": "Reconciliation Queue Size"
  },
  {
   "default": "0",
   "description": "Ignores legacy Is Opening field in GL Entry that allows adding opening balance post the system is in use while generating reports",
   "fieldname": "ignore_is_opening_check_for_reporting",
   "fieldtype": "Check",
   "label": "Ignore Is Opening check for reporting"
  },
  {
   "default": "Payment",
   "description": "Only applies for Normal Payments",
   "fieldname": "exchange_gain_loss_posting_date",
   "fieldtype": "Select",
   "label": "Posting Date Inheritance for Exchange Gain / Loss",
   "options": "Invoice\nPayment\nReconciliation Date"
  },
  {
   "fieldname": "column_break_xrnd",
   "fieldtype": "Column Break"
  },
  {
   "default": "0",
   "description": "If enabled, Sales Invoice will be generated instead of POS Invoice in POS Transactions for real-time update of G/L and Stock Ledger.",
   "fieldname": "use_sales_invoice_in_pos",
   "fieldtype": "Check",
   "label": "Use Sales Invoice"
  },
  {
   "default": "Buffered Cursor",
   "fieldname": "receivable_payable_fetch_method",
   "fieldtype": "Select",
   "label": "Data Fetch Method",
   "options": "Buffered Cursor\nUnBuffered Cursor"
  },
  {
   "fieldname": "accounts_receivable_payable_tuning_section",
   "fieldtype": "Section Break",
   "label": "Accounts Receivable / Payable Tuning"
  },
  {
   "fieldname": "legacy_section",
   "fieldtype": "Section Break",
   "label": "Legacy Fields"
  },
  {
   "default": "0",
   "fieldname": "maintain_same_internal_transaction_rate",
   "fieldtype": "Check",
   "label": "Maintain Same Rate Throughout Internal Transaction"
  },
  {
   "default": "Stop",
   "depends_on": "maintain_same_internal_transaction_rate",
   "fieldname": "maintain_same_rate_action",
   "fieldtype": "Select",
   "label": "Action if Same Rate is Not Maintained Throughout  Internal Transaction",
   "mandatory_depends_on": "maintain_same_internal_transaction_rate",
   "options": "Stop\nWarn"
  },
  {
   "depends_on": "eval: doc.maintain_same_internal_transaction_rate && doc.maintain_same_rate_action == 'Stop'",
   "fieldname": "role_to_override_stop_action",
   "fieldtype": "Link",
   "label": "Role Allowed to Override Stop Action",
   "options": "Role"
  },
  {
   "fieldname": "budget_settings",
   "fieldtype": "Tab Break",
   "label": "Budget"
  },
  {
   "default": "1",
   "fieldname": "use_new_budget_controller",
   "fieldtype": "Check",
   "label": "Use New Budget Controller"
  },
  {
<<<<<<< HEAD
   "default": "1",
   "description": "If enabled, user will be alerted before resetting posting date to current date in relevant transactions",
   "fieldname": "confirm_before_resetting_posting_date",
   "fieldtype": "Check",
   "label": "Confirm before resetting posting date"
=======
   "fieldname": "item_price_settings_section",
   "fieldtype": "Section Break",
   "label": "Item Price Settings"
  },
  {
   "fieldname": "column_break_feyo",
   "fieldtype": "Column Break"
>>>>>>> 1e9c34d4
  }
 ],
 "grid_page_length": 50,
 "icon": "icon-cog",
 "idx": 1,
 "index_web_pages_for_search": 1,
 "issingle": 1,
 "links": [],
<<<<<<< HEAD
 "modified": "2025-05-21 19:27:51.878884",
=======
 "modified": "2025-05-27 17:52:03.460522",
>>>>>>> 1e9c34d4
 "modified_by": "Administrator",
 "module": "Accounts",
 "name": "Accounts Settings",
 "owner": "Administrator",
 "permissions": [
  {
   "create": 1,
   "email": 1,
   "print": 1,
   "read": 1,
   "role": "Accounts Manager",
   "share": 1,
   "write": 1
  },
  {
   "read": 1,
   "role": "Sales User"
  },
  {
   "read": 1,
   "role": "Purchase User"
  }
 ],
 "quick_entry": 1,
 "row_format": "Dynamic",
 "sort_field": "creation",
 "sort_order": "ASC",
 "states": [],
 "track_changes": 1
}<|MERGE_RESOLUTION|>--- conflicted
+++ resolved
@@ -608,13 +608,13 @@
    "label": "Use New Budget Controller"
   },
   {
-<<<<<<< HEAD
    "default": "1",
    "description": "If enabled, user will be alerted before resetting posting date to current date in relevant transactions",
    "fieldname": "confirm_before_resetting_posting_date",
    "fieldtype": "Check",
    "label": "Confirm before resetting posting date"
-=======
+  },
+  {
    "fieldname": "item_price_settings_section",
    "fieldtype": "Section Break",
    "label": "Item Price Settings"
@@ -622,7 +622,6 @@
   {
    "fieldname": "column_break_feyo",
    "fieldtype": "Column Break"
->>>>>>> 1e9c34d4
   }
  ],
  "grid_page_length": 50,
@@ -631,11 +630,7 @@
  "index_web_pages_for_search": 1,
  "issingle": 1,
  "links": [],
-<<<<<<< HEAD
- "modified": "2025-05-21 19:27:51.878884",
-=======
  "modified": "2025-05-27 17:52:03.460522",
->>>>>>> 1e9c34d4
  "modified_by": "Administrator",
  "module": "Accounts",
  "name": "Accounts Settings",
