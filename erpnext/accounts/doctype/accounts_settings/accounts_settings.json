{
 "actions": [],
 "creation": "2013-06-24 15:49:57",
 "description": "Settings for Accounts",
 "doctype": "DocType",
 "document_type": "Other",
 "editable_grid": 1,
 "engine": "InnoDB",
 "field_order": [
  "invoice_and_billing_tab",
  "enable_features_section",
  "unlink_payment_on_cancellation_of_invoice",
  "unlink_advance_payment_on_cancelation_of_order",
  "column_break_13",
  "delete_linked_ledger_entries",
  "invoicing_features_section",
  "check_supplier_invoice_uniqueness",
  "automatically_fetch_payment_terms",
  "column_break_17",
  "enable_common_party_accounting",
  "allow_multi_currency_invoices_against_single_party_account",
  "journals_section",
  "merge_similar_account_heads",
  "deferred_accounting_settings_section",
  "book_deferred_entries_based_on",
  "column_break_18",
  "automatically_process_deferred_accounting_entry",
  "book_deferred_entries_via_journal_entry",
  "submit_journal_entries",
  "tax_settings_section",
  "determine_address_tax_category_from",
  "column_break_19",
  "add_taxes_from_item_tax_template",
  "book_tax_discount_loss",
  "print_settings",
  "show_inclusive_tax_in_print",
  "column_break_12",
  "show_payment_schedule_in_print",
  "currency_exchange_section",
  "allow_stale",
  "section_break_jpd0",
  "auto_reconcile_payments",
  "stale_days",
  "invoicing_settings_tab",
  "accounts_transactions_settings_section",
  "over_billing_allowance",
  "column_break_11",
  "role_allowed_to_over_bill",
  "credit_controller",
  "make_payment_via_journal_entry",
  "pos_tab",
  "pos_setting_section",
  "post_change_gl_entries",
  "assets_tab",
  "asset_settings_section",
  "book_asset_depreciation_entry_automatically",
  "closing_settings_tab",
  "period_closing_settings_section",
  "acc_frozen_upto",
  "column_break_25",
  "frozen_accounts_modifier",
  "tab_break_dpet",
  "show_balance_in_coa",
  "banking_tab",
  "enable_party_matching",
  "enable_fuzzy_matching"
 ],
 "fields": [
  {
   "description": "Accounting entries are frozen up to this date. Nobody can create or modify entries except users with the role specified below",
   "fieldname": "acc_frozen_upto",
   "fieldtype": "Date",
   "in_list_view": 1,
   "label": "Accounts Frozen Till Date"
  },
  {
   "description": "Users with this role are allowed to set frozen accounts and create / modify accounting entries against frozen accounts",
   "fieldname": "frozen_accounts_modifier",
   "fieldtype": "Link",
   "in_list_view": 1,
   "label": "Role Allowed to Set Frozen Accounts and Edit Frozen Entries",
   "options": "Role"
  },
  {
   "default": "Billing Address",
   "description": "Address used to determine Tax Category in transactions",
   "fieldname": "determine_address_tax_category_from",
   "fieldtype": "Select",
   "label": "Determine Address Tax Category From",
   "options": "Billing Address\nShipping Address"
  },
  {
   "fieldname": "credit_controller",
   "fieldtype": "Link",
   "in_list_view": 1,
   "label": "Role allowed to bypass Credit Limit",
   "options": "Role"
  },
  {
   "default": "0",
   "description": "Enabling ensure each Purchase Invoice has a unique value in Supplier Invoice No. field",
   "fieldname": "check_supplier_invoice_uniqueness",
   "fieldtype": "Check",
   "label": "Check Supplier Invoice Number Uniqueness"
  },
  {
   "default": "0",
   "fieldname": "make_payment_via_journal_entry",
   "fieldtype": "Check",
   "hidden": 1,
   "label": "Make Payment via Journal Entry"
  },
  {
   "default": "1",
   "fieldname": "unlink_payment_on_cancellation_of_invoice",
   "fieldtype": "Check",
   "label": "Unlink Payment on Cancellation of Invoice"
  },
  {
   "default": "1",
   "fieldname": "unlink_advance_payment_on_cancelation_of_order",
   "fieldtype": "Check",
   "label": "Unlink Advance Payment on Cancellation of Order"
  },
  {
   "default": "1",
   "fieldname": "book_asset_depreciation_entry_automatically",
   "fieldtype": "Check",
   "label": "Book Asset Depreciation Entry Automatically"
  },
  {
   "default": "1",
   "fieldname": "add_taxes_from_item_tax_template",
   "fieldtype": "Check",
   "label": "Automatically Add Taxes and Charges from Item Tax Template"
  },
  {
   "fieldname": "print_settings",
   "fieldtype": "Section Break",
   "label": "Print Settings"
  },
  {
   "default": "0",
   "fieldname": "show_inclusive_tax_in_print",
   "fieldtype": "Check",
   "label": "Show Inclusive Tax in Print"
  },
  {
   "fieldname": "column_break_12",
   "fieldtype": "Column Break"
  },
  {
   "default": "0",
   "fieldname": "show_payment_schedule_in_print",
   "fieldtype": "Check",
   "label": "Show Payment Schedule in Print"
  },
  {
   "fieldname": "currency_exchange_section",
   "fieldtype": "Section Break",
   "label": "Currency Exchange Settings"
  },
  {
   "default": "1",
   "fieldname": "allow_stale",
   "fieldtype": "Check",
   "in_list_view": 1,
   "label": "Allow Stale Exchange Rates"
  },
  {
   "default": "1",
   "depends_on": "eval:doc.allow_stale==0",
   "fieldname": "stale_days",
   "fieldtype": "Int",
   "label": "Stale Days"
  },
  {
   "default": "0",
   "description": "Payment Terms from orders will be fetched into the invoices as is",
   "fieldname": "automatically_fetch_payment_terms",
   "fieldtype": "Check",
   "label": "Automatically Fetch Payment Terms from Order"
  },
  {
   "description": "The percentage you are allowed to bill more against the amount ordered. For example, if the order value is $100 for an item and tolerance is set as 10%, then you are allowed to bill up to $110 ",
   "fieldname": "over_billing_allowance",
   "fieldtype": "Currency",
   "label": "Over Billing Allowance (%)"
  },
  {
   "default": "1",
   "fieldname": "automatically_process_deferred_accounting_entry",
   "fieldtype": "Check",
   "label": "Automatically Process Deferred Accounting Entry"
  },
  {
   "fieldname": "deferred_accounting_settings_section",
   "fieldtype": "Section Break",
   "label": "Deferred Accounting Settings"
  },
  {
   "fieldname": "column_break_18",
   "fieldtype": "Column Break"
  },
  {
   "default": "0",
   "description": "If this is unchecked, direct GL entries will be created to book deferred revenue or expense",
   "fieldname": "book_deferred_entries_via_journal_entry",
   "fieldtype": "Check",
   "label": "Book Deferred Entries Via Journal Entry"
  },
  {
   "default": "0",
   "depends_on": "eval:doc.book_deferred_entries_via_journal_entry",
   "description": "If this is unchecked Journal Entries will be saved in a Draft state and will have to be submitted manually",
   "fieldname": "submit_journal_entries",
   "fieldtype": "Check",
   "label": "Submit Journal Entries"
  },
  {
   "default": "Days",
   "description": "If \"Months\" is selected, a fixed amount will be booked as deferred revenue or expense for each month irrespective of the number of days in a month. It will be prorated if deferred revenue or expense is not booked for an entire month",
   "fieldname": "book_deferred_entries_based_on",
   "fieldtype": "Select",
   "label": "Book Deferred Entries Based On",
   "options": "Days\nMonths"
  },
  {
   "default": "0",
   "fieldname": "delete_linked_ledger_entries",
   "fieldtype": "Check",
   "label": "Delete Accounting and Stock Ledger Entries on deletion of Transaction"
  },
  {
   "description": "Users with this role are allowed to over bill above the allowance percentage",
   "fieldname": "role_allowed_to_over_bill",
   "fieldtype": "Link",
   "label": "Role Allowed to Over Bill ",
   "options": "Role"
  },
  {
   "fieldname": "period_closing_settings_section",
   "fieldtype": "Section Break",
   "label": "Period Closing Settings"
  },
  {
   "fieldname": "accounts_transactions_settings_section",
   "fieldtype": "Section Break",
   "label": "Credit Limit Settings"
  },
  {
   "fieldname": "column_break_11",
   "fieldtype": "Column Break"
  },
  {
   "fieldname": "tax_settings_section",
   "fieldtype": "Section Break",
   "label": "Tax Settings"
  },
  {
   "fieldname": "column_break_19",
   "fieldtype": "Column Break"
  },
  {
   "default": "1",
   "description": "If enabled, ledger entries will be posted for change amount in POS transactions",
   "fieldname": "post_change_gl_entries",
   "fieldtype": "Check",
   "label": "Create Ledger Entries for Change Amount"
  },
  {
   "default": "0",
   "description": "Learn about <a href=\"https://docs.erpnext.com/docs/v13/user/manual/en/accounts/articles/common_party_accounting#:~:text=Common%20Party%20Accounting%20in%20ERPNext,Invoice%20against%20a%20primary%20Supplier.\">Common Party</a>",
   "fieldname": "enable_common_party_accounting",
   "fieldtype": "Check",
   "label": "Enable Common Party Accounting"
  },
  {
   "fieldname": "enable_features_section",
   "fieldtype": "Section Break",
   "label": "Invoice Cancellation"
  },
  {
   "fieldname": "column_break_13",
   "fieldtype": "Column Break"
  },
  {
   "fieldname": "column_break_25",
   "fieldtype": "Column Break"
  },
  {
   "fieldname": "asset_settings_section",
   "fieldtype": "Section Break",
   "label": "Asset Settings"
  },
  {
   "fieldname": "invoicing_settings_tab",
   "fieldtype": "Tab Break",
   "label": "Credit Limits"
  },
  {
   "fieldname": "assets_tab",
   "fieldtype": "Tab Break",
   "label": "Assets"
  },
  {
   "fieldname": "closing_settings_tab",
   "fieldtype": "Tab Break",
   "label": "Accounts Closing"
  },
  {
   "fieldname": "pos_setting_section",
   "fieldtype": "Section Break",
   "label": "POS Setting"
  },
  {
   "fieldname": "invoice_and_billing_tab",
   "fieldtype": "Tab Break",
   "label": "Invoice and Billing"
  },
  {
   "fieldname": "invoicing_features_section",
   "fieldtype": "Section Break",
   "label": "Invoicing Features"
  },
  {
   "fieldname": "column_break_17",
   "fieldtype": "Column Break"
  },
  {
   "fieldname": "pos_tab",
   "fieldtype": "Tab Break",
   "label": "POS"
  },
  {
   "default": "0",
   "description": "Enabling this will allow creation of multi-currency invoices against single party account in company currency",
   "fieldname": "allow_multi_currency_invoices_against_single_party_account",
   "fieldtype": "Check",
   "label": "Allow multi-currency invoices against single party account "
  },
  {
   "fieldname": "tab_break_dpet",
   "fieldtype": "Tab Break",
   "label": "Chart Of Accounts"
  },
  {
   "default": "1",
   "fieldname": "show_balance_in_coa",
   "fieldtype": "Check",
   "label": "Show Balances in Chart Of Accounts"
  },
  {
   "default": "0",
   "description": "Split Early Payment Discount Loss into Income and Tax Loss",
   "fieldname": "book_tax_discount_loss",
   "fieldtype": "Check",
   "label": "Book Tax Loss on Early Payment Discount"
  },
  {
   "fieldname": "journals_section",
   "fieldtype": "Section Break",
   "label": "Journals"
  },
  {
   "default": "0",
   "description": "Rows with Same Account heads will be merged on Ledger",
   "fieldname": "merge_similar_account_heads",
   "fieldtype": "Check",
   "label": "Merge Similar Account Heads"
  },
  {
   "fieldname": "section_break_jpd0",
   "fieldtype": "Section Break",
   "label": "Payment Reconciliations"
  },
  {
   "default": "0",
   "fieldname": "auto_reconcile_payments",
   "fieldtype": "Check",
   "label": "Auto Reconcile Payments"
  },
  {
   "fieldname": "banking_tab",
   "fieldtype": "Tab Break",
   "label": "Banking"
  },
  {
   "default": "0",
   "description": "Auto match and set the Party in Bank Transactions",
   "fieldname": "enable_party_matching",
   "fieldtype": "Check",
   "label": "Enable Automatic Party Matching"
  },
  {
   "default": "0",
   "depends_on": "enable_party_matching",
   "description": "Approximately match the description/party name against parties",
   "fieldname": "enable_fuzzy_matching",
   "fieldtype": "Check",
   "label": "Enable Fuzzy Matching"
  }
 ],
 "icon": "icon-cog",
 "idx": 1,
 "index_web_pages_for_search": 1,
 "issingle": 1,
 "links": [],
<<<<<<< HEAD
 "modified": "2023-05-17 12:20:04.107641",
=======
 "modified": "2023-06-01 15:42:44.912316",
>>>>>>> a14a08dc
 "modified_by": "Administrator",
 "module": "Accounts",
 "name": "Accounts Settings",
 "owner": "Administrator",
 "permissions": [
  {
   "create": 1,
   "email": 1,
   "print": 1,
   "read": 1,
   "role": "Accounts Manager",
   "share": 1,
   "write": 1
  },
  {
   "read": 1,
   "role": "Sales User"
  },
  {
   "read": 1,
   "role": "Purchase User"
  }
 ],
 "quick_entry": 1,
 "sort_field": "modified",
 "sort_order": "ASC",
 "states": [],
 "track_changes": 1
}<|MERGE_RESOLUTION|>--- conflicted
+++ resolved
@@ -406,11 +406,7 @@
  "index_web_pages_for_search": 1,
  "issingle": 1,
  "links": [],
-<<<<<<< HEAD
- "modified": "2023-05-17 12:20:04.107641",
-=======
  "modified": "2023-06-01 15:42:44.912316",
->>>>>>> a14a08dc
  "modified_by": "Administrator",
  "module": "Accounts",
  "name": "Accounts Settings",
