--- conflicted
+++ resolved
@@ -371,7 +371,29 @@
    "label": "Book Tax Loss on Early Payment Discount"
   },
   {
-<<<<<<< HEAD
+   "fieldname": "journals_section",
+   "fieldtype": "Section Break",
+   "label": "Journals"
+  },
+  {
+   "default": "0",
+   "description": "Rows with Same Account heads will be merged on Ledger",
+   "fieldname": "merge_similar_account_heads",
+   "fieldtype": "Check",
+   "label": "Merge Similar Account Heads"
+  },
+  {
+   "fieldname": "section_break_jpd0",
+   "fieldtype": "Section Break",
+   "label": "Payment Reconciliations"
+  },
+  {
+   "default": "0",
+   "fieldname": "auto_reconcile_payments",
+   "fieldtype": "Check",
+   "label": "Auto Reconcile Payments"
+  },
+  {
    "fieldname": "banking_tab",
    "fieldtype": "Tab Break",
    "label": "Banking"
@@ -382,29 +404,6 @@
    "fieldname": "enable_party_matching",
    "fieldtype": "Check",
    "label": "Enable Automatic Party Matching"
-=======
-   "fieldname": "journals_section",
-   "fieldtype": "Section Break",
-   "label": "Journals"
-  },
-  {
-   "default": "0",
-   "description": "Rows with Same Account heads will be merged on Ledger",
-   "fieldname": "merge_similar_account_heads",
-   "fieldtype": "Check",
-   "label": "Merge Similar Account Heads"
-  },
-  {
-   "fieldname": "section_break_jpd0",
-   "fieldtype": "Section Break",
-   "label": "Payment Reconciliations"
-  },
-  {
-   "default": "0",
-   "fieldname": "auto_reconcile_payments",
-   "fieldtype": "Check",
-   "label": "Auto Reconcile Payments"
->>>>>>> ed14d1ce
   }
  ],
  "icon": "icon-cog",
