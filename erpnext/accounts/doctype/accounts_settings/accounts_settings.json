{
 "actions": [],
 "creation": "2013-06-24 15:49:57",
 "description": "Settings for Accounts",
 "doctype": "DocType",
 "document_type": "Other",
 "editable_grid": 1,
 "engine": "InnoDB",
 "field_order": [
  "accounts_transactions_settings_section",
  "over_billing_allowance",
  "role_allowed_to_over_bill",
  "make_payment_via_journal_entry",
  "column_break_11",
  "check_supplier_invoice_uniqueness",
  "unlink_payment_on_cancellation_of_invoice",
  "automatically_fetch_payment_terms",
  "delete_linked_ledger_entries",
  "book_asset_depreciation_entry_automatically",
  "unlink_advance_payment_on_cancelation_of_order",
  "enable_common_party_accounting",
  "post_change_gl_entries",
  "tax_settings_section",
  "determine_address_tax_category_from",
  "column_break_19",
  "add_taxes_from_item_tax_template",
  "period_closing_settings_section",
  "acc_frozen_upto",
  "frozen_accounts_modifier",
  "column_break_4",
  "credit_controller",
  "deferred_accounting_settings_section",
  "book_deferred_entries_based_on",
  "column_break_18",
  "automatically_process_deferred_accounting_entry",
  "book_deferred_entries_via_journal_entry",
  "submit_journal_entries",
  "print_settings",
  "show_inclusive_tax_in_print",
  "column_break_12",
  "show_payment_schedule_in_print",
  "currency_exchange_section",
  "allow_stale",
  "stale_days",
  "report_settings_sb",
  "use_custom_cash_flow",
  "enable_discount_accounting"
 ],
 "fields": [
  {
   "description": "Accounting entries are frozen up to this date. Nobody can create or modify entries except users with the role specified below",
   "fieldname": "acc_frozen_upto",
   "fieldtype": "Date",
   "in_list_view": 1,
   "label": "Accounts Frozen Till Date"
  },
  {
   "description": "Users with this role are allowed to set frozen accounts and create / modify accounting entries against frozen accounts",
   "fieldname": "frozen_accounts_modifier",
   "fieldtype": "Link",
   "in_list_view": 1,
   "label": "Role Allowed to Set Frozen Accounts and Edit Frozen Entries",
   "options": "Role"
  },
  {
   "default": "Billing Address",
   "description": "Address used to determine Tax Category in transactions",
   "fieldname": "determine_address_tax_category_from",
   "fieldtype": "Select",
   "label": "Determine Address Tax Category From",
   "options": "Billing Address\nShipping Address"
  },
  {
   "fieldname": "column_break_4",
   "fieldtype": "Column Break"
  },
  {
   "description": "This role is allowed to submit transactions that exceed credit limits",
   "fieldname": "credit_controller",
   "fieldtype": "Link",
   "in_list_view": 1,
   "label": "Credit Controller",
   "options": "Role"
  },
  {
   "default": "0",
   "fieldname": "check_supplier_invoice_uniqueness",
   "fieldtype": "Check",
   "label": "Check Supplier Invoice Number Uniqueness"
  },
  {
   "default": "0",
   "fieldname": "make_payment_via_journal_entry",
   "fieldtype": "Check",
   "hidden": 1,
   "label": "Make Payment via Journal Entry"
  },
  {
   "default": "1",
   "fieldname": "unlink_payment_on_cancellation_of_invoice",
   "fieldtype": "Check",
   "label": "Unlink Payment on Cancellation of Invoice"
  },
  {
   "default": "1",
   "fieldname": "unlink_advance_payment_on_cancelation_of_order",
   "fieldtype": "Check",
   "label": "Unlink Advance Payment on Cancellation of Order"
  },
  {
   "default": "1",
   "fieldname": "book_asset_depreciation_entry_automatically",
   "fieldtype": "Check",
   "label": "Book Asset Depreciation Entry Automatically"
  },
  {
   "default": "1",
   "fieldname": "add_taxes_from_item_tax_template",
   "fieldtype": "Check",
   "label": "Automatically Add Taxes and Charges from Item Tax Template"
  },
  {
   "fieldname": "print_settings",
   "fieldtype": "Section Break",
   "label": "Print Settings"
  },
  {
   "default": "0",
   "fieldname": "show_inclusive_tax_in_print",
   "fieldtype": "Check",
   "label": "Show Inclusive Tax in Print"
  },
  {
   "fieldname": "column_break_12",
   "fieldtype": "Column Break"
  },
  {
   "default": "0",
   "fieldname": "show_payment_schedule_in_print",
   "fieldtype": "Check",
   "label": "Show Payment Schedule in Print"
  },
  {
   "fieldname": "currency_exchange_section",
   "fieldtype": "Section Break",
   "label": "Currency Exchange Settings"
  },
  {
   "default": "1",
   "fieldname": "allow_stale",
   "fieldtype": "Check",
   "in_list_view": 1,
   "label": "Allow Stale Exchange Rates"
  },
  {
   "default": "1",
   "depends_on": "eval:doc.allow_stale==0",
   "fieldname": "stale_days",
   "fieldtype": "Int",
   "label": "Stale Days"
  },
  {
   "fieldname": "report_settings_sb",
   "fieldtype": "Section Break",
   "label": "Report Settings"
  },
  {
   "default": "0",
   "description": "Only select this if you have set up the Cash Flow Mapper documents",
   "fieldname": "use_custom_cash_flow",
   "fieldtype": "Check",
   "label": "Use Custom Cash Flow Format"
  },
  {
   "default": "0",
   "fieldname": "automatically_fetch_payment_terms",
   "fieldtype": "Check",
   "label": "Automatically Fetch Payment Terms"
  },
  {
   "description": "The percentage you are allowed to bill more against the amount ordered. For example, if the order value is $100 for an item and tolerance is set as 10%, then you are allowed to bill up to $110 ",
   "fieldname": "over_billing_allowance",
   "fieldtype": "Currency",
   "label": "Over Billing Allowance (%)"
  },
  {
   "default": "1",
   "fieldname": "automatically_process_deferred_accounting_entry",
   "fieldtype": "Check",
   "label": "Automatically Process Deferred Accounting Entry"
  },
  {
   "fieldname": "deferred_accounting_settings_section",
   "fieldtype": "Section Break",
   "label": "Deferred Accounting Settings"
  },
  {
   "fieldname": "column_break_18",
   "fieldtype": "Column Break"
  },
  {
   "default": "0",
   "description": "If this is unchecked, direct GL entries will be created to book deferred revenue or expense",
   "fieldname": "book_deferred_entries_via_journal_entry",
   "fieldtype": "Check",
   "label": "Book Deferred Entries Via Journal Entry"
  },
  {
   "default": "0",
   "depends_on": "eval:doc.book_deferred_entries_via_journal_entry",
   "description": "If this is unchecked Journal Entries will be saved in a Draft state and will have to be submitted manually",
   "fieldname": "submit_journal_entries",
   "fieldtype": "Check",
   "label": "Submit Journal Entries"
  },
  {
   "default": "Days",
   "description": "If \"Months\" is selected, a fixed amount will be booked as deferred revenue or expense for each month irrespective of the number of days in a month. It will be prorated if deferred revenue or expense is not booked for an entire month",
   "fieldname": "book_deferred_entries_based_on",
   "fieldtype": "Select",
   "label": "Book Deferred Entries Based On",
   "options": "Days\nMonths"
  },
  {
   "default": "0",
   "fieldname": "delete_linked_ledger_entries",
   "fieldtype": "Check",
   "label": "Delete Accounting and Stock Ledger Entries on deletion of Transaction"
  },
  {
   "description": "Users with this role are allowed to over bill above the allowance percentage",
   "fieldname": "role_allowed_to_over_bill",
   "fieldtype": "Link",
   "label": "Role Allowed to Over Bill ",
   "options": "Role"
  },
  {
   "fieldname": "period_closing_settings_section",
   "fieldtype": "Section Break",
   "label": "Period Closing Settings"
  },
  {
   "fieldname": "accounts_transactions_settings_section",
   "fieldtype": "Section Break",
   "label": "Transactions Settings"
  },
  {
   "fieldname": "column_break_11",
   "fieldtype": "Column Break"
  },
  {
   "fieldname": "tax_settings_section",
   "fieldtype": "Section Break",
   "label": "Tax Settings"
  },
  {
   "fieldname": "column_break_19",
   "fieldtype": "Column Break"
  },
  {
   "default": "1",
   "description": "If enabled, ledger entries will be posted for change amount in POS transactions",
   "fieldname": "post_change_gl_entries",
   "fieldtype": "Check",
   "label": "Create Ledger Entries for Change Amount"
  },
  {
   "default": "0",
   "fieldname": "enable_discount_accounting",
   "fieldtype": "Check",
   "label": "Enable Discount Accounting"
  },
  {
   "default": "0",
   "fieldname": "enable_common_party_accounting",
   "fieldtype": "Check",
   "label": "Enable Common Party Accounting"
  }
 ],
 "icon": "icon-cog",
 "idx": 1,
 "index_web_pages_for_search": 1,
 "issingle": 1,
 "links": [],
<<<<<<< HEAD
 "modified": "2021-08-19 10:56:59.362081",
=======
 "modified": "2021-08-19 11:17:38.788054",
>>>>>>> c144bf5c
 "modified_by": "Administrator",
 "module": "Accounts",
 "name": "Accounts Settings",
 "owner": "Administrator",
 "permissions": [
  {
   "create": 1,
   "email": 1,
   "print": 1,
   "read": 1,
   "role": "Accounts Manager",
   "share": 1,
   "write": 1
  },
  {
   "read": 1,
   "role": "Sales User"
  },
  {
   "read": 1,
   "role": "Purchase User"
  }
 ],
 "quick_entry": 1,
 "sort_field": "modified",
 "sort_order": "ASC",
 "track_changes": 1
}<|MERGE_RESOLUTION|>--- conflicted
+++ resolved
@@ -282,11 +282,7 @@
  "index_web_pages_for_search": 1,
  "issingle": 1,
  "links": [],
-<<<<<<< HEAD
- "modified": "2021-08-19 10:56:59.362081",
-=======
  "modified": "2021-08-19 11:17:38.788054",
->>>>>>> c144bf5c
  "modified_by": "Administrator",
  "module": "Accounts",
  "name": "Accounts Settings",
