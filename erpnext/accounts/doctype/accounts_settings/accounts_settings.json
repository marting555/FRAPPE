--- conflicted
+++ resolved
@@ -1,8 +1,5 @@
 {
-<<<<<<< HEAD
-=======
  "actions": [],
->>>>>>> 88e75faf
  "creation": "2013-06-24 15:49:57",
  "description": "Settings for Accounts",
  "doctype": "DocType",
@@ -22,15 +19,9 @@
   "unlink_payment_on_cancellation_of_invoice",
   "unlink_advance_payment_on_cancelation_of_order",
   "book_asset_depreciation_entry_automatically",
-<<<<<<< HEAD
-  "add_taxes_from_item_tax_template",
-  "automatically_fetch_payment_terms",
-=======
-  "allow_cost_center_in_entry_of_bs_account",
   "add_taxes_from_item_tax_template",
   "automatically_fetch_payment_terms",
   "automatically_process_deferred_accounting_entry",
->>>>>>> 88e75faf
   "print_settings",
   "show_inclusive_tax_in_print",
   "column_break_12",
@@ -117,15 +108,6 @@
    "label": "Book Asset Depreciation Entry Automatically"
   },
   {
-<<<<<<< HEAD
-=======
-   "default": "0",
-   "fieldname": "allow_cost_center_in_entry_of_bs_account",
-   "fieldtype": "Check",
-   "label": "Allow Cost Center In Entry of Balance Sheet Account"
-  },
-  {
->>>>>>> 88e75faf
    "default": "1",
    "fieldname": "add_taxes_from_item_tax_template",
    "fieldtype": "Check",
@@ -194,26 +176,19 @@
    "fieldname": "over_billing_allowance",
    "fieldtype": "Currency",
    "label": "Over Billing Allowance (%)"
-<<<<<<< HEAD
-=======
   },
   {
    "default": "1",
    "fieldname": "automatically_process_deferred_accounting_entry",
    "fieldtype": "Check",
    "label": "Automatically Process Deferred Accounting Entry"
->>>>>>> 88e75faf
   }
  ],
  "icon": "icon-cog",
  "idx": 1,
  "issingle": 1,
-<<<<<<< HEAD
- "modified": "2020-03-11 13:09:26.235848",
-=======
  "links": [],
  "modified": "2019-12-19 16:58:17.395595",
->>>>>>> 88e75faf
  "modified_by": "Administrator",
  "module": "Accounts",
  "name": "Accounts Settings",
