{
 "actions": [],
 "creation": "2013-06-24 15:49:57",
 "description": "Settings for Accounts",
 "doctype": "DocType",
 "document_type": "Other",
 "editable_grid": 1,
 "engine": "InnoDB",
 "field_order": [
  "invoice_and_billing_tab",
  "enable_features_section",
  "unlink_payment_on_cancellation_of_invoice",
  "unlink_advance_payment_on_cancelation_of_order",
  "column_break_13",
  "delete_linked_ledger_entries",
  "invoicing_features_section",
  "check_supplier_invoice_uniqueness",
  "automatically_fetch_payment_terms",
  "column_break_17",
  "enable_common_party_accounting",
  "allow_multi_currency_invoices_against_single_party_account",
  "journals_section",
  "merge_similar_account_heads",
<<<<<<< HEAD
  "report_setting_section",
  "use_custom_cash_flow",
=======
>>>>>>> 44bad3bd
  "deferred_accounting_settings_section",
  "book_deferred_entries_based_on",
  "column_break_18",
  "automatically_process_deferred_accounting_entry",
  "book_deferred_entries_via_journal_entry",
  "submit_journal_entries",
  "tax_settings_section",
  "determine_address_tax_category_from",
  "column_break_19",
  "add_taxes_from_item_tax_template",
  "book_tax_discount_loss",
<<<<<<< HEAD
=======
  "round_row_wise_tax",
>>>>>>> 44bad3bd
  "print_settings",
  "show_inclusive_tax_in_print",
  "show_taxes_as_table_in_print",
  "column_break_12",
  "show_payment_schedule_in_print",
  "currency_exchange_section",
  "allow_stale",
  "section_break_jpd0",
  "auto_reconcile_payments",
  "stale_days",
  "invoicing_settings_tab",
  "accounts_transactions_settings_section",
  "over_billing_allowance",
  "column_break_11",
  "role_allowed_to_over_bill",
  "credit_controller",
  "make_payment_via_journal_entry",
  "pos_tab",
  "pos_setting_section",
  "post_change_gl_entries",
  "assets_tab",
  "asset_settings_section",
  "book_asset_depreciation_entry_automatically",
  "closing_settings_tab",
  "period_closing_settings_section",
  "acc_frozen_upto",
  "ignore_account_closing_balance",
  "column_break_25",
  "frozen_accounts_modifier",
<<<<<<< HEAD
  "report_settings_sb",
  "banking_tab",
  "enable_party_matching",
  "enable_fuzzy_matching",
  "tab_break_dpet",
  "show_balance_in_coa"
=======
  "tab_break_dpet",
  "show_balance_in_coa",
  "banking_tab",
  "enable_party_matching",
  "enable_fuzzy_matching"
>>>>>>> 44bad3bd
 ],
 "fields": [
  {
   "description": "Accounting entries are frozen up to this date. Nobody can create or modify entries except users with the role specified below",
   "fieldname": "acc_frozen_upto",
   "fieldtype": "Date",
   "in_list_view": 1,
   "label": "Accounts Frozen Till Date"
  },
  {
   "description": "Users with this role are allowed to set frozen accounts and create / modify accounting entries against frozen accounts",
   "fieldname": "frozen_accounts_modifier",
   "fieldtype": "Link",
   "in_list_view": 1,
   "label": "Role Allowed to Set Frozen Accounts and Edit Frozen Entries",
   "options": "Role"
  },
  {
   "default": "Billing Address",
   "description": "Address used to determine Tax Category in transactions",
   "fieldname": "determine_address_tax_category_from",
   "fieldtype": "Select",
   "label": "Determine Address Tax Category From",
   "options": "Billing Address\nShipping Address"
  },
  {
   "fieldname": "credit_controller",
   "fieldtype": "Link",
   "in_list_view": 1,
   "label": "Role allowed to bypass Credit Limit",
   "options": "Role"
  },
  {
   "default": "0",
   "description": "Enabling ensure each Purchase Invoice has a unique value in Supplier Invoice No. field",
   "fieldname": "check_supplier_invoice_uniqueness",
   "fieldtype": "Check",
   "label": "Check Supplier Invoice Number Uniqueness"
  },
  {
   "default": "0",
   "fieldname": "make_payment_via_journal_entry",
   "fieldtype": "Check",
   "hidden": 1,
   "label": "Make Payment via Journal Entry"
  },
  {
   "default": "1",
   "fieldname": "unlink_payment_on_cancellation_of_invoice",
   "fieldtype": "Check",
   "label": "Unlink Payment on Cancellation of Invoice"
  },
  {
   "default": "1",
   "fieldname": "unlink_advance_payment_on_cancelation_of_order",
   "fieldtype": "Check",
   "label": "Unlink Advance Payment on Cancellation of Order"
  },
  {
   "default": "1",
   "fieldname": "book_asset_depreciation_entry_automatically",
   "fieldtype": "Check",
   "label": "Book Asset Depreciation Entry Automatically"
  },
  {
   "default": "1",
   "fieldname": "add_taxes_from_item_tax_template",
   "fieldtype": "Check",
   "label": "Automatically Add Taxes and Charges from Item Tax Template"
  },
  {
   "fieldname": "print_settings",
   "fieldtype": "Section Break",
   "label": "Print Settings"
  },
  {
   "default": "0",
   "fieldname": "show_inclusive_tax_in_print",
   "fieldtype": "Check",
   "label": "Show Inclusive Tax in Print"
  },
  {
   "fieldname": "column_break_12",
   "fieldtype": "Column Break"
  },
  {
   "default": "0",
   "fieldname": "show_payment_schedule_in_print",
   "fieldtype": "Check",
   "label": "Show Payment Schedule in Print"
  },
  {
   "fieldname": "currency_exchange_section",
   "fieldtype": "Section Break",
   "label": "Currency Exchange Settings"
  },
  {
   "default": "1",
   "fieldname": "allow_stale",
   "fieldtype": "Check",
   "in_list_view": 1,
   "label": "Allow Stale Exchange Rates"
  },
  {
   "default": "1",
   "depends_on": "eval:doc.allow_stale==0",
   "fieldname": "stale_days",
   "fieldtype": "Int",
   "label": "Stale Days"
  },
  {
<<<<<<< HEAD
   "default": "0",
   "description": "Only select this if you have set up the Cash Flow Mapper documents",
   "fieldname": "use_custom_cash_flow",
   "fieldtype": "Check",
   "label": "Enable Custom Cash Flow Format"
  },
  {
=======
>>>>>>> 44bad3bd
   "default": "0",
   "description": "Payment Terms from orders will be fetched into the invoices as is",
   "fieldname": "automatically_fetch_payment_terms",
   "fieldtype": "Check",
   "label": "Automatically Fetch Payment Terms from Order"
  },
  {
   "description": "The percentage you are allowed to bill more against the amount ordered. For example, if the order value is $100 for an item and tolerance is set as 10%, then you are allowed to bill up to $110 ",
   "fieldname": "over_billing_allowance",
   "fieldtype": "Currency",
   "label": "Over Billing Allowance (%)"
  },
  {
   "default": "1",
   "fieldname": "automatically_process_deferred_accounting_entry",
   "fieldtype": "Check",
   "label": "Automatically Process Deferred Accounting Entry"
  },
  {
   "fieldname": "deferred_accounting_settings_section",
   "fieldtype": "Section Break",
   "label": "Deferred Accounting Settings"
  },
  {
   "fieldname": "column_break_18",
   "fieldtype": "Column Break"
  },
  {
   "default": "0",
   "description": "If this is unchecked, direct GL entries will be created to book deferred revenue or expense",
   "fieldname": "book_deferred_entries_via_journal_entry",
   "fieldtype": "Check",
   "label": "Book Deferred Entries Via Journal Entry"
  },
  {
   "default": "0",
   "depends_on": "eval:doc.book_deferred_entries_via_journal_entry",
   "description": "If this is unchecked Journal Entries will be saved in a Draft state and will have to be submitted manually",
   "fieldname": "submit_journal_entries",
   "fieldtype": "Check",
   "label": "Submit Journal Entries"
  },
  {
   "default": "Days",
   "description": "If \"Months\" is selected, a fixed amount will be booked as deferred revenue or expense for each month irrespective of the number of days in a month. It will be prorated if deferred revenue or expense is not booked for an entire month",
   "fieldname": "book_deferred_entries_based_on",
   "fieldtype": "Select",
   "label": "Book Deferred Entries Based On",
   "options": "Days\nMonths"
  },
  {
   "default": "0",
   "fieldname": "delete_linked_ledger_entries",
   "fieldtype": "Check",
   "label": "Delete Accounting and Stock Ledger Entries on deletion of Transaction"
  },
  {
   "description": "Users with this role are allowed to over bill above the allowance percentage",
   "fieldname": "role_allowed_to_over_bill",
   "fieldtype": "Link",
   "label": "Role Allowed to Over Bill ",
   "options": "Role"
  },
  {
   "fieldname": "period_closing_settings_section",
   "fieldtype": "Section Break",
   "label": "Period Closing Settings"
  },
  {
   "fieldname": "accounts_transactions_settings_section",
   "fieldtype": "Section Break",
   "label": "Credit Limit Settings"
  },
  {
   "fieldname": "column_break_11",
   "fieldtype": "Column Break"
  },
  {
   "fieldname": "tax_settings_section",
   "fieldtype": "Section Break",
   "label": "Tax Settings"
  },
  {
   "fieldname": "column_break_19",
   "fieldtype": "Column Break"
  },
  {
   "default": "1",
   "description": "If enabled, ledger entries will be posted for change amount in POS transactions",
   "fieldname": "post_change_gl_entries",
   "fieldtype": "Check",
   "label": "Create Ledger Entries for Change Amount"
  },
  {
   "default": "0",
   "description": "Learn about <a href=\"https://docs.erpnext.com/docs/v13/user/manual/en/accounts/articles/common_party_accounting#:~:text=Common%20Party%20Accounting%20in%20ERPNext,Invoice%20against%20a%20primary%20Supplier.\">Common Party</a>",
   "fieldname": "enable_common_party_accounting",
   "fieldtype": "Check",
   "label": "Enable Common Party Accounting"
  },
  {
   "fieldname": "enable_features_section",
   "fieldtype": "Section Break",
   "label": "Invoice Cancellation"
  },
  {
   "fieldname": "column_break_13",
   "fieldtype": "Column Break"
  },
  {
   "fieldname": "column_break_25",
   "fieldtype": "Column Break"
  },
  {
   "fieldname": "asset_settings_section",
   "fieldtype": "Section Break",
   "label": "Asset Settings"
  },
  {
   "fieldname": "invoicing_settings_tab",
   "fieldtype": "Tab Break",
   "label": "Credit Limits"
  },
  {
   "fieldname": "assets_tab",
   "fieldtype": "Tab Break",
   "label": "Assets"
  },
  {
   "fieldname": "closing_settings_tab",
   "fieldtype": "Tab Break",
   "label": "Accounts Closing"
  },
  {
   "fieldname": "pos_setting_section",
   "fieldtype": "Section Break",
   "label": "POS Setting"
  },
  {
   "fieldname": "invoice_and_billing_tab",
   "fieldtype": "Tab Break",
   "label": "Invoice and Billing"
  },
  {
   "fieldname": "invoicing_features_section",
   "fieldtype": "Section Break",
   "label": "Invoicing Features"
  },
  {
   "fieldname": "column_break_17",
   "fieldtype": "Column Break"
  },
  {
   "fieldname": "pos_tab",
   "fieldtype": "Tab Break",
   "label": "POS"
  },
  {
   "default": "0",
   "description": "Enabling this will allow creation of multi-currency invoices against single party account in company currency",
   "fieldname": "allow_multi_currency_invoices_against_single_party_account",
   "fieldtype": "Check",
   "label": "Allow multi-currency invoices against single party account "
  },
  {
<<<<<<< HEAD
=======
   "fieldname": "tab_break_dpet",
   "fieldtype": "Tab Break",
   "label": "Chart Of Accounts"
  },
  {
   "default": "1",
   "fieldname": "show_balance_in_coa",
   "fieldtype": "Check",
   "label": "Show Balances in Chart Of Accounts"
  },
  {
>>>>>>> 44bad3bd
   "default": "0",
   "description": "Split Early Payment Discount Loss into Income and Tax Loss",
   "fieldname": "book_tax_discount_loss",
   "fieldtype": "Check",
   "label": "Book Tax Loss on Early Payment Discount"
  },
  {
   "fieldname": "journals_section",
   "fieldtype": "Section Break",
   "label": "Journals"
  },
  {
   "default": "0",
   "description": "Rows with Same Account heads will be merged on Ledger",
   "fieldname": "merge_similar_account_heads",
   "fieldtype": "Check",
   "label": "Merge Similar Account Heads"
  },
  {
   "fieldname": "section_break_jpd0",
   "fieldtype": "Section Break",
   "label": "Payment Reconciliations"
  },
  {
   "default": "0",
   "fieldname": "auto_reconcile_payments",
   "fieldtype": "Check",
   "label": "Auto Reconcile Payments"
  },
  {
   "default": "0",
   "fieldname": "show_taxes_as_table_in_print",
   "fieldtype": "Check",
   "label": "Show Taxes as Table in Print"
  },
  {
   "fieldname": "banking_tab",
   "fieldtype": "Tab Break",
   "label": "Banking"
  },
  {
   "default": "0",
   "description": "Auto match and set the Party in Bank Transactions",
   "fieldname": "enable_party_matching",
   "fieldtype": "Check",
   "label": "Enable Automatic Party Matching"
  },
  {
   "default": "0",
   "depends_on": "enable_party_matching",
   "description": "Approximately match the description/party name against parties",
   "fieldname": "enable_fuzzy_matching",
   "fieldtype": "Check",
   "label": "Enable Fuzzy Matching"
  },
  {
   "default": "0",
   "description": "Financial reports will be generated using GL Entry doctypes (should be enabled if Period Closing Voucher is not posted for all years sequentially or missing) ",
   "fieldname": "ignore_account_closing_balance",
   "fieldtype": "Check",
   "label": "Ignore Account Closing Balance"
  },
  {
<<<<<<< HEAD
   "fieldname": "tab_break_dpet",
   "fieldtype": "Tab Break",
   "label": "Chart Of Accounts"
  },
  {
   "default": "1",
   "fieldname": "show_balance_in_coa",
   "fieldtype": "Check",
   "label": "Show Balances in Chart Of Accounts"
=======
   "default": "0",
   "description": "Tax Amount will be rounded on a row(items) level",
   "fieldname": "round_row_wise_tax",
   "fieldtype": "Check",
   "label": "Round Tax Amount Row-wise"
>>>>>>> 44bad3bd
  }
 ],
 "icon": "icon-cog",
 "idx": 1,
 "index_web_pages_for_search": 1,
 "issingle": 1,
 "links": [],
<<<<<<< HEAD
 "modified": "2023-07-27 15:05:34.000264",
=======
 "modified": "2023-08-28 00:12:02.740633",
>>>>>>> 44bad3bd
 "modified_by": "Administrator",
 "module": "Accounts",
 "name": "Accounts Settings",
 "owner": "Administrator",
 "permissions": [
  {
   "create": 1,
   "email": 1,
   "print": 1,
   "read": 1,
   "role": "Accounts Manager",
   "share": 1,
   "write": 1
  },
  {
   "read": 1,
   "role": "Sales User"
  },
  {
   "read": 1,
   "role": "Purchase User"
  }
 ],
 "quick_entry": 1,
 "sort_field": "modified",
 "sort_order": "ASC",
 "states": [],
 "track_changes": 1
}<|MERGE_RESOLUTION|>--- conflicted
+++ resolved
@@ -21,11 +21,6 @@
   "allow_multi_currency_invoices_against_single_party_account",
   "journals_section",
   "merge_similar_account_heads",
-<<<<<<< HEAD
-  "report_setting_section",
-  "use_custom_cash_flow",
-=======
->>>>>>> 44bad3bd
   "deferred_accounting_settings_section",
   "book_deferred_entries_based_on",
   "column_break_18",
@@ -37,10 +32,7 @@
   "column_break_19",
   "add_taxes_from_item_tax_template",
   "book_tax_discount_loss",
-<<<<<<< HEAD
-=======
   "round_row_wise_tax",
->>>>>>> 44bad3bd
   "print_settings",
   "show_inclusive_tax_in_print",
   "show_taxes_as_table_in_print",
@@ -70,20 +62,11 @@
   "ignore_account_closing_balance",
   "column_break_25",
   "frozen_accounts_modifier",
-<<<<<<< HEAD
-  "report_settings_sb",
-  "banking_tab",
-  "enable_party_matching",
-  "enable_fuzzy_matching",
-  "tab_break_dpet",
-  "show_balance_in_coa"
-=======
   "tab_break_dpet",
   "show_balance_in_coa",
   "banking_tab",
   "enable_party_matching",
   "enable_fuzzy_matching"
->>>>>>> 44bad3bd
  ],
  "fields": [
   {
@@ -195,16 +178,6 @@
    "label": "Stale Days"
   },
   {
-<<<<<<< HEAD
-   "default": "0",
-   "description": "Only select this if you have set up the Cash Flow Mapper documents",
-   "fieldname": "use_custom_cash_flow",
-   "fieldtype": "Check",
-   "label": "Enable Custom Cash Flow Format"
-  },
-  {
-=======
->>>>>>> 44bad3bd
    "default": "0",
    "description": "Payment Terms from orders will be fetched into the invoices as is",
    "fieldname": "automatically_fetch_payment_terms",
@@ -370,8 +343,6 @@
    "label": "Allow multi-currency invoices against single party account "
   },
   {
-<<<<<<< HEAD
-=======
    "fieldname": "tab_break_dpet",
    "fieldtype": "Tab Break",
    "label": "Chart Of Accounts"
@@ -383,7 +354,6 @@
    "label": "Show Balances in Chart Of Accounts"
   },
   {
->>>>>>> 44bad3bd
    "default": "0",
    "description": "Split Early Payment Discount Loss into Income and Tax Loss",
    "fieldname": "book_tax_discount_loss",
@@ -447,23 +417,11 @@
    "label": "Ignore Account Closing Balance"
   },
   {
-<<<<<<< HEAD
-   "fieldname": "tab_break_dpet",
-   "fieldtype": "Tab Break",
-   "label": "Chart Of Accounts"
-  },
-  {
-   "default": "1",
-   "fieldname": "show_balance_in_coa",
-   "fieldtype": "Check",
-   "label": "Show Balances in Chart Of Accounts"
-=======
    "default": "0",
    "description": "Tax Amount will be rounded on a row(items) level",
    "fieldname": "round_row_wise_tax",
    "fieldtype": "Check",
    "label": "Round Tax Amount Row-wise"
->>>>>>> 44bad3bd
   }
  ],
  "icon": "icon-cog",
@@ -471,11 +429,7 @@
  "index_web_pages_for_search": 1,
  "issingle": 1,
  "links": [],
-<<<<<<< HEAD
- "modified": "2023-07-27 15:05:34.000264",
-=======
  "modified": "2023-08-28 00:12:02.740633",
->>>>>>> 44bad3bd
  "modified_by": "Administrator",
  "module": "Accounts",
  "name": "Accounts Settings",
