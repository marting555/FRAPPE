--- conflicted
+++ resolved
@@ -1949,7 +1949,6 @@
 			
 			payment_entry.save()
 			payment_entry.submit()
-<<<<<<< HEAD
 			gl=self.get_gle(payment_entry.name)
 			expected_result=[
 					{
@@ -2035,15 +2034,6 @@
 			payment_entry.cancel()
 
 
-=======
-			self.voucher_no = payment_entry.name
-			self.expected_gle =[
-       				{'account': '_Test TDS Payable - _TC', 'debit': 0.0, 'credit': payment_entry.base_total_taxes_and_charges}, 
-					{'account': 'Creditors - _TC', 'debit': payment_entry.base_paid_amount, 'credit': 0.0}, 
-     				{'account': 'Cash - _TC', 'debit': 0.0, 'credit':payment_entry.received_amount_after_tax}
-     			]	
-			self.check_gl_entries()
->>>>>>> bf6219e4
 	def test_link_advance_payment_with_purchase_invoice_TC_ACC_022(self):
 		create_records('_Test Supplier TDS')
 		supplier=frappe.get_doc("Supplier","_Test Supplier TDS")
