--- conflicted
+++ resolved
@@ -45,7 +45,7 @@
 			self.party_account = self.paid_to
 			self.party_account_currency = self.paid_to_account_currency
 
-	def validate(self, on_reference_unlink=False):
+	def validate(self):
 		self.setup_party_account_field()
 		self.set_missing_values()
 		self.validate_payment_type()
@@ -58,25 +58,16 @@
 		self.set_amounts()
 		self.validate_amounts()
 		self.apply_taxes()
-<<<<<<< HEAD
-=======
 		self.set_amounts_after_tax()
->>>>>>> 4af987b3
 		self.clear_unallocated_reference_document_rows()
 		self.validate_payment_against_negative_invoice()
 		self.validate_transaction_reference()
 		self.set_title()
 		self.set_remarks()
 		self.validate_duplicate_entry()
-<<<<<<< HEAD
-		if not on_reference_unlink:
-			self.validate_allocated_amount()
-			self.validate_paid_invoices()
-=======
 		self.validate_payment_type_with_outstanding()
 		self.validate_allocated_amount()
 		self.validate_paid_invoices()
->>>>>>> 4af987b3
 		self.ensure_supplier_is_not_blocked()
 		self.set_status()
 
@@ -546,10 +537,8 @@
 				base_total_allocated_amount += flt(flt(d.allocated_amount) * flt(d.exchange_rate),
 					self.precision("base_paid_amount"))
 
-		# Do not use absolute values as only credit notes could be allocated
-		# and total allocated should be negative in that scenario
-		self.total_allocated_amount = total_allocated_amount
-		self.base_total_allocated_amount = base_total_allocated_amount
+		self.total_allocated_amount = abs(total_allocated_amount)
+		self.base_total_allocated_amount = abs(base_total_allocated_amount)
 
 	def set_unallocated_amount(self):
 		self.unallocated_amount = 0
