# Copyright (c) 2015, Frappe Technologies Pvt. Ltd. and contributors
# For license information, please see license.txt


import json
from functools import reduce

import frappe
from frappe import ValidationError, _, qb, scrub, throw
from frappe.query_builder import Tuple
from frappe.query_builder.functions import Count
from frappe.utils import cint, comma_or, flt, getdate, nowdate
from frappe.utils.data import comma_and, fmt_money, get_link_to_form
from pypika import Case
from pypika.functions import Coalesce, Sum

import erpnext
from erpnext.accounts.doctype.accounting_dimension.accounting_dimension import get_dimensions
from erpnext.accounts.doctype.bank_account.bank_account import (
	get_bank_account_details,
	get_default_company_bank_account,
	get_party_bank_account,
)
from erpnext.accounts.doctype.invoice_discounting.invoice_discounting import (
	get_party_account_based_on_invoice_discounting,
)
from erpnext.accounts.doctype.journal_entry.journal_entry import get_default_bank_cash_account
from erpnext.accounts.doctype.tax_withholding_category.tax_withholding_category import (
	get_party_tax_withholding_details,
)
from erpnext.accounts.general_ledger import (
	make_gl_entries,
	make_reverse_gl_entries,
	process_gl_map,
)
from erpnext.accounts.party import get_party_account
from erpnext.accounts.utils import (
	cancel_exchange_gain_loss_journal,
	get_account_currency,
	get_balance_on,
	get_outstanding_invoices,
)
from erpnext.controllers.accounts_controller import (
	AccountsController,
	get_supplier_block_status,
	validate_taxes_and_charges,
)
from erpnext.setup.utils import get_exchange_rate


class InvalidPaymentEntry(ValidationError):
	pass


class PaymentEntry(AccountsController):
	def __init__(self, *args, **kwargs):
		super().__init__(*args, **kwargs)
		if not self.is_new():
			self.setup_party_account_field()

	def setup_party_account_field(self):
		self.party_account_field = None
		self.party_account = None
		self.party_account_currency = None

		if self.payment_type == "Receive":
			self.party_account_field = "paid_from"
			self.party_account = self.paid_from
			self.party_account_currency = self.paid_from_account_currency

		elif self.payment_type == "Pay":
			self.party_account_field = "paid_to"
			self.party_account = self.paid_to
			self.party_account_currency = self.paid_to_account_currency

	def validate(self):
		self.setup_party_account_field()
		self.set_missing_values()
		self.set_liability_account()
		self.set_missing_ref_details(force=True)
		self.validate_payment_type()
		self.validate_party_details()
		self.set_exchange_rate()
		self.validate_mandatory()
		self.validate_reference_documents()
		self.set_amounts()
		self.validate_amounts()
		self.apply_taxes()
		self.set_amounts_after_tax()
		self.clear_unallocated_reference_document_rows()
		self.validate_transaction_reference()
		self.set_title()
		self.set_remarks()
		self.validate_duplicate_entry()
		self.validate_payment_type_with_outstanding()
		self.validate_allocated_amount()
		self.validate_paid_invoices()
		self.ensure_supplier_is_not_blocked()
		self.set_tax_withholding()
		self.set_status()
		self.set_total_in_words()

	def before_save(self):
		self.set_matched_unset_payment_requests_to_response()

	def on_submit(self):
		if self.difference_amount:
			frappe.throw(_("Difference Amount must be zero"))
		self.make_gl_entries()
		self.update_outstanding_amounts()
		self.update_payment_schedule()
		self.update_payment_requests()
		self.update_advance_paid()  # advance_paid_status depends on the payment request amount
		self.set_status()

	def set_liability_account(self):
		# Auto setting liability account should only be done during 'draft' status
		if self.docstatus > 0 or self.payment_type == "Internal Transfer":
			return

		self.book_advance_payments_in_separate_party_account = False
		if self.party_type not in ("Customer", "Supplier"):
			self.is_opening = "No"
			return

		if not frappe.db.get_value(
			"Company", self.company, "book_advance_payments_in_separate_party_account"
		):
			self.is_opening = "No"
			return

		# Important to set this flag for the gl building logic to work properly
		self.book_advance_payments_in_separate_party_account = True
		account_type = frappe.get_value(
			"Account", {"name": self.party_account, "company": self.company}, "account_type"
		)

		if (account_type == "Payable" and self.party_type == "Customer") or (
			account_type == "Receivable" and self.party_type == "Supplier"
		):
			self.is_opening = "No"
			return

		if self.references:
			allowed_types = frozenset(["Sales Order", "Purchase Order"])
			reference_types = set([x.reference_doctype for x in self.references])

			# If there are referencers other than `allowed_types`, treat this as a normal payment entry
			if reference_types - allowed_types:
				self.book_advance_payments_in_separate_party_account = False
				self.is_opening = "No"
				return

		accounts = get_party_account(self.party_type, self.party, self.company, include_advance=True)

		liability_account = accounts[1] if len(accounts) > 1 else None
		fieldname = (
			"default_advance_received_account"
			if self.party_type == "Customer"
			else "default_advance_paid_account"
		)

		if not liability_account:
			throw(
				_("Please set default {0} in Company {1}").format(
					frappe.bold(frappe.get_meta("Company").get_label(fieldname)), frappe.bold(self.company)
				)
			)

		self.set(self.party_account_field, liability_account)

		frappe.msgprint(
			_(
				"Book Advance Payments as Liability option is chosen. Paid From account changed from {0} to {1}."
			).format(
				frappe.bold(self.party_account),
				frappe.bold(liability_account),
			),
			alert=True,
		)

	def on_cancel(self):
		self.ignore_linked_doctypes = (
			"GL Entry",
			"Stock Ledger Entry",
			"Payment Ledger Entry",
			"Repost Payment Ledger",
			"Repost Payment Ledger Items",
			"Repost Accounting Ledger",
			"Repost Accounting Ledger Items",
			"Unreconcile Payment",
			"Unreconcile Payment Entries",
		)
		super().on_cancel()
		self.make_gl_entries(cancel=1)
		self.update_outstanding_amounts()
		self.delink_advance_entry_references()
		self.update_payment_schedule(cancel=1)
		self.update_payment_requests(cancel=True)
		self.update_advance_paid()  # advance_paid_status depends on the payment request amount
		self.set_status()

	def update_payment_requests(self, cancel=False):
		from erpnext.accounts.doctype.payment_request.payment_request import (
			update_payment_requests_as_per_pe_references,
		)

		update_payment_requests_as_per_pe_references(self.references, cancel=cancel)

	def update_outstanding_amounts(self):
		self.set_missing_ref_details(force=True)

	def validate_duplicate_entry(self):
		reference_names = set()
		for d in self.get("references"):
			key = (d.reference_doctype, d.reference_name, d.payment_term, d.payment_request)
			if key in reference_names:
				frappe.throw(
					_("Row #{0}: Duplicate entry in References {1} {2}").format(
						d.idx, d.reference_doctype, d.reference_name
					)
				)

			reference_names.add(key)

	def set_bank_account_data(self):
		if self.bank_account:
			bank_data = get_bank_account_details(self.bank_account)

			field = "paid_from" if self.payment_type == "Pay" else "paid_to"

			self.bank = bank_data.bank
			self.bank_account_no = bank_data.bank_account_no

			if not self.get(field):
				self.set(field, bank_data.account)

	def validate_payment_type_with_outstanding(self):
		total_outstanding = sum(d.allocated_amount for d in self.get("references"))
		if total_outstanding < 0 and self.party_type == "Customer" and self.payment_type == "Receive":
			frappe.throw(
				_("Cannot receive from customer against negative outstanding"),
				title=_("Incorrect Payment Type"),
			)

	def validate_allocated_amount(self):
		if self.payment_type == "Internal Transfer":
			return

		self.validate_allocated_amount_as_per_payment_request()

		if self.party_type in ("Customer", "Supplier"):
			self.validate_allocated_amount_with_latest_data()
		else:
			fail_message = _("Row #{0}: Allocated Amount cannot be greater than outstanding amount.")
			for d in self.get("references"):
				if (flt(d.allocated_amount)) > 0 and flt(d.allocated_amount) > flt(d.outstanding_amount):
					frappe.throw(fail_message.format(d.idx))

				# Check for negative outstanding invoices as well
				if flt(d.allocated_amount) < 0 and flt(d.allocated_amount) < flt(d.outstanding_amount):
					frappe.throw(fail_message.format(d.idx))

	def validate_allocated_amount_as_per_payment_request(self):
		"""
		Allocated amount should not be greater than the outstanding amount of the Payment Request.
		"""
		if not self.references:
			return

		pr_outstanding_amounts = get_payment_request_outstanding_set_in_references(self.references)

		if not pr_outstanding_amounts:
			return

		for ref in self.references:
			if ref.payment_request and ref.allocated_amount > pr_outstanding_amounts[ref.payment_request]:
				frappe.throw(
					msg=_(
						"Row #{0}: Allocated Amount cannot be greater than Outstanding Amount of Payment Request {1}"
					).format(ref.idx, get_link_to_form("Payment Request", ref.payment_request)),
					title=_("Invalid Allocated Amount"),
				)

	def term_based_allocation_enabled_for_reference(
		self, reference_doctype: str, reference_name: str
	) -> bool:
		if (
			reference_doctype
			and reference_doctype in ["Sales Invoice", "Sales Order", "Purchase Order", "Purchase Invoice"]
			and reference_name
		):
			if template := frappe.db.get_value(reference_doctype, reference_name, "payment_terms_template"):
				return frappe.db.get_value(
					"Payment Terms Template", template, "allocate_payment_based_on_payment_terms"
				)
		return False

	def validate_allocated_amount_with_latest_data(self):
		if self.references:
			uniq_vouchers = set([(x.reference_doctype, x.reference_name) for x in self.references])
			vouchers = [frappe._dict({"voucher_type": x[0], "voucher_no": x[1]}) for x in uniq_vouchers]
			latest_references = get_outstanding_reference_documents(
				{
					"posting_date": self.posting_date,
					"company": self.company,
					"party_type": self.party_type,
					"payment_type": self.payment_type,
					"party": self.party,
					"party_account": self.paid_from if self.payment_type == "Receive" else self.paid_to,
					"get_outstanding_invoices": True,
					"get_orders_to_be_billed": True,
					"vouchers": vouchers,
					"book_advance_payments_in_separate_party_account": self.book_advance_payments_in_separate_party_account,
				},
				validate=True,
			)

			# Group latest_references by (voucher_type, voucher_no)
			latest_lookup = {}
			for d in latest_references:
				d = frappe._dict(d)
				latest_lookup.setdefault((d.voucher_type, d.voucher_no), frappe._dict())[d.payment_term] = d

			for idx, d in enumerate(self.get("references"), start=1):
				latest = latest_lookup.get((d.reference_doctype, d.reference_name)) or frappe._dict()

				# If term based allocation is enabled, throw
				if (
					d.payment_term is None or d.payment_term == ""
				) and self.term_based_allocation_enabled_for_reference(d.reference_doctype, d.reference_name):
					frappe.throw(
						_(
							"{0} has Payment Term based allocation enabled. Select a Payment Term for Row #{1} in Payment References section"
						).format(frappe.bold(d.reference_name), frappe.bold(idx))
					)

				# if no payment template is used by invoice and has a custom term(no `payment_term`), then invoice outstanding will be in 'None' key
				latest = latest.get(d.payment_term) or latest.get(None)
				# The reference has already been fully paid
				if not latest:
					frappe.throw(
						_("{0} {1} has already been fully paid.").format(
							_(d.reference_doctype), d.reference_name
						)
					)
				# The reference has already been partly paid
				elif (
					latest.outstanding_amount < latest.invoice_amount
					and flt(d.outstanding_amount, d.precision("outstanding_amount"))
					!= flt(latest.outstanding_amount, d.precision("outstanding_amount"))
					and d.payment_term == ""
				):
					frappe.throw(
						_(
							"{0} {1} has already been partly paid. Please use the 'Get Outstanding Invoice' or the 'Get Outstanding Orders' button to get the latest outstanding amounts."
						).format(_(d.reference_doctype), d.reference_name)
					)

				fail_message = _("Row #{0}: Allocated Amount cannot be greater than outstanding amount.")

				if (
					d.payment_term
					and (
						(flt(d.allocated_amount)) > 0
						and latest.payment_term_outstanding
						and (flt(d.allocated_amount) > flt(latest.payment_term_outstanding))
					)
					and self.term_based_allocation_enabled_for_reference(
						d.reference_doctype, d.reference_name
					)
				):
					frappe.throw(
						_(
							"Row #{0}: Allocated amount:{1} is greater than outstanding amount:{2} for Payment Term {3}"
						).format(d.idx, d.allocated_amount, latest.payment_term_outstanding, d.payment_term)
					)

				if (flt(d.allocated_amount)) > 0 and flt(d.allocated_amount) > flt(latest.outstanding_amount):
					frappe.throw(fail_message.format(d.idx))

				# Check for negative outstanding invoices as well
				if flt(d.allocated_amount) < 0 and flt(d.allocated_amount) < flt(latest.outstanding_amount):
					frappe.throw(fail_message.format(d.idx))

	def delink_advance_entry_references(self):
		for reference in self.references:
			if reference.reference_doctype in ("Sales Invoice", "Purchase Invoice"):
				doc = frappe.get_doc(reference.reference_doctype, reference.reference_name)
				doc.delink_advance_entries(self.name)

	def set_missing_values(self):
		if self.payment_type == "Internal Transfer":
			for field in (
				"party",
				"party_balance",
				"total_allocated_amount",
				"base_total_allocated_amount",
				"unallocated_amount",
			):
				self.set(field, None)
			self.references = []
		else:
			if not self.party_type:
				frappe.throw(_("Party Type is mandatory"))

			if not self.party:
				frappe.throw(_("Party is mandatory"))

			_party_name = "title" if self.party_type == "Shareholder" else self.party_type.lower() + "_name"

			if frappe.db.has_column(self.party_type, _party_name):
				self.party_name = frappe.db.get_value(self.party_type, self.party, _party_name)
			else:
				self.party_name = frappe.db.get_value(self.party_type, self.party, "name")

		if self.party:
			if not self.party_balance:
				self.party_balance = get_balance_on(
					party_type=self.party_type, party=self.party, date=self.posting_date, company=self.company
				)

			if not self.party_account:
				party_account = get_party_account(self.party_type, self.party, self.company)
				self.set(self.party_account_field, party_account)
				self.party_account = party_account

		if self.paid_from and not (self.paid_from_account_currency or self.paid_from_account_balance):
			acc = get_account_details(self.paid_from, self.posting_date, self.cost_center)
			self.paid_from_account_currency = acc.account_currency
			self.paid_from_account_balance = acc.account_balance

		if self.paid_to and not (self.paid_to_account_currency or self.paid_to_account_balance):
			acc = get_account_details(self.paid_to, self.posting_date, self.cost_center)
			self.paid_to_account_currency = acc.account_currency
			self.paid_to_account_balance = acc.account_balance

		self.party_account_currency = (
			self.paid_from_account_currency
			if self.payment_type == "Receive"
			else self.paid_to_account_currency
		)

	def set_missing_ref_details(
		self,
		force: bool = False,
		update_ref_details_only_for: list | None = None,
		reference_exchange_details: dict | None = None,
	) -> None:
		for d in self.get("references"):
			if d.allocated_amount:
				if update_ref_details_only_for and (
					(d.reference_doctype, d.reference_name) not in update_ref_details_only_for
				):
					continue

				ref_details = get_reference_details(
					d.reference_doctype,
					d.reference_name,
					self.party_account_currency,
					self.party_type,
					self.party,
				)

				# Only update exchange rate when the reference is Journal Entry
				if (
					reference_exchange_details
					and d.reference_doctype == reference_exchange_details.reference_doctype
					and d.reference_name == reference_exchange_details.reference_name
				):
					ref_details.update({"exchange_rate": reference_exchange_details.exchange_rate})

				for field, value in ref_details.items():
					if d.exchange_gain_loss:
						# for cases where gain/loss is booked into invoice
						# exchange_gain_loss is calculated from invoice & populated
						# and row.exchange_rate is already set to payment entry's exchange rate
						# refer -> `update_reference_in_payment_entry()` in utils.py
						continue

					if field == "exchange_rate" or not d.get(field) or force:
						d.db_set(field, value)

	def validate_payment_type(self):
		if self.payment_type not in ("Receive", "Pay", "Internal Transfer"):
			frappe.throw(_("Payment Type must be one of Receive, Pay and Internal Transfer"))

	def validate_party_details(self):
		if self.party:
			if not frappe.db.exists(self.party_type, self.party):
				frappe.throw(_("{0} {1} does not exist").format(_(self.party_type), self.party))

	def set_exchange_rate(self, ref_doc=None):
		self.set_source_exchange_rate(ref_doc)
		self.set_target_exchange_rate(ref_doc)

	def set_source_exchange_rate(self, ref_doc=None):
		if self.paid_from:
			if self.paid_from_account_currency == self.company_currency:
				self.source_exchange_rate = 1
			else:
				if ref_doc:
					if self.paid_from_account_currency == ref_doc.currency:
						self.source_exchange_rate = ref_doc.get("exchange_rate") or ref_doc.get(
							"conversion_rate"
						)

			if not self.source_exchange_rate:
				self.source_exchange_rate = get_exchange_rate(
					self.paid_from_account_currency, self.company_currency, self.posting_date
				)

	def set_target_exchange_rate(self, ref_doc=None):
		if self.paid_from_account_currency == self.paid_to_account_currency:
			self.target_exchange_rate = self.source_exchange_rate
		elif self.paid_to and not self.target_exchange_rate:
			if ref_doc:
				if self.paid_to_account_currency == ref_doc.currency:
					self.target_exchange_rate = ref_doc.get("exchange_rate") or ref_doc.get("conversion_rate")

			if not self.target_exchange_rate:
				self.target_exchange_rate = get_exchange_rate(
					self.paid_to_account_currency, self.company_currency, self.posting_date
				)

	def validate_mandatory(self):
		for field in ("paid_amount", "received_amount", "source_exchange_rate", "target_exchange_rate"):
			if not self.get(field):
				frappe.throw(_("{0} is mandatory").format(self.meta.get_label(field)))

	def validate_reference_documents(self):
		valid_reference_doctypes = self.get_valid_reference_doctypes()

		if not valid_reference_doctypes:
			return

		for d in self.get("references"):
			if not d.allocated_amount:
				continue
			if d.reference_doctype not in valid_reference_doctypes:
				frappe.throw(
					_("Reference Doctype must be one of {0}").format(
						comma_or(_(d) for d in valid_reference_doctypes)
					)
				)

			elif d.reference_name:
				if not frappe.db.exists(d.reference_doctype, d.reference_name):
					frappe.throw(_("{0} {1} does not exist").format(d.reference_doctype, d.reference_name))
				else:
					ref_doc = frappe.get_doc(d.reference_doctype, d.reference_name)

					if d.reference_doctype != "Journal Entry":
						if self.party != ref_doc.get(scrub(self.party_type)):
							frappe.throw(
								_("{0} {1} is not associated with {2} {3}").format(
									_(d.reference_doctype), d.reference_name, _(self.party_type), self.party
								)
							)
					else:
						self.validate_journal_entry()

					if d.reference_doctype in frappe.get_hooks("invoice_doctypes"):
						if self.party_type == "Customer":
							ref_party_account = (
								get_party_account_based_on_invoice_discounting(d.reference_name)
								or ref_doc.debit_to
							)
						elif self.party_type == "Supplier":
							ref_party_account = ref_doc.credit_to
						elif self.party_type == "Employee":
							ref_party_account = ref_doc.payable_account

						if (
							ref_party_account != self.party_account
							and not self.book_advance_payments_in_separate_party_account
						):
							frappe.throw(
								_("{0} {1} is associated with {2}, but Party Account is {3}").format(
									_(d.reference_doctype),
									d.reference_name,
									ref_party_account,
									self.party_account,
								)
							)

						if ref_doc.doctype == "Purchase Invoice" and ref_doc.get("on_hold"):
							frappe.throw(
								_("{0} {1} is on hold").format(_(d.reference_doctype), d.reference_name),
								title=_("Invalid Purchase Invoice"),
							)

					if ref_doc.docstatus != 1:
						frappe.throw(
							_("{0} {1} must be submitted").format(_(d.reference_doctype), d.reference_name)
						)

	def get_valid_reference_doctypes(self):
		if self.party_type == "Customer":
			return ("Sales Order", "Sales Invoice", "Journal Entry", "Dunning", "Payment Entry")
		elif self.party_type == "Supplier":
			return ("Purchase Order", "Purchase Invoice", "Journal Entry", "Payment Entry")
		elif self.party_type == "Shareholder":
			return ("Journal Entry",)
		elif self.party_type == "Employee":
			return ("Journal Entry",)

	def validate_paid_invoices(self):
		no_oustanding_refs = {}

		for d in self.get("references"):
			if not d.allocated_amount:
				continue

			if d.reference_doctype in ("Sales Invoice", "Purchase Invoice"):
				outstanding_amount, is_return = frappe.get_cached_value(
					d.reference_doctype, d.reference_name, ["outstanding_amount", "is_return"]
				)
				if outstanding_amount <= 0 and not is_return:
					no_oustanding_refs.setdefault(d.reference_doctype, []).append(d)

		for reference_doctype, references in no_oustanding_refs.items():
			frappe.msgprint(
				_(
					"References {0} of type {1} had no outstanding amount left before submitting the Payment Entry. Now they have a negative outstanding amount."
				).format(
					frappe.bold(comma_and([d.reference_name for d in references])),
					_(reference_doctype),
				)
				+ "<br><br>"
				+ _("If this is undesirable please cancel the corresponding Payment Entry."),
				title=_("Warning"),
				indicator="orange",
			)

	def validate_journal_entry(self):
		for d in self.get("references"):
			if d.allocated_amount and d.reference_doctype == "Journal Entry":
				je_accounts = frappe.db.sql(
					"""select debit, credit from `tabJournal Entry Account`
					where account = %s and party=%s and docstatus = 1 and parent = %s
					and (reference_type is null or reference_type in ("", "Sales Order", "Purchase Order"))
					""",
					(self.party_account, self.party, d.reference_name),
					as_dict=True,
				)

				if not je_accounts:
					frappe.throw(
						_(
							"Row #{0}: Journal Entry {1} does not have account {2} or already matched against another voucher"
						).format(d.idx, d.reference_name, self.party_account)
					)
				else:
					dr_or_cr = "debit" if self.payment_type == "Receive" else "credit"
					valid = False
					for jvd in je_accounts:
						if flt(jvd[dr_or_cr]) > 0:
							valid = True
					if not valid:
						frappe.throw(
							_("Against Journal Entry {0} does not have any unmatched {1} entry").format(
								d.reference_name, _(dr_or_cr)
							)
						)

	def update_payment_schedule(self, cancel=0):
		invoice_payment_amount_map = {}
		invoice_paid_amount_map = {}

		for ref in self.get("references"):
			if ref.payment_term and ref.reference_name:
				key = (ref.payment_term, ref.reference_name, ref.reference_doctype)
				invoice_payment_amount_map.setdefault(key, 0.0)
				invoice_payment_amount_map[key] += ref.allocated_amount

				if not invoice_paid_amount_map.get(key):
					payment_schedule = frappe.get_all(
						"Payment Schedule",
						filters={"parent": ref.reference_name},
						fields=[
							"paid_amount",
							"payment_amount",
							"payment_term",
							"discount",
							"outstanding",
							"discount_type",
						],
					)
					for term in payment_schedule:
						invoice_key = (term.payment_term, ref.reference_name, ref.reference_doctype)
						invoice_paid_amount_map.setdefault(invoice_key, {})
						invoice_paid_amount_map[invoice_key]["outstanding"] = term.outstanding
						if not (term.discount_type and term.discount):
							continue

						if term.discount_type == "Percentage":
							invoice_paid_amount_map[invoice_key]["discounted_amt"] = ref.total_amount * (
								term.discount / 100
							)
						else:
							invoice_paid_amount_map[invoice_key]["discounted_amt"] = term.discount

		for idx, (key, allocated_amount) in enumerate(invoice_payment_amount_map.items(), 1):
			if not invoice_paid_amount_map.get(key):
				frappe.throw(_("Payment term {0} not used in {1}").format(key[0], key[1]))

			allocated_amount = self.get_allocated_amount_in_transaction_currency(
				allocated_amount, key[2], key[1]
			)

			outstanding = flt(invoice_paid_amount_map.get(key, {}).get("outstanding"))
			discounted_amt = flt(invoice_paid_amount_map.get(key, {}).get("discounted_amt"))

			if cancel:
				frappe.db.sql(
					"""
					UPDATE `tabPayment Schedule`
					SET
						paid_amount = `paid_amount` - %s,
						discounted_amount = `discounted_amount` - %s,
						outstanding = `outstanding` + %s
					WHERE parent = %s and payment_term = %s""",
					(allocated_amount - discounted_amt, discounted_amt, allocated_amount, key[1], key[0]),
				)
			else:
				if allocated_amount > outstanding:
					frappe.throw(
						_("Row #{0}: Cannot allocate more than {1} against payment term {2}").format(
							idx, fmt_money(outstanding), key[0]
						)
					)

				if allocated_amount and outstanding:
					frappe.db.sql(
						"""
						UPDATE `tabPayment Schedule`
						SET
							paid_amount = `paid_amount` + %s,
							discounted_amount = `discounted_amount` + %s,
							outstanding = `outstanding` - %s
						WHERE parent = %s and payment_term = %s""",
						(allocated_amount - discounted_amt, discounted_amt, allocated_amount, key[1], key[0]),
					)

	def get_allocated_amount_in_transaction_currency(
		self, allocated_amount, reference_doctype, reference_docname
	):
		"""
		Payment Entry could be in base currency while reference's payment schedule
		is always in transaction currency.
		E.g.
		* SI with base=INR and currency=USD
		* SI with payment schedule in USD
		* PE in INR (accounting done in base currency)
		"""
		ref_currency, ref_exchange_rate = frappe.db.get_value(
			reference_doctype, reference_docname, ["currency", "conversion_rate"]
		)
		is_single_currency = self.paid_from_account_currency == self.paid_to_account_currency
		# PE in different currency
		reference_is_multi_currency = self.paid_from_account_currency != ref_currency

		if not (is_single_currency and reference_is_multi_currency):
			return allocated_amount

		allocated_amount = flt(allocated_amount / ref_exchange_rate, self.precision("total_allocated_amount"))

		return allocated_amount

	def set_status(self):
		if self.docstatus == 2:
			self.status = "Cancelled"
		elif self.docstatus == 1:
			self.status = "Submitted"
		else:
			self.status = "Draft"

		self.db_set("status", self.status, update_modified=True)

	def set_total_in_words(self):
		from frappe.utils import money_in_words

		if self.payment_type in ("Pay", "Internal Transfer"):
			base_amount = abs(self.base_paid_amount)
			amount = abs(self.paid_amount)
			currency = self.paid_from_account_currency
		elif self.payment_type == "Receive":
			base_amount = abs(self.base_received_amount)
			amount = abs(self.received_amount)
			currency = self.paid_to_account_currency

		self.base_in_words = money_in_words(base_amount, self.company_currency)
		self.in_words = money_in_words(amount, currency)

	def set_tax_withholding(self):
		if not self.party_type == "Supplier":
			return

		if not self.apply_tax_withholding_amount:
			return

		net_total = self.calculate_tax_withholding_net_total()

		# Adding args as purchase invoice to get TDS amount
		args = frappe._dict(
			{
				"company": self.company,
				"doctype": "Payment Entry",
				"supplier": self.party,
				"posting_date": self.posting_date,
				"net_total": net_total,
			}
		)

		tax_withholding_details = get_party_tax_withholding_details(args, self.tax_withholding_category)

		if not tax_withholding_details:
			return

		tax_withholding_details.update(
			{"cost_center": self.cost_center or erpnext.get_default_cost_center(self.company)}
		)

		accounts = []
		for d in self.taxes:
			if d.account_head == tax_withholding_details.get("account_head"):
				# Preserve user updated included in paid amount
				if d.included_in_paid_amount:
					tax_withholding_details.update({"included_in_paid_amount": d.included_in_paid_amount})

				d.update(tax_withholding_details)
			accounts.append(d.account_head)

		if not accounts or tax_withholding_details.get("account_head") not in accounts:
			self.append("taxes", tax_withholding_details)

		to_remove = [
			d
			for d in self.taxes
			if not d.tax_amount and d.account_head == tax_withholding_details.get("account_head")
		]

		for d in to_remove:
			self.remove(d)

	def calculate_tax_withholding_net_total(self):
		net_total = 0
		order_details = self.get_order_wise_tax_withholding_net_total()

		for d in self.references:
			tax_withholding_net_total = order_details.get(d.reference_name)
			if not tax_withholding_net_total:
				continue

			net_taxable_outstanding = max(
				0, d.outstanding_amount - (d.total_amount - tax_withholding_net_total)
			)

			net_total += min(net_taxable_outstanding, d.allocated_amount)

		net_total += self.unallocated_amount

		return net_total

	def get_order_wise_tax_withholding_net_total(self):
		if self.party_type == "Supplier":
			doctype = "Purchase Order"
		else:
			doctype = "Sales Order"

		docnames = [d.reference_name for d in self.references if d.reference_doctype == doctype]

		return frappe._dict(
			frappe.db.get_all(
				doctype,
				filters={"name": ["in", docnames]},
				fields=["name", "base_tax_withholding_net_total"],
				as_list=True,
			)
		)

	def apply_taxes(self):
		self.initialize_taxes()
		self.determine_exclusive_rate()
		self.calculate_taxes()

	def set_amounts(self):
		self.set_received_amount()
		self.set_amounts_in_company_currency()
		self.set_total_allocated_amount()
		self.set_unallocated_amount()
		self.set_difference_amount()

	def validate_amounts(self):
		self.validate_received_amount()

	def validate_received_amount(self):
		if self.paid_from_account_currency == self.paid_to_account_currency:
			if self.paid_amount < self.received_amount:
				frappe.throw(_("Received Amount cannot be greater than Paid Amount"))

	def set_received_amount(self):
		self.base_received_amount = self.base_paid_amount
		if (
			self.paid_from_account_currency == self.paid_to_account_currency
			and not self.payment_type == "Internal Transfer"
		):
			self.received_amount = self.paid_amount

	def set_amounts_after_tax(self):
		applicable_tax = 0
		base_applicable_tax = 0
		for tax in self.get("taxes"):
			if not tax.included_in_paid_amount:
				amount = -1 * tax.tax_amount if tax.add_deduct_tax == "Deduct" else tax.tax_amount
				base_amount = (
					-1 * tax.base_tax_amount if tax.add_deduct_tax == "Deduct" else tax.base_tax_amount
				)

				applicable_tax += amount
				base_applicable_tax += base_amount

		self.paid_amount_after_tax = flt(
			flt(self.paid_amount) + flt(applicable_tax), self.precision("paid_amount_after_tax")
		)
		self.base_paid_amount_after_tax = flt(
			flt(self.paid_amount_after_tax) * flt(self.source_exchange_rate),
			self.precision("base_paid_amount_after_tax"),
		)

		self.received_amount_after_tax = flt(
			flt(self.received_amount) + flt(applicable_tax), self.precision("paid_amount_after_tax")
		)
		self.base_received_amount_after_tax = flt(
			flt(self.received_amount_after_tax) * flt(self.target_exchange_rate),
			self.precision("base_paid_amount_after_tax"),
		)

	def set_amounts_in_company_currency(self):
		self.base_paid_amount, self.base_received_amount, self.difference_amount = 0, 0, 0
		if self.paid_amount:
			self.base_paid_amount = flt(
				flt(self.paid_amount) * flt(self.source_exchange_rate), self.precision("base_paid_amount")
			)

		if self.received_amount:
			self.base_received_amount = flt(
				flt(self.received_amount) * flt(self.target_exchange_rate),
				self.precision("base_received_amount"),
			)

	def calculate_base_allocated_amount_for_reference(self, d) -> float:
		base_allocated_amount = 0
		if d.reference_doctype in frappe.get_hooks("advance_payment_doctypes"):
			# When referencing Sales/Purchase Order, use the source/target exchange rate depending on payment type.
			# This is so there are no Exchange Gain/Loss generated for such doctypes

			exchange_rate = 1
			if self.payment_type == "Receive":
				exchange_rate = self.source_exchange_rate
			elif self.payment_type == "Pay":
				exchange_rate = self.target_exchange_rate

			base_allocated_amount += flt(
				flt(d.allocated_amount) * flt(exchange_rate), self.precision("base_paid_amount")
			)
		else:
			# Use source/target exchange rate, so no difference amount is calculated.
			# then update exchange gain/loss amount in reference table
			# if there is an exchange gain/loss amount in reference table, submit a JE for that

			exchange_rate = 1
			if self.payment_type == "Receive":
				exchange_rate = self.source_exchange_rate
			elif self.payment_type == "Pay":
				exchange_rate = self.target_exchange_rate

			base_allocated_amount += flt(
				flt(d.allocated_amount) * flt(exchange_rate), self.precision("base_paid_amount")
			)

			# on rare case, when `exchange_rate` is unset, gain/loss amount is incorrectly calculated
			# for base currency transactions
			if d.exchange_rate is None:
				d.exchange_rate = 1

			allocated_amount_in_pe_exchange_rate = flt(
				flt(d.allocated_amount) * flt(d.exchange_rate), self.precision("base_paid_amount")
			)
			d.exchange_gain_loss = base_allocated_amount - allocated_amount_in_pe_exchange_rate
		return base_allocated_amount

	def set_total_allocated_amount(self):
		if self.payment_type == "Internal Transfer":
			return

		total_allocated_amount, base_total_allocated_amount = 0, 0
		for d in self.get("references"):
			if d.allocated_amount:
				total_allocated_amount += flt(d.allocated_amount)
				base_total_allocated_amount += self.calculate_base_allocated_amount_for_reference(d)

		self.total_allocated_amount = abs(total_allocated_amount)
		self.base_total_allocated_amount = abs(base_total_allocated_amount)

	def set_unallocated_amount(self):
		self.unallocated_amount = 0
		if self.party:
			total_deductions = sum(flt(d.amount) for d in self.get("deductions"))
			included_taxes = self.get_included_taxes()
			if (
				self.payment_type == "Receive"
				and self.base_total_allocated_amount < self.base_received_amount + total_deductions
				and self.total_allocated_amount
				< flt(self.paid_amount) + (total_deductions / self.source_exchange_rate)
			):
				self.unallocated_amount = (
					self.base_received_amount + total_deductions - self.base_total_allocated_amount
				) / self.source_exchange_rate
				self.unallocated_amount -= included_taxes
			elif (
				self.payment_type == "Pay"
				and self.base_total_allocated_amount < (self.base_paid_amount - total_deductions)
				and self.total_allocated_amount
				< flt(self.received_amount) + (total_deductions / self.target_exchange_rate)
			):
				self.unallocated_amount = (
					self.base_paid_amount - (total_deductions + self.base_total_allocated_amount)
				) / self.target_exchange_rate
				self.unallocated_amount -= included_taxes

	def set_difference_amount(self):
		base_unallocated_amount = flt(self.unallocated_amount) * (
			flt(self.source_exchange_rate)
			if self.payment_type == "Receive"
			else flt(self.target_exchange_rate)
		)

		base_party_amount = flt(self.base_total_allocated_amount) + flt(base_unallocated_amount)
		included_taxes = self.get_included_taxes()

		if self.payment_type == "Receive":
			self.difference_amount = base_party_amount - self.base_received_amount + included_taxes
		elif self.payment_type == "Pay":
			self.difference_amount = self.base_paid_amount - base_party_amount - included_taxes
		else:
			self.difference_amount = self.base_paid_amount - flt(self.base_received_amount) - included_taxes

		total_deductions = sum(flt(d.amount) for d in self.get("deductions"))

		self.difference_amount = flt(
			self.difference_amount - total_deductions, self.precision("difference_amount")
		)

	def get_included_taxes(self):
		included_taxes = 0
		for tax in self.get("taxes"):
			if tax.included_in_paid_amount:
				if tax.add_deduct_tax == "Add":
					included_taxes += tax.base_tax_amount
				else:
					included_taxes -= tax.base_tax_amount

		return included_taxes

	# Paid amount is auto allocated in the reference document by default.
	# Clear the reference document which doesn't have allocated amount on validate so that form can be loaded fast
	def clear_unallocated_reference_document_rows(self):
		self.set("references", self.get("references", {"allocated_amount": ["not in", [0, None, ""]]}))
		frappe.db.sql(
			"""delete from `tabPayment Entry Reference`
			where parent = %s and allocated_amount = 0""",
			self.name,
		)

	def set_title(self):
		if frappe.flags.in_import and self.title:
			# do not set title dynamically if title exists during data import.
			return

		if self.payment_type in ("Receive", "Pay"):
			self.title = self.party
		else:
			self.title = self.paid_from + " - " + self.paid_to

	def validate_transaction_reference(self):
		bank_account = self.paid_to if self.payment_type == "Receive" else self.paid_from
		bank_account_type = frappe.get_cached_value("Account", bank_account, "account_type")

		if bank_account_type == "Bank":
			if not self.reference_no or not self.reference_date:
				frappe.throw(_("Reference No and Reference Date is mandatory for Bank transaction"))

	def set_remarks(self):
		if self.custom_remarks:
			return

		if self.payment_type == "Internal Transfer":
			remarks = [
				_("Amount {0} {1} transferred from {2} to {3}").format(
					_(self.paid_from_account_currency), self.paid_amount, self.paid_from, self.paid_to
				)
			]
		else:
			remarks = [
				_("Amount {0} {1} {2} {3}").format(
					_(self.party_account_currency),
					self.paid_amount if self.payment_type == "Receive" else self.received_amount,
					_("received from") if self.payment_type == "Receive" else _("to"),
					self.party,
				)
			]

		if self.reference_no:
			remarks.append(
				_("Transaction reference no {0} dated {1}").format(self.reference_no, self.reference_date)
			)

		if self.payment_type in ["Receive", "Pay"]:
			for d in self.get("references"):
				if d.allocated_amount:
					remarks.append(
						_("Amount {0} {1} against {2} {3}").format(
							_(self.party_account_currency),
							d.allocated_amount,
							d.reference_doctype,
							d.reference_name,
						)
					)

		for d in self.get("deductions"):
			if d.amount:
				remarks.append(
					_("Amount {0} {1} deducted against {2}").format(
						_(self.company_currency), d.amount, d.account
					)
				)

		self.set("remarks", "\n".join(remarks))

	def build_gl_map(self):
		if self.payment_type in ("Receive", "Pay") and not self.get("party_account_field"):
			self.setup_party_account_field()

		gl_entries = []
		self.add_party_gl_entries(gl_entries)
		self.add_bank_gl_entries(gl_entries)
		self.add_deductions_gl_entries(gl_entries)
		self.add_tax_gl_entries(gl_entries)
		add_regional_gl_entries(gl_entries, self)
		return gl_entries

	def make_gl_entries(self, cancel=0, adv_adj=0, clearing_date=None):
		gl_entries = self.build_gl_map()
		gl_entries = process_gl_map(gl_entries)
		make_gl_entries(gl_entries, cancel=cancel, adv_adj=adv_adj, clearing_date=clearing_date)
		if cancel:
			cancel_exchange_gain_loss_journal(frappe._dict(doctype=self.doctype, name=self.name))
		else:
			self.make_exchange_gain_loss_journal()

		self.make_advance_gl_entries(cancel=cancel, clearing_date=clearing_date)

	def add_party_gl_entries(self, gl_entries):
		if not self.party_account:
			return

		if self.payment_type == "Receive":
			against_account = self.paid_to
		else:
			against_account = self.paid_from

		party_account_type = frappe.db.get_value("Party Type", self.party_type, "account_type")

		party_gl_dict = self.get_gl_dict(
			{
				"account": self.party_account,
				"party_type": self.party_type,
				"party": self.party,
				"against": against_account,
				"account_currency": self.party_account_currency,
				"cost_center": self.cost_center,
			},
			item=self,
		)

		for d in self.get("references"):
			# re-defining dr_or_cr for every reference in order to avoid the last value affecting calculation of reverse
			dr_or_cr = "credit" if self.payment_type == "Receive" else "debit"
			cost_center = self.cost_center
			if d.reference_doctype == "Sales Invoice" and not cost_center:
				cost_center = frappe.db.get_value(d.reference_doctype, d.reference_name, "cost_center")

			gle = party_gl_dict.copy()

			allocated_amount_in_company_currency = self.calculate_base_allocated_amount_for_reference(d)

			if (
				d.reference_doctype in ["Sales Invoice", "Purchase Invoice"]
				and d.allocated_amount < 0
				and (
					(party_account_type == "Receivable" and self.payment_type == "Pay")
					or (party_account_type == "Payable" and self.payment_type == "Receive")
				)
			):
				# reversing dr_cr because because it will get reversed in gl processing due to negative amount
				dr_or_cr = "debit" if dr_or_cr == "credit" else "credit"

			gle.update(
				{
					dr_or_cr: allocated_amount_in_company_currency,
					dr_or_cr + "_in_account_currency": d.allocated_amount,
					"against_voucher_type": d.reference_doctype,
					"against_voucher": d.reference_name,
					"cost_center": cost_center,
				}
			)
			gl_entries.append(gle)

		if self.unallocated_amount:
			dr_or_cr = "credit" if self.payment_type == "Receive" else "debit"
			exchange_rate = self.get_exchange_rate()
			base_unallocated_amount = self.unallocated_amount * exchange_rate

			gle = party_gl_dict.copy()
			gle.update(
				{
					dr_or_cr + "_in_account_currency": self.unallocated_amount,
					dr_or_cr: base_unallocated_amount,
				}
			)

			if self.book_advance_payments_in_separate_party_account:
				gle.update(
					{
						"against_voucher_type": "Payment Entry",
						"against_voucher": self.name,
					}
				)
			gl_entries.append(gle)

	def make_advance_gl_entries(
		self, entry: object | dict = None, cancel: bool = 0, update_outstanding: str = "Yes",clearing_date = None
	):
		gl_entries = []
		self.add_advance_gl_entries(gl_entries, entry, clearing_date=clearing_date)

		if cancel:
			make_reverse_gl_entries(gl_entries, partial_cancel=True)
		else:
			make_gl_entries(gl_entries, update_outstanding=update_outstanding,clearing_date=clearing_date)

	def add_advance_gl_entries(self, gl_entries: list, entry: object | dict | None, clearing_date=None):
		"""
		If 'entry' is passed, GL entries only for that reference is added.
		"""
		if self.book_advance_payments_in_separate_party_account:
			references = [x for x in self.get("references")]
			if entry:
				references = [x for x in self.get("references") if x.name == entry.name]

			for ref in references:
				if ref.reference_doctype in (
					"Sales Invoice",
					"Purchase Invoice",
					"Journal Entry",
					"Payment Entry",
				):
					self.add_advance_gl_for_reference(gl_entries, ref, clearing_date)

	def get_dr_and_account_for_advances(self, reference):
		if reference.reference_doctype == "Sales Invoice":
			return "credit", reference.account

		if reference.reference_doctype == "Purchase Invoice":
			return "debit", reference.account

		if reference.reference_doctype == "Payment Entry":
			# reference.account_type and reference.payment_type is only available for Reverse payments
			if reference.account_type == "Receivable" and reference.payment_type == "Pay":
				return "credit", self.party_account
			else:
				return "debit", self.party_account

		if reference.reference_doctype == "Journal Entry":
			if self.party_type == "Customer" and self.payment_type == "Receive":
				return "credit", reference.account
			else:
				return "debit", reference.account

	def add_advance_gl_for_reference(self, gl_entries, invoice, clearing_date=None):
		args_dict = {
			"party_type": self.party_type,
			"party": self.party,
			"account_currency": self.party_account_currency,
			"cost_center": self.cost_center,
			"voucher_type": "Payment Entry",
			"voucher_no": self.name,
			"voucher_detail_no": invoice.name,
		}

		if self.reconcile_on_advance_payment_date:
			posting_date = self.posting_date
		else:
			date_field = "posting_date"
			if invoice.reference_doctype in ["Sales Order", "Purchase Order"]:
				date_field = "transaction_date"
			posting_date = frappe.db.get_value(invoice.reference_doctype, invoice.reference_name, date_field)

			if getdate(posting_date) < getdate(self.posting_date):
				posting_date = self.posting_date

		if clearing_date:
			posting_date = clearing_date
		dr_or_cr, account = self.get_dr_and_account_for_advances(invoice)
		args_dict["account"] = account
		args_dict[dr_or_cr] = self.calculate_base_allocated_amount_for_reference(invoice)
		args_dict[dr_or_cr + "_in_account_currency"] = invoice.allocated_amount
		args_dict.update(
			{
				"against_voucher_type": invoice.reference_doctype,
				"against_voucher": invoice.reference_name,
				"posting_date": posting_date,
			}
		)
		gle = self.get_gl_dict(
			args_dict,
			item=self,
		)
		gl_entries.append(gle)

		args_dict[dr_or_cr] = 0
		args_dict[dr_or_cr + "_in_account_currency"] = 0
		dr_or_cr = "debit" if dr_or_cr == "credit" else "credit"
		args_dict["account"] = self.party_account
		args_dict[dr_or_cr] = self.calculate_base_allocated_amount_for_reference(invoice)
		args_dict[dr_or_cr + "_in_account_currency"] = invoice.allocated_amount
		args_dict.update(
			{
				"against_voucher_type": "Payment Entry",
				"against_voucher": self.name,
			}
		)
		gle = self.get_gl_dict(
			args_dict,
			item=self,
		)
		gl_entries.append(gle)

	def add_bank_gl_entries(self, gl_entries):
		if self.payment_type in ("Pay", "Internal Transfer"):
			gl_entries.append(
				self.get_gl_dict(
					{
						"account": self.paid_from,
						"account_currency": self.paid_from_account_currency,
						"against": self.party if self.payment_type == "Pay" else self.paid_to,
						"credit_in_account_currency": self.paid_amount,
						"credit": self.base_paid_amount,
						"cost_center": self.cost_center,
						"post_net_value": True,
					},
					item=self,
				)
			)
		if self.payment_type in ("Receive", "Internal Transfer"):
			gl_entries.append(
				self.get_gl_dict(
					{
						"account": self.paid_to,
						"account_currency": self.paid_to_account_currency,
						"against": self.party if self.payment_type == "Receive" else self.paid_from,
						"debit_in_account_currency": self.received_amount,
						"debit": self.base_received_amount,
						"cost_center": self.cost_center,
					},
					item=self,
				)
			)

	def add_tax_gl_entries(self, gl_entries):
		for d in self.get("taxes"):
			account_currency = get_account_currency(d.account_head)
			if account_currency != self.company_currency:
				frappe.throw(_("Currency for {0} must be {1}").format(d.account_head, self.company_currency))

			if self.payment_type in ("Pay", "Internal Transfer"):
				dr_or_cr = "debit" if d.add_deduct_tax == "Add" else "credit"
				rev_dr_or_cr = "credit" if dr_or_cr == "debit" else "debit"
				against = self.party or self.paid_from
			elif self.payment_type == "Receive":
				dr_or_cr = "credit" if d.add_deduct_tax == "Add" else "debit"
				rev_dr_or_cr = "credit" if dr_or_cr == "debit" else "debit"
				against = self.party or self.paid_to

			payment_account = self.get_party_account_for_taxes()
			tax_amount = d.tax_amount
			base_tax_amount = d.base_tax_amount

			gl_entries.append(
				self.get_gl_dict(
					{
						"account": d.account_head,
						"against": against,
						dr_or_cr: tax_amount,
						dr_or_cr + "_in_account_currency": base_tax_amount
						if account_currency == self.company_currency
						else d.tax_amount,
						"cost_center": d.cost_center,
						"post_net_value": True,
					},
					account_currency,
					item=d,
				)
			)

			if not d.included_in_paid_amount:
				if get_account_currency(payment_account) != self.company_currency:
					if self.payment_type == "Receive":
						exchange_rate = self.target_exchange_rate
					elif self.payment_type in ["Pay", "Internal Transfer"]:
						exchange_rate = self.source_exchange_rate
					base_tax_amount = flt((tax_amount / exchange_rate), self.precision("paid_amount"))

				gl_entries.append(
					self.get_gl_dict(
						{
							"account": payment_account,
							"against": against,
							rev_dr_or_cr: tax_amount,
							rev_dr_or_cr + "_in_account_currency": base_tax_amount
							if account_currency == self.company_currency
							else d.tax_amount,
							"cost_center": self.cost_center,
							"post_net_value": True,
						},
						account_currency,
						item=d,
					)
				)

	def add_deductions_gl_entries(self, gl_entries):
		for d in self.get("deductions"):
			if d.amount:
				account_currency = get_account_currency(d.account)
				if account_currency != self.company_currency:
					frappe.throw(_("Currency for {0} must be {1}").format(d.account, self.company_currency))

				gl_entries.append(
					self.get_gl_dict(
						{
							"account": d.account,
							"account_currency": account_currency,
							"against": self.party or self.paid_from,
							"debit_in_account_currency": d.amount,
							"debit": d.amount,
							"cost_center": d.cost_center,
						},
						item=d,
					)
				)

	def get_party_account_for_taxes(self):
		if self.payment_type == "Receive":
			return self.paid_to
		elif self.payment_type in ("Pay", "Internal Transfer"):
			return self.paid_from

	def update_advance_paid(self):
		if self.payment_type in ("Receive", "Pay") and self.party:
			for d in self.get("references"):
				if d.allocated_amount and d.reference_doctype in frappe.get_hooks("advance_payment_doctypes"):
					frappe.get_doc(
						d.reference_doctype, d.reference_name, for_update=True
					).set_total_advance_paid()

	def on_recurring(self, reference_doc, auto_repeat_doc):
		self.reference_no = reference_doc.name
		self.reference_date = nowdate()

	def calculate_deductions(self, tax_details):
		return {
			"account": tax_details["tax"]["account_head"],
			"cost_center": frappe.get_cached_value("Company", self.company, "cost_center"),
			"amount": self.total_allocated_amount * (tax_details["tax"]["rate"] / 100),
		}

	def set_gain_or_loss(self, account_details=None):
		if not self.difference_amount:
			self.set_difference_amount()

		row = {"amount": self.difference_amount}

		if account_details:
			row.update(account_details)

		if not row.get("amount"):
			# if no difference amount
			return

		self.append("deductions", row)
		self.set_unallocated_amount()

	def get_exchange_rate(self):
		return self.source_exchange_rate if self.payment_type == "Receive" else self.target_exchange_rate

	def initialize_taxes(self):
		for tax in self.get("taxes"):
			validate_taxes_and_charges(tax)
			validate_inclusive_tax(tax, self)

			tax_fields = ["total", "tax_fraction_for_current_item", "grand_total_fraction_for_current_item"]

			if tax.charge_type != "Actual":
				tax_fields.append("tax_amount")

			for fieldname in tax_fields:
				tax.set(fieldname, 0.0)

		self.paid_amount_after_tax = self.base_paid_amount

	def determine_exclusive_rate(self):
		if not any(cint(tax.included_in_paid_amount) for tax in self.get("taxes")):
			return

		cumulated_tax_fraction = 0
		for i, tax in enumerate(self.get("taxes")):
			tax.tax_fraction_for_current_item = self.get_current_tax_fraction(tax)
			if i == 0:
				tax.grand_total_fraction_for_current_item = 1 + tax.tax_fraction_for_current_item
			else:
				tax.grand_total_fraction_for_current_item = (
					self.get("taxes")[i - 1].grand_total_fraction_for_current_item
					+ tax.tax_fraction_for_current_item
				)

			cumulated_tax_fraction += tax.tax_fraction_for_current_item

		self.paid_amount_after_tax = flt(self.base_paid_amount / (1 + cumulated_tax_fraction))

	def calculate_taxes(self):
		self.total_taxes_and_charges = 0.0
		self.base_total_taxes_and_charges = 0.0

		actual_tax_dict = dict(
			[
				[tax.idx, flt(tax.tax_amount, tax.precision("tax_amount"))]
				for tax in self.get("taxes")
				if tax.charge_type == "Actual"
			]
		)

		for i, tax in enumerate(self.get("taxes")):
			current_tax_amount = self.get_current_tax_amount(tax)

			if tax.charge_type == "Actual":
				actual_tax_dict[tax.idx] -= current_tax_amount
				if i == len(self.get("taxes")) - 1:
					current_tax_amount += actual_tax_dict[tax.idx]

			tax.tax_amount = current_tax_amount
			tax.base_tax_amount = current_tax_amount

			if tax.add_deduct_tax == "Deduct":
				current_tax_amount *= -1.0
			else:
				current_tax_amount *= 1.0

			if i == 0:
				tax.total = flt(self.paid_amount_after_tax + current_tax_amount, self.precision("total", tax))
			else:
				tax.total = flt(
					self.get("taxes")[i - 1].total + current_tax_amount, self.precision("total", tax)
				)

			tax.base_total = tax.total

			if self.payment_type == "Pay":
				if tax.currency != self.paid_to_account_currency:
					self.total_taxes_and_charges += flt(current_tax_amount / self.target_exchange_rate)
				else:
					self.total_taxes_and_charges += current_tax_amount
			elif self.payment_type == "Receive":
				if tax.currency != self.paid_from_account_currency:
					self.total_taxes_and_charges += flt(current_tax_amount / self.source_exchange_rate)
				else:
					self.total_taxes_and_charges += current_tax_amount

			self.base_total_taxes_and_charges += tax.base_tax_amount

		if self.get("taxes"):
			self.paid_amount_after_tax = self.get("taxes")[-1].base_total

	def get_current_tax_amount(self, tax):
		tax_rate = tax.rate

		# To set row_id by default as previous row.
		if tax.charge_type in ["On Previous Row Amount", "On Previous Row Total"]:
			if tax.idx == 1:
				frappe.throw(
					_(
						"Cannot select charge type as 'On Previous Row Amount' or 'On Previous Row Total' for first row"
					)
				)

			if not tax.row_id:
				tax.row_id = tax.idx - 1

		if tax.charge_type == "Actual":
			current_tax_amount = flt(tax.tax_amount, self.precision("tax_amount", tax))
		elif tax.charge_type == "On Paid Amount":
			current_tax_amount = (tax_rate / 100.0) * self.paid_amount_after_tax
		elif tax.charge_type == "On Previous Row Amount":
			current_tax_amount = (tax_rate / 100.0) * self.get("taxes")[cint(tax.row_id) - 1].tax_amount

		elif tax.charge_type == "On Previous Row Total":
			current_tax_amount = (tax_rate / 100.0) * self.get("taxes")[cint(tax.row_id) - 1].total

		return current_tax_amount

	def get_current_tax_fraction(self, tax):
		current_tax_fraction = 0

		if cint(tax.included_in_paid_amount):
			tax_rate = tax.rate

			if tax.charge_type == "On Paid Amount":
				current_tax_fraction = tax_rate / 100.0
			elif tax.charge_type == "On Previous Row Amount":
				current_tax_fraction = (tax_rate / 100.0) * self.get("taxes")[
					cint(tax.row_id) - 1
				].tax_fraction_for_current_item
			elif tax.charge_type == "On Previous Row Total":
				current_tax_fraction = (tax_rate / 100.0) * self.get("taxes")[
					cint(tax.row_id) - 1
				].grand_total_fraction_for_current_item

		if getattr(tax, "add_deduct_tax", None) and tax.add_deduct_tax == "Deduct":
			current_tax_fraction *= -1.0

		return current_tax_fraction

	def set_matched_unset_payment_requests_to_response(self):
		"""
		Find matched Payment Requests for those references which have no Payment Request set.\n
		And set to `frappe.response` to show in the frontend for allocation.
		"""
		if not self.references:
			return

		matched_payment_requests = get_matched_payment_request_of_references(
			[row for row in self.references if not row.payment_request]
		)

		if not matched_payment_requests:
			return

		frappe.response["matched_payment_requests"] = matched_payment_requests

	@frappe.whitelist()
	def allocate_amount_to_references(self, paid_amount, paid_amount_change, allocate_payment_amount):
		"""
		Allocate `Allocated Amount` and `Payment Request` against `Reference` based on `Paid Amount` and `Outstanding Amount`.\n
		:param paid_amount: Paid Amount / Received Amount.
		:param paid_amount_change: Flag to check if `Paid Amount` is changed or not.
		:param allocate_payment_amount: Flag to allocate amount or not. (Payment Request is also dependent on this flag)
		"""
		if not self.references:
			return

		if not allocate_payment_amount:
			for ref in self.references:
				ref.allocated_amount = 0
			return

		# calculating outstanding amounts
		precision = self.precision("paid_amount")
		total_positive_outstanding_including_order = 0
		total_negative_outstanding = 0
		paid_amount -= sum(flt(d.amount, precision) for d in self.deductions)

		for ref in self.references:
			reference_outstanding_amount = ref.outstanding_amount
			abs_outstanding_amount = abs(reference_outstanding_amount)

			if reference_outstanding_amount > 0:
				total_positive_outstanding_including_order += abs_outstanding_amount
			else:
				total_negative_outstanding += abs_outstanding_amount

		# calculating allocated outstanding amounts
		allocated_negative_outstanding = 0
		allocated_positive_outstanding = 0

		# checking party type and payment type
		if (self.payment_type == "Receive" and self.party_type == "Customer") or (
			self.payment_type == "Pay" and self.party_type in ("Supplier", "Employee")
		):
			if total_positive_outstanding_including_order > paid_amount:
				remaining_outstanding = flt(
					total_positive_outstanding_including_order - paid_amount, precision
				)
				allocated_negative_outstanding = min(remaining_outstanding, total_negative_outstanding)

			allocated_positive_outstanding = paid_amount + allocated_negative_outstanding

		elif self.party_type in ("Supplier", "Employee"):
			if paid_amount > total_negative_outstanding:
				if total_negative_outstanding == 0:
					frappe.msgprint(
						_("Cannot {0} from {2} without any negative outstanding invoice").format(
							self.payment_type,
							self.party_type,
						)
					)
				else:
					frappe.msgprint(
						_("Paid Amount cannot be greater than total negative outstanding amount {0}").format(
							total_negative_outstanding
						)
					)

				return

			else:
				allocated_positive_outstanding = flt(total_negative_outstanding - paid_amount, precision)
				allocated_negative_outstanding = paid_amount + min(
					total_positive_outstanding_including_order, allocated_positive_outstanding
				)

		# inner function to set `allocated_amount` to those row which have no PR
		def _allocation_to_unset_pr_row(
			row, outstanding_amount, allocated_positive_outstanding, allocated_negative_outstanding
		):
			if outstanding_amount > 0 and allocated_positive_outstanding >= 0:
				row.allocated_amount = min(allocated_positive_outstanding, outstanding_amount)
				allocated_positive_outstanding = flt(
					allocated_positive_outstanding - row.allocated_amount, precision
				)
			elif outstanding_amount < 0 and allocated_negative_outstanding:
				row.allocated_amount = min(allocated_negative_outstanding, abs(outstanding_amount)) * -1
				allocated_negative_outstanding = flt(
					allocated_negative_outstanding - abs(row.allocated_amount), precision
				)
			return allocated_positive_outstanding, allocated_negative_outstanding

		# allocate amount based on `paid_amount` is changed or not
		if not paid_amount_change:
			for ref in self.references:
				allocated_positive_outstanding, allocated_negative_outstanding = _allocation_to_unset_pr_row(
					ref,
					ref.outstanding_amount,
					allocated_positive_outstanding,
					allocated_negative_outstanding,
				)

			allocate_open_payment_requests_to_references(self.references, self.precision("paid_amount"))

		else:
			payment_request_outstanding_amounts = (
				get_payment_request_outstanding_set_in_references(self.references) or {}
			)
			references_outstanding_amounts = get_references_outstanding_amount(self.references) or {}
			remaining_references_allocated_amounts = references_outstanding_amounts.copy()

			# Re allocate amount to those references which have PR set (Higher priority)
			for ref in self.references:
				if not ref.payment_request:
					continue

				# fetch outstanding_amount of `Reference` (Payment Term) and `Payment Request` to allocate new amount
				key = (ref.reference_doctype, ref.reference_name, ref.get("payment_term"))
				reference_outstanding_amount = references_outstanding_amounts[key]
				pr_outstanding_amount = payment_request_outstanding_amounts[ref.payment_request]

				if reference_outstanding_amount > 0 and allocated_positive_outstanding >= 0:
					# allocate amount according to outstanding amounts
					outstanding_amounts = (
						allocated_positive_outstanding,
						reference_outstanding_amount,
						pr_outstanding_amount,
					)

					ref.allocated_amount = min(outstanding_amounts)

					# update amounts to track allocation
					allocated_amount = ref.allocated_amount
					allocated_positive_outstanding = flt(
						allocated_positive_outstanding - allocated_amount, precision
					)
					remaining_references_allocated_amounts[key] = flt(
						remaining_references_allocated_amounts[key] - allocated_amount, precision
					)
					payment_request_outstanding_amounts[ref.payment_request] = flt(
						payment_request_outstanding_amounts[ref.payment_request] - allocated_amount, precision
					)

				elif reference_outstanding_amount < 0 and allocated_negative_outstanding:
					# allocate amount according to outstanding amounts
					outstanding_amounts = (
						allocated_negative_outstanding,
						abs(reference_outstanding_amount),
						pr_outstanding_amount,
					)

					ref.allocated_amount = min(outstanding_amounts) * -1

					# update amounts to track allocation
					allocated_amount = abs(ref.allocated_amount)
					allocated_negative_outstanding = flt(
						allocated_negative_outstanding - allocated_amount, precision
					)
					remaining_references_allocated_amounts[key] += allocated_amount  # negative amount
					payment_request_outstanding_amounts[ref.payment_request] = flt(
						payment_request_outstanding_amounts[ref.payment_request] - allocated_amount, precision
					)
			# Re allocate amount to those references which have no PR (Lower priority)
			for ref in self.references:
				if ref.payment_request:
					continue

				key = (ref.reference_doctype, ref.reference_name, ref.get("payment_term"))
				reference_outstanding_amount = remaining_references_allocated_amounts[key]

				allocated_positive_outstanding, allocated_negative_outstanding = _allocation_to_unset_pr_row(
					ref,
					reference_outstanding_amount,
					allocated_positive_outstanding,
					allocated_negative_outstanding,
				)

	@frappe.whitelist()
	def set_matched_payment_requests(self, matched_payment_requests):
		"""
		Set `Payment Request` against `Reference` based on `matched_payment_requests`.\n
		:param matched_payment_requests: List of tuple of matched Payment Requests.

		---
		Example: [(reference_doctype, reference_name, allocated_amount, payment_request), ...]
		"""
		if not self.references or not matched_payment_requests:
			return

		if isinstance(matched_payment_requests, str):
			matched_payment_requests = json.loads(matched_payment_requests)

		# modify matched_payment_requests
		# like (reference_doctype, reference_name, allocated_amount): payment_request
		payment_requests = {}

		for row in matched_payment_requests:
			key = tuple(row[:3])
			payment_requests[key] = row[3]

		for ref in self.references:
			if ref.payment_request:
				continue

			key = (ref.reference_doctype, ref.reference_name, ref.allocated_amount)

			if key in payment_requests:
				ref.payment_request = payment_requests[key]
				del payment_requests[key]  # to avoid duplicate allocation


def get_matched_payment_request_of_references(references=None):
	"""
	Get those `Payment Requests` which are matched with `References`.\n
	    - Amount must be same.
	    - Only single `Payment Request` available for this amount.

	Example: [(reference_doctype, reference_name, allocated_amount, payment_request), ...]
	"""
	if not references:
		return

	# to fetch matched rows
	refs = {
		(row.reference_doctype, row.reference_name, row.allocated_amount)
		for row in references
		if row.reference_doctype and row.reference_name and row.allocated_amount
	}

	if not refs:
		return

	PR = frappe.qb.DocType("Payment Request")

	# query to group by reference_doctype, reference_name, outstanding_amount
	subquery = (
		frappe.qb.from_(PR)
		.select(
			PR.reference_doctype,
			PR.reference_name,
			PR.outstanding_amount.as_("allocated_amount"),
			PR.name.as_("payment_request"),
			Count("*").as_("count"),
		)
		.where(Tuple(PR.reference_doctype, PR.reference_name, PR.outstanding_amount).isin(refs))
		.where(PR.status != "Paid")
		.where(PR.docstatus == 1)
<<<<<<< HEAD
		.groupby(PR.reference_doctype, PR.reference_name, PR.outstanding_amount)
=======
		.groupby(PR.reference_doctype, PR.reference_name, PR.outstanding_amount, PR.name  )
>>>>>>> c930bc86
	)

	# query to fetch matched rows which are single
	matched_prs = (
		frappe.qb.from_(subquery)
		.select(
			subquery.reference_doctype,
			subquery.reference_name,
			subquery.allocated_amount,
			subquery.payment_request,
		)
		.where(subquery.count == 1)
		.run()
	)

	return matched_prs if matched_prs else None


def get_references_outstanding_amount(references=None):
	"""
	Fetch accurate outstanding amount of `References`.\n
	    - If `Payment Term` is set, then fetch outstanding amount from `Payment Schedule`.
	    - If `Payment Term` is not set, then fetch outstanding amount from `References` it self.

	Example: {(reference_doctype, reference_name, payment_term): outstanding_amount, ...}
	"""
	if not references:
		return

	refs_with_payment_term = get_outstanding_of_references_with_payment_term(references) or {}
	refs_without_payment_term = get_outstanding_of_references_with_no_payment_term(references) or {}

	return {**refs_with_payment_term, **refs_without_payment_term}


def get_outstanding_of_references_with_payment_term(references=None):
	"""
	Fetch outstanding amount of `References` which have `Payment Term` set.\n
	Example: {(reference_doctype, reference_name, payment_term): outstanding_amount, ...}
	"""
	if not references:
		return

	refs = {
		(row.reference_doctype, row.reference_name, row.payment_term)
		for row in references
		if row.reference_doctype and row.reference_name and row.payment_term
	}

	if not refs:
		return

	PS = frappe.qb.DocType("Payment Schedule")

	response = (
		frappe.qb.from_(PS)
		.select(PS.parenttype, PS.parent, PS.payment_term, PS.outstanding)
		.where(Tuple(PS.parenttype, PS.parent, PS.payment_term).isin(refs))
	).run(as_dict=True)

	if not response:
		return

	return {(row.parenttype, row.parent, row.payment_term): row.outstanding for row in response}


def get_outstanding_of_references_with_no_payment_term(references):
	"""
	Fetch outstanding amount of `References` which have no `Payment Term` set.\n
	    - Fetch outstanding amount from `References` it self.

	Note: `None` is used for allocation of `Payment Request`
	Example: {(reference_doctype, reference_name, None): outstanding_amount, ...}
	"""
	if not references:
		return

	outstanding_amounts = {}

	for ref in references:
		if ref.payment_term:
			continue

		key = (ref.reference_doctype, ref.reference_name, None)

		if key not in outstanding_amounts:
			outstanding_amounts[key] = ref.outstanding_amount

	return outstanding_amounts


def get_payment_request_outstanding_set_in_references(references=None):
	"""
	Fetch outstanding amount of `Payment Request` which are set in `References`.\n
	Example: {payment_request: outstanding_amount, ...}
	"""
	if not references:
		return

	referenced_payment_requests = {row.payment_request for row in references if row.payment_request}

	if not referenced_payment_requests:
		return

	PR = frappe.qb.DocType("Payment Request")

	response = (
		frappe.qb.from_(PR)
		.select(PR.name, PR.outstanding_amount)
		.where(PR.name.isin(referenced_payment_requests))
	).run()

	return dict(response) if response else None


def validate_inclusive_tax(tax, doc):
	def _on_previous_row_error(row_range):
		throw(
			_("To include tax in row {0} in Item rate, taxes in rows {1} must also be included").format(
				tax.idx, row_range
			)
		)

	if cint(getattr(tax, "included_in_paid_amount", None)):
		if tax.charge_type == "Actual":
			# inclusive tax cannot be of type Actual
			throw(
				_("Charge of type 'Actual' in row {0} cannot be included in Item Rate or Paid Amount").format(
					tax.idx
				)
			)
		elif tax.charge_type == "On Previous Row Amount" and not cint(
			doc.get("taxes")[cint(tax.row_id) - 1].included_in_paid_amount
		):
			# referred row should also be inclusive
			_on_previous_row_error(tax.row_id)
		elif tax.charge_type == "On Previous Row Total" and not all(
			[cint(t.included_in_paid_amount for t in doc.get("taxes")[: cint(tax.row_id) - 1])]
		):
			# all rows about the referred tax should be inclusive
			_on_previous_row_error("1 - %d" % (cint(tax.row_id),))
		elif tax.get("category") == "Valuation":
			frappe.throw(_("Valuation type charges can not be marked as Inclusive"))


@frappe.whitelist()
def get_outstanding_reference_documents(args, validate=False):
	if isinstance(args, str):
		args = json.loads(args)

	if args.get("party_type") == "Member":
		return

	if not args.get("get_outstanding_invoices") and not args.get("get_orders_to_be_billed"):
		args["get_outstanding_invoices"] = True

	ple = qb.DocType("Payment Ledger Entry")
	common_filter = []
	accounting_dimensions_filter = []
	posting_and_due_date = []

	# confirm that Supplier is not blocked
	if args.get("party_type") == "Supplier":
		supplier_status = get_supplier_block_status(args["party"])
		if supplier_status["on_hold"]:
			if supplier_status["hold_type"] == "All":
				return []
			elif supplier_status["hold_type"] == "Payments":
				if (
					not supplier_status["release_date"]
					or getdate(nowdate()) <= supplier_status["release_date"]
				):
					return []

	party_account_currency = get_account_currency(args.get("party_account"))
	company_currency = frappe.get_cached_value("Company", args.get("company"), "default_currency")

	# Get positive outstanding sales /purchase invoices
	condition = ""
	if args.get("voucher_type") and args.get("voucher_no"):
		condition = " and voucher_type={} and voucher_no={}".format(
			frappe.db.escape(args["voucher_type"]), frappe.db.escape(args["voucher_no"])
		)
		common_filter.append(ple.voucher_type == args["voucher_type"])
		common_filter.append(ple.voucher_no == args["voucher_no"])

	# Add cost center condition
	if args.get("cost_center"):
		condition += " and cost_center='%s'" % args.get("cost_center")
		accounting_dimensions_filter.append(ple.cost_center == args.get("cost_center"))

	# dynamic dimension filters
	active_dimensions = get_dimensions()[0]
	for dim in active_dimensions:
		if args.get(dim.fieldname):
			condition += f" and {dim.fieldname}='{args.get(dim.fieldname)}'"
			accounting_dimensions_filter.append(ple[dim.fieldname] == args.get(dim.fieldname))

	date_fields_dict = {
		"posting_date": ["from_posting_date", "to_posting_date"],
		"due_date": ["from_due_date", "to_due_date"],
	}

	for fieldname, date_fields in date_fields_dict.items():
		if args.get(date_fields[0]) and args.get(date_fields[1]):
			condition += " and {} between '{}' and '{}'".format(
				fieldname, args.get(date_fields[0]), args.get(date_fields[1])
			)
			posting_and_due_date.append(ple[fieldname][args.get(date_fields[0]) : args.get(date_fields[1])])
		elif args.get(date_fields[0]):
			# if only from date is supplied
			condition += f" and {fieldname} >= '{args.get(date_fields[0])}'"
			posting_and_due_date.append(ple[fieldname].gte(args.get(date_fields[0])))
		elif args.get(date_fields[1]):
			# if only to date is supplied
			condition += f" and {fieldname} <= '{args.get(date_fields[1])}'"
			posting_and_due_date.append(ple[fieldname].lte(args.get(date_fields[1])))

	if args.get("company"):
		condition += " and company = {}".format(frappe.db.escape(args.get("company")))
		common_filter.append(ple.company == args.get("company"))

	outstanding_invoices = []
	negative_outstanding_invoices = []

	if args.get("book_advance_payments_in_separate_party_account"):
		party_account = get_party_account(args.get("party_type"), args.get("party"), args.get("company"))
	else:
		party_account = args.get("party_account")

	if args.get("get_outstanding_invoices"):
		outstanding_invoices = get_outstanding_invoices(
			args.get("party_type"),
			args.get("party"),
			[party_account],
			common_filter=common_filter,
			posting_date=posting_and_due_date,
			min_outstanding=args.get("outstanding_amt_greater_than"),
			max_outstanding=args.get("outstanding_amt_less_than"),
			accounting_dimensions=accounting_dimensions_filter,
			vouchers=args.get("vouchers") or None,
		)

		outstanding_invoices = split_invoices_based_on_payment_terms(
			outstanding_invoices, args.get("company")
		)

		for d in outstanding_invoices:
			d["exchange_rate"] = 1
			if party_account_currency != company_currency:
				if d.voucher_type in frappe.get_hooks("invoice_doctypes"):
					d["exchange_rate"] = frappe.db.get_value(d.voucher_type, d.voucher_no, "conversion_rate")
				elif d.voucher_type == "Journal Entry":
					d["exchange_rate"] = get_exchange_rate(
						party_account_currency, company_currency, d.posting_date
					)
			if d.voucher_type in ("Purchase Invoice"):
				d["bill_no"] = frappe.db.get_value(d.voucher_type, d.voucher_no, "bill_no")

		# Get negative outstanding sales /purchase invoices
		if args.get("party_type") != "Employee":
			negative_outstanding_invoices = get_negative_outstanding_invoices(
				args.get("party_type"),
				args.get("party"),
				args.get("party_account"),
				party_account_currency,
				company_currency,
				condition=condition,
			)

	# Get all SO / PO which are not fully billed or against which full advance not paid
	orders_to_be_billed = []
	if args.get("get_orders_to_be_billed"):
		orders_to_be_billed = get_orders_to_be_billed(
			args.get("posting_date"),
			args.get("party_type"),
			args.get("party"),
			args.get("company"),
			party_account_currency,
			company_currency,
			filters=args,
		)

	data = negative_outstanding_invoices + outstanding_invoices + orders_to_be_billed

	if not data:
		if args.get("get_outstanding_invoices") and args.get("get_orders_to_be_billed"):
			ref_document_type = "invoices or orders"
		elif args.get("get_outstanding_invoices"):
			ref_document_type = "invoices"
		elif args.get("get_orders_to_be_billed"):
			ref_document_type = "orders"

		if not validate:
			frappe.msgprint(
				_(
					"No outstanding {0} found for the {1} {2} which qualify the filters you have specified."
				).format(
					_(ref_document_type), _(args.get("party_type")).lower(), frappe.bold(args.get("party"))
				)
			)

	return data


def split_invoices_based_on_payment_terms(outstanding_invoices, company) -> list:
	"""Split a list of invoices based on their payment terms."""
	exc_rates = get_currency_data(outstanding_invoices, company)

	outstanding_invoices_after_split = []
	for entry in outstanding_invoices:
		if entry.voucher_type in ["Sales Invoice", "Purchase Invoice"]:
			if payment_term_template := frappe.db.get_value(
				entry.voucher_type, entry.voucher_no, "payment_terms_template"
			):
				split_rows = get_split_invoice_rows(entry, payment_term_template, exc_rates)
				if not split_rows:
					continue

				if len(split_rows) > 1:
					frappe.msgprint(
						_("Splitting {0} {1} into {2} rows as per Payment Terms").format(
							_(entry.voucher_type), frappe.bold(entry.voucher_no), len(split_rows)
						),
						alert=True,
					)
				outstanding_invoices_after_split += split_rows
				continue

		# If not an invoice or no payment terms template, add as it is
		outstanding_invoices_after_split.append(entry)

	return outstanding_invoices_after_split


def get_currency_data(outstanding_invoices: list, company: str | None = None) -> dict:
	"""Get currency and conversion data for a list of invoices."""
	exc_rates = frappe._dict()
	company_currency = frappe.db.get_value("Company", company, "default_currency") if company else None

	for doctype in ["Sales Invoice", "Purchase Invoice"]:
		invoices = [x.voucher_no for x in outstanding_invoices if x.voucher_type == doctype]
		for x in frappe.db.get_all(
			doctype,
			filters={"name": ["in", invoices]},
			fields=["name", "currency", "conversion_rate", "party_account_currency"],
		):
			exc_rates[x.name] = frappe._dict(
				conversion_rate=x.conversion_rate,
				currency=x.currency,
				party_account_currency=x.party_account_currency,
				company_currency=company_currency,
			)

	return exc_rates


def get_split_invoice_rows(invoice: dict, payment_term_template: str, exc_rates: dict) -> list:
	"""Split invoice based on its payment schedule table."""
	split_rows = []
	allocate_payment_based_on_payment_terms = frappe.db.get_value(
		"Payment Terms Template", payment_term_template, "allocate_payment_based_on_payment_terms"
	)

	if not allocate_payment_based_on_payment_terms:
		return [invoice]

	payment_schedule = frappe.get_all(
		"Payment Schedule", filters={"parent": invoice.voucher_no}, fields=["*"], order_by="due_date"
	)
	for payment_term in payment_schedule:
		if not payment_term.outstanding > 0.1:
			continue

		doc_details = exc_rates.get(payment_term.parent, None)
		is_multi_currency_acc = (doc_details.currency != doc_details.company_currency) and (
			doc_details.party_account_currency != doc_details.company_currency
		)
		payment_term_outstanding = flt(payment_term.outstanding)
		if not is_multi_currency_acc:
			payment_term_outstanding = doc_details.conversion_rate * flt(payment_term.outstanding)

		split_rows.append(
			frappe._dict(
				{
					"due_date": invoice.due_date,
					"currency": invoice.currency,
					"voucher_no": invoice.voucher_no,
					"voucher_type": invoice.voucher_type,
					"posting_date": invoice.posting_date,
					"invoice_amount": flt(invoice.invoice_amount),
					"outstanding_amount": payment_term_outstanding
					if payment_term_outstanding
					else invoice.outstanding_amount,
					"payment_term_outstanding": payment_term_outstanding,
					"payment_amount": payment_term.payment_amount,
					"payment_term": payment_term.payment_term,
				}
			)
		)

	return split_rows


def get_orders_to_be_billed(
	posting_date,
	party_type,
	party,
	company,
	party_account_currency,
	company_currency,
	cost_center=None,
	filters=None,
):
	voucher_type = None
	if party_type == "Customer":
		voucher_type = "Sales Order"
	elif party_type == "Supplier":
		voucher_type = "Purchase Order"

	if not voucher_type:
		return []

	# Add cost center condition
	doc = frappe.get_doc({"doctype": voucher_type})
	condition = ""
	if doc and hasattr(doc, "cost_center") and doc.cost_center:
		condition = " and cost_center='%s'" % cost_center

	# dynamic dimension filters
	active_dimensions = get_dimensions()[0]
	for dim in active_dimensions:
		if filters.get(dim.fieldname):
			condition += f" and {dim.fieldname}='{filters.get(dim.fieldname)}'"

	if party_account_currency == company_currency:
		grand_total_field = "base_grand_total"
		rounded_total_field = "base_rounded_total"
	else:
		grand_total_field = "grand_total"
		rounded_total_field = "rounded_total"

	orders = frappe.db.sql(
<<<<<<< HEAD
		"""
		select
			name as voucher_no,
			if({rounded_total_field}, {rounded_total_field}, {grand_total_field}) as invoice_amount,
			(if({rounded_total_field}, {rounded_total_field}, {grand_total_field}) - advance_paid) as outstanding_amount,
			transaction_date as posting_date
		from
			`tab{voucher_type}`
		where
			{party_type} = %s
			and docstatus = 1
			and company = %s
			and status != "Closed"
			and if({rounded_total_field}, {rounded_total_field}, {grand_total_field}) > advance_paid
			and abs(100 - per_billed) > 0.01
			{condition}
		order by
			transaction_date, name
	""".format(
			**{
				"rounded_total_field": rounded_total_field,
				"grand_total_field": grand_total_field,
				"voucher_type": voucher_type,
				"party_type": scrub(party_type),
				"condition": condition,
			}
		),
		(party, company),
		as_dict=True,
	)
=======
        f"""
        SELECT
            name AS voucher_no,
            CASE 
                WHEN {rounded_total_field} IS NOT NULL THEN {rounded_total_field}
                ELSE {grand_total_field}
            END AS invoice_amount,
            (CASE 
                WHEN {rounded_total_field} IS NOT NULL THEN {rounded_total_field}
                ELSE {grand_total_field}
            END - advance_paid) AS outstanding_amount,
            transaction_date AS posting_date
        FROM
            "tab{voucher_type}"
        WHERE
            {scrub(party_type)} = %s
            AND docstatus = 1
            AND company = %s
            AND status != 'Closed'
            AND (CASE 
                    WHEN {rounded_total_field} IS NOT NULL THEN {rounded_total_field}
                    ELSE {grand_total_field}
                 END) > advance_paid
            AND ABS(100 - per_billed) > 0.01
            {condition}
        ORDER BY
            transaction_date, name
        """,
        (party, company),
        as_dict=True,
    )
>>>>>>> c930bc86

	order_list = []
	for d in orders:
		if (
			filters
			and filters.get("outstanding_amt_greater_than")
			and filters.get("outstanding_amt_less_than")
			and not (
				flt(filters.get("outstanding_amt_greater_than"))
				<= flt(d.outstanding_amount)
				<= flt(filters.get("outstanding_amt_less_than"))
			)
		):
			continue

		d["voucher_type"] = voucher_type
		# This assumes that the exchange rate required is the one in the SO
		d["exchange_rate"] = get_exchange_rate(party_account_currency, company_currency, posting_date)
		order_list.append(d)

	return order_list


def get_negative_outstanding_invoices(
	party_type,
	party,
	party_account,
	party_account_currency,
	company_currency,
	cost_center=None,
	condition=None,
):
	if party_type not in ["Customer", "Supplier"]:
		return []
	voucher_type = "Sales Invoice" if party_type == "Customer" else "Purchase Invoice"
	account = "debit_to" if voucher_type == "Sales Invoice" else "credit_to"
	supplier_condition = ""
	if voucher_type == "Purchase Invoice":
		supplier_condition = "and (release_date is null or release_date <= CURRENT_DATE)"
	if party_account_currency == company_currency:
		grand_total_field = "base_grand_total"
		rounded_total_field = "base_rounded_total"
	else:
		grand_total_field = "grand_total"
		rounded_total_field = "rounded_total"

	return frappe.db.sql(
<<<<<<< HEAD
		"""
		select
			"{voucher_type}" as voucher_type, name as voucher_no, {account} as account,
			if({rounded_total_field}, {rounded_total_field}, {grand_total_field}) as invoice_amount,
			outstanding_amount, posting_date,
			due_date, conversion_rate as exchange_rate
		from
			`tab{voucher_type}`
		where
			{party_type} = %s and {party_account} = %s and docstatus = 1 and
			outstanding_amount < 0
			{supplier_condition}
			{condition}
		order by
			posting_date, name
		""".format(
			**{
				"supplier_condition": supplier_condition,
				"condition": condition,
				"rounded_total_field": rounded_total_field,
				"grand_total_field": grand_total_field,
				"voucher_type": voucher_type,
				"party_type": scrub(party_type),
				"party_account": "debit_to" if party_type == "Customer" else "credit_to",
				"cost_center": cost_center,
				"account": account,
			}
		),
		(party, party_account),
		as_dict=True,
	)
=======
    """
    SELECT
        '{voucher_type}' AS voucher_type, 
        name AS voucher_no, 
        {account} AS account,
        CASE 
            WHEN {rounded_total_field} IS NOT NULL THEN {rounded_total_field} 
            ELSE {grand_total_field} 
        END AS invoice_amount,
        outstanding_amount, 
        posting_date,
        due_date, 
        conversion_rate AS exchange_rate
    FROM
        "tab{voucher_type}"
    WHERE
        {party_type} = %s AND {party_account} = %s AND docstatus = 1 AND
        outstanding_amount < 0
        {supplier_condition}
        {condition}
    ORDER BY
        posting_date, 
        name
    """.format(
        **{
            "supplier_condition": supplier_condition,
            "condition": condition,
            "rounded_total_field": rounded_total_field,
            "grand_total_field": grand_total_field,
            "voucher_type": voucher_type,
            "party_type": scrub(party_type),
            "party_account": "debit_to" if party_type == "Customer" else "credit_to",
            "cost_center": cost_center,
            "account": account,
        }
    ),
    (party, party_account),
    as_dict=True,
)
>>>>>>> c930bc86


@frappe.whitelist()
def get_party_details(company, party_type, party, date, cost_center=None):
	bank_account = ""
	party_bank_account = ""

	if not frappe.db.exists(party_type, party):
		frappe.throw(_("{0} {1} does not exist").format(_(party_type), party))

	party_account = get_party_account(party_type, party, company)
	account_currency = get_account_currency(party_account)
	account_balance = get_balance_on(party_account, date, cost_center=cost_center)
	_party_name = "title" if party_type == "Shareholder" else party_type.lower() + "_name"
	party_name = frappe.db.get_value(party_type, party, _party_name)
	party_balance = get_balance_on(party_type=party_type, party=party, cost_center=cost_center)
	if party_type in ["Customer", "Supplier"]:
		party_bank_account = get_party_bank_account(party_type, party)
		bank_account = get_default_company_bank_account(company, party_type, party)

	return {
		"party_account": party_account,
		"party_name": party_name,
		"party_account_currency": account_currency,
		"party_balance": party_balance,
		"account_balance": account_balance,
		"party_bank_account": party_bank_account,
		"bank_account": bank_account,
	}


@frappe.whitelist()
def get_account_details(account, date, cost_center=None):
	frappe.has_permission("Payment Entry", throw=True)

	# to check if the passed account is accessible under reference doctype Payment Entry
	account_list = frappe.get_list("Account", {"name": account}, reference_doctype="Payment Entry", limit=1)

	# There might be some user permissions which will allow account under certain doctypes
	# except for Payment Entry, only in such case we should throw permission error
	if not account_list:
		frappe.throw(_("Account: {0} is not permitted under Payment Entry").format(account))

	account_balance = get_balance_on(account, date, cost_center=cost_center, ignore_account_permission=True)

	return frappe._dict(
		{
			"account_currency": get_account_currency(account),
			"account_balance": account_balance,
			"account_type": frappe.get_cached_value("Account", account, "account_type"),
		}
	)


@frappe.whitelist()
def get_company_defaults(company):
	fields = ["write_off_account", "exchange_gain_loss_account", "cost_center"]
	return frappe.get_cached_value("Company", company, fields, as_dict=1)


def get_outstanding_on_journal_entry(voucher_no, party_type, party):
	ple = frappe.qb.DocType("Payment Ledger Entry")

	outstanding = (
		frappe.qb.from_(ple)
		.select(Sum(ple.amount_in_account_currency))
		.where(
			(ple.against_voucher_no == voucher_no)
			& (ple.party_type == party_type)
			& (ple.party == party)
			& (ple.delinked == 0)
		)
	).run()

	outstanding_amount = outstanding[0][0] if outstanding else 0

	total = (
		frappe.qb.from_(ple)
		.select(Sum(ple.amount_in_account_currency))
		.where(
			(ple.voucher_no == voucher_no)
			& (ple.party_type == party_type)
			& (ple.party == party)
			& (ple.delinked == 0)
		)
	).run()

	total_amount = total[0][0] if total else 0

	return outstanding_amount, total_amount


@frappe.whitelist()
def get_reference_details(
	reference_doctype, reference_name, party_account_currency, party_type=None, party=None
):
	total_amount = outstanding_amount = exchange_rate = account = None

	ref_doc = frappe.get_doc(reference_doctype, reference_name)
	company_currency = ref_doc.get("company_currency") or erpnext.get_company_currency(ref_doc.company)

	# Only applies for Reverse Payment Entries
	account_type = None
	payment_type = None

	if reference_doctype == "Dunning":
		total_amount = outstanding_amount = ref_doc.get("dunning_amount")
		exchange_rate = 1

	elif reference_doctype == "Journal Entry" and ref_doc.docstatus == 1:
		if ref_doc.multi_currency:
			exchange_rate = get_exchange_rate(party_account_currency, company_currency, ref_doc.posting_date)
		else:
			exchange_rate = 1
			outstanding_amount, total_amount = get_outstanding_on_journal_entry(
				reference_name, party_type, party
			)

	elif reference_doctype == "Payment Entry":
		if reverse_payment_details := frappe.db.get_all(
			"Payment Entry",
			filters={"name": reference_name},
			fields=["payment_type", "party_type"],
		)[0]:
			payment_type = reverse_payment_details.payment_type
			account_type = frappe.db.get_value(
				"Party Type", reverse_payment_details.party_type, "account_type"
			)
		exchange_rate = 1

	elif reference_doctype != "Journal Entry":
		if not total_amount:
			if party_account_currency == company_currency:
				# for handling cases that don't have multi-currency (base field)
				total_amount = (
					ref_doc.get("base_rounded_total")
					or ref_doc.get("rounded_total")
					or ref_doc.get("base_grand_total")
					or ref_doc.get("grand_total")
				)
				exchange_rate = 1
			else:
				total_amount = ref_doc.get("rounded_total") or ref_doc.get("grand_total")
		if not exchange_rate:
			# Get the exchange rate from the original ref doc
			# or get it based on the posting date of the ref doc.
			exchange_rate = ref_doc.get("conversion_rate") or get_exchange_rate(
				party_account_currency, company_currency, ref_doc.posting_date
			)

		if reference_doctype in ("Sales Invoice", "Purchase Invoice"):
			outstanding_amount = ref_doc.get("outstanding_amount")
			account = (
				ref_doc.get("debit_to") if reference_doctype == "Sales Invoice" else ref_doc.get("credit_to")
			)
		else:
			outstanding_amount = flt(total_amount) - flt(ref_doc.get("advance_paid"))

		if reference_doctype in ["Sales Order", "Purchase Order"]:
			party_type = "Customer" if reference_doctype == "Sales Order" else "Supplier"
			party_field = "customer" if reference_doctype == "Sales Order" else "supplier"
			party = ref_doc.get(party_field)
			account = get_party_account(party_type, party, ref_doc.company)
	else:
		# Get the exchange rate based on the posting date of the ref doc.
		exchange_rate = get_exchange_rate(party_account_currency, company_currency, ref_doc.posting_date)

	res = frappe._dict(
		{
			"due_date": ref_doc.get("due_date"),
			"total_amount": flt(total_amount),
			"outstanding_amount": flt(outstanding_amount),
			"exchange_rate": flt(exchange_rate),
			"bill_no": ref_doc.get("bill_no"),
			"account_type": account_type,
			"payment_type": payment_type,
		}
	)
	if account:
		res.update({"account": account})
	return res


@frappe.whitelist()
def get_payment_entry(
	dt,
	dn,
	party_amount=None,
	bank_account=None,
	bank_amount=None,
	party_type=None,
	payment_type=None,
	reference_date=None,
	ignore_permissions=False,
	created_from_payment_request=False,
):
	doc = frappe.get_doc(dt, dn)
	over_billing_allowance = frappe.db.get_single_value("Accounts Settings", "over_billing_allowance")
	if dt in ("Sales Order", "Purchase Order") and flt(doc.per_billed, 2) >= (100.0 + over_billing_allowance):
		frappe.throw(_("Can only make payment against unbilled {0}").format(_(dt)))

	if not party_type:
		party_type = set_party_type(dt)

	party_account = set_party_account(dt, dn, doc, party_type)
	party_account_currency = set_party_account_currency(dt, party_account, doc)

	if not payment_type:
		payment_type = set_payment_type(dt, doc)

	grand_total, outstanding_amount = set_grand_total_and_outstanding_amount(
		party_amount, dt, party_account_currency, doc
	)

	# bank or cash
	bank = get_bank_cash_account(doc, bank_account)

	# if default bank or cash account is not set in company master and party has default company bank account, fetch it
	if party_type in ["Customer", "Supplier"] and not bank:
		party_bank_account = get_party_bank_account(party_type, doc.get(scrub(party_type)))
		if party_bank_account:
			account = frappe.db.get_value("Bank Account", party_bank_account, "account")
			bank = get_bank_cash_account(doc, account)
	paid_amount, received_amount = set_paid_amount_and_received_amount(
		dt, party_account_currency, bank, outstanding_amount, payment_type, bank_amount, doc
	)
	reference_date = getdate(reference_date)
	paid_amount, received_amount, discount_amount, valid_discounts = apply_early_payment_discount(
		paid_amount, received_amount, doc, party_account_currency, reference_date
	)

	pe = frappe.new_doc("Payment Entry")
	pe.payment_type = payment_type
	pe.company = doc.company
	pe.cost_center = doc.get("cost_center")
	pe.posting_date = nowdate()
	pe.reference_date = reference_date
	pe.mode_of_payment = doc.get("mode_of_payment")
	pe.party_type = party_type
	pe.party = doc.get(scrub(party_type))
	pe.contact_person = doc.get("contact_person")
	pe.contact_email = doc.get("contact_email")
	pe.ensure_supplier_is_not_blocked()

	pe.paid_from = party_account if payment_type == "Receive" else bank.account
	pe.paid_to = party_account if payment_type == "Pay" else bank.account
	pe.paid_from_account_currency = (
		party_account_currency if payment_type == "Receive" else bank.account_currency
	)
	pe.paid_to_account_currency = party_account_currency if payment_type == "Pay" else bank.account_currency
	pe.paid_amount = paid_amount
	pe.received_amount = received_amount
	pe.letter_head = doc.get("letter_head")

	if dt in ["Purchase Order", "Sales Order", "Sales Invoice", "Purchase Invoice"]:
		pe.project = doc.get("project") or reduce(
			lambda prev, cur: prev or cur, [x.get("project") for x in doc.get("items")], None
		)  # get first non-empty project from items

	if pe.party_type in ["Customer", "Supplier"]:
		bank_account = get_party_bank_account(pe.party_type, pe.party)
		pe.set("bank_account", bank_account)
		pe.set_bank_account_data()

	# only Purchase Invoice can be blocked individually
	if doc.doctype == "Purchase Invoice" and doc.invoice_is_blocked():
		frappe.msgprint(_("{0} is on hold till {1}").format(doc.name, doc.release_date))
	else:
		if doc.doctype in (
			"Sales Invoice",
			"Purchase Invoice",
			"Purchase Order",
			"Sales Order",
		) and frappe.get_cached_value(
			"Payment Terms Template",
			doc.payment_terms_template,
			"allocate_payment_based_on_payment_terms",
		):
			for reference in get_reference_as_per_payment_terms(
				doc.payment_schedule, dt, dn, doc, grand_total, outstanding_amount, party_account_currency
			):
				pe.append("references", reference)
		else:
			if dt == "Dunning":
				for overdue_payment in doc.overdue_payments:
					pe.append(
						"references",
						{
							"reference_doctype": "Sales Invoice",
							"reference_name": overdue_payment.sales_invoice,
							"payment_term": overdue_payment.payment_term,
							"due_date": overdue_payment.due_date,
							"total_amount": overdue_payment.outstanding,
							"outstanding_amount": overdue_payment.outstanding,
							"allocated_amount": overdue_payment.outstanding,
						},
					)

				pe.append(
					"deductions",
					{
						"account": doc.income_account,
						"cost_center": doc.cost_center,
						"amount": -1 * doc.dunning_amount,
						"description": _("Interest and/or dunning fee"),
					},
				)
			else:
				pe.append(
					"references",
					{
						"reference_doctype": dt,
						"reference_name": dn,
						"bill_no": doc.get("bill_no"),
						"due_date": doc.get("due_date"),
						"total_amount": grand_total,
						"outstanding_amount": outstanding_amount,
						"allocated_amount": outstanding_amount,
					},
				)

	pe.setup_party_account_field()
	pe.set_missing_values()
	pe.set_missing_ref_details()

	update_accounting_dimensions(pe, doc)

	if party_account and bank:
		pe.set_exchange_rate(ref_doc=doc)
		pe.set_amounts()

		if discount_amount:
			base_total_discount_loss = 0
			if frappe.db.get_single_value("Accounts Settings", "book_tax_discount_loss"):
				base_total_discount_loss = split_early_payment_discount_loss(pe, doc, valid_discounts)

			set_pending_discount_loss(
				pe, doc, discount_amount, base_total_discount_loss, party_account_currency
			)

		pe.set_difference_amount()

	# If PE is created from PR directly, then no need to find open PRs for the references
	if not created_from_payment_request:
		allocate_open_payment_requests_to_references(pe.references, pe.precision("paid_amount"))

	return pe


def get_open_payment_requests_for_references(references=None):
	"""
	Fetch all unpaid Payment Requests for the references. \n
	    - Each reference can have multiple Payment Requests. \n

	Example: {("Sales Invoice", "SINV-00001"): {"PREQ-00001": 1000, "PREQ-00002": 2000}}
	"""
	if not references:
		return

	refs = {
		(row.reference_doctype, row.reference_name)
		for row in references
		if row.reference_doctype and row.reference_name and row.allocated_amount
	}

	if not refs:
		return

	PR = frappe.qb.DocType("Payment Request")

	response = (
		frappe.qb.from_(PR)
		.select(PR.name, PR.reference_doctype, PR.reference_name, PR.outstanding_amount)
		.where(Tuple(PR.reference_doctype, PR.reference_name).isin(list(refs)))
		.where(PR.status != "Paid")
		.where(PR.docstatus == 1)
		.orderby(Coalesce(PR.transaction_date, PR.creation), order=frappe.qb.asc)
	).run(as_dict=True)

	if not response:
		return

	reference_payment_requests = {}

	for row in response:
		key = (row.reference_doctype, row.reference_name)

		if key not in reference_payment_requests:
			reference_payment_requests[key] = {row.name: row.outstanding_amount}
		else:
			reference_payment_requests[key][row.name] = row.outstanding_amount

	return reference_payment_requests


def allocate_open_payment_requests_to_references(references=None, precision=None):
	"""
	Allocate unpaid Payment Requests to the references. \n
	---
	- Allocation based on below factors
	    - Reference Allocated Amount
	    - Reference Outstanding Amount (With Payment Terms or without Payment Terms)
	    - Reference Payment Request's outstanding amount
	---
	- Allocation based on below scenarios
	    - Reference's Allocated Amount == Payment Request's Outstanding Amount
	        - Allocate the Payment Request to the reference
	        - This PR will not be allocated further
	    - Reference's Allocated Amount < Payment Request's Outstanding Amount
	        - Allocate the Payment Request to the reference
	        - Reduce the PR's outstanding amount by the allocated amount
	        - This PR can be allocated further
	    - Reference's Allocated Amount > Payment Request's Outstanding Amount
	        - Allocate the Payment Request to the reference
	        - Reduce Allocated Amount of the reference by the PR's outstanding amount
	        - Create a new row for the remaining amount until the Allocated Amount is 0
	            - Allocate PR if available
	---
	- Note:
	    - Priority is given to the first Payment Request of respective references.
	    - Single Reference can have multiple rows.
	        - With Payment Terms or without Payment Terms
	        - With Payment Request or without Payment Request
	"""
	if not references:
		return

	# get all unpaid payment requests for the references
	references_open_payment_requests = get_open_payment_requests_for_references(references)

	if not references_open_payment_requests:
		return

	if not precision:
		precision = references[0].precision("allocated_amount")

	# to manage new rows
	row_number = 1
	MOVE_TO_NEXT_ROW = 1
	TO_SKIP_NEW_ROW = 2

	while row_number <= len(references):
		row = references[row_number - 1]
		reference_key = (row.reference_doctype, row.reference_name)

		# update the idx to maintain the order
		row.idx = row_number

		# unpaid payment requests for the reference
		reference_payment_requests = references_open_payment_requests.get(reference_key)

		if not reference_payment_requests:
			row_number += MOVE_TO_NEXT_ROW  # to move to next reference row
			continue

		# get the first payment request and its outstanding amount
		payment_request, pr_outstanding_amount = next(iter(reference_payment_requests.items()))
		allocated_amount = row.allocated_amount

		# allocate the payment request to the reference and PR's outstanding amount
		row.payment_request = payment_request

		if pr_outstanding_amount == allocated_amount:
			del reference_payment_requests[payment_request]
			row_number += MOVE_TO_NEXT_ROW

		elif pr_outstanding_amount > allocated_amount:
			# reduce the outstanding amount of the payment request
			reference_payment_requests[payment_request] -= allocated_amount
			row_number += MOVE_TO_NEXT_ROW

		else:
			# split the reference row to allocate the remaining amount
			del reference_payment_requests[payment_request]
			row.allocated_amount = pr_outstanding_amount
			allocated_amount = flt(allocated_amount - pr_outstanding_amount, precision)

			# set the remaining amount to the next row
			while allocated_amount:
				# create a new row for the remaining amount
				new_row = frappe.copy_doc(row)
				references.insert(row_number, new_row)

				# get the first payment request and its outstanding amount
				payment_request, pr_outstanding_amount = next(
					iter(reference_payment_requests.items()), (None, None)
				)

				# update new row
				new_row.idx = row_number + 1
				new_row.payment_request = payment_request
				new_row.allocated_amount = min(
					pr_outstanding_amount if pr_outstanding_amount else allocated_amount, allocated_amount
				)

				if not payment_request or not pr_outstanding_amount:
					row_number += TO_SKIP_NEW_ROW
					break

				elif pr_outstanding_amount == allocated_amount:
					del reference_payment_requests[payment_request]
					row_number += TO_SKIP_NEW_ROW
					break

				elif pr_outstanding_amount > allocated_amount:
					reference_payment_requests[payment_request] -= allocated_amount
					row_number += TO_SKIP_NEW_ROW
					break

				else:
					allocated_amount = flt(allocated_amount - pr_outstanding_amount, precision)
					del reference_payment_requests[payment_request]
					row_number += MOVE_TO_NEXT_ROW


def update_accounting_dimensions(pe, doc):
	"""
	Updates accounting dimensions in Payment Entry based on the accounting dimensions in the reference document
	"""
	from erpnext.accounts.doctype.accounting_dimension.accounting_dimension import (
		get_accounting_dimensions,
	)

	for dimension in get_accounting_dimensions():
		pe.set(dimension, doc.get(dimension))


def get_bank_cash_account(doc, bank_account):
	bank = get_default_bank_cash_account(
		doc.company, "Bank", mode_of_payment=doc.get("mode_of_payment"), account=bank_account
	)

	if not bank:
		bank = get_default_bank_cash_account(
			doc.company, "Cash", mode_of_payment=doc.get("mode_of_payment"), account=bank_account
		)

	return bank


def set_party_type(dt):
	if dt in ("Sales Invoice", "Sales Order", "Dunning"):
		party_type = "Customer"
	elif dt in ("Purchase Invoice", "Purchase Order"):
		party_type = "Supplier"
	return party_type


def set_party_account(dt, dn, doc, party_type):
	if dt == "Sales Invoice":
		party_account = get_party_account_based_on_invoice_discounting(dn) or doc.debit_to
	elif dt == "Purchase Invoice":
		party_account = doc.credit_to
	else:
		party_account = get_party_account(party_type, doc.get(party_type.lower()), doc.company)
	return party_account


def set_party_account_currency(dt, party_account, doc):
	if dt not in ("Sales Invoice", "Purchase Invoice"):
		party_account_currency = get_account_currency(party_account)
	else:
		party_account_currency = doc.get("party_account_currency") or get_account_currency(party_account)
	return party_account_currency


def set_payment_type(dt, doc):
	if (
		(dt == "Sales Order" or (dt == "Sales Invoice" and doc.outstanding_amount > 0))
		or (dt == "Purchase Invoice" and doc.outstanding_amount < 0)
		or dt == "Dunning"
	):
		payment_type = "Receive"
	else:
		payment_type = "Pay"
	return payment_type


def set_grand_total_and_outstanding_amount(party_amount, dt, party_account_currency, doc):
	grand_total = outstanding_amount = 0
	if party_amount:
		grand_total = outstanding_amount = party_amount
	elif dt in ("Sales Invoice", "Purchase Invoice"):
		if party_account_currency == doc.company_currency:
			grand_total = doc.base_rounded_total or doc.base_grand_total
		else:
			grand_total = doc.rounded_total or doc.grand_total
		outstanding_amount = doc.outstanding_amount
	elif dt == "Dunning":
		grand_total = doc.grand_total
		outstanding_amount = doc.grand_total
	else:
		if party_account_currency == doc.company_currency:
			grand_total = flt(doc.get("base_rounded_total") or doc.get("base_grand_total"))
		else:
			grand_total = flt(doc.get("rounded_total") or doc.get("grand_total"))
		outstanding_amount = doc.get("outstanding_amount") or (grand_total - flt(doc.advance_paid))
	return grand_total, outstanding_amount


def set_paid_amount_and_received_amount(
	dt, party_account_currency, bank, outstanding_amount, payment_type, bank_amount, doc
):
	paid_amount = received_amount = 0
	if party_account_currency == bank.account_currency:
		paid_amount = received_amount = abs(outstanding_amount)
	else:
		company_currency = frappe.get_cached_value("Company", doc.get("company"), "default_currency")
		if payment_type == "Receive":
			paid_amount = abs(outstanding_amount)
			if bank_amount:
				received_amount = bank_amount
			else:
				if bank and company_currency != bank.account_currency:
					received_amount = paid_amount / doc.get("conversion_rate", 1)
				else:
					received_amount = paid_amount * doc.get("conversion_rate", 1)
		else:
			received_amount = abs(outstanding_amount)
			if bank_amount:
				paid_amount = bank_amount
			else:
				if bank and company_currency != bank.account_currency:
					paid_amount = received_amount / doc.get("conversion_rate", 1)
				else:
					# if party account currency and bank currency is different then populate paid amount as well
					paid_amount = received_amount * doc.get("conversion_rate", 1)

	return paid_amount, received_amount


def apply_early_payment_discount(paid_amount, received_amount, doc, party_account_currency, reference_date):
	total_discount = 0
	valid_discounts = []
	eligible_for_payments = ["Sales Order", "Sales Invoice", "Purchase Order", "Purchase Invoice"]
	has_payment_schedule = hasattr(doc, "payment_schedule") and doc.payment_schedule
	is_multi_currency = party_account_currency != doc.company_currency

	if doc.doctype in eligible_for_payments and has_payment_schedule:
		for term in doc.payment_schedule:
			if not term.discounted_amount and term.discount and reference_date <= term.discount_date:
				if term.discount_type == "Percentage":
					grand_total = doc.get("grand_total") if is_multi_currency else doc.get("base_grand_total")
					discount_amount = flt(grand_total) * (term.discount / 100)
				else:
					discount_amount = term.discount

				# if accounting is done in the same currency, paid_amount = received_amount
				conversion_rate = doc.get("conversion_rate", 1) if is_multi_currency else 1
				discount_amount_in_foreign_currency = discount_amount * conversion_rate

				if doc.doctype == "Sales Invoice":
					paid_amount -= discount_amount
					received_amount -= discount_amount_in_foreign_currency
				else:
					received_amount -= discount_amount
					paid_amount -= discount_amount_in_foreign_currency

				valid_discounts.append({"type": term.discount_type, "discount": term.discount})
				total_discount += discount_amount

		if total_discount:
			currency = doc.get("currency") if is_multi_currency else doc.company_currency
			money = frappe.utils.fmt_money(total_discount, currency=currency)
			frappe.msgprint(_("Discount of {} applied as per Payment Term").format(money), alert=1)

	return paid_amount, received_amount, total_discount, valid_discounts


def set_pending_discount_loss(pe, doc, discount_amount, base_total_discount_loss, party_account_currency):
	# If multi-currency, get base discount amount to adjust with base currency deductions/losses
	if party_account_currency != doc.company_currency:
		discount_amount = discount_amount * doc.get("conversion_rate", 1)

	# Avoid considering miniscule losses
	discount_amount = flt(discount_amount - base_total_discount_loss, doc.precision("grand_total"))

	# Set base discount amount (discount loss/pending rounding loss) in deductions
	if discount_amount > 0.0:
		positive_negative = -1 if pe.payment_type == "Pay" else 1

		# If tax loss booking is enabled, pending loss will be rounding loss.
		# Otherwise it will be the total discount loss.
		book_tax_loss = frappe.db.get_single_value("Accounts Settings", "book_tax_discount_loss")
		account_type = "round_off_account" if book_tax_loss else "default_discount_account"

		pe.set_gain_or_loss(
			account_details={
				"account": frappe.get_cached_value("Company", pe.company, account_type),
				"cost_center": pe.cost_center
				or frappe.get_cached_value("Company", pe.company, "cost_center"),
				"amount": discount_amount * positive_negative,
			}
		)


def split_early_payment_discount_loss(pe, doc, valid_discounts) -> float:
	"""Split early payment discount into Income Loss & Tax Loss."""
	total_discount_percent = get_total_discount_percent(doc, valid_discounts)

	if not total_discount_percent:
		return 0.0

	base_loss_on_income = add_income_discount_loss(pe, doc, total_discount_percent)
	base_loss_on_taxes = add_tax_discount_loss(pe, doc, total_discount_percent)

	# Round off total loss rather than individual losses to reduce rounding error
	return flt(base_loss_on_income + base_loss_on_taxes, doc.precision("grand_total"))


def get_total_discount_percent(doc, valid_discounts) -> float:
	"""Get total percentage and amount discount applied as a percentage."""
	total_discount_percent = (
		sum(discount.get("discount") for discount in valid_discounts if discount.get("type") == "Percentage")
		or 0.0
	)

	# Operate in percentages only as it makes the income & tax split easier
	total_discount_amount = (
		sum(discount.get("discount") for discount in valid_discounts if discount.get("type") == "Amount")
		or 0.0
	)

	if total_discount_amount:
		discount_percentage = (total_discount_amount / doc.get("grand_total")) * 100
		total_discount_percent += discount_percentage
		return total_discount_percent

	return total_discount_percent


def add_income_discount_loss(pe, doc, total_discount_percent) -> float:
	"""Add loss on income discount in base currency."""
	precision = doc.precision("total")
	base_loss_on_income = doc.get("base_total") * (total_discount_percent / 100)

	pe.append(
		"deductions",
		{
			"account": frappe.get_cached_value("Company", pe.company, "default_discount_account"),
			"cost_center": pe.cost_center or frappe.get_cached_value("Company", pe.company, "cost_center"),
			"amount": flt(base_loss_on_income, precision),
		},
	)

	return base_loss_on_income  # Return loss without rounding


def add_tax_discount_loss(pe, doc, total_discount_percentage) -> float:
	"""Add loss on tax discount in base currency."""
	tax_discount_loss = {}
	base_total_tax_loss = 0
	precision = doc.precision("tax_amount_after_discount_amount", "taxes")

	# The same account head could be used more than once
	for tax in doc.get("taxes", []):
		base_tax_loss = tax.get("base_tax_amount_after_discount_amount") * (total_discount_percentage / 100)

		account = tax.get("account_head")
		if not tax_discount_loss.get(account):
			tax_discount_loss[account] = base_tax_loss
		else:
			tax_discount_loss[account] += base_tax_loss

	for account, loss in tax_discount_loss.items():
		base_total_tax_loss += loss
		if loss == 0.0:
			continue

		pe.append(
			"deductions",
			{
				"account": account,
				"cost_center": pe.cost_center
				or frappe.get_cached_value("Company", pe.company, "cost_center"),
				"amount": flt(loss, precision),
			},
		)

	return base_total_tax_loss  # Return loss without rounding


def get_reference_as_per_payment_terms(
	payment_schedule, dt, dn, doc, grand_total, outstanding_amount, party_account_currency
):
	references = []
	is_multi_currency_acc = (doc.currency != doc.company_currency) and (
		party_account_currency != doc.company_currency
	)

	for payment_term in payment_schedule:
		payment_term_outstanding = flt(
			payment_term.payment_amount - payment_term.paid_amount, payment_term.precision("payment_amount")
		)
		if not is_multi_currency_acc:
			# If accounting is done in company currency for multi-currency transaction
			payment_term_outstanding = flt(
				payment_term_outstanding * doc.get("conversion_rate"),
				payment_term.precision("payment_amount"),
			)

		if payment_term_outstanding:
			references.append(
				{
					"reference_doctype": dt,
					"reference_name": dn,
					"bill_no": doc.get("bill_no"),
					"due_date": doc.get("due_date"),
					"total_amount": grand_total,
					"outstanding_amount": outstanding_amount,
					"payment_term_outstanding": payment_term_outstanding,
					"payment_term": payment_term.payment_term,
					"allocated_amount": payment_term_outstanding,
				}
			)

	return references


def get_paid_amount(dt, dn, party_type, party, account, due_date):
	if party_type == "Customer":
		dr_or_cr = "credit_in_account_currency - debit_in_account_currency"
	else:
		dr_or_cr = "debit_in_account_currency - credit_in_account_currency"

	paid_amount = frappe.db.sql(
		f"""
		select ifnull(sum({dr_or_cr}), 0) as paid_amount
		from `tabGL Entry`
		where against_voucher_type = %s
			and against_voucher = %s
			and party_type = %s
			and party = %s
			and account = %s
			and due_date = %s
			and {dr_or_cr} > 0
	""",
		(dt, dn, party_type, party, account, due_date),
	)

	return paid_amount[0][0] if paid_amount else 0


@frappe.whitelist()
def get_party_and_account_balance(
	company, date, paid_from=None, paid_to=None, ptype=None, pty=None, cost_center=None
):
	return frappe._dict(
		{
			"party_balance": get_balance_on(party_type=ptype, party=pty, cost_center=cost_center),
			"paid_from_account_balance": get_balance_on(paid_from, date, cost_center=cost_center),
			"paid_to_account_balance": get_balance_on(paid_to, date=date, cost_center=cost_center),
		}
	)


@frappe.whitelist()
def make_payment_order(source_name, target_doc=None):
	from frappe.model.mapper import get_mapped_doc

	def set_missing_values(source, target):
		target.payment_order_type = "Payment Entry"
		target.append(
			"references",
			dict(
				reference_doctype="Payment Entry",
				reference_name=source.name,
				bank_account=source.party_bank_account,
				amount=source.paid_amount,
				account=source.paid_to,
				supplier=source.party,
				mode_of_payment=source.mode_of_payment,
			),
		)

	doclist = get_mapped_doc(
		"Payment Entry",
		source_name,
		{
			"Payment Entry": {
				"doctype": "Payment Order",
				"validation": {"docstatus": ["=", 1]},
			}
		},
		target_doc,
		set_missing_values,
	)

	return doclist


@erpnext.allow_regional
def add_regional_gl_entries(gl_entries, doc):
	return<|MERGE_RESOLUTION|>--- conflicted
+++ resolved
@@ -1900,11 +1900,7 @@
 		.where(Tuple(PR.reference_doctype, PR.reference_name, PR.outstanding_amount).isin(refs))
 		.where(PR.status != "Paid")
 		.where(PR.docstatus == 1)
-<<<<<<< HEAD
-		.groupby(PR.reference_doctype, PR.reference_name, PR.outstanding_amount)
-=======
 		.groupby(PR.reference_doctype, PR.reference_name, PR.outstanding_amount, PR.name  )
->>>>>>> c930bc86
 	)
 
 	# query to fetch matched rows which are single
@@ -2348,38 +2344,6 @@
 		rounded_total_field = "rounded_total"
 
 	orders = frappe.db.sql(
-<<<<<<< HEAD
-		"""
-		select
-			name as voucher_no,
-			if({rounded_total_field}, {rounded_total_field}, {grand_total_field}) as invoice_amount,
-			(if({rounded_total_field}, {rounded_total_field}, {grand_total_field}) - advance_paid) as outstanding_amount,
-			transaction_date as posting_date
-		from
-			`tab{voucher_type}`
-		where
-			{party_type} = %s
-			and docstatus = 1
-			and company = %s
-			and status != "Closed"
-			and if({rounded_total_field}, {rounded_total_field}, {grand_total_field}) > advance_paid
-			and abs(100 - per_billed) > 0.01
-			{condition}
-		order by
-			transaction_date, name
-	""".format(
-			**{
-				"rounded_total_field": rounded_total_field,
-				"grand_total_field": grand_total_field,
-				"voucher_type": voucher_type,
-				"party_type": scrub(party_type),
-				"condition": condition,
-			}
-		),
-		(party, company),
-		as_dict=True,
-	)
-=======
         f"""
         SELECT
             name AS voucher_no,
@@ -2411,7 +2375,6 @@
         (party, company),
         as_dict=True,
     )
->>>>>>> c930bc86
 
 	order_list = []
 	for d in orders:
@@ -2459,39 +2422,6 @@
 		rounded_total_field = "rounded_total"
 
 	return frappe.db.sql(
-<<<<<<< HEAD
-		"""
-		select
-			"{voucher_type}" as voucher_type, name as voucher_no, {account} as account,
-			if({rounded_total_field}, {rounded_total_field}, {grand_total_field}) as invoice_amount,
-			outstanding_amount, posting_date,
-			due_date, conversion_rate as exchange_rate
-		from
-			`tab{voucher_type}`
-		where
-			{party_type} = %s and {party_account} = %s and docstatus = 1 and
-			outstanding_amount < 0
-			{supplier_condition}
-			{condition}
-		order by
-			posting_date, name
-		""".format(
-			**{
-				"supplier_condition": supplier_condition,
-				"condition": condition,
-				"rounded_total_field": rounded_total_field,
-				"grand_total_field": grand_total_field,
-				"voucher_type": voucher_type,
-				"party_type": scrub(party_type),
-				"party_account": "debit_to" if party_type == "Customer" else "credit_to",
-				"cost_center": cost_center,
-				"account": account,
-			}
-		),
-		(party, party_account),
-		as_dict=True,
-	)
-=======
     """
     SELECT
         '{voucher_type}' AS voucher_type, 
@@ -2531,7 +2461,6 @@
     (party, party_account),
     as_dict=True,
 )
->>>>>>> c930bc86
 
 
 @frappe.whitelist()
