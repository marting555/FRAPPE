# -*- coding: utf-8 -*-
# Copyright (c) 2015, Frappe Technologies Pvt. Ltd. and contributors
# For license information, please see license.txt

from __future__ import unicode_literals
import frappe, json
from frappe import _, scrub, ValidationError
from frappe.utils import flt, comma_or, nowdate
from erpnext.accounts.utils import get_outstanding_invoices, get_account_currency, get_balance_on
from erpnext.accounts.party import get_party_account
from erpnext.accounts.doctype.journal_entry.journal_entry \
	import get_average_exchange_rate, get_default_bank_cash_account
from erpnext.setup.utils import get_exchange_rate
from erpnext.accounts.general_ledger import make_gl_entries
from erpnext.hr.doctype.expense_claim.expense_claim import update_paid_amount
from erpnext.controllers.accounts_controller import AccountsController

class InvalidPaymentEntry(ValidationError): pass

class PaymentEntry(AccountsController):
	def setup_party_account_field(self):
		self.party_account_field = None
		self.party_account = None
		self.party_account_currency = None

		if self.payment_type == "Receive":
			self.party_account_field = "paid_from"
			self.party_account = self.paid_from
			self.party_account_currency = self.paid_from_account_currency

		elif self.payment_type == "Pay":
			self.party_account_field = "paid_to"
			self.party_account = self.paid_to
			self.party_account_currency = self.paid_to_account_currency

	def validate(self):
		self.setup_party_account_field()
		self.set_missing_values()
		self.validate_payment_type()
		self.validate_party_details()
		self.validate_bank_accounts()
		self.set_exchange_rate()
		self.validate_mandatory()
		self.validate_reference_documents()
		self.set_amounts()
		self.clear_unallocated_reference_document_rows()
		self.validate_payment_against_negative_invoice()
		self.validate_transaction_reference()
		self.set_title()
		self.set_remarks()
		self.validate_duplicate_entry()
		self.validate_allocated_amount()

	def on_submit(self):
		self.setup_party_account_field()
		if self.difference_amount:
			frappe.throw(_("Difference Amount must be zero"))
		self.make_gl_entries()
		self.update_advance_paid()
		self.update_expense_claim()

	def on_cancel(self):
		self.setup_party_account_field()
		self.make_gl_entries(cancel=1)
		self.update_advance_paid()
		self.update_expense_claim()
		self.delink_advance_entry_references()

	def validate_duplicate_entry(self):
		reference_names = []
		for d in self.get("references"):
			if (d.reference_doctype, d.reference_name) in reference_names:
				frappe.throw(_("Row #{0}: Duplicate entry in References {1} {2}").format(d.idx, d.reference_doctype, d.reference_name))
			reference_names.append((d.reference_doctype, d.reference_name))


	def validate_allocated_amount(self):
		for d in self.get("references"):
			if (flt(d.allocated_amount))> 0:
				if flt(d.allocated_amount) > flt(d.outstanding_amount):
					frappe.throw(_("Row #{0}: Allocated Amount cannot be greater than outstanding amount.").format(d.idx))


	def delink_advance_entry_references(self):
		for reference in self.references:
			if reference.reference_doctype in ("Sales Invoice", "Purchase Invoice"):
				doc = frappe.get_doc(reference.reference_doctype, reference.reference_name)
				doc.delink_advance_entries(self.name)

	def set_missing_values(self):
		if self.payment_type == "Internal Transfer":
			for field in ("party", "party_balance", "total_allocated_amount",
				"base_total_allocated_amount", "unallocated_amount"):
					self.set(field, None)
			self.references = []
		else:
			if not self.party_type:
				frappe.throw(_("Party Type is mandatory"))

			if not self.party:
				frappe.throw(_("Party is mandatory"))

			_party_name = "title" if self.party_type == "Student" else self.party_type.lower() + "_name"
			self.party_name = frappe.db.get_value(self.party_type, self.party, _party_name)

		if self.party:
			if not self.party_balance:
				self.party_balance = get_balance_on(party_type=self.party_type,
					party=self.party, date=self.posting_date, company=self.company)

			if not self.party_account:
				party_account = get_party_account(self.party_type, self.party, self.company)
				self.set(self.party_account_field, party_account)
				self.party_account = party_account

		if self.paid_from and not (self.paid_from_account_currency or self.paid_from_account_balance):
			acc = get_account_details(self.paid_from, self.posting_date)
			self.paid_from_account_currency = acc.account_currency
			self.paid_from_account_balance = acc.account_balance

		if self.paid_to and not (self.paid_to_account_currency or self.paid_to_account_balance):
			acc = get_account_details(self.paid_to, self.posting_date)
			self.paid_to_account_currency = acc.account_currency
			self.paid_to_account_balance = acc.account_balance

		self.party_account_currency = self.paid_from_account_currency \
			if self.payment_type=="Receive" else self.paid_to_account_currency

		self.set_missing_ref_details()


	def set_missing_ref_details(self):
		for d in self.get("references"):
			if d.allocated_amount:
				ref_details = get_reference_details(d.reference_doctype,
					d.reference_name, self.party_account_currency)

				for field, value in ref_details.items():
					if not d.get(field):
						d.set(field, value)

	def validate_payment_type(self):
		if self.payment_type not in ("Receive", "Pay", "Internal Transfer"):
			frappe.throw(_("Payment Type must be one of Receive, Pay and Internal Transfer"))

	def validate_party_details(self):
		if self.party:
			if not frappe.db.exists(self.party_type, self.party):
				frappe.throw(_("Invalid {0}: {1}").format(self.party_type, self.party))

<<<<<<< HEAD
			if self.party_account and self.party_type in ("Customer", "Supplier"):
				party_account_type = "Receivable" if self.party_type=="Customer" else "Payable"
=======
			if self.party_account:
				party_account_type = "Receivable" if self.party_type in ("Customer", "Student") else "Payable"
>>>>>>> fb142f52
				self.validate_account_type(self.party_account, [party_account_type])

	def validate_bank_accounts(self):
		if self.payment_type in ("Pay", "Internal Transfer"):
			self.validate_account_type(self.paid_from, ["Bank", "Cash"])

		if self.payment_type in ("Receive", "Internal Transfer"):
			self.validate_account_type(self.paid_to, ["Bank", "Cash"])

	def validate_account_type(self, account, account_types):
		account_type = frappe.db.get_value("Account", account, "account_type")
		if account_type not in account_types:
			frappe.throw(_("Account Type for {0} must be {1}").format(account, comma_or(account_types)))

	def set_exchange_rate(self):
		if self.paid_from and not self.source_exchange_rate:
			if self.paid_from_account_currency == self.company_currency:
				self.source_exchange_rate = 1
			else:
				self.source_exchange_rate = get_exchange_rate(self.paid_from_account_currency,
					self.company_currency, self.posting_date)

		if self.paid_to and not self.target_exchange_rate:
			self.target_exchange_rate = get_exchange_rate(self.paid_to_account_currency,
				self.company_currency, self.posting_date)

	def validate_mandatory(self):
		for field in ("paid_amount", "received_amount", "source_exchange_rate", "target_exchange_rate"):
			if not self.get(field):
				frappe.throw(_("{0} is mandatory").format(self.meta.get_label(field)))

	def validate_reference_documents(self):
		if self.party_type == "Student":
			valid_reference_doctypes = ("Fees")
		elif self.party_type == "Customer":
			valid_reference_doctypes = ("Sales Order", "Sales Invoice", "Journal Entry")
		elif self.party_type == "Supplier":
			valid_reference_doctypes = ("Purchase Order", "Purchase Invoice", "Journal Entry")
		elif self.party_type == "Employee":
			valid_reference_doctypes = ("Expense Claim", "Journal Entry")

		for d in self.get("references"):
			if not d.allocated_amount:
				continue
			if d.reference_doctype not in valid_reference_doctypes:
				frappe.throw(_("Reference Doctype must be one of {0}")
					.format(comma_or(valid_reference_doctypes)))

			elif d.reference_name:
				if not frappe.db.exists(d.reference_doctype, d.reference_name):
					frappe.throw(_("{0} {1} does not exist").format(d.reference_doctype, d.reference_name))
				else:
					ref_doc = frappe.get_doc(d.reference_doctype, d.reference_name)

					if d.reference_doctype != "Journal Entry":
						if self.party != ref_doc.get(scrub(self.party_type)):
							frappe.throw(_("{0} {1} does not associated with {2} {3}")
								.format(d.reference_doctype, d.reference_name, self.party_type, self.party))
					else:
						self.validate_journal_entry()

					if d.reference_doctype in ("Sales Invoice", "Purchase Invoice", "Expense Claim", "Fees"):
						if self.party_type == "Customer":
							ref_party_account = ref_doc.debit_to
						elif self.party_type == "Student":
							ref_party_account = ref_doc.receivable_account
						elif self.party_type=="Supplier":
							ref_party_account = ref_doc.credit_to
						elif self.party_type=="Employee":
							ref_party_account = ref_doc.payable_account \
								if ref_doc.docstatus==1 else ref_doc.advance_account

						if ref_party_account != self.party_account:
								frappe.throw(_("{0} {1} is associated with {2}, but Party Account is {3}")
									.format(d.reference_doctype, d.reference_name, ref_party_account, self.party_account))

					if ref_doc.docstatus != 1:
						if d.reference_doctype!="Expense Claim":
							frappe.throw(_("{0} {1} must be submitted")
								.format(d.reference_doctype, d.reference_name))
						elif not ref_doc.advance_required:
							frappe.throw(_("Advance Payment Required should be checked in Expense Claim {0}")
								.format(d.reference_name))

	def validate_journal_entry(self):
		for d in self.get("references"):
			if d.allocated_amount and d.reference_doctype == "Journal Entry":
				je_accounts = frappe.db.sql("""select debit, credit from `tabJournal Entry Account`
					where account = %s and party=%s and docstatus = 1 and parent = %s
					and (reference_type is null or reference_type in ("", "Sales Order", "Purchase Order"))
					""", (self.party_account, self.party, d.reference_name), as_dict=True)

				if not je_accounts:
					frappe.throw(_("Row #{0}: Journal Entry {1} does not have account {2} or already matched against another voucher")
						.format(d.idx, d.reference_name, self.party_account))
				else:
					dr_or_cr = "debit" if self.payment_type == "Receive" else "credit"
					valid = False
					for jvd in je_accounts:
						if flt(jvd[dr_or_cr]) > 0:
							valid = True
					if not valid:
						frappe.throw(_("Against Journal Entry {0} does not have any unmatched {1} entry")
							.format(d.reference_name, dr_or_cr))

	def set_amounts(self):
		self.set_amounts_in_company_currency()
		self.set_total_allocated_amount()
		self.set_unallocated_amount()
		self.set_difference_amount()

	def set_amounts_in_company_currency(self):
		self.base_paid_amount, self.base_received_amount, self.difference_amount = 0, 0, 0
		if self.paid_amount:
			self.base_paid_amount = flt(flt(self.paid_amount) * flt(self.source_exchange_rate),
				self.precision("base_paid_amount"))

		if self.received_amount:
			self.base_received_amount = flt(flt(self.received_amount) * flt(self.target_exchange_rate),
				self.precision("base_received_amount"))

	def set_total_allocated_amount(self):
		if self.payment_type == "Internal Transfer":
			return

		total_allocated_amount, base_total_allocated_amount = 0, 0
		for d in self.get("references"):
			if d.allocated_amount:
				total_allocated_amount += flt(d.allocated_amount)
				base_total_allocated_amount += flt(flt(d.allocated_amount) * flt(d.exchange_rate),
					self.precision("base_paid_amount"))

		self.total_allocated_amount = abs(total_allocated_amount)
		self.base_total_allocated_amount = abs(base_total_allocated_amount)

	def set_unallocated_amount(self):
		self.unallocated_amount = 0;
		if self.party:
			party_amount = self.paid_amount if self.payment_type=="Receive" else self.received_amount

			if self.total_allocated_amount < party_amount:
				self.unallocated_amount = party_amount - self.total_allocated_amount

	def set_difference_amount(self):
		base_unallocated_amount = flt(self.unallocated_amount) * (flt(self.source_exchange_rate)
			if self.payment_type=="Receive" else flt(self.target_exchange_rate))

		base_party_amount = flt(self.base_total_allocated_amount) + flt(base_unallocated_amount)

		if self.payment_type == "Receive":
			self.difference_amount = base_party_amount - self.base_received_amount
		elif self.payment_type == "Pay":
			self.difference_amount = self.base_paid_amount - base_party_amount
		else:
			self.difference_amount = self.base_paid_amount - flt(self.base_received_amount)

		total_deductions = sum([flt(d.amount) for d in self.get("deductions")])

		self.difference_amount = flt(self.difference_amount - total_deductions,
			self.precision("difference_amount"))

	def clear_unallocated_reference_document_rows(self):
		self.set("references", self.get("references", {"allocated_amount": ["not in", [0, None, ""]]}))

		frappe.db.sql("""delete from `tabPayment Entry Reference`
			where parent = %s and allocated_amount = 0""", self.name)

	def validate_payment_against_negative_invoice(self):
		if ((self.payment_type=="Pay" and self.party_type=="Customer")
				or (self.payment_type=="Receive" and self.party_type=="Supplier")):

			total_negative_outstanding = sum([abs(flt(d.outstanding_amount))
				for d in self.get("references") if flt(d.outstanding_amount) < 0])

			party_amount = self.paid_amount if self.payment_type=="Receive" else self.received_amount

			if not total_negative_outstanding:
				frappe.throw(_("Cannot {0} {1} {2} without any negative outstanding invoice")
					.format(self.payment_type, ("to" if self.party_type=="Customer" else "from"),
						self.party_type), InvalidPaymentEntry)

			elif party_amount > total_negative_outstanding:
				frappe.throw(_("Paid Amount cannot be greater than total negative outstanding amount {0}")
					.format(total_negative_outstanding), InvalidPaymentEntry)

	def set_title(self):
		if self.payment_type in ("Receive", "Pay"):
			self.title = self.party
		else:
			self.title = self.paid_from + " - " + self.paid_to

	def validate_transaction_reference(self):
		bank_account = self.paid_to if self.payment_type == "Receive" else self.paid_from
		bank_account_type = frappe.db.get_value("Account", bank_account, "account_type")

		if bank_account_type == "Bank":
			if not self.reference_no or not self.reference_date:
				frappe.throw(_("Reference No and Reference Date is mandatory for Bank transaction"))

	def set_remarks(self):
		if self.remarks: return

		if self.payment_type=="Internal Transfer":
			remarks = [_("Amount {0} {1} transferred from {2} to {3}")
				.format(self.paid_from_account_currency, self.paid_amount, self.paid_from, self.paid_to)]
		else:

			remarks = [_("Amount {0} {1} {2} {3}").format(
				self.party_account_currency,
				self.paid_amount if self.payment_type=="Receive" else self.received_amount,
				_("received from") if self.payment_type=="Receive" else _("to"), self.party
			)]

		if self.reference_no:
			remarks.append(_("Transaction reference no {0} dated {1}")
				.format(self.reference_no, self.reference_date))

		if self.payment_type in ["Receive", "Pay"]:
			for d in self.get("references"):
				if d.allocated_amount:
					remarks.append(_("Amount {0} {1} against {2} {3}").format(self.party_account_currency,
						d.allocated_amount, d.reference_doctype, d.reference_name))

		for d in self.get("deductions"):
			if d.amount:
				remarks.append(_("Amount {0} {1} deducted against {2}")
					.format(self.company_currency, d.amount, d.account))

		self.set("remarks", "\n".join(remarks))

	def make_gl_entries(self, cancel=0, adv_adj=0):
		if self.payment_type in ("Receive", "Pay") and not self.get("party_account_field"):
			self.setup_party_account_field()

		gl_entries = []
		self.add_party_gl_entries(gl_entries)
		self.add_bank_gl_entries(gl_entries)
		self.add_deductions_gl_entries(gl_entries)

		make_gl_entries(gl_entries, cancel=cancel, adv_adj=adv_adj)

	def add_party_gl_entries(self, gl_entries):
		if self.party_account:
			if self.payment_type=="Receive":
				against_account = self.paid_to
			else:
				against_account = self.paid_from


			party_gl_dict = self.get_gl_dict({
				"account": self.party_account,
				"party_type": self.party_type,
				"party": self.party,
				"against": against_account,
				"account_currency": self.party_account_currency
			})

			dr_or_cr = "credit" if self.party_type in ["Customer", "Student"] else "debit"

			for d in self.get("references"):
				gle = party_gl_dict.copy()
				gle.update({
					"against_voucher_type": d.reference_doctype,
					"against_voucher": d.reference_name
				})

				allocated_amount_in_company_currency = flt(flt(d.allocated_amount) * flt(d.exchange_rate),
					self.precision("paid_amount"))

				gle.update({
					dr_or_cr + "_in_account_currency": d.allocated_amount,
					dr_or_cr: allocated_amount_in_company_currency
				})

				gl_entries.append(gle)

			if self.unallocated_amount:
				base_unallocated_amount = base_unallocated_amount = self.unallocated_amount * \
					(self.source_exchange_rate if self.payment_type=="Receive" else self.target_exchange_rate)

				gle = party_gl_dict.copy()

				gle.update({
					dr_or_cr + "_in_account_currency": self.unallocated_amount,
					dr_or_cr: base_unallocated_amount
				})

				gl_entries.append(gle)

	def add_bank_gl_entries(self, gl_entries):
		if self.payment_type in ("Pay", "Internal Transfer"):
			gl_entries.append(
				self.get_gl_dict({
					"account": self.paid_from,
					"account_currency": self.paid_from_account_currency,
					"against": self.party if self.payment_type=="Pay" else self.paid_to,
					"credit_in_account_currency": self.paid_amount,
					"credit": self.base_paid_amount
				})
			)
		if self.payment_type in ("Receive", "Internal Transfer"):
			gl_entries.append(
				self.get_gl_dict({
					"account": self.paid_to,
					"account_currency": self.paid_to_account_currency,
					"against": self.party if self.payment_type=="Receive" else self.paid_from,
					"debit_in_account_currency": self.received_amount,
					"debit": self.base_received_amount
				})
			)

	def add_deductions_gl_entries(self, gl_entries):
		for d in self.get("deductions"):
			if d.amount:
				account_currency = get_account_currency(d.account)
				if account_currency != self.company_currency:
					frappe.throw(_("Currency for {0} must be {1}").format(d.account, self.company_currency))

				gl_entries.append(
					self.get_gl_dict({
						"account": d.account,
						"account_currency": account_currency,
						"against": self.party or self.paid_from,
						"debit_in_account_currency": d.amount,
						"debit": d.amount,
						"cost_center": d.cost_center
					})
				)

	def update_advance_paid(self):
		if self.payment_type in ("Receive", "Pay") and self.party:
			for d in self.get("references"):
				if d.allocated_amount and d.reference_doctype in ("Sales Order", "Purchase Order"):
					frappe.get_doc(d.reference_doctype, d.reference_name).set_total_advance_paid()

	def update_expense_claim(self):
		if self.payment_type =="Pay" and self.party:
			for d in self.get("references"):
				if d.reference_doctype=="Expense Claim" and d.reference_name:
					doc = frappe.get_doc("Expense Claim", d.reference_name)
					update_paid_amount(doc, self.paid_to)

	def on_recurring(self, reference_doc, subscription_doc):
		self.reference_no = reference_doc.name
		self.reference_date = nowdate()

@frappe.whitelist()
def get_outstanding_reference_documents(args):
	if isinstance(args, basestring):
		args = json.loads(args)

	party_account_currency = get_account_currency(args.get("party_account"))
	company_currency = frappe.db.get_value("Company", args.get("company"), "default_currency")

	# Get negative outstanding sales /purchase invoices
	total_field = "base_grand_total" if party_account_currency == company_currency else "grand_total"

	negative_outstanding_invoices = []
	if (args.get("party_type") != "Student"):
		negative_outstanding_invoices = get_negative_outstanding_invoices(args.get("party_type"),
			args.get("party"), args.get("party_account"), total_field)

	# Get positive outstanding sales /purchase invoices/ Fees
	outstanding_invoices = get_outstanding_invoices(args.get("party_type"), args.get("party"),
		args.get("party_account"))

	for d in outstanding_invoices:
		d["exchange_rate"] = 1
		if party_account_currency != company_currency:
			if d.voucher_type in ("Sales Invoice", "Purchase Invoice", "Expense Claim"):
				d["exchange_rate"] = frappe.db.get_value(d.voucher_type, d.voucher_no, "conversion_rate")
			elif d.voucher_type == "Journal Entry":
				d["exchange_rate"] = get_exchange_rate(
					party_account_currency,	company_currency, d.posting_date
				)
		if d.voucher_type in ("Purchase Invoice"):
			d["bill_no"] = frappe.db.get_value(d.voucher_type, d.voucher_no, "bill_no")

	# Get all SO / PO which are not fully billed or aginst which full advance not paid
	orders_to_be_billed = []
	if (args.get("party_type") != "Student"):
		orders_to_be_billed =  get_orders_to_be_billed(args.get("posting_date"),args.get("party_type"),
			args.get("party"), party_account_currency, company_currency)

	return negative_outstanding_invoices + outstanding_invoices + orders_to_be_billed

def get_orders_to_be_billed(posting_date, party_type, party, party_account_currency, company_currency):
	if party_type == "Customer":
		voucher_type = 'Sales Order'
	elif party_type == "Supplier":
		voucher_type = 'Purchase Order'
	elif party_type == "Employee":
		voucher_type = None

	orders = []
	if voucher_type:
		ref_field = "base_grand_total" if party_account_currency == company_currency else "grand_total"

		orders = frappe.db.sql("""
			select
				name as voucher_no,
				{ref_field} as invoice_amount,
				({ref_field} - advance_paid) as outstanding_amount,
				transaction_date as posting_date
			from
				`tab{voucher_type}`
			where
				{party_type} = %s
				and docstatus = 1
				and ifnull(status, "") != "Closed"
				and {ref_field} > advance_paid
				and abs(100 - per_billed) > 0.01
			order by
				transaction_date, name
			""".format(**{
				"ref_field": ref_field,
				"voucher_type": voucher_type,
				"party_type": scrub(party_type)
			}), party, as_dict = True)

	order_list = []
	for d in orders:
		d["voucher_type"] = voucher_type
		# This assumes that the exchange rate required is the one in the SO
		d["exchange_rate"] = get_exchange_rate(party_account_currency,
			company_currency, posting_date)
		order_list.append(d)

	return order_list

def get_negative_outstanding_invoices(party_type, party, party_account, total_field):
	if party_type != "Employee":
		voucher_type = "Sales Invoice" if party_type == "Customer" else "Purchase Invoice"
		return frappe.db.sql("""
			select
				"{voucher_type}" as voucher_type, name as voucher_no,
				{total_field} as invoice_amount, outstanding_amount, posting_date,
				due_date, conversion_rate as exchange_rate
			from
				`tab{voucher_type}`
			where
				{party_type} = %s and {party_account} = %s and docstatus = 1 and outstanding_amount < 0
			order by
				posting_date, name
			""".format(**{
				"total_field": total_field,
				"voucher_type": voucher_type,
				"party_type": scrub(party_type),
				"party_account": "debit_to" if party_type=="Customer" else "credit_to"
			}), (party, party_account), as_dict = True)
	else:
		return []

@frappe.whitelist()
def get_party_details(company, party_type, party, date):
	if not frappe.db.exists(party_type, party):
		frappe.throw(_("Invalid {0}: {1}").format(party_type, party))

	party_account = get_party_account(party_type, party, company)

	account_currency = get_account_currency(party_account)
	account_balance = get_balance_on(party_account, date)
	party_balance = get_balance_on(party_type=party_type, party=party)

	return {
		"party_account": party_account,
		"party_account_currency": account_currency,
		"party_balance": party_balance,
		"account_balance": account_balance
	}

@frappe.whitelist()
def get_account_details(account, date):
	frappe.has_permission('Payment Entry', throw=True)
	return frappe._dict({
		"account_currency": get_account_currency(account),
		"account_balance": get_balance_on(account, date),
		"account_type": frappe.db.get_value("Account", account, "account_type")
	})

@frappe.whitelist()
def get_company_defaults(company):
	fields = ["write_off_account", "exchange_gain_loss_account", "cost_center"]
	ret = frappe.db.get_value("Company", company, fields, as_dict=1)

	for fieldname in fields:
		if not ret[fieldname]:
			frappe.throw(_("Please set default {0} in Company {1}")
				.format(frappe.get_meta("Company").get_label(fieldname), company))

	return ret

@frappe.whitelist()
def get_reference_details(reference_doctype, reference_name, party_account_currency):
	total_amount = outstanding_amount = exchange_rate = None
	ref_doc = frappe.get_doc(reference_doctype, reference_name)

	if reference_doctype == "Fees":
		total_amount = ref_doc.get("grand_total")
		exchange_rate = 1
		outstanding_amount = ref_doc.get("outstanding_amount")
	elif reference_doctype != "Journal Entry":
		if party_account_currency == ref_doc.company_currency:
			if ref_doc.doctype == "Expense Claim":
				total_amount = ref_doc.total_sanctioned_amount
			else:
				total_amount = ref_doc.base_grand_total
			exchange_rate = 1
		else:
			total_amount = ref_doc.grand_total

			# Get the exchange rate from the original ref doc
			# or get it based on the posting date of the ref doc
			exchange_rate = ref_doc.get("conversion_rate") or \
				get_exchange_rate(party_account_currency, ref_doc.company_currency, ref_doc.posting_date)

		outstanding_amount = ref_doc.get("outstanding_amount") \
			if reference_doctype in ("Sales Invoice", "Purchase Invoice", "Expense Claim") \
			else flt(total_amount) - flt(ref_doc.advance_paid)
	else:
		# Get the exchange rate based on the posting date of the ref doc
		exchange_rate = get_exchange_rate(party_account_currency,
			ref_doc.company_currency, ref_doc.posting_date)

	return frappe._dict({
		"due_date": ref_doc.get("due_date"),
		"total_amount": total_amount,
		"outstanding_amount": outstanding_amount,
		"exchange_rate": exchange_rate
	})

@frappe.whitelist()
def get_payment_entry(dt, dn, party_amount=None, bank_account=None, bank_amount=None):
	doc = frappe.get_doc(dt, dn)

	if dt in ("Sales Order", "Purchase Order") and flt(doc.per_billed, 2) > 0:
		frappe.throw(_("Can only make payment against unbilled {0}").format(dt))

	if dt in ("Sales Invoice", "Sales Order"):
		party_type = "Customer"
	elif dt in ("Purchase Invoice", "Purchase Order"):
		party_type = "Supplier"
	elif dt in ("Expense Claim"):
		party_type = "Employee"
	elif dt in ("Fees"):
		party_type = "Student"

	# party account
	if dt == "Sales Invoice":
		party_account = doc.debit_to
	elif dt == "Purchase Invoice":
		party_account = doc.credit_to
<<<<<<< HEAD
	elif dt == "Expense Claim":
		party_account = doc.payable_account if doc.docstatus==1 else doc.advance_account
=======
	elif dt == "Fees":
		party_account = doc.receivable_account
>>>>>>> fb142f52
	else:
		party_account = get_party_account(party_type, doc.get(party_type.lower()), doc.company)

	party_account_currency = doc.get("party_account_currency") or get_account_currency(party_account)

	# payment type
	if (dt == "Sales Order" or (dt in ("Sales Invoice", "Fees") and doc.outstanding_amount > 0)) \
		or (dt=="Purchase Invoice" and doc.outstanding_amount < 0):
			payment_type = "Receive"
	else:
		payment_type = "Pay"

	# amounts
	grand_total = outstanding_amount = 0
	if party_amount:
		grand_total = outstanding_amount = party_amount
	elif dt in ("Sales Invoice", "Purchase Invoice"):
		grand_total = doc.base_grand_total \
			if party_account_currency == doc.company_currency else doc.grand_total
		outstanding_amount = doc.outstanding_amount
	elif dt in ("Expense Claim"):
		grand_total = doc.total_sanctioned_amount
<<<<<<< HEAD
		outstanding_amount = flt(doc.total_sanctioned_amount) - flt(doc.total_amount_reimbursed) \
			- flt(doc.total_advance_paid)
=======
		outstanding_amount = doc.total_sanctioned_amount - doc.total_amount_reimbursed
	elif dt == "Fees":
		grand_total = doc.grand_total
		outstanding_amount = doc.outstanding_amount
>>>>>>> fb142f52
	else:
		total_field = "base_grand_total" if party_account_currency == doc.company_currency else "grand_total"
		grand_total = flt(doc.get(total_field))
		outstanding_amount = grand_total - flt(doc.advance_paid)

	# bank or cash
	bank = get_default_bank_cash_account(doc.company, "Bank", mode_of_payment=doc.get("mode_of_payment"),
		account=bank_account)

	paid_amount = received_amount = 0
	if party_account_currency == bank.account_currency:
		paid_amount = received_amount = abs(outstanding_amount)
	elif payment_type == "Receive":
		paid_amount = abs(outstanding_amount)
		if bank_amount:
			received_amount = bank_amount
	else:
		received_amount = abs(outstanding_amount)
		if bank_amount:
			paid_amount = bank_amount

	pe = frappe.new_doc("Payment Entry")
	pe.payment_type = payment_type
	pe.company = doc.company
	pe.posting_date = nowdate()
	pe.mode_of_payment = doc.get("mode_of_payment")
	pe.party_type = party_type
	pe.party = doc.get(scrub(party_type))
	pe.paid_from = party_account if payment_type=="Receive" else bank.account
	pe.paid_to = party_account if payment_type=="Pay" else bank.account
	pe.paid_from_account_currency = party_account_currency \
		if payment_type=="Receive" else bank.account_currency
	pe.paid_to_account_currency = party_account_currency if payment_type=="Pay" else bank.account_currency
	pe.paid_amount = paid_amount
	pe.received_amount = received_amount
	pe.allocate_payment_amount = 1
	pe.letter_head = doc.get("letter_head")

	pe.append("references", {
		"reference_doctype": dt,
		"reference_name": dn,
		"due_date": doc.get("due_date"),
		"total_amount": grand_total,
		"outstanding_amount": outstanding_amount,
		"allocated_amount": outstanding_amount
	})

	pe.setup_party_account_field()
	pe.set_missing_values()
	if party_account and bank:
		pe.set_exchange_rate()
		pe.set_amounts()
	return pe<|MERGE_RESOLUTION|>--- conflicted
+++ resolved
@@ -148,13 +148,8 @@
 			if not frappe.db.exists(self.party_type, self.party):
 				frappe.throw(_("Invalid {0}: {1}").format(self.party_type, self.party))
 
-<<<<<<< HEAD
-			if self.party_account and self.party_type in ("Customer", "Supplier"):
-				party_account_type = "Receivable" if self.party_type=="Customer" else "Payable"
-=======
 			if self.party_account:
 				party_account_type = "Receivable" if self.party_type in ("Customer", "Student") else "Payable"
->>>>>>> fb142f52
 				self.validate_account_type(self.party_account, [party_account_type])
 
 	def validate_bank_accounts(self):
@@ -707,13 +702,10 @@
 		party_account = doc.debit_to
 	elif dt == "Purchase Invoice":
 		party_account = doc.credit_to
-<<<<<<< HEAD
 	elif dt == "Expense Claim":
 		party_account = doc.payable_account if doc.docstatus==1 else doc.advance_account
-=======
 	elif dt == "Fees":
 		party_account = doc.receivable_account
->>>>>>> fb142f52
 	else:
 		party_account = get_party_account(party_type, doc.get(party_type.lower()), doc.company)
 
@@ -736,15 +728,11 @@
 		outstanding_amount = doc.outstanding_amount
 	elif dt in ("Expense Claim"):
 		grand_total = doc.total_sanctioned_amount
-<<<<<<< HEAD
 		outstanding_amount = flt(doc.total_sanctioned_amount) - flt(doc.total_amount_reimbursed) \
 			- flt(doc.total_advance_paid)
-=======
-		outstanding_amount = doc.total_sanctioned_amount - doc.total_amount_reimbursed
 	elif dt == "Fees":
 		grand_total = doc.grand_total
 		outstanding_amount = doc.outstanding_amount
->>>>>>> fb142f52
 	else:
 		total_field = "base_grand_total" if party_account_currency == doc.company_currency else "grand_total"
 		grand_total = flt(doc.get(total_field))
