--- conflicted
+++ resolved
@@ -5,11 +5,7 @@
 from __future__ import unicode_literals
 import frappe, erpnext, json
 from frappe import _, scrub, ValidationError
-<<<<<<< HEAD
 from frappe.utils import flt, cint, comma_or, nowdate, getdate
-=======
-from frappe.utils import flt, comma_or, nowdate, getdate
->>>>>>> cf23be99
 from erpnext.accounts.utils import get_outstanding_invoices, get_account_currency, get_balance_on, get_balance_on_voucher,\
 	get_allow_cost_center_in_entry_of_bs_account
 from erpnext.accounts.party import get_party_account
@@ -76,14 +72,6 @@
 		self.update_expense_claim()
 		self.update_reference_details()
 
-<<<<<<< HEAD
-=======
-	def before_print(self):
-		self.gl_entries = frappe.get_list("GL Entry",filters={"voucher_type": "Payment Entry",
-			"voucher_no": self.name} ,
-			fields=["account", "party_type", "party", "debit", "credit", "remarks"]
-		)
->>>>>>> cf23be99
 
 	def on_cancel(self):
 		self.setup_party_account_field()
@@ -137,16 +125,11 @@
 			if not self.party:
 				frappe.throw(_("Party is mandatory"))
 
-<<<<<<< HEAD
-			_party_name = "title" if self.party_type in ["Letter of Credit", "Student"] else scrub(self.party_type) + "_name"
-			self.party_name = frappe.db.get_value(self.party_type, self.party, _party_name)
-=======
 			if self.party_type == "Letter of Credit":
 				self.party_name = self.party
 			else:
 				_party_name = "title" if self.party_type == "Student" else scrub(self.party_type) + "_name"
 				self.party_name = frappe.db.get_value(self.party_type, self.party, _party_name)
->>>>>>> cf23be99
 
 		if self.party:
 			if not self.get("party_balance"):
@@ -765,16 +748,11 @@
 
 	account_currency = get_account_currency(party_account)
 	account_balance = get_balance_on(party_account, date, cost_center=cost_center)
-<<<<<<< HEAD
-	_party_name = "title" if party_type in ["Student", "Letter of Credit", "Shareholder"] else scrub(party_type) + "_name"
-	party_name = frappe.db.get_value(party_type, party, _party_name)
-=======
 	_party_name = "title" if party_type in ["Student", "Shareholder"] else scrub(party_type) + "_name"
 	if party_type == "Letter of Credit":
 		party_name = party
 	else:
 		party_name = frappe.db.get_value(party_type, party, _party_name)
->>>>>>> cf23be99
 	party_balance = get_balance_on(party_type=party_type, party=party, cost_center=cost_center)
 	if party_type in ["Customer", "Supplier"]:
 		bank_account = get_party_bank_account(party_type, party)
