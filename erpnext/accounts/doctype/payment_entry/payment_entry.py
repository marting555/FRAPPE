# -*- coding: utf-8 -*-
# Copyright (c) 2015, Frappe Technologies Pvt. Ltd. and contributors
# For license information, please see license.txt

from __future__ import unicode_literals
import frappe, erpnext, json
from frappe import _, scrub, ValidationError
from frappe.utils import flt, cint, comma_or, nowdate, getdate
from erpnext.accounts.utils import get_outstanding_invoices, get_account_currency, get_balance_on, get_balance_on_voucher, \
	get_allow_cost_center_in_entry_of_bs_account
from erpnext.accounts.party import get_party_account
from erpnext.accounts.doctype.journal_entry.journal_entry import get_default_bank_cash_account, \
	get_average_party_exchange_rate_on_journal_entry
from erpnext.setup.utils import get_exchange_rate
from erpnext.accounts.general_ledger import make_gl_entries
from erpnext.hr.doctype.expense_claim.expense_claim import update_reimbursed_amount
from erpnext.accounts.doctype.bank_account.bank_account import get_party_bank_account, get_bank_account_details
from erpnext.controllers.accounts_controller import AccountsController, get_supplier_block_status

from six import string_types, iteritems

class InvalidPaymentEntry(ValidationError):
	pass


class PaymentEntry(AccountsController):
	def __init__(self, *args, **kwargs):
		super(PaymentEntry, self).__init__(*args, **kwargs)
		if not self.is_new():
			self.setup_party_account_field()

	def setup_party_account_field(self):
		self.party_account_field = None
		self.party_account = None
		self.party_account_currency = None

		if self.payment_type == "Receive":
			self.party_account_field = "paid_from"
			self.party_account = self.paid_from
			self.party_account_currency = self.paid_from_account_currency

		elif self.payment_type == "Pay":
			self.party_account_field = "paid_to"
			self.party_account = self.paid_to
			self.party_account_currency = self.paid_to_account_currency

	def validate(self):
		self.setup_party_account_field()
		self.set_missing_values()
		self.validate_payment_type()
		self.validate_party_details()
		self.validate_bank_accounts()
		self.set_exchange_rate()
		self.validate_mandatory()
		self.validate_reference_documents()
		self.set_amounts()
		self.clear_unallocated_reference_document_rows()
		self.validate_payment_against_negative_invoice()
		self.validate_transaction_reference()
		self.set_title()
		self.validate_duplicate_entry()
		self.validate_allocated_amount()
		self.ensure_supplier_is_not_blocked()

	def before_submit(self):
		self.set_remarks()

	def on_submit(self):
		self.setup_party_account_field()
		if self.difference_amount:
			frappe.throw(_("Difference Amount must be zero"))
		self.make_gl_entries()
		self.update_advance_paid()
		self.update_expense_claim()
		self.update_reference_details()

	def on_cancel(self):
		self.setup_party_account_field()
		self.make_gl_entries(cancel=1)
		self.update_advance_paid()
		self.update_expense_claim()
		self.update_reference_details()
		self.delink_advance_entry_references()

	def validate_duplicate_entry(self):
		reference_names = []
		for d in self.get("references"):
			if (d.reference_doctype, d.reference_name) in reference_names:
				frappe.throw(_("Row #{0}: Duplicate entry in References {1} {2}")
					.format(d.idx, d.reference_doctype, d.reference_name))
			reference_names.append((d.reference_doctype, d.reference_name))

	def set_bank_account_data(self):
		if self.bank_account:
			bank_data = get_bank_account_details(self.bank_account)

			field = "paid_from" if self.payment_type == "Pay" else "paid_to"

			self.bank = bank_data.bank
			self.bank_account_no = bank_data.bank_account_no
			self.set(field, bank_data.account)

	def validate_allocated_amount(self):
		for d in self.get("references"):
			invalid = False
			if flt(d.outstanding_amount) >= 0:
				if flt(d.allocated_amount) > flt(d.outstanding_amount):
					invalid = True
			else:
				if flt(d.allocated_amount) < flt(d.outstanding_amount):
					invalid = True

			if invalid:
				frappe.throw(_("Row #{0}: Allocated Amount of {1} against {2} is greater than its Outstanding Amount {3}.")
					.format(d.idx, flt(d.allocated_amount), d.reference_name, flt(d.outstanding_amount)))

	def delink_advance_entry_references(self):
		for reference in self.references:
			if reference.reference_doctype in ("Sales Invoice", "Purchase Invoice", "Landed Cost Voucher", "Expense Claim"):
				doc = frappe.get_doc(reference.reference_doctype, reference.reference_name)
				doc.delink_advance_entries(self.name)

	def set_missing_values(self, for_validate=False):
		if self.payment_type == "Internal Transfer":
			for field in ("party", "party_balance", "total_allocated_amount",
				"base_total_allocated_amount", "unallocated_amount"):
					self.set(field, None)
			self.references = []
		else:
			if not self.party_type:
				frappe.throw(_("Party Type is mandatory"))

			if not self.party:
				frappe.throw(_("Party is mandatory"))

			if self.party_type == "Letter of Credit":
				self.party_name = self.party
			else:
				_party_name = "title" if self.party_type == "Student" else scrub(self.party_type) + "_name"
				self.party_name = frappe.db.get_value(self.party_type, self.party, _party_name)

		if self.party:
			if not self.get("party_balance"):
				self.party_balance = get_balance_on(party_type=self.party_type,
					party=self.party, date=self.posting_date, company=self.company)

			if not self.get("party_account"):
				party_account = get_party_account(self.party_type, self.party, self.company)
				self.set(self.party_account_field, party_account)
				self.party_account = party_account

		if self.paid_from and (not self.paid_from_account_currency or not self.paid_from_account_balance):
			acc = get_account_details(self.paid_from, self.posting_date, self.cost_center)
			self.paid_from_account_currency = acc.account_currency
			self.paid_from_account_balance = acc.account_balance

		if self.paid_to and (not self.paid_to_account_currency or not self.paid_to_account_balance):
			acc = get_account_details(self.paid_to, self.posting_date, self.cost_center)
			self.paid_to_account_currency = acc.account_currency
			self.paid_to_account_balance = acc.account_balance

		self.party_account_currency = self.paid_from_account_currency \
			if self.payment_type=="Receive" else self.paid_to_account_currency

		self.update_reference_details()

	def update_reference_details(self):
		for d in self.get("references"):
			if d.allocated_amount:
				ref_details = get_reference_details(d.reference_doctype, d.reference_name, self.party_account_currency,
					self.party_type, self.party, self.paid_from if self.payment_type == "Receive" else self.paid_to, self.payment_type)

				for field, value in iteritems(ref_details):
					d.set(field, value)

	def validate_payment_type(self):
		if self.payment_type not in ("Receive", "Pay", "Internal Transfer"):
			frappe.throw(_("Payment Type must be one of Receive, Pay and Internal Transfer"))

	def validate_party_details(self):
		if self.party:
			if not frappe.db.exists(self.party_type, self.party):
				frappe.throw(_("Invalid {0}: {1}").format(self.party_type, self.party))

			if self.party_account and self.party_type in ("Customer", "Supplier", "Letter of Credit"):
				self.validate_account_type(self.party_account,
					[erpnext.get_party_account_type(self.party_type)], raise_exception=True)

	def validate_bank_accounts(self):
		if self.payment_type in ("Pay", "Internal Transfer"):
			self.validate_account_type(self.paid_from, ["Bank", "Cash"], raise_exception=False)

		if self.payment_type in ("Receive", "Internal Transfer"):
			self.validate_account_type(self.paid_to, ["Bank", "Cash"], raise_exception=False)

	def validate_account_type(self, account, account_types, raise_exception=True):
		account_type = frappe.db.get_value("Account", account, "account_type")
		if account_type not in account_types:
			frappe.msgprint(_("Account Type for {0} is not one of {1}").format(account, comma_or(account_types)),
				raise_exception=raise_exception)

	def set_exchange_rate(self):
		if self.paid_from and not self.source_exchange_rate:
			if self.paid_from_account_currency == self.company_currency:
				self.source_exchange_rate = 1
			else:
				self.source_exchange_rate = get_exchange_rate(self.paid_from_account_currency,
					self.company_currency, self.posting_date)

		if self.paid_to and not self.target_exchange_rate:
			self.target_exchange_rate = get_exchange_rate(self.paid_to_account_currency,
				self.company_currency, self.posting_date)

	def validate_mandatory(self):
		for field in ("paid_amount", "received_amount", "source_exchange_rate", "target_exchange_rate"):
			if not self.get(field):
				frappe.throw(_("{0} is mandatory").format(self.meta.get_label(field)))

	def validate_reference_documents(self):
		if self.party_type == "Student":
			valid_reference_doctypes = ("Fees")
		elif self.party_type == "Customer":
			valid_reference_doctypes = ("Sales Order", "Sales Invoice", "Journal Entry")
		elif self.party_type == "Supplier":
			valid_reference_doctypes = ("Purchase Order", "Purchase Invoice", "Landed Cost Voucher", "Journal Entry")
		elif self.party_type == "Employee":
			valid_reference_doctypes = ("Expense Claim", "Journal Entry", "Employee Advance")
		elif self.party_type == "Letter of Credit":
			valid_reference_doctypes = ("Purchase Invoice", "Landed Cost Voucher", "Journal Entry")

		for d in self.get("references"):
			if not d.allocated_amount:
				continue
			if d.reference_doctype not in valid_reference_doctypes:
				frappe.throw(_("Reference Doctype must be one of {0}")
					.format(comma_or(valid_reference_doctypes)))

			elif d.reference_name:
				if not frappe.db.exists(d.reference_doctype, d.reference_name):
					frappe.throw(_("{0} {1} does not exist").format(d.reference_doctype, d.reference_name))
				else:
					ref_doc = frappe.get_doc(d.reference_doctype, d.reference_name)

					if d.reference_doctype != "Journal Entry":
						party_field = "party" if d.reference_doctype=="Landed Cost Voucher" else scrub(self.party_type)
						party_type_field = "party_type" if d.reference_doctype=="Landed Cost Voucher" else ""

						if self.party != ref_doc.get(party_field) or (party_type_field and self.party_type != ref_doc.get(party_type_field)):
							frappe.throw(_("{0} {1} is not associated with {2} {3}")
								.format(d.reference_doctype, d.reference_name, self.party_type, self.party))
					else:
						self.validate_journal_entry(d)

					if d.reference_doctype in ("Sales Invoice", "Purchase Invoice", "Landed Cost Voucher", "Expense Claim", "Fees"):
						if self.party_type == "Customer":
							ref_party_account = ref_doc.debit_to
						elif self.party_type == "Student":
							ref_party_account = ref_doc.receivable_account
						elif self.party_type in ["Supplier", "Letter of Credit"]:
							ref_party_account = ref_doc.credit_to
						elif self.party_type=="Employee":
							ref_party_account = ref_doc.payable_account

						if ref_party_account != self.party_account:
								frappe.throw(_("{0} {1} is associated with {2}, but Party Account is {3}")
									.format(d.reference_doctype, d.reference_name, ref_party_account, self.party_account))

					if ref_doc.docstatus != 1:
						frappe.throw(_("{0} {1} must be submitted")
							.format(d.reference_doctype, d.reference_name))

	def validate_journal_entry(self, d):
		je_accounts = frappe.db.sql("""select debit, credit from `tabJournal Entry Account`
			where account = %s and party_type=%s and party=%s and parent = %s and docstatus = 1
			and (reference_type is null or reference_type in ("", "Sales Order", "Purchase Order"))
			""", (self.party_account, self.party_type, self.party, d.reference_name), as_dict=True)

		if not je_accounts:
			frappe.throw(_("Row #{0}: Journal Entry {1} does not have account {2} or is already matched against a voucher")
				.format(d.idx, d.reference_name, self.party_account))
		else:
			if self.payment_type == "Receive":
				dr_or_cr = "debit" if d.allocated_amount >= 0 else "credit"
			else:
				dr_or_cr = "credit" if d.allocated_amount >= 0 else "debit"

			valid = False
			for jvd in je_accounts:
				if flt(jvd[dr_or_cr]) > 0:
					valid = True
			if not valid:
				frappe.throw(_("Against Journal Entry {0} does not have any unmatched {1} entry")
					.format(d.reference_name, dr_or_cr))

	def set_amounts(self):
		self.set_amounts_in_company_currency()
		self.set_total_allocated_amount()
		self.set_unallocated_amount()
		self.set_difference_amount()

	def set_amounts_in_company_currency(self):
		self.base_paid_amount, self.base_received_amount, self.difference_amount = 0, 0, 0
		if self.paid_amount:
			self.base_paid_amount = flt(flt(self.paid_amount) * flt(self.source_exchange_rate),
				self.precision("base_paid_amount"))

		if self.received_amount:
			self.base_received_amount = flt(flt(self.received_amount) * flt(self.target_exchange_rate),
				self.precision("base_received_amount"))

	def set_total_allocated_amount(self):
		if self.payment_type == "Internal Transfer":
			return

		total_allocated_amount, base_total_allocated_amount = 0, 0
		for d in self.get("references"):
			if d.allocated_amount:
				total_allocated_amount += flt(d.allocated_amount)
				base_total_allocated_amount += flt(flt(d.allocated_amount) * flt(d.exchange_rate),
					self.precision("base_paid_amount"))

		self.total_allocated_amount = abs(total_allocated_amount)
		self.base_total_allocated_amount = abs(base_total_allocated_amount)

	def set_unallocated_amount(self):
		self.unallocated_amount = 0
		if self.party:
			total_deductions = sum([flt(d.amount) for d in self.get("deductions")])
			if self.payment_type == "Receive" \
				and self.base_total_allocated_amount < self.base_received_amount + total_deductions \
				and self.total_allocated_amount < self.paid_amount + (total_deductions / self.source_exchange_rate):
					self.unallocated_amount = (self.base_received_amount + total_deductions -
						self.base_total_allocated_amount) / self.source_exchange_rate
			elif self.payment_type == "Pay" \
				and self.base_total_allocated_amount < (self.base_paid_amount - total_deductions) \
				and self.total_allocated_amount < self.received_amount + (total_deductions / self.target_exchange_rate):
					self.unallocated_amount = (self.base_paid_amount - (total_deductions +
						self.base_total_allocated_amount)) / self.target_exchange_rate

	def set_difference_amount(self):
		base_unallocated_amount = flt(self.unallocated_amount) * (flt(self.source_exchange_rate)
			if self.payment_type == "Receive" else flt(self.target_exchange_rate))

		base_party_amount = flt(self.base_total_allocated_amount) + flt(base_unallocated_amount)

		if self.payment_type == "Receive":
			self.difference_amount = base_party_amount - self.base_received_amount
		elif self.payment_type == "Pay":
			self.difference_amount = self.base_paid_amount - base_party_amount
		else:
			self.difference_amount = self.base_paid_amount - flt(self.base_received_amount)

		total_deductions = sum([flt(d.amount) for d in self.get("deductions")])

		self.difference_amount = flt(self.difference_amount - total_deductions,
			self.precision("difference_amount"))

	# Paid amount is auto allocated in the reference document by default.
	# Clear the reference document which doesn't have allocated amount on validate so that form can be loaded fast
	def clear_unallocated_reference_document_rows(self):
		self.set("references", self.get("references", {"allocated_amount": ["not in", [0, None, ""]]}))
		frappe.db.sql("""delete from `tabPayment Entry Reference`
			where parent = %s and allocated_amount = 0""", self.name)

	def validate_payment_against_negative_invoice(self):
		if ((self.payment_type=="Pay" and self.party_type=="Customer")
				or (self.payment_type=="Receive" and self.party_type in ["Supplier", "Letter of Credit"])):

			total_negative_outstanding = sum([abs(flt(d.outstanding_amount))
				for d in self.get("references") if flt(d.outstanding_amount) < 0])

			paid_amount = self.paid_amount if self.payment_type=="Receive" else self.received_amount
			additional_charges = sum([flt(d.amount) for d in self.deductions])

			if not total_negative_outstanding:
				frappe.throw(_("Cannot {0} {1} {2} without any negative outstanding invoice")
					.format(self.payment_type, ("to" if self.party_type=="Customer" else "from"),
						self.party_type), InvalidPaymentEntry)

			elif paid_amount - additional_charges > total_negative_outstanding:
				frappe.throw(_("Paid Amount cannot be greater than total negative outstanding amount {0}")
					.format(total_negative_outstanding), InvalidPaymentEntry)

	def set_title(self):
		if self.payment_type in ("Receive", "Pay"):
			self.title = self.party_name or self.party
		else:
			self.title = self.paid_from + " - " + self.paid_to

	def validate_transaction_reference(self):
		bank_account = self.paid_to if self.payment_type == "Receive" else self.paid_from
		bank_account_type = frappe.db.get_value("Account", bank_account, "account_type")

		if bank_account_type == "Bank":
			if not self.reference_no or not self.reference_date:
				frappe.throw(_("Reference No and Reference Date is mandatory for Bank transaction"))

	def set_remarks(self):
		remarks = []

		if self.user_remark:
			remarks.append("Note: {0}".format(self.user_remark))

		if self.payment_type=="Internal Transfer":
			remarks.append(_("Amount {0} {1} transferred from {2} to {3}")
				.format(self.paid_from_account_currency, self.paid_amount, self.paid_from, self.paid_to))
		else:
			remarks.append(_("Amount {0} {1} {2} {3}").format(
				self.party_account_currency,
				self.paid_amount if self.payment_type=="Receive" else self.received_amount,
				_("received from") if self.payment_type=="Receive" else _("to"), self.party
			))

		if self.reference_no:
			remarks.append(_("Transaction reference no {0} dated {1}")
				.format(self.reference_no, self.reference_date))

		if self.payment_type in ["Receive", "Pay"]:
			for d in self.get("references"):
				if d.allocated_amount:
					remarks.append(_("Amount {0} {1} against {2} {3}").format(self.party_account_currency,
						d.allocated_amount, d.reference_doctype, d.reference_name))

		for d in self.get("deductions"):
			if d.amount:
				remarks.append(_("Amount {0} {1} deducted against {2}")
					.format(self.company_currency, d.amount, d.account))

		self.set("remarks", "\n".join(remarks))

	def make_gl_entries(self, cancel=0, adv_adj=0):
		if self.payment_type in ("Receive", "Pay") and not self.get("party_account_field"):
			self.setup_party_account_field()

		gl_entries = self.get_gl_entries()
		make_gl_entries(gl_entries, cancel=cancel, adv_adj=adv_adj)

	def get_gl_entries(self):
		gl_entries = []
		self.add_party_gl_entries(gl_entries)
		self.add_bank_gl_entries(gl_entries)
		self.add_deductions_gl_entries(gl_entries)
		return gl_entries

	def add_party_gl_entries(self, gl_entries):
		if self.party_account:
			if self.payment_type=="Receive":
				against_account = self.paid_to
			else:
				against_account = self.paid_from

			party_gl_dict = self.get_gl_dict({
				"account": self.party_account,
				"party_type": self.party_type,
				"party": self.party,
				"against": against_account,
				"account_currency": self.party_account_currency,
				"cost_center": self.cost_center,
				"reference_no": self.reference_no,
				"reference_date": self.reference_date,
				"remarks": self.user_remark or self.remarks
			})

			dr_or_cr = "credit" if erpnext.get_party_account_type(self.party_type) == 'Receivable' else "debit"

			for d in self.get("references"):
				gle = party_gl_dict.copy()
				gle.update({
					"against_voucher_type": d.reference_doctype,
					"against_voucher": d.reference_name,
					"remarks": d.user_remark or self.user_remark or self.remarks
				})

				allocated_amount_in_company_currency = flt(flt(d.allocated_amount) * flt(d.exchange_rate),
					self.precision("paid_amount"))

				gle.update({
					dr_or_cr + "_in_account_currency": d.allocated_amount,
					dr_or_cr: allocated_amount_in_company_currency
				})

				gl_entries.append(gle)

			if self.unallocated_amount:
				base_unallocated_amount = base_unallocated_amount = self.unallocated_amount * \
					(self.source_exchange_rate if self.payment_type=="Receive" else self.target_exchange_rate)

				gle = party_gl_dict.copy()

				gle.update({
					dr_or_cr + "_in_account_currency": self.unallocated_amount,
					dr_or_cr: base_unallocated_amount
				})

				gl_entries.append(gle)

	def add_bank_gl_entries(self, gl_entries):
		if self.payment_type in ("Pay", "Internal Transfer"):
			gl_entries.append(
				self.get_gl_dict({
					"account": self.paid_from,
					"account_currency": self.paid_from_account_currency,
					"against": self.party if self.payment_type=="Pay" else self.paid_to,
					"credit_in_account_currency": self.paid_amount,
					"credit": self.base_paid_amount,
					"cost_center": self.cost_center,
					"reference_no": self.reference_no,
					"reference_date": self.reference_date,
					"remarks": self.user_remark or self.remarks
				})
			)
		if self.payment_type in ("Receive", "Internal Transfer"):
			gl_entries.append(
				self.get_gl_dict({
					"account": self.paid_to,
					"account_currency": self.paid_to_account_currency,
					"against": self.party if self.payment_type=="Receive" else self.paid_from,
					"debit_in_account_currency": self.received_amount,
					"debit": self.base_received_amount,
					"cost_center": self.cost_center,
					"reference_no": self.reference_no,
					"reference_date": self.reference_date,
					"remarks": self.user_remark or self.remarks
				})
			)

	def add_deductions_gl_entries(self, gl_entries):
		for d in self.get("deductions"):
			if d.amount:
				account_currency = get_account_currency(d.account)
				if account_currency != self.company_currency:
					frappe.throw(_("Currency for {0} must be {1}").format(d.account, self.company_currency))

				gl_entries.append(
					self.get_gl_dict({
						"account": d.account,
						"account_currency": account_currency,
						"against": self.party or self.paid_from,
						"debit_in_account_currency": d.amount,
						"debit": d.amount,
						"cost_center": d.cost_center or self.cost_center,
						"project": self.project,
						"reference_no": self.reference_no,
						"reference_date": self.reference_date,
						"remarks": d.user_remark or self.user_remark or self.remarks
					})
				)

	def update_advance_paid(self):
		if self.payment_type in ("Receive", "Pay") and self.party:
			for d in self.get("references"):
				if d.allocated_amount \
					and d.reference_doctype in ("Sales Order", "Purchase Order", "Employee Advance"):
						frappe.get_doc(d.reference_doctype, d.reference_name).set_total_advance_paid()

	def update_expense_claim(self):
		if self.payment_type in ("Pay") and self.party:
			for d in self.get("references"):
				if d.reference_doctype=="Expense Claim" and d.reference_name:
					doc = frappe.get_doc("Expense Claim", d.reference_name)
					update_reimbursed_amount(doc)

	def on_recurring(self, reference_doc, auto_repeat_doc):
		self.reference_no = reference_doc.name
		self.reference_date = nowdate()

	def calculate_deductions(self, tax_details):
		return {
			"account": tax_details['tax']['account_head'],
			"cost_center": frappe.get_cached_value('Company',  self.company,  "cost_center"),
			"amount": self.total_allocated_amount * (tax_details['tax']['rate'] / 100)
		}

@frappe.whitelist()
def get_outstanding_reference_documents(args):
	if isinstance(args, string_types):
		args = json.loads(args)

	if args.get('party_type') == 'Member':
			return

	# confirm that Supplier is not blocked
	if args.get('party_type') == 'Supplier':
		supplier_status = get_supplier_block_status(args['party'])
		if supplier_status['on_hold']:
			if supplier_status['hold_type'] == 'All':
				return []
			elif supplier_status['hold_type'] == 'Payments':
				if not supplier_status['release_date'] or getdate(nowdate()) <= supplier_status['release_date']:
					return []

	party_account_currency = get_account_currency(args.get("party_account"))
	company_currency = frappe.get_cached_value('Company',  args.get("company"),  "default_currency")

<<<<<<< HEAD
	# Get outstanding invoices
=======
	# Get negative outstanding sales /purchase invoices
	negative_outstanding_invoices = []
	if args.get("party_type") in ("Supplier", "Customer") and not args.get("voucher_no"):
		negative_outstanding_invoices = get_negative_outstanding_invoices(args.get("party_type"),
			args.get("party"), args.get("party_account"), party_account_currency, company_currency)

	# Get positive outstanding sales /purchase invoices/ Fees
>>>>>>> bfddc8ab
	condition = ""
	if args.get("voucher_type") and args.get("voucher_no"):
		condition = " and voucher_type='{0}' and voucher_no='{1}'"\
			.format(frappe.db.escape(args["voucher_type"]), frappe.db.escape(args["voucher_no"]))

	# Add cost center condition
	if args.get("cost_center") and get_allow_cost_center_in_entry_of_bs_account():
		condition += " and cost_center='%s'" % args.get("cost_center")

	include_orders = False
	'''party_account_type = erpnext.get_party_account_type(args.get("party_type"))
	if (args.get("payment_type") == "Receive" and party_account_type == "Receivable") \
			or (args.get("payment_type") == "Pay" and party_account_type == "Payable"):
		include_orders = True'''

	outstanding_invoices = get_outstanding_invoices(args.get("party_type"), args.get("party"),
		args.get("party_account"), condition=condition, include_negative_outstanding=True)

	for d in outstanding_invoices:
		d["exchange_rate"] = 1
		if party_account_currency != company_currency:
			if d.voucher_type in ("Sales Invoice", "Purchase Invoice", "Expense Claim"):
				d["exchange_rate"] = frappe.db.get_value(d.voucher_type, d.voucher_no, "conversion_rate")
			elif d.voucher_type == "Journal Entry":
				d["exchange_rate"] = get_average_party_exchange_rate_on_journal_entry(d.voucher_no,
					args.get("party_type"), args.get("party"), args.get("party_account"))
		if d.voucher_type in ("Purchase Invoice", "Journal Entry"):
			d["bill_no"] = frappe.db.get_value(d.voucher_type, d.voucher_no, "bill_no")

	# Get all SO / PO which are not fully billed or aginst which full advance not paid
	orders_to_be_billed = []
<<<<<<< HEAD
	if include_orders:
		orders_to_be_billed = get_orders_to_be_billed(args.get("posting_date"),args.get("party_type"),
=======
	if (args.get("party_type") in ("Supplier", "Customer")):
		orders_to_be_billed =  get_orders_to_be_billed(args.get("posting_date"),args.get("party_type"),
>>>>>>> bfddc8ab
			args.get("party"), party_account_currency, company_currency)

	outstanding_employee_advances = []
	if args.get("party_type") == "Employee":
		outstanding_employee_advances = get_oustanding_employee_advances(args.get("party"), args.get("party_account"),
			is_return=args.get("payment_type") == "Receive")

	return outstanding_invoices + orders_to_be_billed + outstanding_employee_advances


def get_orders_to_be_billed(posting_date, party_type, party, party_account_currency, company_currency, cost_center=None):
	if party_type == "Customer":
		voucher_type = 'Sales Order'
	elif party_type == "Supplier":
		voucher_type = 'Purchase Order'
	else:
<<<<<<< HEAD
		return []
=======
		voucher_type = None
>>>>>>> bfddc8ab

	# Add cost center condition
	if voucher_type:
		doc = frappe.get_doc({"doctype": voucher_type})
		condition = ""
		if doc and hasattr(doc, 'cost_center'):
			condition = " and cost_center='%s'" % cost_center

<<<<<<< HEAD
	ref_field = "base_grand_total" if party_account_currency == company_currency else "grand_total"

	orders = frappe.db.sql("""
		select
			name as voucher_no,
			{ref_field} as invoice_amount,
			({ref_field} - advance_paid) as outstanding_amount,
			transaction_date as posting_date
		from
			`tab{voucher_type}`
		where
			{party_type} = %s
			and docstatus = 1
			and ifnull(status, "") != "Closed"
			and {ref_field} > advance_paid
			and abs(100 - per_billed) > 0.01
			{condition}
		order by
			transaction_date, name
	""".format(**{
		"ref_field": ref_field,
		"voucher_type": voucher_type,
		"party_type": scrub(party_type),
		"condition": condition
	}), party, as_dict=True)
=======
	orders = []
	if voucher_type:
		if party_account_currency == company_currency:
			grand_total_field = "base_grand_total"
			rounded_total_field = "base_rounded_total"
		else:
			grand_total_field = "grand_total"
			rounded_total_field = "rounded_total"

		orders = frappe.db.sql("""
			select
				name as voucher_no,
				if({rounded_total_field}, {rounded_total_field}, {grand_total_field}) as invoice_amount,
				(if({rounded_total_field}, {rounded_total_field}, {grand_total_field}) - advance_paid) as outstanding_amount,
				transaction_date as posting_date
			from
				`tab{voucher_type}`
			where
				{party_type} = %s
				and docstatus = 1
				and ifnull(status, "") != "Closed"
				and if({rounded_total_field}, {rounded_total_field}, {grand_total_field}) > advance_paid
				and abs(100 - per_billed) > 0.01
				{condition}
			order by
				transaction_date, name
		""".format(**{
			"rounded_total_field": rounded_total_field,
			"grand_total_field": grand_total_field,
			"voucher_type": voucher_type,
			"party_type": scrub(party_type),
			"condition": condition
		}), (party), as_dict=True)
>>>>>>> bfddc8ab

	order_list = []
	for d in orders:
		d["voucher_type"] = voucher_type
		# This assumes that the exchange rate required is the one in the SO
		d["exchange_rate"] = get_exchange_rate(party_account_currency, company_currency, posting_date)
		order_list.append(d)

	return order_list

def get_oustanding_employee_advances(employee, account, is_return):
	if is_return:
		advances = frappe.db.sql("""
			select
				posting_date, 'Employee Advance' as voucher_type, name as voucher_no,
				paid_amount as invoice_amount, -balance_amount as outstanding_amount
			from `tabEmployee Advance`
			where advance_account = %s and employee = %s and balance_amount > 0
			order by posting_date, name
		""", [account, employee], as_dict=1)
	else:
		advances = frappe.db.sql("""
			select
				posting_date, 'Employee Advance' as voucher_type, name as voucher_no,
				advance_amount as invoice_amount, advance_amount - paid_amount as outstanding_amount
			from `tabEmployee Advance`
			where advance_account = %s and employee = %s and paid_amount < advance_amount
			order by posting_date, name
		""", [account, employee], as_dict=1)

	return advances or []

def get_negative_outstanding_invoices(party_type, party, party_account, party_account_currency, company_currency, cost_center=None):
	voucher_type = "Sales Invoice" if party_type == "Customer" else "Purchase Invoice"
	supplier_condition = ""
	if voucher_type == "Purchase Invoice":
		supplier_condition = "and (release_date is null or release_date <= CURDATE())"
	if party_account_currency == company_currency:
		grand_total_field = "base_grand_total"
		rounded_total_field = "base_rounded_total"
	else:
		grand_total_field = "grand_total"
		rounded_total_field = "rounded_total"

	res = frappe.db.sql("""
		select
			"{voucher_type}" as voucher_type, name as voucher_no,
			if({rounded_total_field}, {rounded_total_field}, {grand_total_field}) as invoice_amount,
			outstanding_amount, posting_date,
			due_date, conversion_rate as exchange_rate
		from
			`tab{voucher_type}`
		where
			{party_type} = %s and {party_account} = %s and docstatus = 1 and outstanding_amount < 0
			{supplier_condition}
		order by
			posting_date, name
		""".format(**{
			"supplier_condition": supplier_condition,
			"rounded_total_field": rounded_total_field,
			"grand_total_field": grand_total_field,
			"voucher_type": voucher_type,
			"party_type": scrub(party_type),
			"party_account": "debit_to" if party_type == "Customer" else "credit_to",
			"cost_center": cost_center
		}), (party, party_account), as_dict=True)

	return res


@frappe.whitelist()
def get_party_details(company, party_type, party, date, cost_center=None):
	bank_account = ''
	if not frappe.db.exists(party_type, party):
		frappe.throw(_("Invalid {0}: {1}").format(party_type, party))

	party_account = get_party_account(party_type, party, company)

	account_currency = get_account_currency(party_account)
	account_balance = get_balance_on(party_account, date, cost_center=cost_center)
	_party_name = "title" if party_type in ["Student", "Shareholder"] else scrub(party_type) + "_name"
	if party_type == "Letter of Credit":
		party_name = party
	else:
		party_name = frappe.db.get_value(party_type, party, _party_name)
	party_balance = get_balance_on(party_type=party_type, party=party, cost_center=cost_center)
	if party_type in ["Customer", "Supplier"]:
		bank_account = get_party_bank_account(party_type, party)

	return {
		"party_account": party_account,
		"party_name": party_name,
		"party_account_currency": account_currency,
		"party_balance": party_balance,
		"account_balance": account_balance,
		"bank_account": bank_account
	}


@frappe.whitelist()
def get_account_details(account, date, cost_center=None):
	frappe.has_permission('Payment Entry', throw=True)

	# to check if the passed account is accessible if the reference doctype is Payment Entry
	account_list = frappe.get_list('Account', {
		'name': account
	}, reference_doctype='Payment Entry', limit=1)

	# There might be some user permissions which will allow account under certain doctypes
	# except for Payment Entry, only in such case we should throw permission error
	if not account_list:
		frappe.throw(_('Account: {0} is not permitted under Payment Entry').format(account))

	account_balance = get_balance_on(account, date, cost_center=cost_center,
		ignore_account_permission=True)

	return frappe._dict({
		"account_currency": get_account_currency(account),
		"account_balance": account_balance,
		"account_type": frappe.db.get_value("Account", account, "account_type")
	})


@frappe.whitelist()
def get_company_defaults(company):
	fields = ["write_off_account", "exchange_gain_loss_account", "cost_center"]
	ret = frappe.get_cached_value('Company',  company,  fields, as_dict=1)

	for fieldname in fields:
		if not ret[fieldname]:
			frappe.throw(_("Please set default {0} in Company {1}")
				.format(frappe.get_meta("Company").get_label(fieldname), company))

	return ret


@frappe.whitelist()
def get_reference_details(reference_doctype, reference_name, party_account_currency, party_type, party, account, payment_type):
	total_amount = outstanding_amount = bill_no = None
	exchange_rate = 1

	ref_doc = frappe.get_doc(reference_doctype, reference_name)
	company_currency = ref_doc.get("company_currency") or erpnext.get_company_currency(ref_doc.company)

	if reference_doctype == "Fees":
		total_amount = ref_doc.get("grand_total")
		exchange_rate = 1
		outstanding_amount = ref_doc.get("outstanding_amount")
	elif reference_doctype == "Journal Entry" and ref_doc.docstatus == 1:
		total_amount = ref_doc.get("total_amount")
		if ref_doc.multi_currency:
			exchange_rate = get_average_party_exchange_rate_on_journal_entry(reference_name, party_type, party, account)
		else:
			exchange_rate = 1
		outstanding_amount = get_balance_on_voucher("Journal Entry", reference_name, party_type, party, account)
	elif reference_doctype != "Journal Entry":
		if party_account_currency == company_currency:
			if ref_doc.doctype == "Expense Claim":
				total_amount = ref_doc.total_sanctioned_amount
			elif ref_doc.doctype == "Employee Advance":
				if payment_type == "Receive":
					total_amount = ref_doc.paid_amount
				else:
					total_amount = ref_doc.advance_amount
			else:
				total_amount = ref_doc.base_grand_total
			exchange_rate = 1
		else:
			if reference_doctype == "Landed Cost Voucher":
				total_amount = ref_doc.grand_total

			# Get the exchange rate from the original ref doc
			# or get it based on the posting date of the ref doc
			exchange_rate = ref_doc.get("conversion_rate") or \
				get_exchange_rate(party_account_currency, company_currency, ref_doc.posting_date)

		if reference_doctype in ("Sales Invoice", "Purchase Invoice", "Landed Cost Voucher"):
			outstanding_amount = ref_doc.get("outstanding_amount")
			bill_no = ref_doc.get("bill_no")
		elif reference_doctype == "Expense Claim":
			outstanding_amount = ref_doc.get("outstanding_amount")
		elif reference_doctype == "Employee Advance":
			if payment_type == "Receive":
				outstanding_amount = -ref_doc.balance_amount
			else:
				outstanding_amount = ref_doc.advance_amount - flt(ref_doc.paid_amount)
		else:
			outstanding_amount = flt(total_amount) - flt(ref_doc.advance_paid)
	else:
		# Get the exchange rate based on the posting date of the ref doc
		exchange_rate = get_exchange_rate(party_account_currency,
			company_currency, ref_doc.posting_date)

	return frappe._dict({
		"due_date": ref_doc.get("due_date"),
		"total_amount": total_amount,
		"outstanding_amount": outstanding_amount,
		"exchange_rate": exchange_rate,
		"bill_no": bill_no
	})


@frappe.whitelist()
def get_payment_entry(dt, dn, party_amount=None, bank_account=None, bank_amount=None, is_advance_return=False):
	doc = frappe.get_doc(dt, dn)
	if dt in ("Sales Order", "Purchase Order") and flt(doc.per_billed, 2) > 0:
		frappe.throw(_("Can only make payment against unbilled {0}").format(dt))

	is_advance_return = cint(is_advance_return)

	if dt in ("Sales Invoice", "Sales Order"):
		party_type = "Customer"
	elif dt == "Purchase Order":
		party_type = "Supplier"
	elif dt == "Purchase Invoice":
		party_type = "Letter of Credit" if doc.letter_of_credit else "Supplier"
	elif dt == "Landed Cost Voucher":
		party_type = doc.party_type
	elif dt in ("Expense Claim", "Employee Advance"):
		party_type = "Employee"
	elif dt in ("Fees"):
		party_type = "Student"

	# party account
	if dt == "Sales Invoice":
		party_account = doc.debit_to
	elif dt in ["Purchase Invoice", "Landed Cost Voucher"]:
		party_account = doc.credit_to
	elif dt == "Fees":
		party_account = doc.receivable_account
	elif dt == "Employee Advance":
		party_account = doc.advance_account
	elif dt == "Expense Claim":
		party_account = doc.payable_account
	else:
		party_account = get_party_account(party_type, doc.get(scrub(party_type)), doc.company)

	party_account_currency = doc.get("party_account_currency") or get_account_currency(party_account)

	# payment type
	if (dt == "Sales Order"
		or (dt in ("Sales Invoice", "Fees") and doc.outstanding_amount > 0)
		or (dt == "Purchase Invoice" and doc.outstanding_amount < 0)
		or (dt == "Employee Advance" and is_advance_return)):
		payment_type = "Receive"
	else:
		payment_type = "Pay"

	# amounts
	grand_total = outstanding_amount = 0
	if party_amount:
		grand_total = outstanding_amount = party_amount
	elif dt in ("Sales Invoice", "Purchase Invoice", "Landed Cost Voucher"):
		if party_account_currency == doc.company_currency:
			grand_total = doc.get("base_rounded_total") or doc.base_grand_total
		else:
			grand_total = doc.get("rounded_total") or doc.grand_total
		outstanding_amount = doc.outstanding_amount
	elif dt == "Expense Claim":
		grand_total = doc.total_sanctioned_amount
		outstanding_amount = doc.outstanding_amount
	elif dt == "Employee Advance":
		if is_advance_return:
			grand_total = doc.paid_amount
			outstanding_amount = -doc.balance_amount
		else:
			grand_total = doc.advance_amount
			outstanding_amount = flt(doc.advance_amount) - flt(doc.paid_amount)
	elif dt == "Fees":
		grand_total = doc.grand_total
		outstanding_amount = doc.outstanding_amount
	else:
		if party_account_currency == doc.company_currency:
			grand_total = flt(doc.get("base_rounded_total") or doc.base_grand_total)
		else:
			grand_total = flt(doc.get("rounded_total") or doc.grand_total)
		outstanding_amount = grand_total - flt(doc.advance_paid)

	# bank or cash
	bank = get_default_bank_cash_account(doc.company, "Bank", mode_of_payment=doc.get("mode_of_payment"),
		account=bank_account)

	paid_amount = received_amount = 0
	if party_account_currency == bank.account_currency:
		paid_amount = received_amount = abs(outstanding_amount)
	elif payment_type == "Receive":
		paid_amount = abs(outstanding_amount)
		if bank_amount:
			received_amount = bank_amount
	else:
		received_amount = abs(outstanding_amount)
		if bank_amount:
			paid_amount = bank_amount

	pe = frappe.new_doc("Payment Entry")
	pe.payment_type = payment_type
	pe.company = doc.company
	pe.cost_center = doc.get("cost_center")
	pe.project = doc.get("project") or doc.get("set_project")
	pe.posting_date = nowdate()
	pe.mode_of_payment = doc.get("mode_of_payment")
	pe.party_type = party_type
	pe.party = doc.get(scrub(party_type)) or doc.get("party")
	pe.contact_person = doc.get("contact_person")
	pe.contact_email = doc.get("contact_email")
	pe.ensure_supplier_is_not_blocked()

	pe.paid_from = party_account if payment_type=="Receive" else bank.account
	pe.paid_to = party_account if payment_type=="Pay" else bank.account
	pe.paid_from_account_currency = party_account_currency \
		if payment_type=="Receive" else bank.account_currency
	pe.paid_to_account_currency = party_account_currency if payment_type=="Pay" else bank.account_currency
	pe.paid_amount = paid_amount
	pe.received_amount = received_amount
	pe.allocate_payment_amount = 1
	pe.letter_head = doc.get("letter_head")

	if pe.party_type in ["Customer", "Supplier"]:
		bank_account = get_party_bank_account(pe.party_type, pe.party)
		pe.set("bank_account", bank_account)
		pe.set_bank_account_data()

	# only Purchase Invoice can be blocked individually
	if doc.doctype == "Purchase Invoice" and doc.invoice_is_blocked():
		frappe.msgprint(_('{0} is on hold till {1}'.format(doc.name, doc.release_date)))
	else:
		pe.append("references", {
			'reference_doctype': dt,
			'reference_name': dn,
			"bill_no": doc.get("bill_no"),
			"due_date": doc.get("due_date"),
			'total_amount': grand_total,
			'outstanding_amount': outstanding_amount,
			'allocated_amount': outstanding_amount
		})

	pe.setup_party_account_field()
	pe.set_missing_values()
	if party_account and bank:
		pe.set_exchange_rate()
		pe.set_amounts()
	return pe


def get_paid_amount(dt, dn, party_type, party, account, due_date):
	if party_type=="Customer":
		dr_or_cr = "credit_in_account_currency - debit_in_account_currency"
	else:
		dr_or_cr = "debit_in_account_currency - credit_in_account_currency"

	paid_amount = frappe.db.sql("""
		select ifnull(sum({dr_or_cr}), 0) as paid_amount
		from `tabGL Entry`
		where against_voucher_type = %s
			and against_voucher = %s
			and party_type = %s
			and party = %s
			and account = %s
			and due_date = %s
			and {dr_or_cr} > 0
	""".format(dr_or_cr=dr_or_cr), (dt, dn, party_type, party, account, due_date))

	return paid_amount[0][0] if paid_amount else 0

@frappe.whitelist()
def get_party_and_account_balance(company, date, paid_from=None, paid_to=None, ptype=None, pty=None, cost_center=None):
	return frappe._dict({
		"party_balance": get_balance_on(party_type=ptype, party=pty, cost_center=cost_center),
		"paid_from_account_balance": get_balance_on(paid_from, date, cost_center=cost_center),
		"paid_to_account_balance": get_balance_on(paid_to, date=date, cost_center=cost_center)
	})<|MERGE_RESOLUTION|>--- conflicted
+++ resolved
@@ -592,17 +592,7 @@
 	party_account_currency = get_account_currency(args.get("party_account"))
 	company_currency = frappe.get_cached_value('Company',  args.get("company"),  "default_currency")
 
-<<<<<<< HEAD
 	# Get outstanding invoices
-=======
-	# Get negative outstanding sales /purchase invoices
-	negative_outstanding_invoices = []
-	if args.get("party_type") in ("Supplier", "Customer") and not args.get("voucher_no"):
-		negative_outstanding_invoices = get_negative_outstanding_invoices(args.get("party_type"),
-			args.get("party"), args.get("party_account"), party_account_currency, company_currency)
-
-	# Get positive outstanding sales /purchase invoices/ Fees
->>>>>>> bfddc8ab
 	condition = ""
 	if args.get("voucher_type") and args.get("voucher_no"):
 		condition = " and voucher_type='{0}' and voucher_no='{1}'"\
@@ -634,13 +624,8 @@
 
 	# Get all SO / PO which are not fully billed or aginst which full advance not paid
 	orders_to_be_billed = []
-<<<<<<< HEAD
 	if include_orders:
 		orders_to_be_billed = get_orders_to_be_billed(args.get("posting_date"),args.get("party_type"),
-=======
-	if (args.get("party_type") in ("Supplier", "Customer")):
-		orders_to_be_billed =  get_orders_to_be_billed(args.get("posting_date"),args.get("party_type"),
->>>>>>> bfddc8ab
 			args.get("party"), party_account_currency, company_currency)
 
 	outstanding_employee_advances = []
@@ -657,11 +642,7 @@
 	elif party_type == "Supplier":
 		voucher_type = 'Purchase Order'
 	else:
-<<<<<<< HEAD
 		return []
-=======
-		voucher_type = None
->>>>>>> bfddc8ab
 
 	# Add cost center condition
 	if voucher_type:
@@ -670,7 +651,6 @@
 		if doc and hasattr(doc, 'cost_center'):
 			condition = " and cost_center='%s'" % cost_center
 
-<<<<<<< HEAD
 	ref_field = "base_grand_total" if party_account_currency == company_currency else "grand_total"
 
 	orders = frappe.db.sql("""
@@ -696,41 +676,6 @@
 		"party_type": scrub(party_type),
 		"condition": condition
 	}), party, as_dict=True)
-=======
-	orders = []
-	if voucher_type:
-		if party_account_currency == company_currency:
-			grand_total_field = "base_grand_total"
-			rounded_total_field = "base_rounded_total"
-		else:
-			grand_total_field = "grand_total"
-			rounded_total_field = "rounded_total"
-
-		orders = frappe.db.sql("""
-			select
-				name as voucher_no,
-				if({rounded_total_field}, {rounded_total_field}, {grand_total_field}) as invoice_amount,
-				(if({rounded_total_field}, {rounded_total_field}, {grand_total_field}) - advance_paid) as outstanding_amount,
-				transaction_date as posting_date
-			from
-				`tab{voucher_type}`
-			where
-				{party_type} = %s
-				and docstatus = 1
-				and ifnull(status, "") != "Closed"
-				and if({rounded_total_field}, {rounded_total_field}, {grand_total_field}) > advance_paid
-				and abs(100 - per_billed) > 0.01
-				{condition}
-			order by
-				transaction_date, name
-		""".format(**{
-			"rounded_total_field": rounded_total_field,
-			"grand_total_field": grand_total_field,
-			"voucher_type": voucher_type,
-			"party_type": scrub(party_type),
-			"condition": condition
-		}), (party), as_dict=True)
->>>>>>> bfddc8ab
 
 	order_list = []
 	for d in orders:
