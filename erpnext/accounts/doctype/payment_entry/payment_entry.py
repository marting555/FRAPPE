# Copyright (c) 2015, Frappe Technologies Pvt. Ltd. and contributors
# For license information, please see license.txt


import json
from functools import reduce

import frappe
from frappe import ValidationError, _, qb, scrub, throw
from frappe.query_builder import Tuple
from frappe.query_builder.functions import Count
from frappe.utils import cint, comma_or, flt, getdate, nowdate
from frappe.utils.data import comma_and, fmt_money, get_link_to_form
from pypika import Case
from pypika.functions import Coalesce, Sum

import erpnext
from erpnext.accounts.doctype.accounting_dimension.accounting_dimension import get_dimensions
from erpnext.accounts.doctype.bank_account.bank_account import (
	get_bank_account_details,
	get_default_company_bank_account,
	get_party_bank_account,
)
from erpnext.accounts.doctype.invoice_discounting.invoice_discounting import (
	get_party_account_based_on_invoice_discounting,
)
from erpnext.accounts.doctype.journal_entry.journal_entry import get_default_bank_cash_account
from erpnext.accounts.doctype.tax_withholding_category.tax_withholding_category import (
	get_party_tax_withholding_details,
)
from erpnext.accounts.general_ledger import (
	make_gl_entries,
	make_reverse_gl_entries,
	process_gl_map,
)
from erpnext.accounts.party import get_party_account
from erpnext.accounts.utils import (
	cancel_exchange_gain_loss_journal,
	get_account_currency,
	get_balance_on,
	get_outstanding_invoices,
)
from erpnext.controllers.accounts_controller import (
	AccountsController,
	get_supplier_block_status,
	validate_taxes_and_charges,
)
from erpnext.setup.utils import get_exchange_rate


class InvalidPaymentEntry(ValidationError):
	pass


class PaymentEntry(AccountsController):
	def __init__(self, *args, **kwargs):
		super().__init__(*args, **kwargs)
		if not self.is_new():
			self.setup_party_account_field()

	def setup_party_account_field(self):
		self.party_account_field = None
		self.party_account = None
		self.party_account_currency = None

		if self.payment_type == "Receive":
			self.party_account_field = "paid_from"
			self.party_account = self.paid_from
			self.party_account_currency = self.paid_from_account_currency

		elif self.payment_type == "Pay":
			self.party_account_field = "paid_to"
			self.party_account = self.paid_to
			self.party_account_currency = self.paid_to_account_currency

	def validate(self):
		self.setup_party_account_field()
		self.set_missing_values()
		self.set_liability_account()
		self.set_missing_ref_details(force=True)
		self.validate_payment_type()
		self.validate_party_details()
		self.set_exchange_rate()
		self.validate_mandatory()
		self.validate_reference_documents()
		self.set_amounts()
		self.validate_amounts()
		self.apply_taxes()
		self.set_amounts_after_tax()
		self.clear_unallocated_reference_document_rows()
		self.validate_transaction_reference()
		self.set_title()
		self.set_remarks()
		self.validate_duplicate_entry()
		self.validate_payment_type_with_outstanding()
		self.validate_allocated_amount()
		self.validate_paid_invoices()
		self.ensure_supplier_is_not_blocked()
		self.set_tax_withholding()
		self.set_status()
		self.set_total_in_words()

	def before_save(self):
		self.set_matched_unset_payment_requests_to_response()

	def on_submit(self):
		if self.difference_amount:
			frappe.throw(_("Difference Amount must be zero"))
		self.make_gl_entries()
		self.update_outstanding_amounts()
		self.update_payment_schedule()
		self.update_payment_requests()
		self.update_advance_paid()  # advance_paid_status depends on the payment request amount
		self.set_status()

	def set_liability_account(self):
		# Auto setting liability account should only be done during 'draft' status
		if self.docstatus > 0 or self.payment_type == "Internal Transfer":
			return

		self.book_advance_payments_in_separate_party_account = False
		if self.party_type not in ("Customer", "Supplier"):
			self.is_opening = "No"
			return

		if not frappe.db.get_value(
			"Company", self.company, "book_advance_payments_in_separate_party_account"
		):
			self.is_opening = "No"
			return

		# Important to set this flag for the gl building logic to work properly
		self.book_advance_payments_in_separate_party_account = True
		account_type = frappe.get_value(
			"Account", {"name": self.party_account, "company": self.company}, "account_type"
		)

		if (account_type == "Payable" and self.party_type == "Customer") or (
			account_type == "Receivable" and self.party_type == "Supplier"
		):
			self.is_opening = "No"
			return

		if self.references:
			allowed_types = frozenset(["Sales Order", "Purchase Order"])
			reference_types = set([x.reference_doctype for x in self.references])

			# If there are referencers other than `allowed_types`, treat this as a normal payment entry
			if reference_types - allowed_types:
				self.book_advance_payments_in_separate_party_account = False
				self.is_opening = "No"
				return

		accounts = get_party_account(self.party_type, self.party, self.company, include_advance=True)

		liability_account = accounts[1] if len(accounts) > 1 else None
		fieldname = (
			"default_advance_received_account"
			if self.party_type == "Customer"
			else "default_advance_paid_account"
		)

		if not liability_account:
			throw(
				_("Please set default {0} in Company {1}").format(
					frappe.bold(frappe.get_meta("Company").get_label(fieldname)), frappe.bold(self.company)
				)
			)

		self.set(self.party_account_field, liability_account)

		frappe.msgprint(
			_(
				"Book Advance Payments as Liability option is chosen. Paid From account changed from {0} to {1}."
			).format(
				frappe.bold(self.party_account),
				frappe.bold(liability_account),
			),
			alert=True,
		)

	def on_cancel(self):
		self.ignore_linked_doctypes = (
			"GL Entry",
			"Stock Ledger Entry",
			"Payment Ledger Entry",
			"Repost Payment Ledger",
			"Repost Payment Ledger Items",
			"Repost Accounting Ledger",
			"Repost Accounting Ledger Items",
			"Unreconcile Payment",
			"Unreconcile Payment Entries",
		)
		super().on_cancel()
		self.make_gl_entries(cancel=1)
		self.update_outstanding_amounts()
		self.delink_advance_entry_references()
		self.update_payment_schedule(cancel=1)
		self.update_payment_requests(cancel=True)
		self.update_advance_paid()  # advance_paid_status depends on the payment request amount
		self.set_status()

	def update_payment_requests(self, cancel=False):
		from erpnext.accounts.doctype.payment_request.payment_request import (
			update_payment_requests_as_per_pe_references,
		)

		update_payment_requests_as_per_pe_references(self.references, cancel=cancel)

	def update_outstanding_amounts(self):
		self.set_missing_ref_details(force=True)

	def validate_duplicate_entry(self):
		reference_names = set()
		for d in self.get("references"):
			key = (d.reference_doctype, d.reference_name, d.payment_term, d.payment_request)
			if key in reference_names:
				frappe.throw(
					_("Row #{0}: Duplicate entry in References {1} {2}").format(
						d.idx, d.reference_doctype, d.reference_name
					)
				)

			reference_names.add(key)

	def set_bank_account_data(self):
		if self.bank_account:
			bank_data = get_bank_account_details(self.bank_account)

			field = "paid_from" if self.payment_type == "Pay" else "paid_to"

			self.bank = bank_data.bank
			self.bank_account_no = bank_data.bank_account_no

			if not self.get(field):
				self.set(field, bank_data.account)

	def validate_payment_type_with_outstanding(self):
		total_outstanding = sum(d.allocated_amount for d in self.get("references"))
		if total_outstanding < 0 and self.party_type == "Customer" and self.payment_type == "Receive":
			frappe.throw(
				_("Cannot receive from customer against negative outstanding"),
				title=_("Incorrect Payment Type"),
			)

	def validate_allocated_amount(self):
		if self.payment_type == "Internal Transfer":
			return

		self.validate_allocated_amount_as_per_payment_request()

		if self.party_type in ("Customer", "Supplier"):
			self.validate_allocated_amount_with_latest_data()
		else:
			fail_message = _("Row #{0}: Allocated Amount cannot be greater than outstanding amount.")
			for d in self.get("references"):
				if (flt(d.allocated_amount)) > 0 and flt(d.allocated_amount) > flt(d.outstanding_amount):
					frappe.throw(fail_message.format(d.idx))

				# Check for negative outstanding invoices as well
				if flt(d.allocated_amount) < 0 and flt(d.allocated_amount) < flt(d.outstanding_amount):
					frappe.throw(fail_message.format(d.idx))

	def validate_allocated_amount_as_per_payment_request(self):
		"""
		Allocated amount should not be greater than the outstanding amount of the Payment Request.
		"""
		if not self.references:
			return

		pr_outstanding_amounts = get_payment_request_outstanding_set_in_references(self.references)

		if not pr_outstanding_amounts:
			return

		for ref in self.references:
			if ref.payment_request and ref.allocated_amount > pr_outstanding_amounts[ref.payment_request]:
				frappe.throw(
					msg=_(
						"Row #{0}: Allocated Amount cannot be greater than Outstanding Amount of Payment Request {1}"
					).format(ref.idx, get_link_to_form("Payment Request", ref.payment_request)),
					title=_("Invalid Allocated Amount"),
				)

	def term_based_allocation_enabled_for_reference(
		self, reference_doctype: str, reference_name: str
	) -> bool:
		if (
			reference_doctype
			and reference_doctype in ["Sales Invoice", "Sales Order", "Purchase Order", "Purchase Invoice"]
			and reference_name
		):
			if template := frappe.db.get_value(reference_doctype, reference_name, "payment_terms_template"):
				return frappe.db.get_value(
					"Payment Terms Template", template, "allocate_payment_based_on_payment_terms"
				)
		return False

	def validate_allocated_amount_with_latest_data(self):
		if self.references:
			uniq_vouchers = set([(x.reference_doctype, x.reference_name) for x in self.references])
			vouchers = [frappe._dict({"voucher_type": x[0], "voucher_no": x[1]}) for x in uniq_vouchers]
			latest_references = get_outstanding_reference_documents(
				{
					"posting_date": self.posting_date,
					"company": self.company,
					"party_type": self.party_type,
					"payment_type": self.payment_type,
					"party": self.party,
					"party_account": self.paid_from if self.payment_type == "Receive" else self.paid_to,
					"get_outstanding_invoices": True,
					"get_orders_to_be_billed": True,
					"vouchers": vouchers,
					"book_advance_payments_in_separate_party_account": self.book_advance_payments_in_separate_party_account,
				},
				validate=True,
			)

			# Group latest_references by (voucher_type, voucher_no)
			latest_lookup = {}
			for d in latest_references:
				d = frappe._dict(d)
				latest_lookup.setdefault((d.voucher_type, d.voucher_no), frappe._dict())[d.payment_term] = d

			for idx, d in enumerate(self.get("references"), start=1):
				latest = latest_lookup.get((d.reference_doctype, d.reference_name)) or frappe._dict()

				# If term based allocation is enabled, throw
				if (
					d.payment_term is None or d.payment_term == ""
				) and self.term_based_allocation_enabled_for_reference(d.reference_doctype, d.reference_name):
					frappe.throw(
						_(
							"{0} has Payment Term based allocation enabled. Select a Payment Term for Row #{1} in Payment References section"
						).format(frappe.bold(d.reference_name), frappe.bold(idx))
					)

				# if no payment template is used by invoice and has a custom term(no `payment_term`), then invoice outstanding will be in 'None' key
				latest = latest.get(d.payment_term) or latest.get(None)
				# The reference has already been fully paid
				if not latest:
					frappe.throw(
						_("{0} {1} has already been fully paid.").format(
							_(d.reference_doctype), d.reference_name
						)
					)
				# The reference has already been partly paid
				elif (
					latest.outstanding_amount < latest.invoice_amount
					and flt(d.outstanding_amount, d.precision("outstanding_amount"))
					!= flt(latest.outstanding_amount, d.precision("outstanding_amount"))
					and d.payment_term == ""
				):
					frappe.throw(
						_(
							"{0} {1} has already been partly paid. Please use the 'Get Outstanding Invoice' or the 'Get Outstanding Orders' button to get the latest outstanding amounts."
						).format(_(d.reference_doctype), d.reference_name)
					)

				fail_message = _("Row #{0}: Allocated Amount cannot be greater than outstanding amount.")

				if (
					d.payment_term
					and (
						(flt(d.allocated_amount)) > 0
						and latest.payment_term_outstanding
						and (flt(d.allocated_amount) > flt(latest.payment_term_outstanding))
					)
					and self.term_based_allocation_enabled_for_reference(
						d.reference_doctype, d.reference_name
					)
				):
					frappe.throw(
						_(
							"Row #{0}: Allocated amount:{1} is greater than outstanding amount:{2} for Payment Term {3}"
						).format(d.idx, d.allocated_amount, latest.payment_term_outstanding, d.payment_term)
					)

				if (flt(d.allocated_amount)) > 0 and flt(d.allocated_amount) > flt(latest.outstanding_amount):
					frappe.throw(fail_message.format(d.idx))

				# Check for negative outstanding invoices as well
				if flt(d.allocated_amount) < 0 and flt(d.allocated_amount) < flt(latest.outstanding_amount):
					frappe.throw(fail_message.format(d.idx))

	def delink_advance_entry_references(self):
		for reference in self.references:
			if reference.reference_doctype in ("Sales Invoice", "Purchase Invoice"):
				doc = frappe.get_doc(reference.reference_doctype, reference.reference_name)
				doc.delink_advance_entries(self.name)

	def set_missing_values(self):
		if self.payment_type == "Internal Transfer":
			for field in (
				"party",
				"party_balance",
				"total_allocated_amount",
				"base_total_allocated_amount",
				"unallocated_amount",
			):
				self.set(field, None)
			self.references = []
		else:
			if not self.party_type:
				frappe.throw(_("Party Type is mandatory"))

			if not self.party:
				frappe.throw(_("Party is mandatory"))

			_party_name = "title" if self.party_type == "Shareholder" else self.party_type.lower() + "_name"

			if frappe.db.has_column(self.party_type, _party_name):
				self.party_name = frappe.db.get_value(self.party_type, self.party, _party_name)
			else:
				self.party_name = frappe.db.get_value(self.party_type, self.party, "name")

		if self.party:
			if not self.party_balance:
				self.party_balance = get_balance_on(
					party_type=self.party_type, party=self.party, date=self.posting_date, company=self.company
				)

			if not self.party_account:
				party_account = get_party_account(self.party_type, self.party, self.company)
				self.set(self.party_account_field, party_account)
				self.party_account = party_account

		if self.paid_from and not (self.paid_from_account_currency or self.paid_from_account_balance):
			acc = get_account_details(self.paid_from, self.posting_date, self.cost_center)
			self.paid_from_account_currency = acc.account_currency
			self.paid_from_account_balance = acc.account_balance

		if self.paid_to and not (self.paid_to_account_currency or self.paid_to_account_balance):
			acc = get_account_details(self.paid_to, self.posting_date, self.cost_center)
			self.paid_to_account_currency = acc.account_currency
			self.paid_to_account_balance = acc.account_balance

		self.party_account_currency = (
			self.paid_from_account_currency
			if self.payment_type == "Receive"
			else self.paid_to_account_currency
		)

	def set_missing_ref_details(
		self,
		force: bool = False,
		update_ref_details_only_for: list | None = None,
		reference_exchange_details: dict | None = None,
	) -> None:
		for d in self.get("references"):
			if d.allocated_amount:
				if update_ref_details_only_for and (
					(d.reference_doctype, d.reference_name) not in update_ref_details_only_for
				):
					continue

				ref_details = get_reference_details(
					d.reference_doctype,
					d.reference_name,
					self.party_account_currency,
					self.party_type,
					self.party,
				)

				# Only update exchange rate when the reference is Journal Entry
				if (
					reference_exchange_details
					and d.reference_doctype == reference_exchange_details.reference_doctype
					and d.reference_name == reference_exchange_details.reference_name
				):
					ref_details.update({"exchange_rate": reference_exchange_details.exchange_rate})

				for field, value in ref_details.items():
					if d.exchange_gain_loss:
						# for cases where gain/loss is booked into invoice
						# exchange_gain_loss is calculated from invoice & populated
						# and row.exchange_rate is already set to payment entry's exchange rate
						# refer -> `update_reference_in_payment_entry()` in utils.py
						continue

					if field == "exchange_rate" or not d.get(field) or force:
						d.db_set(field, value)

	def validate_payment_type(self):
		if self.payment_type not in ("Receive", "Pay", "Internal Transfer"):
			frappe.throw(_("Payment Type must be one of Receive, Pay and Internal Transfer"))

	def validate_party_details(self):
		if self.party:
			if not frappe.db.exists(self.party_type, self.party):
				frappe.throw(_("{0} {1} does not exist").format(_(self.party_type), self.party))

	def set_exchange_rate(self, ref_doc=None):
		self.set_source_exchange_rate(ref_doc)
		self.set_target_exchange_rate(ref_doc)

	def set_source_exchange_rate(self, ref_doc=None):
		if self.paid_from:
			if self.paid_from_account_currency == self.company_currency:
				self.source_exchange_rate = 1
			else:
				if ref_doc:
					if self.paid_from_account_currency == ref_doc.currency:
						self.source_exchange_rate = ref_doc.get("exchange_rate") or ref_doc.get(
							"conversion_rate"
						)

			if not self.source_exchange_rate:
				self.source_exchange_rate = get_exchange_rate(
					self.paid_from_account_currency, self.company_currency, self.posting_date
				)

	def set_target_exchange_rate(self, ref_doc=None):
		if self.paid_from_account_currency == self.paid_to_account_currency:
			self.target_exchange_rate = self.source_exchange_rate
		elif self.paid_to and not self.target_exchange_rate:
			if ref_doc:
				if self.paid_to_account_currency == ref_doc.currency:
					self.target_exchange_rate = ref_doc.get("exchange_rate") or ref_doc.get("conversion_rate")

			if not self.target_exchange_rate:
				self.target_exchange_rate = get_exchange_rate(
					self.paid_to_account_currency, self.company_currency, self.posting_date
				)

	def validate_mandatory(self):
		for field in ("paid_amount", "received_amount", "source_exchange_rate", "target_exchange_rate"):
			if not self.get(field):
				frappe.throw(_("{0} is mandatory").format(self.meta.get_label(field)))

	def validate_reference_documents(self):
		valid_reference_doctypes = self.get_valid_reference_doctypes()

		if not valid_reference_doctypes:
			return

		for d in self.get("references"):
			if not d.allocated_amount:
				continue
			if d.reference_doctype not in valid_reference_doctypes:
				frappe.throw(
					_("Reference Doctype must be one of {0}").format(
						comma_or(_(d) for d in valid_reference_doctypes)
					)
				)

			elif d.reference_name:
				if not frappe.db.exists(d.reference_doctype, d.reference_name):
					frappe.throw(_("{0} {1} does not exist").format(d.reference_doctype, d.reference_name))
				else:
					ref_doc = frappe.get_doc(d.reference_doctype, d.reference_name)

					if d.reference_doctype != "Journal Entry":
						if self.party != ref_doc.get(scrub(self.party_type)):
							frappe.throw(
								_("{0} {1} is not associated with {2} {3}").format(
									_(d.reference_doctype), d.reference_name, _(self.party_type), self.party
								)
							)
					else:
						self.validate_journal_entry()

					if d.reference_doctype in frappe.get_hooks("invoice_doctypes"):
						if self.party_type == "Customer":
							ref_party_account = (
								get_party_account_based_on_invoice_discounting(d.reference_name)
								or ref_doc.debit_to
							)
						elif self.party_type == "Supplier":
							ref_party_account = ref_doc.credit_to
						elif self.party_type == "Employee":
							ref_party_account = ref_doc.payable_account

						if (
							ref_party_account != self.party_account
							and not self.book_advance_payments_in_separate_party_account
						):
							frappe.throw(
								_("{0} {1} is associated with {2}, but Party Account is {3}").format(
									_(d.reference_doctype),
									d.reference_name,
									ref_party_account,
									self.party_account,
								)
							)

						if ref_doc.doctype == "Purchase Invoice" and ref_doc.get("on_hold"):
							frappe.throw(
								_("{0} {1} is on hold").format(_(d.reference_doctype), d.reference_name),
								title=_("Invalid Purchase Invoice"),
							)

					if ref_doc.docstatus != 1:
						frappe.throw(
							_("{0} {1} must be submitted").format(_(d.reference_doctype), d.reference_name)
						)

	def get_valid_reference_doctypes(self):
		if self.party_type == "Customer":
			return ("Sales Order", "Sales Invoice", "Journal Entry", "Dunning", "Payment Entry")
		elif self.party_type == "Supplier":
			return ("Purchase Order", "Purchase Invoice", "Journal Entry", "Payment Entry")
		elif self.party_type == "Shareholder":
			return ("Journal Entry",)
		elif self.party_type == "Employee":
			return ("Journal Entry",)

	def validate_paid_invoices(self):
		no_oustanding_refs = {}

		for d in self.get("references"):
			if not d.allocated_amount:
				continue

			if d.reference_doctype in ("Sales Invoice", "Purchase Invoice"):
				outstanding_amount, is_return = frappe.get_cached_value(
					d.reference_doctype, d.reference_name, ["outstanding_amount", "is_return"]
				)
				if outstanding_amount <= 0 and not is_return:
					no_oustanding_refs.setdefault(d.reference_doctype, []).append(d)

		for reference_doctype, references in no_oustanding_refs.items():
			frappe.msgprint(
				_(
					"References {0} of type {1} had no outstanding amount left before submitting the Payment Entry. Now they have a negative outstanding amount."
				).format(
					frappe.bold(comma_and([d.reference_name for d in references])),
					_(reference_doctype),
				)
				+ "<br><br>"
				+ _("If this is undesirable please cancel the corresponding Payment Entry."),
				title=_("Warning"),
				indicator="orange",
			)

	def validate_journal_entry(self):
		for d in self.get("references"):
			if d.allocated_amount and d.reference_doctype == "Journal Entry":
				je_accounts = frappe.db.sql(
					"""select debit, credit from `tabJournal Entry Account`
					where account = %s and party=%s and docstatus = 1 and parent = %s
					and (reference_type is null or reference_type in ("", "Sales Order", "Purchase Order"))
					""",
					(self.party_account, self.party, d.reference_name),
					as_dict=True,
				)

				if not je_accounts:
					frappe.throw(
						_(
							"Row #{0}: Journal Entry {1} does not have account {2} or already matched against another voucher"
						).format(d.idx, d.reference_name, self.party_account)
					)
				else:
					dr_or_cr = "debit" if self.payment_type == "Receive" else "credit"
					valid = False
					for jvd in je_accounts:
						if flt(jvd[dr_or_cr]) > 0:
							valid = True
					if not valid:
						frappe.throw(
							_("Against Journal Entry {0} does not have any unmatched {1} entry").format(
								d.reference_name, _(dr_or_cr)
							)
						)

	def update_payment_schedule(self, cancel=0):
		invoice_payment_amount_map = {}
		invoice_paid_amount_map = {}

		for ref in self.get("references"):
			if ref.payment_term and ref.reference_name:
				key = (ref.payment_term, ref.reference_name, ref.reference_doctype)
				invoice_payment_amount_map.setdefault(key, 0.0)
				invoice_payment_amount_map[key] += ref.allocated_amount

				if not invoice_paid_amount_map.get(key):
					payment_schedule = frappe.get_all(
						"Payment Schedule",
						filters={"parent": ref.reference_name},
						fields=[
							"paid_amount",
							"payment_amount",
							"payment_term",
							"discount",
							"outstanding",
							"discount_type",
						],
					)
					for term in payment_schedule:
						invoice_key = (term.payment_term, ref.reference_name, ref.reference_doctype)
						invoice_paid_amount_map.setdefault(invoice_key, {})
						invoice_paid_amount_map[invoice_key]["outstanding"] = term.outstanding
						if not (term.discount_type and term.discount):
							continue

						if term.discount_type == "Percentage":
							invoice_paid_amount_map[invoice_key]["discounted_amt"] = ref.total_amount * (
								term.discount / 100
							)
						else:
							invoice_paid_amount_map[invoice_key]["discounted_amt"] = term.discount

		for idx, (key, allocated_amount) in enumerate(invoice_payment_amount_map.items(), 1):
			if not invoice_paid_amount_map.get(key):
				frappe.throw(_("Payment term {0} not used in {1}").format(key[0], key[1]))

			allocated_amount = self.get_allocated_amount_in_transaction_currency(
				allocated_amount, key[2], key[1]
			)

			outstanding = flt(invoice_paid_amount_map.get(key, {}).get("outstanding"))
			discounted_amt = flt(invoice_paid_amount_map.get(key, {}).get("discounted_amt"))

			if cancel:
				frappe.db.sql(
					"""
					UPDATE `tabPayment Schedule`
					SET
						paid_amount = `paid_amount` - %s,
						discounted_amount = `discounted_amount` - %s,
						outstanding = `outstanding` + %s
					WHERE parent = %s and payment_term = %s""",
					(allocated_amount - discounted_amt, discounted_amt, allocated_amount, key[1], key[0]),
				)
			else:
				if allocated_amount > outstanding:
					frappe.throw(
						_("Row #{0}: Cannot allocate more than {1} against payment term {2}").format(
							idx, fmt_money(outstanding), key[0]
						)
					)

				if allocated_amount and outstanding:
					frappe.db.sql(
						"""
						UPDATE `tabPayment Schedule`
						SET
							paid_amount = `paid_amount` + %s,
							discounted_amount = `discounted_amount` + %s,
							outstanding = `outstanding` - %s
						WHERE parent = %s and payment_term = %s""",
						(allocated_amount - discounted_amt, discounted_amt, allocated_amount, key[1], key[0]),
					)

	def get_allocated_amount_in_transaction_currency(
		self, allocated_amount, reference_doctype, reference_docname
	):
		"""
		Payment Entry could be in base currency while reference's payment schedule
		is always in transaction currency.
		E.g.
		* SI with base=INR and currency=USD
		* SI with payment schedule in USD
		* PE in INR (accounting done in base currency)
		"""
		ref_currency, ref_exchange_rate = frappe.db.get_value(
			reference_doctype, reference_docname, ["currency", "conversion_rate"]
		)
		is_single_currency = self.paid_from_account_currency == self.paid_to_account_currency
		# PE in different currency
		reference_is_multi_currency = self.paid_from_account_currency != ref_currency

		if not (is_single_currency and reference_is_multi_currency):
			return allocated_amount

		allocated_amount = flt(allocated_amount / ref_exchange_rate, self.precision("total_allocated_amount"))

		return allocated_amount

	def set_status(self):
		if self.docstatus == 2:
			self.status = "Cancelled"
		elif self.docstatus == 1:
			self.status = "Submitted"
		else:
			self.status = "Draft"

		self.db_set("status", self.status, update_modified=True)

	def set_total_in_words(self):
		from frappe.utils import money_in_words

		if self.payment_type in ("Pay", "Internal Transfer"):
			base_amount = abs(self.base_paid_amount)
			amount = abs(self.paid_amount)
			currency = self.paid_from_account_currency
		elif self.payment_type == "Receive":
			base_amount = abs(self.base_received_amount)
			amount = abs(self.received_amount)
			currency = self.paid_to_account_currency

		self.base_in_words = money_in_words(base_amount, self.company_currency)
		self.in_words = money_in_words(amount, currency)

	def set_tax_withholding(self):
		if not self.party_type == "Supplier":
			return

		if not self.apply_tax_withholding_amount:
			return

		net_total = self.calculate_tax_withholding_net_total()

		# Adding args as purchase invoice to get TDS amount
		args = frappe._dict(
			{
				"company": self.company,
				"doctype": "Payment Entry",
				"supplier": self.party,
				"posting_date": self.posting_date,
				"net_total": net_total,
			}
		)

		tax_withholding_details = get_party_tax_withholding_details(args, self.tax_withholding_category)

		if not tax_withholding_details:
			return

		tax_withholding_details.update(
			{"cost_center": self.cost_center or erpnext.get_default_cost_center(self.company)}
		)

		accounts = []
		for d in self.taxes:
			if d.account_head == tax_withholding_details.get("account_head"):
				# Preserve user updated included in paid amount
				if d.included_in_paid_amount:
					tax_withholding_details.update({"included_in_paid_amount": d.included_in_paid_amount})

				d.update(tax_withholding_details)
			accounts.append(d.account_head)

		if not accounts or tax_withholding_details.get("account_head") not in accounts:
			self.append("taxes", tax_withholding_details)

		to_remove = [
			d
			for d in self.taxes
			if not d.tax_amount and d.account_head == tax_withholding_details.get("account_head")
		]

		for d in to_remove:
			self.remove(d)

	def calculate_tax_withholding_net_total(self):
		net_total = 0
		order_details = self.get_order_wise_tax_withholding_net_total()

		for d in self.references:
			tax_withholding_net_total = order_details.get(d.reference_name)
			if not tax_withholding_net_total:
				continue

			net_taxable_outstanding = max(
				0, d.outstanding_amount - (d.total_amount - tax_withholding_net_total)
			)

			net_total += min(net_taxable_outstanding, d.allocated_amount)

		net_total += self.unallocated_amount

		return net_total

	def get_order_wise_tax_withholding_net_total(self):
		if self.party_type == "Supplier":
			doctype = "Purchase Order"
		else:
			doctype = "Sales Order"

		docnames = [d.reference_name for d in self.references if d.reference_doctype == doctype]

		return frappe._dict(
			frappe.db.get_all(
				doctype,
				filters={"name": ["in", docnames]},
				fields=["name", "base_tax_withholding_net_total"],
				as_list=True,
			)
		)

	def apply_taxes(self):
		self.initialize_taxes()
		self.determine_exclusive_rate()
		self.calculate_taxes()

	def set_amounts(self):
		self.set_received_amount()
		self.set_amounts_in_company_currency()
		self.set_total_allocated_amount()
		self.set_unallocated_amount()
		self.set_difference_amount()

	def validate_amounts(self):
		self.validate_received_amount()

	def validate_received_amount(self):
		if self.paid_from_account_currency == self.paid_to_account_currency:
			if self.paid_amount < self.received_amount:
				frappe.throw(_("Received Amount cannot be greater than Paid Amount"))

	def set_received_amount(self):
		self.base_received_amount = self.base_paid_amount
		if (
			self.paid_from_account_currency == self.paid_to_account_currency
			and not self.payment_type == "Internal Transfer"
		):
			self.received_amount = self.paid_amount

	def set_amounts_after_tax(self):
		applicable_tax = 0
		base_applicable_tax = 0
		for tax in self.get("taxes"):
			if not tax.included_in_paid_amount:
				amount = -1 * tax.tax_amount if tax.add_deduct_tax == "Deduct" else tax.tax_amount
				base_amount = (
					-1 * tax.base_tax_amount if tax.add_deduct_tax == "Deduct" else tax.base_tax_amount
				)

				applicable_tax += amount
				base_applicable_tax += base_amount

		self.paid_amount_after_tax = flt(
			flt(self.paid_amount) + flt(applicable_tax), self.precision("paid_amount_after_tax")
		)
		self.base_paid_amount_after_tax = flt(
			flt(self.paid_amount_after_tax) * flt(self.source_exchange_rate),
			self.precision("base_paid_amount_after_tax"),
		)

		self.received_amount_after_tax = flt(
			flt(self.received_amount) + flt(applicable_tax), self.precision("paid_amount_after_tax")
		)
		self.base_received_amount_after_tax = flt(
			flt(self.received_amount_after_tax) * flt(self.target_exchange_rate),
			self.precision("base_paid_amount_after_tax"),
		)

	def set_amounts_in_company_currency(self):
		self.base_paid_amount, self.base_received_amount, self.difference_amount = 0, 0, 0
		if self.paid_amount:
			self.base_paid_amount = flt(
				flt(self.paid_amount) * flt(self.source_exchange_rate), self.precision("base_paid_amount")
			)

		if self.received_amount:
			self.base_received_amount = flt(
				flt(self.received_amount) * flt(self.target_exchange_rate),
				self.precision("base_received_amount"),
			)

	def calculate_base_allocated_amount_for_reference(self, d) -> float:
		base_allocated_amount = 0
		if d.reference_doctype in frappe.get_hooks("advance_payment_doctypes"):
			# When referencing Sales/Purchase Order, use the source/target exchange rate depending on payment type.
			# This is so there are no Exchange Gain/Loss generated for such doctypes

			exchange_rate = 1
			if self.payment_type == "Receive":
				exchange_rate = self.source_exchange_rate
			elif self.payment_type == "Pay":
				exchange_rate = self.target_exchange_rate

			base_allocated_amount += flt(
				flt(d.allocated_amount) * flt(exchange_rate), self.precision("base_paid_amount")
			)
		else:
			# Use source/target exchange rate, so no difference amount is calculated.
			# then update exchange gain/loss amount in reference table
			# if there is an exchange gain/loss amount in reference table, submit a JE for that

			exchange_rate = 1
			if self.payment_type == "Receive":
				exchange_rate = self.source_exchange_rate
			elif self.payment_type == "Pay":
				exchange_rate = self.target_exchange_rate

			base_allocated_amount += flt(
				flt(d.allocated_amount) * flt(exchange_rate), self.precision("base_paid_amount")
			)

			# on rare case, when `exchange_rate` is unset, gain/loss amount is incorrectly calculated
			# for base currency transactions
			if d.exchange_rate is None:
				d.exchange_rate = 1

			allocated_amount_in_pe_exchange_rate = flt(
				flt(d.allocated_amount) * flt(d.exchange_rate), self.precision("base_paid_amount")
			)
			d.exchange_gain_loss = base_allocated_amount - allocated_amount_in_pe_exchange_rate
		return base_allocated_amount

	def set_total_allocated_amount(self):
		if self.payment_type == "Internal Transfer":
			return

		total_allocated_amount, base_total_allocated_amount = 0, 0
		for d in self.get("references"):
			if d.allocated_amount:
				total_allocated_amount += flt(d.allocated_amount)
				base_total_allocated_amount += self.calculate_base_allocated_amount_for_reference(d)

		self.total_allocated_amount = abs(total_allocated_amount)
		self.base_total_allocated_amount = abs(base_total_allocated_amount)

	def set_unallocated_amount(self):
		self.unallocated_amount = 0
		if self.party:
			total_deductions = sum(flt(d.amount) for d in self.get("deductions"))
			included_taxes = self.get_included_taxes()
			if (
				self.payment_type == "Receive"
				and self.base_total_allocated_amount < self.base_received_amount + total_deductions
				and self.total_allocated_amount
				< flt(self.paid_amount) + (total_deductions / self.source_exchange_rate)
			):
				self.unallocated_amount = (
					self.base_received_amount + total_deductions - self.base_total_allocated_amount
				) / self.source_exchange_rate
				self.unallocated_amount -= included_taxes
			elif (
				self.payment_type == "Pay"
				and self.base_total_allocated_amount < (self.base_paid_amount - total_deductions)
				and self.total_allocated_amount
				< flt(self.received_amount) + (total_deductions / self.target_exchange_rate)
			):
				self.unallocated_amount = (
					self.base_paid_amount - (total_deductions + self.base_total_allocated_amount)
				) / self.target_exchange_rate
				self.unallocated_amount -= included_taxes

	def set_difference_amount(self):
		base_unallocated_amount = flt(self.unallocated_amount) * (
			flt(self.source_exchange_rate)
			if self.payment_type == "Receive"
			else flt(self.target_exchange_rate)
		)

		base_party_amount = flt(self.base_total_allocated_amount) + flt(base_unallocated_amount)
		included_taxes = self.get_included_taxes()

		if self.payment_type == "Receive":
			self.difference_amount = base_party_amount - self.base_received_amount + included_taxes
		elif self.payment_type == "Pay":
			self.difference_amount = self.base_paid_amount - base_party_amount - included_taxes
		else:
			self.difference_amount = self.base_paid_amount - flt(self.base_received_amount) - included_taxes

		total_deductions = sum(flt(d.amount) for d in self.get("deductions"))

		self.difference_amount = flt(
			self.difference_amount - total_deductions, self.precision("difference_amount")
		)

	def get_included_taxes(self):
		included_taxes = 0
		for tax in self.get("taxes"):
			if tax.included_in_paid_amount:
				if tax.add_deduct_tax == "Add":
					included_taxes += tax.base_tax_amount
				else:
					included_taxes -= tax.base_tax_amount

		return included_taxes

	# Paid amount is auto allocated in the reference document by default.
	# Clear the reference document which doesn't have allocated amount on validate so that form can be loaded fast
	def clear_unallocated_reference_document_rows(self):
		self.set("references", self.get("references", {"allocated_amount": ["not in", [0, None, ""]]}))
		frappe.db.sql(
			"""delete from `tabPayment Entry Reference`
			where parent = %s and allocated_amount = 0""",
			self.name,
		)

	def set_title(self):
		if frappe.flags.in_import and self.title:
			# do not set title dynamically if title exists during data import.
			return

		if self.payment_type in ("Receive", "Pay"):
			self.title = self.party
		else:
			self.title = self.paid_from + " - " + self.paid_to

	def validate_transaction_reference(self):
		bank_account = self.paid_to if self.payment_type == "Receive" else self.paid_from
		bank_account_type = frappe.get_cached_value("Account", bank_account, "account_type")

		if bank_account_type == "Bank":
			if not self.reference_no or not self.reference_date:
				frappe.throw(_("Reference No and Reference Date is mandatory for Bank transaction"))

	def set_remarks(self):
		if self.custom_remarks:
			return

		if self.payment_type == "Internal Transfer":
			remarks = [
				_("Amount {0} {1} transferred from {2} to {3}").format(
					_(self.paid_from_account_currency), self.paid_amount, self.paid_from, self.paid_to
				)
			]
		else:
			remarks = [
				_("Amount {0} {1} {2} {3}").format(
					_(self.party_account_currency),
					self.paid_amount if self.payment_type == "Receive" else self.received_amount,
					_("received from") if self.payment_type == "Receive" else _("to"),
					self.party,
				)
			]

		if self.reference_no:
			remarks.append(
				_("Transaction reference no {0} dated {1}").format(self.reference_no, self.reference_date)
			)

		if self.payment_type in ["Receive", "Pay"]:
			for d in self.get("references"):
				if d.allocated_amount:
					remarks.append(
						_("Amount {0} {1} against {2} {3}").format(
							_(self.party_account_currency),
							d.allocated_amount,
							d.reference_doctype,
							d.reference_name,
						)
					)

		for d in self.get("deductions"):
			if d.amount:
				remarks.append(
					_("Amount {0} {1} deducted against {2}").format(
						_(self.company_currency), d.amount, d.account
					)
				)

		self.set("remarks", "\n".join(remarks))

	def build_gl_map(self):
		if self.payment_type in ("Receive", "Pay") and not self.get("party_account_field"):
			self.setup_party_account_field()

		gl_entries = []
		self.add_party_gl_entries(gl_entries)
		self.add_bank_gl_entries(gl_entries)
		self.add_deductions_gl_entries(gl_entries)
		self.add_tax_gl_entries(gl_entries)
		add_regional_gl_entries(gl_entries, self)
		return gl_entries

	def make_gl_entries(self, cancel=0, adv_adj=0):
		gl_entries = self.build_gl_map()
		gl_entries = process_gl_map(gl_entries)
		make_gl_entries(gl_entries, cancel=cancel, adv_adj=adv_adj)
		if cancel:
			cancel_exchange_gain_loss_journal(frappe._dict(doctype=self.doctype, name=self.name))
		else:
			self.make_exchange_gain_loss_journal()

		self.make_advance_gl_entries(cancel=cancel)

	def add_party_gl_entries(self, gl_entries):
		if not self.party_account:
			return

		if self.payment_type == "Receive":
			against_account = self.paid_to
		else:
			against_account = self.paid_from

		party_account_type = frappe.db.get_value("Party Type", self.party_type, "account_type")

		party_gl_dict = self.get_gl_dict(
			{
				"account": self.party_account,
				"party_type": self.party_type,
				"party": self.party,
				"against": against_account,
				"account_currency": self.party_account_currency,
				"cost_center": self.cost_center,
			},
			item=self,
		)

		for d in self.get("references"):
			# re-defining dr_or_cr for every reference in order to avoid the last value affecting calculation of reverse
			dr_or_cr = "credit" if self.payment_type == "Receive" else "debit"
			cost_center = self.cost_center
			if d.reference_doctype == "Sales Invoice" and not cost_center:
				cost_center = frappe.db.get_value(d.reference_doctype, d.reference_name, "cost_center")

			gle = party_gl_dict.copy()

			allocated_amount_in_company_currency = self.calculate_base_allocated_amount_for_reference(d)

			if (
				d.reference_doctype in ["Sales Invoice", "Purchase Invoice"]
				and d.allocated_amount < 0
				and (
					(party_account_type == "Receivable" and self.payment_type == "Pay")
					or (party_account_type == "Payable" and self.payment_type == "Receive")
				)
			):
				# reversing dr_cr because because it will get reversed in gl processing due to negative amount
				dr_or_cr = "debit" if dr_or_cr == "credit" else "credit"

			gle.update(
				{
					dr_or_cr: allocated_amount_in_company_currency,
					dr_or_cr + "_in_account_currency": d.allocated_amount,
					"against_voucher_type": d.reference_doctype,
					"against_voucher": d.reference_name,
					"cost_center": cost_center,
				}
			)
			gl_entries.append(gle)

		if self.unallocated_amount:
			dr_or_cr = "credit" if self.payment_type == "Receive" else "debit"
			exchange_rate = self.get_exchange_rate()
			base_unallocated_amount = self.unallocated_amount * exchange_rate

			gle = party_gl_dict.copy()
			gle.update(
				{
					dr_or_cr + "_in_account_currency": self.unallocated_amount,
					dr_or_cr: base_unallocated_amount,
				}
			)

			if self.book_advance_payments_in_separate_party_account:
				gle.update(
					{
						"against_voucher_type": "Payment Entry",
						"against_voucher": self.name,
					}
				)
			gl_entries.append(gle)

	def make_advance_gl_entries(
		self, entry: object | dict = None, cancel: bool = 0, update_outstanding: str = "Yes"
	):
		gl_entries = []
		self.add_advance_gl_entries(gl_entries, entry)

		if cancel:
			make_reverse_gl_entries(gl_entries, partial_cancel=True)
		else:
			make_gl_entries(gl_entries, update_outstanding=update_outstanding)

	def add_advance_gl_entries(self, gl_entries: list, entry: object | dict | None):
		"""
		If 'entry' is passed, GL entries only for that reference is added.
		"""
		if self.book_advance_payments_in_separate_party_account:
			references = [x for x in self.get("references")]
			if entry:
				references = [x for x in self.get("references") if x.name == entry.name]

			for ref in references:
				if ref.reference_doctype in (
					"Sales Invoice",
					"Purchase Invoice",
					"Journal Entry",
					"Payment Entry",
				):
					self.add_advance_gl_for_reference(gl_entries, ref)

	def get_dr_and_account_for_advances(self, reference):
		if reference.reference_doctype == "Sales Invoice":
			return "credit", reference.account

		if reference.reference_doctype == "Purchase Invoice":
			return "debit", reference.account

		if reference.reference_doctype == "Payment Entry":
			# reference.account_type and reference.payment_type is only available for Reverse payments
			if reference.account_type == "Receivable" and reference.payment_type == "Pay":
				return "credit", self.party_account
			else:
				return "debit", self.party_account

		if reference.reference_doctype == "Journal Entry":
			if self.party_type == "Customer" and self.payment_type == "Receive":
				return "credit", reference.account
			else:
				return "debit", reference.account

	def add_advance_gl_for_reference(self, gl_entries, invoice):
		args_dict = {
			"party_type": self.party_type,
			"party": self.party,
			"account_currency": self.party_account_currency,
			"cost_center": self.cost_center,
			"voucher_type": "Payment Entry",
			"voucher_no": self.name,
			"voucher_detail_no": invoice.name,
		}

		if self.reconcile_on_advance_payment_date:
			posting_date = self.posting_date
		else:
			date_field = "posting_date"
			if invoice.reference_doctype in ["Sales Order", "Purchase Order"]:
				date_field = "transaction_date"
			posting_date = frappe.db.get_value(invoice.reference_doctype, invoice.reference_name, date_field)

			if getdate(posting_date) < getdate(self.posting_date):
				posting_date = self.posting_date

		dr_or_cr, account = self.get_dr_and_account_for_advances(invoice)
		args_dict["account"] = account
		args_dict[dr_or_cr] = self.calculate_base_allocated_amount_for_reference(invoice)
		args_dict[dr_or_cr + "_in_account_currency"] = invoice.allocated_amount
		args_dict.update(
			{
				"against_voucher_type": invoice.reference_doctype,
				"against_voucher": invoice.reference_name,
				"posting_date": posting_date,
			}
		)
		gle = self.get_gl_dict(
			args_dict,
			item=self,
		)
		gl_entries.append(gle)

		args_dict[dr_or_cr] = 0
		args_dict[dr_or_cr + "_in_account_currency"] = 0
		dr_or_cr = "debit" if dr_or_cr == "credit" else "credit"
		args_dict["account"] = self.party_account
		args_dict[dr_or_cr] = self.calculate_base_allocated_amount_for_reference(invoice)
		args_dict[dr_or_cr + "_in_account_currency"] = invoice.allocated_amount
		args_dict.update(
			{
				"against_voucher_type": "Payment Entry",
				"against_voucher": self.name,
			}
		)
		gle = self.get_gl_dict(
			args_dict,
			item=self,
		)
		gl_entries.append(gle)

	def add_bank_gl_entries(self, gl_entries):
		if self.payment_type in ("Pay", "Internal Transfer"):
			gl_entries.append(
				self.get_gl_dict(
					{
						"account": self.paid_from,
						"account_currency": self.paid_from_account_currency,
						"against": self.party if self.payment_type == "Pay" else self.paid_to,
						"credit_in_account_currency": self.paid_amount,
						"credit": self.base_paid_amount,
						"cost_center": self.cost_center,
						"post_net_value": True,
					},
					item=self,
				)
			)
		if self.payment_type in ("Receive", "Internal Transfer"):
			gl_entries.append(
				self.get_gl_dict(
					{
						"account": self.paid_to,
						"account_currency": self.paid_to_account_currency,
						"against": self.party if self.payment_type == "Receive" else self.paid_from,
						"debit_in_account_currency": self.received_amount,
						"debit": self.base_received_amount,
						"cost_center": self.cost_center,
					},
					item=self,
				)
			)

	def add_tax_gl_entries(self, gl_entries):
		for d in self.get("taxes"):
			account_currency = get_account_currency(d.account_head)
			if account_currency != self.company_currency:
				frappe.throw(_("Currency for {0} must be {1}").format(d.account_head, self.company_currency))

			if self.payment_type in ("Pay", "Internal Transfer"):
				dr_or_cr = "debit" if d.add_deduct_tax == "Add" else "credit"
				rev_dr_or_cr = "credit" if dr_or_cr == "debit" else "debit"
				against = self.party or self.paid_from
			elif self.payment_type == "Receive":
				dr_or_cr = "credit" if d.add_deduct_tax == "Add" else "debit"
				rev_dr_or_cr = "credit" if dr_or_cr == "debit" else "debit"
				against = self.party or self.paid_to

			payment_account = self.get_party_account_for_taxes()
			tax_amount = d.tax_amount
			base_tax_amount = d.base_tax_amount

			gl_entries.append(
				self.get_gl_dict(
					{
						"account": d.account_head,
						"against": against,
						dr_or_cr: tax_amount,
						dr_or_cr + "_in_account_currency": base_tax_amount
						if account_currency == self.company_currency
						else d.tax_amount,
						"cost_center": d.cost_center,
						"post_net_value": True,
					},
					account_currency,
					item=d,
				)
			)

			if not d.included_in_paid_amount:
				if get_account_currency(payment_account) != self.company_currency:
					if self.payment_type == "Receive":
						exchange_rate = self.target_exchange_rate
					elif self.payment_type in ["Pay", "Internal Transfer"]:
						exchange_rate = self.source_exchange_rate
					base_tax_amount = flt((tax_amount / exchange_rate), self.precision("paid_amount"))

				gl_entries.append(
					self.get_gl_dict(
						{
							"account": payment_account,
							"against": against,
							rev_dr_or_cr: tax_amount,
							rev_dr_or_cr + "_in_account_currency": base_tax_amount
							if account_currency == self.company_currency
							else d.tax_amount,
							"cost_center": self.cost_center,
							"post_net_value": True,
						},
						account_currency,
						item=d,
					)
				)

	def add_deductions_gl_entries(self, gl_entries):
		for d in self.get("deductions"):
			if d.amount:
				account_currency = get_account_currency(d.account)
				if account_currency != self.company_currency:
					frappe.throw(_("Currency for {0} must be {1}").format(d.account, self.company_currency))

				gl_entries.append(
					self.get_gl_dict(
						{
							"account": d.account,
							"account_currency": account_currency,
							"against": self.party or self.paid_from,
							"debit_in_account_currency": d.amount,
							"debit": d.amount,
							"cost_center": d.cost_center,
						},
						item=d,
					)
				)

	def get_party_account_for_taxes(self):
		if self.payment_type == "Receive":
			return self.paid_to
		elif self.payment_type in ("Pay", "Internal Transfer"):
			return self.paid_from

	def update_advance_paid(self):
		if self.payment_type in ("Receive", "Pay") and self.party:
			for d in self.get("references"):
				if d.allocated_amount and d.reference_doctype in frappe.get_hooks("advance_payment_doctypes"):
					frappe.get_doc(
						d.reference_doctype, d.reference_name, for_update=True
					).set_total_advance_paid()

	def on_recurring(self, reference_doc, auto_repeat_doc):
		self.reference_no = reference_doc.name
		self.reference_date = nowdate()

	def calculate_deductions(self, tax_details):
		return {
			"account": tax_details["tax"]["account_head"],
			"cost_center": frappe.get_cached_value("Company", self.company, "cost_center"),
			"amount": self.total_allocated_amount * (tax_details["tax"]["rate"] / 100),
		}

	def set_gain_or_loss(self, account_details=None):
		if not self.difference_amount:
			self.set_difference_amount()

		row = {"amount": self.difference_amount}

		if account_details:
			row.update(account_details)

		if not row.get("amount"):
			# if no difference amount
			return

		self.append("deductions", row)
		self.set_unallocated_amount()

	def get_exchange_rate(self):
		return self.source_exchange_rate if self.payment_type == "Receive" else self.target_exchange_rate

	def initialize_taxes(self):
		for tax in self.get("taxes"):
			validate_taxes_and_charges(tax)
			validate_inclusive_tax(tax, self)

			tax_fields = ["total", "tax_fraction_for_current_item", "grand_total_fraction_for_current_item"]

			if tax.charge_type != "Actual":
				tax_fields.append("tax_amount")

			for fieldname in tax_fields:
				tax.set(fieldname, 0.0)

		self.paid_amount_after_tax = self.base_paid_amount

	def determine_exclusive_rate(self):
		if not any(cint(tax.included_in_paid_amount) for tax in self.get("taxes")):
			return

		cumulated_tax_fraction = 0
		for i, tax in enumerate(self.get("taxes")):
			tax.tax_fraction_for_current_item = self.get_current_tax_fraction(tax)
			if i == 0:
				tax.grand_total_fraction_for_current_item = 1 + tax.tax_fraction_for_current_item
			else:
				tax.grand_total_fraction_for_current_item = (
					self.get("taxes")[i - 1].grand_total_fraction_for_current_item
					+ tax.tax_fraction_for_current_item
				)

			cumulated_tax_fraction += tax.tax_fraction_for_current_item

		self.paid_amount_after_tax = flt(self.base_paid_amount / (1 + cumulated_tax_fraction))

	def calculate_taxes(self):
		self.total_taxes_and_charges = 0.0
		self.base_total_taxes_and_charges = 0.0

		actual_tax_dict = dict(
			[
				[tax.idx, flt(tax.tax_amount, tax.precision("tax_amount"))]
				for tax in self.get("taxes")
				if tax.charge_type == "Actual"
			]
		)

		for i, tax in enumerate(self.get("taxes")):
			current_tax_amount = self.get_current_tax_amount(tax)

			if tax.charge_type == "Actual":
				actual_tax_dict[tax.idx] -= current_tax_amount
				if i == len(self.get("taxes")) - 1:
					current_tax_amount += actual_tax_dict[tax.idx]

			tax.tax_amount = current_tax_amount
			tax.base_tax_amount = current_tax_amount

			if tax.add_deduct_tax == "Deduct":
				current_tax_amount *= -1.0
			else:
				current_tax_amount *= 1.0

			if i == 0:
				tax.total = flt(self.paid_amount_after_tax + current_tax_amount, self.precision("total", tax))
			else:
				tax.total = flt(
					self.get("taxes")[i - 1].total + current_tax_amount, self.precision("total", tax)
				)

			tax.base_total = tax.total

			if self.payment_type == "Pay":
				if tax.currency != self.paid_to_account_currency:
					self.total_taxes_and_charges += flt(current_tax_amount / self.target_exchange_rate)
				else:
					self.total_taxes_and_charges += current_tax_amount
			elif self.payment_type == "Receive":
				if tax.currency != self.paid_from_account_currency:
					self.total_taxes_and_charges += flt(current_tax_amount / self.source_exchange_rate)
				else:
					self.total_taxes_and_charges += current_tax_amount

			self.base_total_taxes_and_charges += tax.base_tax_amount

		if self.get("taxes"):
			self.paid_amount_after_tax = self.get("taxes")[-1].base_total

	def get_current_tax_amount(self, tax):
		tax_rate = tax.rate

		# To set row_id by default as previous row.
		if tax.charge_type in ["On Previous Row Amount", "On Previous Row Total"]:
			if tax.idx == 1:
				frappe.throw(
					_(
						"Cannot select charge type as 'On Previous Row Amount' or 'On Previous Row Total' for first row"
					)
				)

			if not tax.row_id:
				tax.row_id = tax.idx - 1

		if tax.charge_type == "Actual":
			current_tax_amount = flt(tax.tax_amount, self.precision("tax_amount", tax))
		elif tax.charge_type == "On Paid Amount":
			current_tax_amount = (tax_rate / 100.0) * self.paid_amount_after_tax
		elif tax.charge_type == "On Previous Row Amount":
			current_tax_amount = (tax_rate / 100.0) * self.get("taxes")[cint(tax.row_id) - 1].tax_amount

		elif tax.charge_type == "On Previous Row Total":
			current_tax_amount = (tax_rate / 100.0) * self.get("taxes")[cint(tax.row_id) - 1].total

		return current_tax_amount

	def get_current_tax_fraction(self, tax):
		current_tax_fraction = 0

		if cint(tax.included_in_paid_amount):
			tax_rate = tax.rate

			if tax.charge_type == "On Paid Amount":
				current_tax_fraction = tax_rate / 100.0
			elif tax.charge_type == "On Previous Row Amount":
				current_tax_fraction = (tax_rate / 100.0) * self.get("taxes")[
					cint(tax.row_id) - 1
				].tax_fraction_for_current_item
			elif tax.charge_type == "On Previous Row Total":
				current_tax_fraction = (tax_rate / 100.0) * self.get("taxes")[
					cint(tax.row_id) - 1
				].grand_total_fraction_for_current_item

		if getattr(tax, "add_deduct_tax", None) and tax.add_deduct_tax == "Deduct":
			current_tax_fraction *= -1.0

		return current_tax_fraction

	def set_matched_unset_payment_requests_to_response(self):
		"""
		Find matched Payment Requests for those references which have no Payment Request set.\n
		And set to `frappe.response` to show in the frontend for allocation.
		"""
		if not self.references:
			return

		matched_payment_requests = get_matched_payment_request_of_references(
			[row for row in self.references if not row.payment_request]
		)

		if not matched_payment_requests:
			return

		frappe.response["matched_payment_requests"] = matched_payment_requests

	@frappe.whitelist()
	def allocate_amount_to_references(self, paid_amount, paid_amount_change, allocate_payment_amount):
		"""
		Allocate `Allocated Amount` and `Payment Request` against `Reference` based on `Paid Amount` and `Outstanding Amount`.\n
		:param paid_amount: Paid Amount / Received Amount.
		:param paid_amount_change: Flag to check if `Paid Amount` is changed or not.
		:param allocate_payment_amount: Flag to allocate amount or not. (Payment Request is also dependent on this flag)
		"""
		if not self.references:
			return

		if not allocate_payment_amount:
			for ref in self.references:
				ref.allocated_amount = 0
			return

		# calculating outstanding amounts
		precision = self.precision("paid_amount")
		total_positive_outstanding_including_order = 0
		total_negative_outstanding = 0
		paid_amount -= sum(flt(d.amount, precision) for d in self.deductions)

		for ref in self.references:
			reference_outstanding_amount = ref.outstanding_amount
			abs_outstanding_amount = abs(reference_outstanding_amount)

			if reference_outstanding_amount > 0:
				total_positive_outstanding_including_order += abs_outstanding_amount
			else:
				total_negative_outstanding += abs_outstanding_amount

		# calculating allocated outstanding amounts
		allocated_negative_outstanding = 0
		allocated_positive_outstanding = 0

		# checking party type and payment type
		if (self.payment_type == "Receive" and self.party_type == "Customer") or (
			self.payment_type == "Pay" and self.party_type in ("Supplier", "Employee")
		):
			if total_positive_outstanding_including_order > paid_amount:
				remaining_outstanding = flt(
					total_positive_outstanding_including_order - paid_amount, precision
				)
				allocated_negative_outstanding = min(remaining_outstanding, total_negative_outstanding)

			allocated_positive_outstanding = paid_amount + allocated_negative_outstanding

		elif self.party_type in ("Supplier", "Employee"):
			if paid_amount > total_negative_outstanding:
				if total_negative_outstanding == 0:
					frappe.msgprint(
						_("Cannot {0} from {2} without any negative outstanding invoice").format(
							self.payment_type,
							self.party_type,
						)
					)
				else:
					frappe.msgprint(
						_("Paid Amount cannot be greater than total negative outstanding amount {0}").format(
							total_negative_outstanding
						)
					)

				return

			else:
				allocated_positive_outstanding = flt(total_negative_outstanding - paid_amount, precision)
				allocated_negative_outstanding = paid_amount + min(
					total_positive_outstanding_including_order, allocated_positive_outstanding
				)

		# inner function to set `allocated_amount` to those row which have no PR
		def _allocation_to_unset_pr_row(
			row, outstanding_amount, allocated_positive_outstanding, allocated_negative_outstanding
		):
			if outstanding_amount > 0 and allocated_positive_outstanding >= 0:
				row.allocated_amount = min(allocated_positive_outstanding, outstanding_amount)
				allocated_positive_outstanding = flt(
					allocated_positive_outstanding - row.allocated_amount, precision
				)
			elif outstanding_amount < 0 and allocated_negative_outstanding:
				row.allocated_amount = min(allocated_negative_outstanding, abs(outstanding_amount)) * -1
				allocated_negative_outstanding = flt(
					allocated_negative_outstanding - abs(row.allocated_amount), precision
				)
			return allocated_positive_outstanding, allocated_negative_outstanding

		# allocate amount based on `paid_amount` is changed or not
		if not paid_amount_change:
			for ref in self.references:
				allocated_positive_outstanding, allocated_negative_outstanding = _allocation_to_unset_pr_row(
					ref,
					ref.outstanding_amount,
					allocated_positive_outstanding,
					allocated_negative_outstanding,
				)

			allocate_open_payment_requests_to_references(self.references, self.precision("paid_amount"))

		else:
			payment_request_outstanding_amounts = (
				get_payment_request_outstanding_set_in_references(self.references) or {}
			)
			references_outstanding_amounts = get_references_outstanding_amount(self.references) or {}
			remaining_references_allocated_amounts = references_outstanding_amounts.copy()

			# Re allocate amount to those references which have PR set (Higher priority)
			for ref in self.references:
				if not ref.payment_request:
					continue

				# fetch outstanding_amount of `Reference` (Payment Term) and `Payment Request` to allocate new amount
				key = (ref.reference_doctype, ref.reference_name, ref.get("payment_term"))
				reference_outstanding_amount = references_outstanding_amounts[key]
				pr_outstanding_amount = payment_request_outstanding_amounts[ref.payment_request]

				if reference_outstanding_amount > 0 and allocated_positive_outstanding >= 0:
					# allocate amount according to outstanding amounts
					outstanding_amounts = (
						allocated_positive_outstanding,
						reference_outstanding_amount,
						pr_outstanding_amount,
					)

					ref.allocated_amount = min(outstanding_amounts)

					# update amounts to track allocation
					allocated_amount = ref.allocated_amount
					allocated_positive_outstanding = flt(
						allocated_positive_outstanding - allocated_amount, precision
					)
					remaining_references_allocated_amounts[key] = flt(
						remaining_references_allocated_amounts[key] - allocated_amount, precision
					)
					payment_request_outstanding_amounts[ref.payment_request] = flt(
						payment_request_outstanding_amounts[ref.payment_request] - allocated_amount, precision
					)

				elif reference_outstanding_amount < 0 and allocated_negative_outstanding:
					# allocate amount according to outstanding amounts
					outstanding_amounts = (
						allocated_negative_outstanding,
						abs(reference_outstanding_amount),
						pr_outstanding_amount,
					)

					ref.allocated_amount = min(outstanding_amounts) * -1

					# update amounts to track allocation
					allocated_amount = abs(ref.allocated_amount)
					allocated_negative_outstanding = flt(
						allocated_negative_outstanding - allocated_amount, precision
					)
					remaining_references_allocated_amounts[key] += allocated_amount  # negative amount
					payment_request_outstanding_amounts[ref.payment_request] = flt(
						payment_request_outstanding_amounts[ref.payment_request] - allocated_amount, precision
					)
			# Re allocate amount to those references which have no PR (Lower priority)
			for ref in self.references:
				if ref.payment_request:
					continue

				key = (ref.reference_doctype, ref.reference_name, ref.get("payment_term"))
				reference_outstanding_amount = remaining_references_allocated_amounts[key]

				allocated_positive_outstanding, allocated_negative_outstanding = _allocation_to_unset_pr_row(
					ref,
					reference_outstanding_amount,
					allocated_positive_outstanding,
					allocated_negative_outstanding,
				)

	@frappe.whitelist()
	def set_matched_payment_requests(self, matched_payment_requests):
		"""
		Set `Payment Request` against `Reference` based on `matched_payment_requests`.\n
		:param matched_payment_requests: List of tuple of matched Payment Requests.

		---
		Example: [(reference_doctype, reference_name, allocated_amount, payment_request), ...]
		"""
		if not self.references or not matched_payment_requests:
			return

		if isinstance(matched_payment_requests, str):
			matched_payment_requests = json.loads(matched_payment_requests)

		# modify matched_payment_requests
		# like (reference_doctype, reference_name, allocated_amount): payment_request
		payment_requests = {}

		for row in matched_payment_requests:
			key = tuple(row[:3])
			payment_requests[key] = row[3]

		for ref in self.references:
			if ref.payment_request:
				continue

			key = (ref.reference_doctype, ref.reference_name, ref.allocated_amount)

			if key in payment_requests:
				ref.payment_request = payment_requests[key]
				del payment_requests[key]  # to avoid duplicate allocation


def get_matched_payment_request_of_references(references=None):
	"""
	Get those `Payment Requests` which are matched with `References`.\n
	    - Amount must be same.
	    - Only single `Payment Request` available for this amount.

	Example: [(reference_doctype, reference_name, allocated_amount, payment_request), ...]
	"""
	if not references:
		return

	# to fetch matched rows
	refs = {
		(row.reference_doctype, row.reference_name, row.allocated_amount)
		for row in references
		if row.reference_doctype and row.reference_name and row.allocated_amount
	}

	if not refs:
		return

	PR = frappe.qb.DocType("Payment Request")

	# query to group by reference_doctype, reference_name, outstanding_amount
	subquery = (
		frappe.qb.from_(PR)
		.select(
			PR.reference_doctype,
			PR.reference_name,
			PR.outstanding_amount.as_("allocated_amount"),
			PR.name.as_("payment_request"),
			Count("*").as_("count"),
		)
		.where(Tuple(PR.reference_doctype, PR.reference_name, PR.outstanding_amount).isin(refs))
		.where(PR.status != "Paid")
		.where(PR.docstatus == 1)
		.groupby(PR.reference_doctype, PR.reference_name, PR.outstanding_amount)
	)

	# query to fetch matched rows which are single
	matched_prs = (
		frappe.qb.from_(subquery)
		.select(
			subquery.reference_doctype,
			subquery.reference_name,
			subquery.allocated_amount,
			subquery.payment_request,
		)
		.where(subquery.count == 1)
		.run()
	)

	return matched_prs if matched_prs else None


def get_references_outstanding_amount(references=None):
	"""
	Fetch accurate outstanding amount of `References`.\n
	    - If `Payment Term` is set, then fetch outstanding amount from `Payment Schedule`.
	    - If `Payment Term` is not set, then fetch outstanding amount from `References` it self.

	Example: {(reference_doctype, reference_name, payment_term): outstanding_amount, ...}
	"""
	if not references:
		return

	refs_with_payment_term = get_outstanding_of_references_with_payment_term(references) or {}
	refs_without_payment_term = get_outstanding_of_references_with_no_payment_term(references) or {}

	return {**refs_with_payment_term, **refs_without_payment_term}


def get_outstanding_of_references_with_payment_term(references=None):
	"""
	Fetch outstanding amount of `References` which have `Payment Term` set.\n
	Example: {(reference_doctype, reference_name, payment_term): outstanding_amount, ...}
	"""
	if not references:
		return

	refs = {
		(row.reference_doctype, row.reference_name, row.payment_term)
		for row in references
		if row.reference_doctype and row.reference_name and row.payment_term
	}

	if not refs:
		return

	PS = frappe.qb.DocType("Payment Schedule")

	response = (
		frappe.qb.from_(PS)
		.select(PS.parenttype, PS.parent, PS.payment_term, PS.outstanding)
		.where(Tuple(PS.parenttype, PS.parent, PS.payment_term).isin(refs))
	).run(as_dict=True)

	if not response:
		return

	return {(row.parenttype, row.parent, row.payment_term): row.outstanding for row in response}


def get_outstanding_of_references_with_no_payment_term(references):
	"""
	Fetch outstanding amount of `References` which have no `Payment Term` set.\n
	    - Fetch outstanding amount from `References` it self.

	Note: `None` is used for allocation of `Payment Request`
	Example: {(reference_doctype, reference_name, None): outstanding_amount, ...}
	"""
	if not references:
		return

	outstanding_amounts = {}

	for ref in references:
		if ref.payment_term:
			continue

		key = (ref.reference_doctype, ref.reference_name, None)

		if key not in outstanding_amounts:
			outstanding_amounts[key] = ref.outstanding_amount

	return outstanding_amounts


def get_payment_request_outstanding_set_in_references(references=None):
	"""
	Fetch outstanding amount of `Payment Request` which are set in `References`.\n
	Example: {payment_request: outstanding_amount, ...}
	"""
	if not references:
		return

	referenced_payment_requests = {row.payment_request for row in references if row.payment_request}

	if not referenced_payment_requests:
		return

	PR = frappe.qb.DocType("Payment Request")

	response = (
		frappe.qb.from_(PR)
		.select(PR.name, PR.outstanding_amount)
		.where(PR.name.isin(referenced_payment_requests))
	).run()

	return dict(response) if response else None


def validate_inclusive_tax(tax, doc):
	def _on_previous_row_error(row_range):
		throw(
			_("To include tax in row {0} in Item rate, taxes in rows {1} must also be included").format(
				tax.idx, row_range
			)
		)

	if cint(getattr(tax, "included_in_paid_amount", None)):
		if tax.charge_type == "Actual":
			# inclusive tax cannot be of type Actual
			throw(
				_("Charge of type 'Actual' in row {0} cannot be included in Item Rate or Paid Amount").format(
					tax.idx
				)
			)
		elif tax.charge_type == "On Previous Row Amount" and not cint(
			doc.get("taxes")[cint(tax.row_id) - 1].included_in_paid_amount
		):
			# referred row should also be inclusive
			_on_previous_row_error(tax.row_id)
		elif tax.charge_type == "On Previous Row Total" and not all(
			[cint(t.included_in_paid_amount for t in doc.get("taxes")[: cint(tax.row_id) - 1])]
		):
			# all rows about the referred tax should be inclusive
			_on_previous_row_error("1 - %d" % (cint(tax.row_id),))
		elif tax.get("category") == "Valuation":
			frappe.throw(_("Valuation type charges can not be marked as Inclusive"))


@frappe.whitelist()
def get_outstanding_reference_documents(args, validate=False):
	if isinstance(args, str):
		args = json.loads(args)

	if args.get("party_type") == "Member":
		return

	if not args.get("get_outstanding_invoices") and not args.get("get_orders_to_be_billed"):
		args["get_outstanding_invoices"] = True

	ple = qb.DocType("Payment Ledger Entry")
	common_filter = []
	accounting_dimensions_filter = []
	posting_and_due_date = []

	# confirm that Supplier is not blocked
	if args.get("party_type") == "Supplier":
		supplier_status = get_supplier_block_status(args["party"])
		if supplier_status["on_hold"]:
			if supplier_status["hold_type"] == "All":
				return []
			elif supplier_status["hold_type"] == "Payments":
				if (
					not supplier_status["release_date"]
					or getdate(nowdate()) <= supplier_status["release_date"]
				):
					return []

	party_account_currency = get_account_currency(args.get("party_account"))
	company_currency = frappe.get_cached_value("Company", args.get("company"), "default_currency")

	# Get positive outstanding sales /purchase invoices
	condition = ""
	if args.get("voucher_type") and args.get("voucher_no"):
		condition = " and voucher_type={} and voucher_no={}".format(
			frappe.db.escape(args["voucher_type"]), frappe.db.escape(args["voucher_no"])
		)
		common_filter.append(ple.voucher_type == args["voucher_type"])
		common_filter.append(ple.voucher_no == args["voucher_no"])

	# Add cost center condition
	if args.get("cost_center"):
		condition += " and cost_center='%s'" % args.get("cost_center")
		accounting_dimensions_filter.append(ple.cost_center == args.get("cost_center"))

	# dynamic dimension filters
	active_dimensions = get_dimensions()[0]
	for dim in active_dimensions:
		if args.get(dim.fieldname):
			condition += f" and {dim.fieldname}='{args.get(dim.fieldname)}'"
			accounting_dimensions_filter.append(ple[dim.fieldname] == args.get(dim.fieldname))

	date_fields_dict = {
		"posting_date": ["from_posting_date", "to_posting_date"],
		"due_date": ["from_due_date", "to_due_date"],
	}

	for fieldname, date_fields in date_fields_dict.items():
		if args.get(date_fields[0]) and args.get(date_fields[1]):
			condition += " and {} between '{}' and '{}'".format(
				fieldname, args.get(date_fields[0]), args.get(date_fields[1])
			)
			posting_and_due_date.append(ple[fieldname][args.get(date_fields[0]) : args.get(date_fields[1])])
		elif args.get(date_fields[0]):
			# if only from date is supplied
			condition += f" and {fieldname} >= '{args.get(date_fields[0])}'"
			posting_and_due_date.append(ple[fieldname].gte(args.get(date_fields[0])))
		elif args.get(date_fields[1]):
			# if only to date is supplied
			condition += f" and {fieldname} <= '{args.get(date_fields[1])}'"
			posting_and_due_date.append(ple[fieldname].lte(args.get(date_fields[1])))

	if args.get("company"):
		condition += " and company = {}".format(frappe.db.escape(args.get("company")))
		common_filter.append(ple.company == args.get("company"))

	outstanding_invoices = []
	negative_outstanding_invoices = []

	if args.get("book_advance_payments_in_separate_party_account"):
		party_account = get_party_account(args.get("party_type"), args.get("party"), args.get("company"))
	else:
		party_account = args.get("party_account")

	if args.get("get_outstanding_invoices"):
		outstanding_invoices = get_outstanding_invoices(
			args.get("party_type"),
			args.get("party"),
			[party_account],
			common_filter=common_filter,
			posting_date=posting_and_due_date,
			min_outstanding=args.get("outstanding_amt_greater_than"),
			max_outstanding=args.get("outstanding_amt_less_than"),
			accounting_dimensions=accounting_dimensions_filter,
			vouchers=args.get("vouchers") or None,
		)

		outstanding_invoices = split_invoices_based_on_payment_terms(
			outstanding_invoices, args.get("company")
		)

		for d in outstanding_invoices:
			d["exchange_rate"] = 1
			if party_account_currency != company_currency:
				if d.voucher_type in frappe.get_hooks("invoice_doctypes"):
					d["exchange_rate"] = frappe.db.get_value(d.voucher_type, d.voucher_no, "conversion_rate")
				elif d.voucher_type == "Journal Entry":
					d["exchange_rate"] = get_exchange_rate(
						party_account_currency, company_currency, d.posting_date
					)
			if d.voucher_type in ("Purchase Invoice"):
				d["bill_no"] = frappe.db.get_value(d.voucher_type, d.voucher_no, "bill_no")

		# Get negative outstanding sales /purchase invoices
		if args.get("party_type") != "Employee":
			negative_outstanding_invoices = get_negative_outstanding_invoices(
				args.get("party_type"),
				args.get("party"),
				args.get("party_account"),
				party_account_currency,
				company_currency,
				condition=condition,
			)

	# Get all SO / PO which are not fully billed or against which full advance not paid
	orders_to_be_billed = []
	if args.get("get_orders_to_be_billed"):
		orders_to_be_billed = get_orders_to_be_billed(
			args.get("posting_date"),
			args.get("party_type"),
			args.get("party"),
			args.get("company"),
			party_account_currency,
			company_currency,
			filters=args,
		)

	data = negative_outstanding_invoices + outstanding_invoices + orders_to_be_billed

	if not data:
		if args.get("get_outstanding_invoices") and args.get("get_orders_to_be_billed"):
			ref_document_type = "invoices or orders"
		elif args.get("get_outstanding_invoices"):
			ref_document_type = "invoices"
		elif args.get("get_orders_to_be_billed"):
			ref_document_type = "orders"

		if not validate:
			frappe.msgprint(
				_(
					"No outstanding {0} found for the {1} {2} which qualify the filters you have specified."
				).format(
					_(ref_document_type), _(args.get("party_type")).lower(), frappe.bold(args.get("party"))
				)
			)

	return data


def split_invoices_based_on_payment_terms(outstanding_invoices, company) -> list:
	"""Split a list of invoices based on their payment terms."""
	exc_rates = get_currency_data(outstanding_invoices, company)

	outstanding_invoices_after_split = []
	for entry in outstanding_invoices:
		if entry.voucher_type in ["Sales Invoice", "Purchase Invoice"]:
			if payment_term_template := frappe.db.get_value(
				entry.voucher_type, entry.voucher_no, "payment_terms_template"
			):
				split_rows = get_split_invoice_rows(entry, payment_term_template, exc_rates)
				if not split_rows:
					continue

				if len(split_rows) > 1:
					frappe.msgprint(
						_("Splitting {0} {1} into {2} rows as per Payment Terms").format(
							_(entry.voucher_type), frappe.bold(entry.voucher_no), len(split_rows)
						),
						alert=True,
					)
				outstanding_invoices_after_split += split_rows
				continue

		# If not an invoice or no payment terms template, add as it is
		outstanding_invoices_after_split.append(entry)

	return outstanding_invoices_after_split


def get_currency_data(outstanding_invoices: list, company: str | None = None) -> dict:
	"""Get currency and conversion data for a list of invoices."""
	exc_rates = frappe._dict()
	company_currency = frappe.db.get_value("Company", company, "default_currency") if company else None

	for doctype in ["Sales Invoice", "Purchase Invoice"]:
		invoices = [x.voucher_no for x in outstanding_invoices if x.voucher_type == doctype]
		for x in frappe.db.get_all(
			doctype,
			filters={"name": ["in", invoices]},
			fields=["name", "currency", "conversion_rate", "party_account_currency"],
		):
			exc_rates[x.name] = frappe._dict(
				conversion_rate=x.conversion_rate,
				currency=x.currency,
				party_account_currency=x.party_account_currency,
				company_currency=company_currency,
			)

	return exc_rates


def get_split_invoice_rows(invoice: dict, payment_term_template: str, exc_rates: dict) -> list:
	"""Split invoice based on its payment schedule table."""
	split_rows = []
	allocate_payment_based_on_payment_terms = frappe.db.get_value(
		"Payment Terms Template", payment_term_template, "allocate_payment_based_on_payment_terms"
	)

	if not allocate_payment_based_on_payment_terms:
		return [invoice]

	payment_schedule = frappe.get_all(
		"Payment Schedule", filters={"parent": invoice.voucher_no}, fields=["*"], order_by="due_date"
	)
	for payment_term in payment_schedule:
		if not payment_term.outstanding > 0.1:
			continue

		doc_details = exc_rates.get(payment_term.parent, None)
		is_multi_currency_acc = (doc_details.currency != doc_details.company_currency) and (
			doc_details.party_account_currency != doc_details.company_currency
		)
		payment_term_outstanding = flt(payment_term.outstanding)
		if not is_multi_currency_acc:
			payment_term_outstanding = doc_details.conversion_rate * flt(payment_term.outstanding)

		split_rows.append(
			frappe._dict(
				{
					"due_date": invoice.due_date,
					"currency": invoice.currency,
					"voucher_no": invoice.voucher_no,
					"voucher_type": invoice.voucher_type,
					"posting_date": invoice.posting_date,
					"invoice_amount": flt(invoice.invoice_amount),
					"outstanding_amount": payment_term_outstanding
					if payment_term_outstanding
					else invoice.outstanding_amount,
					"payment_term_outstanding": payment_term_outstanding,
					"payment_amount": payment_term.payment_amount,
					"payment_term": payment_term.payment_term,
				}
			)
		)

	return split_rows


def get_orders_to_be_billed(
	posting_date,
	party_type,
	party,
	company,
	party_account_currency,
	company_currency,
	cost_center=None,
	filters=None,
):
	voucher_type = None
	if party_type == "Customer":
		voucher_type = "Sales Order"
	elif party_type == "Supplier":
		voucher_type = "Purchase Order"

	if not voucher_type:
		return []

	# Add cost center condition
	doc = frappe.get_doc({"doctype": voucher_type})
	condition = ""
	if doc and hasattr(doc, "cost_center") and doc.cost_center:
		condition = " and cost_center='%s'" % cost_center

	# dynamic dimension filters
	active_dimensions = get_dimensions()[0]
	for dim in active_dimensions:
		if filters.get(dim.fieldname):
			condition += f" and {dim.fieldname}='{filters.get(dim.fieldname)}'"

	if party_account_currency == company_currency:
		grand_total_field = "base_grand_total"
		rounded_total_field = "base_rounded_total"
	else:
		grand_total_field = "grand_total"
		rounded_total_field = "rounded_total"

	orders = frappe.db.sql(
		"""
		select
			name as voucher_no,
			if({rounded_total_field}, {rounded_total_field}, {grand_total_field}) as invoice_amount,
			(if({rounded_total_field}, {rounded_total_field}, {grand_total_field}) - advance_paid) as outstanding_amount,
			transaction_date as posting_date
		from
			`tab{voucher_type}`
		where
			{party_type} = %s
			and docstatus = 1
			and company = %s
			and status != "Closed"
			and if({rounded_total_field}, {rounded_total_field}, {grand_total_field}) > advance_paid
			and abs(100 - per_billed) > 0.01
			{condition}
		order by
			transaction_date, name
	""".format(
			**{
				"rounded_total_field": rounded_total_field,
				"grand_total_field": grand_total_field,
				"voucher_type": voucher_type,
				"party_type": scrub(party_type),
				"condition": condition,
			}
		),
		(party, company),
		as_dict=True,
	)

	order_list = []
	for d in orders:
		if (
			filters
			and filters.get("outstanding_amt_greater_than")
			and filters.get("outstanding_amt_less_than")
			and not (
				flt(filters.get("outstanding_amt_greater_than"))
				<= flt(d.outstanding_amount)
				<= flt(filters.get("outstanding_amt_less_than"))
			)
		):
			continue

		d["voucher_type"] = voucher_type
		# This assumes that the exchange rate required is the one in the SO
		d["exchange_rate"] = get_exchange_rate(party_account_currency, company_currency, posting_date)
		order_list.append(d)

	return order_list


def get_negative_outstanding_invoices(
	party_type,
	party,
	party_account,
	party_account_currency,
	company_currency,
	cost_center=None,
	condition=None,
):
	if party_type not in ["Customer", "Supplier"]:
		return []
	voucher_type = "Sales Invoice" if party_type == "Customer" else "Purchase Invoice"
	account = "debit_to" if voucher_type == "Sales Invoice" else "credit_to"
	supplier_condition = ""
	if voucher_type == "Purchase Invoice":
		supplier_condition = "and (release_date is null or release_date <= CURRENT_DATE)"
	if party_account_currency == company_currency:
		grand_total_field = "base_grand_total"
		rounded_total_field = "base_rounded_total"
	else:
		grand_total_field = "grand_total"
		rounded_total_field = "rounded_total"

	return frappe.db.sql(
		"""
		select
			"{voucher_type}" as voucher_type, name as voucher_no, {account} as account,
			if({rounded_total_field}, {rounded_total_field}, {grand_total_field}) as invoice_amount,
			outstanding_amount, posting_date,
			due_date, conversion_rate as exchange_rate
		from
			`tab{voucher_type}`
		where
			{party_type} = %s and {party_account} = %s and docstatus = 1 and
			outstanding_amount < 0
			{supplier_condition}
			{condition}
		order by
			posting_date, name
		""".format(
			**{
				"supplier_condition": supplier_condition,
				"condition": condition,
				"rounded_total_field": rounded_total_field,
				"grand_total_field": grand_total_field,
				"voucher_type": voucher_type,
				"party_type": scrub(party_type),
				"party_account": "debit_to" if party_type == "Customer" else "credit_to",
				"cost_center": cost_center,
				"account": account,
			}
		),
		(party, party_account),
		as_dict=True,
	)


@frappe.whitelist()
def get_party_details(company, party_type, party, date, cost_center=None):
	bank_account = ""
	party_bank_account = ""

	if not frappe.db.exists(party_type, party):
		frappe.throw(_("{0} {1} does not exist").format(_(party_type), party))

	party_account = get_party_account(party_type, party, company)
	account_currency = get_account_currency(party_account)
	account_balance = get_balance_on(party_account, date, cost_center=cost_center)
	_party_name = "title" if party_type == "Shareholder" else party_type.lower() + "_name"
	party_name = frappe.db.get_value(party_type, party, _party_name)
	party_balance = get_balance_on(party_type=party_type, party=party, cost_center=cost_center)
	if party_type in ["Customer", "Supplier"]:
		party_bank_account = get_party_bank_account(party_type, party)
		bank_account = get_default_company_bank_account(company, party_type, party)

	return {
		"party_account": party_account,
		"party_name": party_name,
		"party_account_currency": account_currency,
		"party_balance": party_balance,
		"account_balance": account_balance,
		"party_bank_account": party_bank_account,
		"bank_account": bank_account,
	}


@frappe.whitelist()
def get_account_details(account, date, cost_center=None):
	frappe.has_permission("Payment Entry", throw=True)

	# to check if the passed account is accessible under reference doctype Payment Entry
	account_list = frappe.get_list("Account", {"name": account}, reference_doctype="Payment Entry", limit=1)

	# There might be some user permissions which will allow account under certain doctypes
	# except for Payment Entry, only in such case we should throw permission error
	if not account_list:
		frappe.throw(_("Account: {0} is not permitted under Payment Entry").format(account))

	account_balance = get_balance_on(account, date, cost_center=cost_center, ignore_account_permission=True)

	return frappe._dict(
		{
			"account_currency": get_account_currency(account),
			"account_balance": account_balance,
			"account_type": frappe.get_cached_value("Account", account, "account_type"),
		}
	)


@frappe.whitelist()
def get_company_defaults(company):
	fields = ["write_off_account", "exchange_gain_loss_account", "cost_center"]
	return frappe.get_cached_value("Company", company, fields, as_dict=1)


def get_outstanding_on_journal_entry(voucher_no, party_type, party):
	ple = frappe.qb.DocType("Payment Ledger Entry")

	outstanding = (
		frappe.qb.from_(ple)
		.select(Sum(ple.amount_in_account_currency))
		.where(
			(ple.against_voucher_no == voucher_no)
			& (ple.party_type == party_type)
			& (ple.party == party)
			& (ple.delinked == 0)
		)
	).run()

	outstanding_amount = outstanding[0][0] if outstanding else 0

	total = (
		frappe.qb.from_(ple)
		.select(Sum(ple.amount_in_account_currency))
		.where(
			(ple.voucher_no == voucher_no)
			& (ple.party_type == party_type)
			& (ple.party == party)
			& (ple.delinked == 0)
		)
	).run()

	total_amount = total[0][0] if total else 0

	return outstanding_amount, total_amount


@frappe.whitelist()
def get_reference_details(
	reference_doctype, reference_name, party_account_currency, party_type=None, party=None
):
	total_amount = outstanding_amount = exchange_rate = account = None

	ref_doc = frappe.get_doc(reference_doctype, reference_name)
	company_currency = ref_doc.get("company_currency") or erpnext.get_company_currency(ref_doc.company)

	# Only applies for Reverse Payment Entries
	account_type = None
	payment_type = None

	if reference_doctype == "Dunning":
		total_amount = outstanding_amount = ref_doc.get("dunning_amount")
		exchange_rate = 1

	elif reference_doctype == "Journal Entry" and ref_doc.docstatus == 1:
		if ref_doc.multi_currency:
			exchange_rate = get_exchange_rate(party_account_currency, company_currency, ref_doc.posting_date)
		else:
			exchange_rate = 1
			outstanding_amount, total_amount = get_outstanding_on_journal_entry(
				reference_name, party_type, party
			)

	elif reference_doctype == "Payment Entry":
		if reverse_payment_details := frappe.db.get_all(
			"Payment Entry",
			filters={"name": reference_name},
			fields=["payment_type", "party_type"],
		)[0]:
			payment_type = reverse_payment_details.payment_type
			account_type = frappe.db.get_value(
				"Party Type", reverse_payment_details.party_type, "account_type"
			)
		exchange_rate = 1

	elif reference_doctype != "Journal Entry":
		if not total_amount:
			if party_account_currency == company_currency:
				# for handling cases that don't have multi-currency (base field)
				total_amount = (
					ref_doc.get("base_rounded_total")
					or ref_doc.get("rounded_total")
					or ref_doc.get("base_grand_total")
					or ref_doc.get("grand_total")
				)
				exchange_rate = 1
			else:
				total_amount = ref_doc.get("rounded_total") or ref_doc.get("grand_total")
		if not exchange_rate:
			# Get the exchange rate from the original ref doc
			# or get it based on the posting date of the ref doc.
			exchange_rate = ref_doc.get("conversion_rate") or get_exchange_rate(
				party_account_currency, company_currency, ref_doc.posting_date
			)

		if reference_doctype in ("Sales Invoice", "Purchase Invoice"):
			outstanding_amount = ref_doc.get("outstanding_amount")
			account = (
				ref_doc.get("debit_to") if reference_doctype == "Sales Invoice" else ref_doc.get("credit_to")
			)
		else:
			outstanding_amount = flt(total_amount) - flt(ref_doc.get("advance_paid"))

		if reference_doctype in ["Sales Order", "Purchase Order"]:
			party_type = "Customer" if reference_doctype == "Sales Order" else "Supplier"
			party_field = "customer" if reference_doctype == "Sales Order" else "supplier"
			party = ref_doc.get(party_field)
			account = get_party_account(party_type, party, ref_doc.company)
	else:
		# Get the exchange rate based on the posting date of the ref doc.
		exchange_rate = get_exchange_rate(party_account_currency, company_currency, ref_doc.posting_date)

	res = frappe._dict(
		{
			"due_date": ref_doc.get("due_date"),
			"total_amount": flt(total_amount),
			"outstanding_amount": flt(outstanding_amount),
			"exchange_rate": flt(exchange_rate),
			"bill_no": ref_doc.get("bill_no"),
			"account_type": account_type,
			"payment_type": payment_type,
		}
	)
	if account:
		res.update({"account": account})
	return res


@frappe.whitelist()
def get_payment_entry(
	dt,
	dn,
	party_amount=None,
	bank_account=None,
	bank_amount=None,
	party_type=None,
	payment_type=None,
	reference_date=None,
	ignore_permissions=False,
	created_from_payment_request=False,
):
	doc = frappe.get_doc(dt, dn)
	over_billing_allowance = frappe.db.get_single_value("Accounts Settings", "over_billing_allowance")
	if dt in ("Sales Order", "Purchase Order") and flt(doc.per_billed, 2) >= (100.0 + over_billing_allowance):
		frappe.throw(_("Can only make payment against unbilled {0}").format(_(dt)))

	if not party_type:
		party_type = set_party_type(dt)

	party_account = set_party_account(dt, dn, doc, party_type)
	party_account_currency = set_party_account_currency(dt, party_account, doc)

	if not payment_type:
		payment_type = set_payment_type(dt, doc)

	grand_total, outstanding_amount = set_grand_total_and_outstanding_amount(
		party_amount, dt, party_account_currency, doc
	)

	# bank or cash
	bank = get_bank_cash_account(doc, bank_account)

	# if default bank or cash account is not set in company master and party has default company bank account, fetch it
	if party_type in ["Customer", "Supplier"] and not bank:
		party_bank_account = get_party_bank_account(party_type, doc.get(scrub(party_type)))
		if party_bank_account:
			account = frappe.db.get_value("Bank Account", party_bank_account, "account")
			bank = get_bank_cash_account(doc, account)
<<<<<<< HEAD

	paid_amount, received_amount = set_paid_amount_and_received_amount(
		dt, party_account_currency, bank, outstanding_amount, payment_type, bank_amount, doc
	)

=======
	paid_amount, received_amount = set_paid_amount_and_received_amount(
		dt, party_account_currency, bank, outstanding_amount, payment_type, bank_amount, doc
	)
>>>>>>> 6472f0fa
	reference_date = getdate(reference_date)
	paid_amount, received_amount, discount_amount, valid_discounts = apply_early_payment_discount(
		paid_amount, received_amount, doc, party_account_currency, reference_date
	)

	pe = frappe.new_doc("Payment Entry")
	pe.payment_type = payment_type
	pe.company = doc.company
	pe.cost_center = doc.get("cost_center")
	pe.posting_date = nowdate()
	pe.reference_date = reference_date
	pe.mode_of_payment = doc.get("mode_of_payment")
	pe.party_type = party_type
	pe.party = doc.get(scrub(party_type))
	pe.contact_person = doc.get("contact_person")
	pe.contact_email = doc.get("contact_email")
	pe.ensure_supplier_is_not_blocked()

	pe.paid_from = party_account if payment_type == "Receive" else bank.account
	pe.paid_to = party_account if payment_type == "Pay" else bank.account
	pe.paid_from_account_currency = (
		party_account_currency if payment_type == "Receive" else bank.account_currency
	)
	pe.paid_to_account_currency = party_account_currency if payment_type == "Pay" else bank.account_currency
	pe.paid_amount = paid_amount
	pe.received_amount = received_amount
	pe.letter_head = doc.get("letter_head")

	if dt in ["Purchase Order", "Sales Order", "Sales Invoice", "Purchase Invoice"]:
		pe.project = doc.get("project") or reduce(
			lambda prev, cur: prev or cur, [x.get("project") for x in doc.get("items")], None
		)  # get first non-empty project from items

	if pe.party_type in ["Customer", "Supplier"]:
		bank_account = get_party_bank_account(pe.party_type, pe.party)
		pe.set("bank_account", bank_account)
		pe.set_bank_account_data()

	# only Purchase Invoice can be blocked individually
	if doc.doctype == "Purchase Invoice" and doc.invoice_is_blocked():
		frappe.msgprint(_("{0} is on hold till {1}").format(doc.name, doc.release_date))
	else:
		if doc.doctype in (
			"Sales Invoice",
			"Purchase Invoice",
			"Purchase Order",
			"Sales Order",
		) and frappe.get_cached_value(
			"Payment Terms Template",
			doc.payment_terms_template,
			"allocate_payment_based_on_payment_terms",
		):
			for reference in get_reference_as_per_payment_terms(
				doc.payment_schedule, dt, dn, doc, grand_total, outstanding_amount, party_account_currency
			):
				pe.append("references", reference)
		else:
			if dt == "Dunning":
				for overdue_payment in doc.overdue_payments:
					pe.append(
						"references",
						{
							"reference_doctype": "Sales Invoice",
							"reference_name": overdue_payment.sales_invoice,
							"payment_term": overdue_payment.payment_term,
							"due_date": overdue_payment.due_date,
							"total_amount": overdue_payment.outstanding,
							"outstanding_amount": overdue_payment.outstanding,
							"allocated_amount": overdue_payment.outstanding,
						},
					)

				pe.append(
					"deductions",
					{
						"account": doc.income_account,
						"cost_center": doc.cost_center,
						"amount": -1 * doc.dunning_amount,
						"description": _("Interest and/or dunning fee"),
					},
				)
			else:
				pe.append(
					"references",
					{
						"reference_doctype": dt,
						"reference_name": dn,
						"bill_no": doc.get("bill_no"),
						"due_date": doc.get("due_date"),
						"total_amount": grand_total,
						"outstanding_amount": outstanding_amount,
						"allocated_amount": outstanding_amount,
					},
				)

	pe.setup_party_account_field()
	pe.set_missing_values()
	pe.set_missing_ref_details()

	update_accounting_dimensions(pe, doc)

	if party_account and bank:
		pe.set_exchange_rate(ref_doc=doc)
		pe.set_amounts()

		if discount_amount:
			base_total_discount_loss = 0
			if frappe.db.get_single_value("Accounts Settings", "book_tax_discount_loss"):
				base_total_discount_loss = split_early_payment_discount_loss(pe, doc, valid_discounts)

			set_pending_discount_loss(
				pe, doc, discount_amount, base_total_discount_loss, party_account_currency
			)

		pe.set_difference_amount()

	# If PE is created from PR directly, then no need to find open PRs for the references
	if not created_from_payment_request:
		allocate_open_payment_requests_to_references(pe.references, pe.precision("paid_amount"))

	return pe


def get_open_payment_requests_for_references(references=None):
	"""
	Fetch all unpaid Payment Requests for the references. \n
	    - Each reference can have multiple Payment Requests. \n

	Example: {("Sales Invoice", "SINV-00001"): {"PREQ-00001": 1000, "PREQ-00002": 2000}}
	"""
	if not references:
		return

	refs = {
		(row.reference_doctype, row.reference_name)
		for row in references
		if row.reference_doctype and row.reference_name and row.allocated_amount
	}

	if not refs:
		return

	PR = frappe.qb.DocType("Payment Request")

	response = (
		frappe.qb.from_(PR)
		.select(PR.name, PR.reference_doctype, PR.reference_name, PR.outstanding_amount)
		.where(Tuple(PR.reference_doctype, PR.reference_name).isin(list(refs)))
		.where(PR.status != "Paid")
		.where(PR.docstatus == 1)
		.orderby(Coalesce(PR.transaction_date, PR.creation), order=frappe.qb.asc)
	).run(as_dict=True)

	if not response:
		return

	reference_payment_requests = {}

	for row in response:
		key = (row.reference_doctype, row.reference_name)

		if key not in reference_payment_requests:
			reference_payment_requests[key] = {row.name: row.outstanding_amount}
		else:
			reference_payment_requests[key][row.name] = row.outstanding_amount

	return reference_payment_requests


def allocate_open_payment_requests_to_references(references=None, precision=None):
	"""
	Allocate unpaid Payment Requests to the references. \n
	---
	- Allocation based on below factors
	    - Reference Allocated Amount
	    - Reference Outstanding Amount (With Payment Terms or without Payment Terms)
	    - Reference Payment Request's outstanding amount
	---
	- Allocation based on below scenarios
	    - Reference's Allocated Amount == Payment Request's Outstanding Amount
	        - Allocate the Payment Request to the reference
	        - This PR will not be allocated further
	    - Reference's Allocated Amount < Payment Request's Outstanding Amount
	        - Allocate the Payment Request to the reference
	        - Reduce the PR's outstanding amount by the allocated amount
	        - This PR can be allocated further
	    - Reference's Allocated Amount > Payment Request's Outstanding Amount
	        - Allocate the Payment Request to the reference
	        - Reduce Allocated Amount of the reference by the PR's outstanding amount
	        - Create a new row for the remaining amount until the Allocated Amount is 0
	            - Allocate PR if available
	---
	- Note:
	    - Priority is given to the first Payment Request of respective references.
	    - Single Reference can have multiple rows.
	        - With Payment Terms or without Payment Terms
	        - With Payment Request or without Payment Request
	"""
	if not references:
		return

	# get all unpaid payment requests for the references
	references_open_payment_requests = get_open_payment_requests_for_references(references)

	if not references_open_payment_requests:
		return

	if not precision:
		precision = references[0].precision("allocated_amount")

	# to manage new rows
	row_number = 1
	MOVE_TO_NEXT_ROW = 1
	TO_SKIP_NEW_ROW = 2

	while row_number <= len(references):
		row = references[row_number - 1]
		reference_key = (row.reference_doctype, row.reference_name)

		# update the idx to maintain the order
		row.idx = row_number

		# unpaid payment requests for the reference
		reference_payment_requests = references_open_payment_requests.get(reference_key)

		if not reference_payment_requests:
			row_number += MOVE_TO_NEXT_ROW  # to move to next reference row
			continue

		# get the first payment request and its outstanding amount
		payment_request, pr_outstanding_amount = next(iter(reference_payment_requests.items()))
		allocated_amount = row.allocated_amount

		# allocate the payment request to the reference and PR's outstanding amount
		row.payment_request = payment_request

		if pr_outstanding_amount == allocated_amount:
			del reference_payment_requests[payment_request]
			row_number += MOVE_TO_NEXT_ROW

		elif pr_outstanding_amount > allocated_amount:
			# reduce the outstanding amount of the payment request
			reference_payment_requests[payment_request] -= allocated_amount
			row_number += MOVE_TO_NEXT_ROW

		else:
			# split the reference row to allocate the remaining amount
			del reference_payment_requests[payment_request]
			row.allocated_amount = pr_outstanding_amount
			allocated_amount = flt(allocated_amount - pr_outstanding_amount, precision)

			# set the remaining amount to the next row
			while allocated_amount:
				# create a new row for the remaining amount
				new_row = frappe.copy_doc(row)
				references.insert(row_number, new_row)

				# get the first payment request and its outstanding amount
				payment_request, pr_outstanding_amount = next(
					iter(reference_payment_requests.items()), (None, None)
				)

				# update new row
				new_row.idx = row_number + 1
				new_row.payment_request = payment_request
				new_row.allocated_amount = min(
					pr_outstanding_amount if pr_outstanding_amount else allocated_amount, allocated_amount
				)

				if not payment_request or not pr_outstanding_amount:
					row_number += TO_SKIP_NEW_ROW
					break

				elif pr_outstanding_amount == allocated_amount:
					del reference_payment_requests[payment_request]
					row_number += TO_SKIP_NEW_ROW
					break

				elif pr_outstanding_amount > allocated_amount:
					reference_payment_requests[payment_request] -= allocated_amount
					row_number += TO_SKIP_NEW_ROW
					break

				else:
					allocated_amount = flt(allocated_amount - pr_outstanding_amount, precision)
					del reference_payment_requests[payment_request]
					row_number += MOVE_TO_NEXT_ROW


def update_accounting_dimensions(pe, doc):
	"""
	Updates accounting dimensions in Payment Entry based on the accounting dimensions in the reference document
	"""
	from erpnext.accounts.doctype.accounting_dimension.accounting_dimension import (
		get_accounting_dimensions,
	)

	for dimension in get_accounting_dimensions():
		pe.set(dimension, doc.get(dimension))


def get_bank_cash_account(doc, bank_account):
	bank = get_default_bank_cash_account(
		doc.company, "Bank", mode_of_payment=doc.get("mode_of_payment"), account=bank_account
	)

	if not bank:
		bank = get_default_bank_cash_account(
			doc.company, "Cash", mode_of_payment=doc.get("mode_of_payment"), account=bank_account
		)

	return bank


def set_party_type(dt):
	if dt in ("Sales Invoice", "Sales Order", "Dunning"):
		party_type = "Customer"
	elif dt in ("Purchase Invoice", "Purchase Order"):
		party_type = "Supplier"
	return party_type


def set_party_account(dt, dn, doc, party_type):
	if dt == "Sales Invoice":
		party_account = get_party_account_based_on_invoice_discounting(dn) or doc.debit_to
	elif dt == "Purchase Invoice":
		party_account = doc.credit_to
	else:
		party_account = get_party_account(party_type, doc.get(party_type.lower()), doc.company)
	return party_account


def set_party_account_currency(dt, party_account, doc):
	if dt not in ("Sales Invoice", "Purchase Invoice"):
		party_account_currency = get_account_currency(party_account)
	else:
		party_account_currency = doc.get("party_account_currency") or get_account_currency(party_account)
	return party_account_currency


def set_payment_type(dt, doc):
	if (
		(dt == "Sales Order" or (dt == "Sales Invoice" and doc.outstanding_amount > 0))
		or (dt == "Purchase Invoice" and doc.outstanding_amount < 0)
		or dt == "Dunning"
	):
		payment_type = "Receive"
	else:
		payment_type = "Pay"
	return payment_type


def set_grand_total_and_outstanding_amount(party_amount, dt, party_account_currency, doc):
	grand_total = outstanding_amount = 0
	if party_amount:
		grand_total = outstanding_amount = party_amount
	elif dt in ("Sales Invoice", "Purchase Invoice"):
		if party_account_currency == doc.company_currency:
			grand_total = doc.base_rounded_total or doc.base_grand_total
		else:
			grand_total = doc.rounded_total or doc.grand_total
		outstanding_amount = doc.outstanding_amount
	elif dt == "Dunning":
		grand_total = doc.grand_total
		outstanding_amount = doc.grand_total
	else:
		if party_account_currency == doc.company_currency:
			grand_total = flt(doc.get("base_rounded_total") or doc.get("base_grand_total"))
		else:
			grand_total = flt(doc.get("rounded_total") or doc.get("grand_total"))
		outstanding_amount = doc.get("outstanding_amount") or (grand_total - flt(doc.advance_paid))
	return grand_total, outstanding_amount


def set_paid_amount_and_received_amount(
	dt, party_account_currency, bank, outstanding_amount, payment_type, bank_amount, doc
):
	paid_amount = received_amount = 0
	if party_account_currency == bank.account_currency:
		paid_amount = received_amount = abs(outstanding_amount)
	else:
		company_currency = frappe.get_cached_value("Company", doc.get("company"), "default_currency")
		if payment_type == "Receive":
			paid_amount = abs(outstanding_amount)
			if bank_amount:
				received_amount = bank_amount
			else:
				if bank and company_currency != bank.account_currency:
					received_amount = paid_amount / doc.get("conversion_rate", 1)
				else:
					received_amount = paid_amount * doc.get("conversion_rate", 1)
		else:
			received_amount = abs(outstanding_amount)
			if bank_amount:
				paid_amount = bank_amount
			else:
				if bank and company_currency != bank.account_currency:
					paid_amount = received_amount / doc.get("conversion_rate", 1)
				else:
					# if party account currency and bank currency is different then populate paid amount as well
					paid_amount = received_amount * doc.get("conversion_rate", 1)

	return paid_amount, received_amount


def apply_early_payment_discount(paid_amount, received_amount, doc, party_account_currency, reference_date):
	total_discount = 0
	valid_discounts = []
	eligible_for_payments = ["Sales Order", "Sales Invoice", "Purchase Order", "Purchase Invoice"]
	has_payment_schedule = hasattr(doc, "payment_schedule") and doc.payment_schedule
	is_multi_currency = party_account_currency != doc.company_currency

	if doc.doctype in eligible_for_payments and has_payment_schedule:
		for term in doc.payment_schedule:
			if not term.discounted_amount and term.discount and reference_date <= term.discount_date:
				if term.discount_type == "Percentage":
					grand_total = doc.get("grand_total") if is_multi_currency else doc.get("base_grand_total")
					discount_amount = flt(grand_total) * (term.discount / 100)
				else:
					discount_amount = term.discount

				# if accounting is done in the same currency, paid_amount = received_amount
				conversion_rate = doc.get("conversion_rate", 1) if is_multi_currency else 1
				discount_amount_in_foreign_currency = discount_amount * conversion_rate

				if doc.doctype == "Sales Invoice":
					paid_amount -= discount_amount
					received_amount -= discount_amount_in_foreign_currency
				else:
					received_amount -= discount_amount
					paid_amount -= discount_amount_in_foreign_currency

				valid_discounts.append({"type": term.discount_type, "discount": term.discount})
				total_discount += discount_amount

		if total_discount:
			currency = doc.get("currency") if is_multi_currency else doc.company_currency
			money = frappe.utils.fmt_money(total_discount, currency=currency)
			frappe.msgprint(_("Discount of {} applied as per Payment Term").format(money), alert=1)

	return paid_amount, received_amount, total_discount, valid_discounts


def set_pending_discount_loss(pe, doc, discount_amount, base_total_discount_loss, party_account_currency):
	# If multi-currency, get base discount amount to adjust with base currency deductions/losses
	if party_account_currency != doc.company_currency:
		discount_amount = discount_amount * doc.get("conversion_rate", 1)

	# Avoid considering miniscule losses
	discount_amount = flt(discount_amount - base_total_discount_loss, doc.precision("grand_total"))

	# Set base discount amount (discount loss/pending rounding loss) in deductions
	if discount_amount > 0.0:
		positive_negative = -1 if pe.payment_type == "Pay" else 1

		# If tax loss booking is enabled, pending loss will be rounding loss.
		# Otherwise it will be the total discount loss.
		book_tax_loss = frappe.db.get_single_value("Accounts Settings", "book_tax_discount_loss")
		account_type = "round_off_account" if book_tax_loss else "default_discount_account"

		pe.set_gain_or_loss(
			account_details={
				"account": frappe.get_cached_value("Company", pe.company, account_type),
				"cost_center": pe.cost_center
				or frappe.get_cached_value("Company", pe.company, "cost_center"),
				"amount": discount_amount * positive_negative,
			}
		)


def split_early_payment_discount_loss(pe, doc, valid_discounts) -> float:
	"""Split early payment discount into Income Loss & Tax Loss."""
	total_discount_percent = get_total_discount_percent(doc, valid_discounts)

	if not total_discount_percent:
		return 0.0

	base_loss_on_income = add_income_discount_loss(pe, doc, total_discount_percent)
	base_loss_on_taxes = add_tax_discount_loss(pe, doc, total_discount_percent)

	# Round off total loss rather than individual losses to reduce rounding error
	return flt(base_loss_on_income + base_loss_on_taxes, doc.precision("grand_total"))


def get_total_discount_percent(doc, valid_discounts) -> float:
	"""Get total percentage and amount discount applied as a percentage."""
	total_discount_percent = (
		sum(discount.get("discount") for discount in valid_discounts if discount.get("type") == "Percentage")
		or 0.0
	)

	# Operate in percentages only as it makes the income & tax split easier
	total_discount_amount = (
		sum(discount.get("discount") for discount in valid_discounts if discount.get("type") == "Amount")
		or 0.0
	)

	if total_discount_amount:
		discount_percentage = (total_discount_amount / doc.get("grand_total")) * 100
		total_discount_percent += discount_percentage
		return total_discount_percent

	return total_discount_percent


def add_income_discount_loss(pe, doc, total_discount_percent) -> float:
	"""Add loss on income discount in base currency."""
	precision = doc.precision("total")
	base_loss_on_income = doc.get("base_total") * (total_discount_percent / 100)

	pe.append(
		"deductions",
		{
			"account": frappe.get_cached_value("Company", pe.company, "default_discount_account"),
			"cost_center": pe.cost_center or frappe.get_cached_value("Company", pe.company, "cost_center"),
			"amount": flt(base_loss_on_income, precision),
		},
	)

	return base_loss_on_income  # Return loss without rounding


def add_tax_discount_loss(pe, doc, total_discount_percentage) -> float:
	"""Add loss on tax discount in base currency."""
	tax_discount_loss = {}
	base_total_tax_loss = 0
	precision = doc.precision("tax_amount_after_discount_amount", "taxes")

	# The same account head could be used more than once
	for tax in doc.get("taxes", []):
		base_tax_loss = tax.get("base_tax_amount_after_discount_amount") * (total_discount_percentage / 100)

		account = tax.get("account_head")
		if not tax_discount_loss.get(account):
			tax_discount_loss[account] = base_tax_loss
		else:
			tax_discount_loss[account] += base_tax_loss

	for account, loss in tax_discount_loss.items():
		base_total_tax_loss += loss
		if loss == 0.0:
			continue

		pe.append(
			"deductions",
			{
				"account": account,
				"cost_center": pe.cost_center
				or frappe.get_cached_value("Company", pe.company, "cost_center"),
				"amount": flt(loss, precision),
			},
		)

	return base_total_tax_loss  # Return loss without rounding


def get_reference_as_per_payment_terms(
	payment_schedule, dt, dn, doc, grand_total, outstanding_amount, party_account_currency
):
	references = []
	is_multi_currency_acc = (doc.currency != doc.company_currency) and (
		party_account_currency != doc.company_currency
	)

	for payment_term in payment_schedule:
		payment_term_outstanding = flt(
			payment_term.payment_amount - payment_term.paid_amount, payment_term.precision("payment_amount")
		)
		if not is_multi_currency_acc:
			# If accounting is done in company currency for multi-currency transaction
			payment_term_outstanding = flt(
				payment_term_outstanding * doc.get("conversion_rate"),
				payment_term.precision("payment_amount"),
			)

		if payment_term_outstanding:
			references.append(
				{
					"reference_doctype": dt,
					"reference_name": dn,
					"bill_no": doc.get("bill_no"),
					"due_date": doc.get("due_date"),
					"total_amount": grand_total,
					"outstanding_amount": outstanding_amount,
					"payment_term_outstanding": payment_term_outstanding,
					"payment_term": payment_term.payment_term,
					"allocated_amount": payment_term_outstanding,
				}
			)

	return references


def get_paid_amount(dt, dn, party_type, party, account, due_date):
	if party_type == "Customer":
		dr_or_cr = "credit_in_account_currency - debit_in_account_currency"
	else:
		dr_or_cr = "debit_in_account_currency - credit_in_account_currency"

	paid_amount = frappe.db.sql(
		f"""
		select ifnull(sum({dr_or_cr}), 0) as paid_amount
		from `tabGL Entry`
		where against_voucher_type = %s
			and against_voucher = %s
			and party_type = %s
			and party = %s
			and account = %s
			and due_date = %s
			and {dr_or_cr} > 0
	""",
		(dt, dn, party_type, party, account, due_date),
	)

	return paid_amount[0][0] if paid_amount else 0


@frappe.whitelist()
def get_party_and_account_balance(
	company, date, paid_from=None, paid_to=None, ptype=None, pty=None, cost_center=None
):
	return frappe._dict(
		{
			"party_balance": get_balance_on(party_type=ptype, party=pty, cost_center=cost_center),
			"paid_from_account_balance": get_balance_on(paid_from, date, cost_center=cost_center),
			"paid_to_account_balance": get_balance_on(paid_to, date=date, cost_center=cost_center),
		}
	)


@frappe.whitelist()
def make_payment_order(source_name, target_doc=None):
	from frappe.model.mapper import get_mapped_doc

	def set_missing_values(source, target):
		target.payment_order_type = "Payment Entry"
		target.append(
			"references",
			dict(
				reference_doctype="Payment Entry",
				reference_name=source.name,
				bank_account=source.party_bank_account,
				amount=source.paid_amount,
				account=source.paid_to,
				supplier=source.party,
				mode_of_payment=source.mode_of_payment,
			),
		)

	doclist = get_mapped_doc(
		"Payment Entry",
		source_name,
		{
			"Payment Entry": {
				"doctype": "Payment Order",
				"validation": {"docstatus": ["=", 1]},
			}
		},
		target_doc,
		set_missing_values,
	)

	return doclist


@erpnext.allow_regional
def add_regional_gl_entries(gl_entries, doc):
	return<|MERGE_RESOLUTION|>--- conflicted
+++ resolved
@@ -2673,17 +2673,9 @@
 		if party_bank_account:
 			account = frappe.db.get_value("Bank Account", party_bank_account, "account")
 			bank = get_bank_cash_account(doc, account)
-<<<<<<< HEAD
-
 	paid_amount, received_amount = set_paid_amount_and_received_amount(
 		dt, party_account_currency, bank, outstanding_amount, payment_type, bank_amount, doc
 	)
-
-=======
-	paid_amount, received_amount = set_paid_amount_and_received_amount(
-		dt, party_account_currency, bank, outstanding_amount, payment_type, bank_amount, doc
-	)
->>>>>>> 6472f0fa
 	reference_date = getdate(reference_date)
 	paid_amount, received_amount, discount_amount, valid_discounts = apply_early_payment_discount(
 		paid_amount, received_amount, doc, party_account_currency, reference_date
