--- conflicted
+++ resolved
@@ -2244,12 +2244,6 @@
 	if not party_type:
 		party_type = set_party_type(dt)
 
-<<<<<<< HEAD
-=======
-	if amount_to_be_paid and float(amount_to_be_paid) < 1:
-		frappe.throw("Invalid Amount")
-
->>>>>>> 10395132
 	party_account = set_party_account(dt, dn, doc, party_type)
 	party_account_currency = set_party_account_currency(dt, party_account, doc)
 
@@ -2561,10 +2555,10 @@
 		# Otherwise it will be the total discount loss.
 		book_tax_loss = frappe.db.get_single_value("Accounts Settings", "book_tax_discount_loss")
 		account_type = "round_off_account" if book_tax_loss else "default_discount_account"
-		account_name = get_default_account_name(doc.payment_term, doc.doctype)
+
 		pe.set_gain_or_loss(
 			account_details={
-				"account": account_name,
+				"account": frappe.get_cached_value("Company", pe.company, account_type),
 				"cost_center": pe.cost_center
 				or frappe.get_cached_value("Company", pe.company, "cost_center"),
 				"amount": discount_amount * positive_negative,
@@ -2769,139 +2763,4 @@
 
 @erpnext.allow_regional
 def add_regional_gl_entries(gl_entries, doc):
-<<<<<<< HEAD
-	return
-=======
-	return
-
-@frappe.whitelist()
-def get_discount_term(doc = None):
-	doc = frappe.parse_json(doc)
-	payment_reference = frappe._dict(doc.references[0])
-	sales_invoice_doc = frappe.get_doc(payment_reference.reference_doctype, payment_reference.reference_name)
-	received_amount = doc.paid_amount
-
-	paid_amount, received_amount, discount_amount, valid_discounts = apply_discount_paid_amount(
-	doc.paid_amount, received_amount, sales_invoice_doc, doc.paid_to_account_currency, frappe.utils.getdate(doc.reference_date)
-)
-	return discount_amount
-
-def apply_discount_paid_amount(paid_amount, received_amount, doc, party_account_currency, reference_date):
-	total_discount = 0
-	valid_discounts = []
-	eligible_for_payments = ["Sales Order", "Sales Invoice", "Purchase Order", "Purchase Invoice"]
-	has_payment_discount_term = hasattr(doc, "payment_discount_terms") and doc.payment_discount_terms
-	is_multi_currency = party_account_currency != doc.company_currency
-	is_discount_applied = False
-	
-	if doc.doctype in eligible_for_payments and has_payment_discount_term:
-		for term in doc.payment_discount_terms:
-			if term.discount and reference_date <= term.discount_date and is_discount_applied is False:
-				# grand_total = doc.get("grand_total") if is_multi_currency else doc.get("base_grand_total")
-				discount_amount = flt(paid_amount) * (term.discount / 100)
-				
-				# if accounting is done in the same currency, paid_amount = received_amount
-				conversion_rate = doc.get("conversion_rate", 1) if is_multi_currency else 1
-				discount_amount_in_foreign_currency = discount_amount * conversion_rate
-
-				if doc.doctype == "Sales Invoice":
-					paid_amount -= discount_amount
-					received_amount -= discount_amount_in_foreign_currency
-				else:
-					received_amount -= discount_amount
-					paid_amount -= discount_amount_in_foreign_currency
-
-				valid_discounts.append({"type": "Percentage", "discount": term.discount})
-				total_discount += discount_amount
-				
-				is_discount_applied = True
-				
-			else:
-				continue
-
-		if total_discount:
-			currency = doc.get("currency") if is_multi_currency else doc.company_currency
-			money = frappe.utils.fmt_money(total_discount, currency=currency)
-			frappe.msgprint(_("Discount of {} applied as per Payment Term").format(money), alert=1)
-
-	return paid_amount, received_amount, total_discount, valid_discounts
-
-def get_default_account_name(dn, dt):
-	field = "default_account_for_purchase" if dt in ["Purchase Order","Purchase Invoice"] else "default_account_for_sales"
-	return frappe.db.get_value("Payment Term", dn, field)
-
-
-@frappe.whitelist()
-def get_discount_eligible_invoice(filters, dt):
-	filters = frappe.parse_json(filters)
-	dn_list = frappe.db.get_all(dt, filters, pluck = "name")
-	invoice_list = []
-	refernce_date = filters.due_date[1]
-	for dn in dn_list:
-		invoice_doc = frappe.get_doc(dt, dn)
-		discount_term_list = invoice_doc.payment_discount_terms
-
-		for discount_row in discount_term_list:
-			if frappe.utils.getdate(refernce_date) <= discount_row.discount_date:
-				invoice_list.append({
-					"amount_to_be_paid": invoice_doc.outstanding_amount,
-					"cost_center" : invoice_doc.cost_center, 
-					"discount_percent": discount_row.discount, 
-					"grand_total" : invoice_doc.grand_total, 
-					"invoice_number": dn, 
-					"outstanding_amount": invoice_doc.outstanding_amount, 
-					"payment_term" : invoice_doc.payment_term, 
-				})
-				break
-
-	return invoice_list
-
-@frappe.whitelist()
-def calculate_discount_for_multiple_invoice(dt, dn_list_obj, reference_date,party_account_currency, party_type, party ):
-	dn_list_obj = frappe.parse_json(dn_list_obj)
-	reference_table = []
-	deduction_table = []
-	paid_amount = 0
-	
-	total_allocated_amount = 0 
-
-	for dn_obj in dn_list_obj:
-		dn_obj = frappe._dict(dn_obj)
-		ref_details = get_reference_details(
-					dt,
-					dn_obj.invoice_number,
-					party_account_currency,
-					party_type,
-					party,
-				)
-		temp_reference_obj = {
-			"reference_doctype" : dt,
-			"reference_name" :dn_obj.invoice_number,
-			"allocated_amount" : flt(dn_obj.amount_to_be_paid) 
-		}
-		for field, value in ref_details.items():
-			temp_reference_obj.update({field : value})
-		reference_table.append(temp_reference_obj)
-		
-		discount_account = get_default_account_name(dn_obj.payment_term, dt) 
-
-		discount_amount = flt(dn_obj.amount_to_be_paid) * (dn_obj.discount_percent / 100)
-		paid_amount += dn_obj.amount_to_be_paid - discount_amount
-		discount_amount = -discount_amount if dt == "Purchase Invoice" else discount_amount
-		total_allocated_amount +=  dn_obj.amount_to_be_paid
-		deduction_table.append({
-		"account" : discount_account,
-		"cost_center" :dn_obj.cost_center,
-		"amount" : flt(discount_amount) ,
-		})
-		
-	return {
-		"references": reference_table, 
-		"paid_amount": paid_amount,
-		"deductions": deduction_table, 
-		"total_allocated_amount" : total_allocated_amount,
-		"unallocated_amount":0,
-		"difference_amount":0
-
-	}
->>>>>>> 10395132
+	return