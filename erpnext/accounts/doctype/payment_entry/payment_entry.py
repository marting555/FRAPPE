# -*- coding: utf-8 -*-
# Copyright (c) 2015, Frappe Technologies Pvt. Ltd. and contributors
# For license information, please see license.txt

from __future__ import unicode_literals
import frappe, erpnext, json
from frappe import _, scrub, ValidationError
from frappe.utils import flt, cint, comma_or, nowdate, getdate
from erpnext.accounts.utils import get_outstanding_invoices, get_account_currency, get_balance_on, get_balance_on_voucher,\
	get_allow_cost_center_in_entry_of_bs_account
from erpnext.accounts.party import get_party_account
from erpnext.accounts.doctype.journal_entry.journal_entry import get_default_bank_cash_account, \
	get_average_party_exchange_rate_on_journal_entry
from erpnext.setup.utils import get_exchange_rate
from erpnext.accounts.general_ledger import make_gl_entries
from erpnext.hr.doctype.expense_claim.expense_claim import update_reimbursed_amount
from erpnext.accounts.doctype.bank_account.bank_account import get_party_bank_account, get_bank_account_details
from erpnext.controllers.accounts_controller import AccountsController, get_supplier_block_status

from six import string_types, iteritems

class InvalidPaymentEntry(ValidationError):
	pass


class PaymentEntry(AccountsController):
	def __init__(self, *args, **kwargs):
		super(PaymentEntry, self).__init__(*args, **kwargs)
		if not self.is_new():
			self.setup_party_account_field()

	def setup_party_account_field(self):
		self.party_account_field = None
		self.party_account = None
		self.party_account_currency = None

		if self.payment_type == "Receive":
			self.party_account_field = "paid_from"
			self.party_account = self.paid_from
			self.party_account_currency = self.paid_from_account_currency

		elif self.payment_type == "Pay":
			self.party_account_field = "paid_to"
			self.party_account = self.paid_to
			self.party_account_currency = self.paid_to_account_currency

	def validate(self):
		self.setup_party_account_field()
		self.set_missing_values()
		self.validate_payment_type()
		self.validate_party_details()
		self.validate_bank_accounts()
		self.set_exchange_rate()
		self.validate_mandatory()
		self.validate_reference_documents()
		self.set_amounts()
		self.clear_unallocated_reference_document_rows()
		self.validate_payment_against_negative_invoice()
		self.validate_transaction_reference()
		self.set_title()
		self.validate_duplicate_entry()
		self.validate_allocated_amount()
		self.ensure_supplier_is_not_blocked()

	def on_submit(self):
		self.set_remarks()
		self.setup_party_account_field()
		if self.difference_amount:
			frappe.throw(_("Difference Amount must be zero"))
		self.make_gl_entries()
		self.update_advance_paid()
		self.update_expense_claim()
		self.update_reference_details()

	def before_print(self):
		self.gl_entries = frappe.get_list("GL Entry",filters={"voucher_type": "Payment Entry",
			"voucher_no": self.name} ,
			fields=["account", "party_type", "party", "debit", "credit", "remarks"]
		)

	def on_cancel(self):
		self.setup_party_account_field()
		self.make_gl_entries(cancel=1)
		self.update_advance_paid()
		self.update_expense_claim()
		self.delink_advance_entry_references()
		self.update_reference_details()

	def validate_duplicate_entry(self):
		reference_names = []
		for d in self.get("references"):
			if (d.reference_doctype, d.reference_name) in reference_names:
				frappe.throw(_("Row #{0}: Duplicate entry in References {1} {2}")
					.format(d.idx, d.reference_doctype, d.reference_name))
			reference_names.append((d.reference_doctype, d.reference_name))

	def set_bank_account_data(self):
		if self.bank_account:
			bank_data = get_bank_account_details(self.bank_account)

			field = "paid_from" if self.payment_type == "Pay" else "paid_to"

			self.bank = bank_data.bank
			self.bank_account_no = bank_data.bank_account_no
			self.set(field, bank_data.account)

	def validate_allocated_amount(self):
		for d in self.get("references"):
			if flt(d.allocated_amount) > flt(d.outstanding_amount) \
					or (flt(d.outstanding_amount) < 0 and flt(d.allocated_amount) < flt(d.outstanding_amount)):
				frappe.throw(_("Row #{0}: Allocated Amount of {1} against {2} is greater than its Outstanding Amount {3}.")
					.format(d.idx, flt(d.allocated_amount), d.reference_name, flt(d.outstanding_amount)))

	def delink_advance_entry_references(self):
		for reference in self.references:
			if reference.reference_doctype in ("Sales Invoice", "Purchase Invoice", "Landed Cost Voucher"):
				doc = frappe.get_doc(reference.reference_doctype, reference.reference_name)
				doc.delink_advance_entries(self.name)

	def set_missing_values(self, for_validate=False):
		if self.payment_type == "Internal Transfer":
			for field in ("party", "party_balance", "total_allocated_amount",
				"base_total_allocated_amount", "unallocated_amount"):
					self.set(field, None)
			self.references = []
		else:
			if not self.party_type:
				frappe.throw(_("Party Type is mandatory"))

			if not self.party:
				frappe.throw(_("Party is mandatory"))

			_party_name = "title" if self.party_type in ["Letter of Credit", "Student"] else scrub(self.party_type) + "_name"
			self.party_name = frappe.db.get_value(self.party_type, self.party, _party_name)

		if self.party:
			if not self.get("party_balance"):
				self.party_balance = get_balance_on(party_type=self.party_type,
					party=self.party, date=self.posting_date, company=self.company)

			if not self.get("party_account"):
				party_account = get_party_account(self.party_type, self.party, self.company)
				self.set(self.party_account_field, party_account)
				self.party_account = party_account

		if self.paid_from and (not self.paid_from_account_currency or not self.paid_from_account_balance):
			acc = get_account_details(self.paid_from, self.posting_date, self.cost_center)
			self.paid_from_account_currency = acc.account_currency
			self.paid_from_account_balance = acc.account_balance

		if self.paid_to and (not self.paid_to_account_currency or not self.paid_to_account_balance):
			acc = get_account_details(self.paid_to, self.posting_date, self.cost_center)
			self.paid_to_account_currency = acc.account_currency
			self.paid_to_account_balance = acc.account_balance

		self.party_account_currency = self.paid_from_account_currency \
			if self.payment_type=="Receive" else self.paid_to_account_currency

		self.update_reference_details()

	def update_reference_details(self):
		for d in self.get("references"):
			if d.allocated_amount:
				ref_details = get_reference_details(d.reference_doctype, d.reference_name, self.party_account_currency,
					self.party_type, self.party, self.paid_from if self.payment_type == "Receive" else self.paid_to, self.payment_type)

				for field, value in iteritems(ref_details):
					d.set(field, value)

	def validate_payment_type(self):
		if self.payment_type not in ("Receive", "Pay", "Internal Transfer"):
			frappe.throw(_("Payment Type must be one of Receive, Pay and Internal Transfer"))

	def validate_party_details(self):
		if self.party:
			if not frappe.db.exists(self.party_type, self.party):
				frappe.throw(_("Invalid {0}: {1}").format(self.party_type, self.party))

			if self.party_account and self.party_type in ("Customer", "Supplier", "Letter of Credit"):
				self.validate_account_type(self.party_account,
					[erpnext.get_party_account_type(self.party_type)])

	def validate_bank_accounts(self):
		if self.payment_type in ("Pay", "Internal Transfer"):
			self.validate_account_type(self.paid_from, ["Bank", "Cash"])

		if self.payment_type in ("Receive", "Internal Transfer"):
			self.validate_account_type(self.paid_to, ["Bank", "Cash"])

	def validate_account_type(self, account, account_types):
		account_type = frappe.db.get_value("Account", account, "account_type")
		if account_type not in account_types:
			frappe.throw(_("Account Type for {0} must be {1}").format(account, comma_or(account_types)))

	def set_exchange_rate(self):
		if self.paid_from and not self.source_exchange_rate:
			if self.paid_from_account_currency == self.company_currency:
				self.source_exchange_rate = 1
			else:
				self.source_exchange_rate = get_exchange_rate(self.paid_from_account_currency,
					self.company_currency, self.posting_date)

		if self.paid_to and not self.target_exchange_rate:
			self.target_exchange_rate = get_exchange_rate(self.paid_to_account_currency,
				self.company_currency, self.posting_date)

	def validate_mandatory(self):
		for field in ("paid_amount", "received_amount", "source_exchange_rate", "target_exchange_rate"):
			if not self.get(field):
				frappe.throw(_("{0} is mandatory").format(self.meta.get_label(field)))

	def validate_reference_documents(self):
		if self.party_type == "Student":
			valid_reference_doctypes = ("Fees")
		elif self.party_type == "Customer":
			valid_reference_doctypes = ("Sales Order", "Sales Invoice", "Journal Entry")
		elif self.party_type == "Supplier":
			valid_reference_doctypes = ("Purchase Order", "Purchase Invoice", "Landed Cost Voucher", "Journal Entry")
		elif self.party_type == "Employee":
			valid_reference_doctypes = ("Expense Claim", "Journal Entry", "Employee Advance")
		elif self.party_type == "Letter of Credit":
			valid_reference_doctypes = ("Purchase Invoice", "Landed Cost Voucher", "Journal Entry")

		for d in self.get("references"):
			if not d.allocated_amount:
				continue
			if d.reference_doctype not in valid_reference_doctypes:
				frappe.throw(_("Reference Doctype must be one of {0}")
					.format(comma_or(valid_reference_doctypes)))

			elif d.reference_name:
				if not frappe.db.exists(d.reference_doctype, d.reference_name):
					frappe.throw(_("{0} {1} does not exist").format(d.reference_doctype, d.reference_name))
				else:
					ref_doc = frappe.get_doc(d.reference_doctype, d.reference_name)

					if d.reference_doctype != "Journal Entry":
						if self.party != ref_doc.get(scrub(self.party_type)):
							frappe.throw(_("{0} {1} is not associated with {2} {3}")
								.format(d.reference_doctype, d.reference_name, self.party_type, self.party))
					else:
						self.validate_journal_entry(d)

					if d.reference_doctype in ("Sales Invoice", "Purchase Invoice", "Landed Cost Voucher", "Expense Claim", "Fees"):
						if self.party_type == "Customer":
							ref_party_account = ref_doc.debit_to
						elif self.party_type == "Student":
							ref_party_account = ref_doc.receivable_account
						elif self.party_type in ["Supplier", "Letter of Credit"]:
							ref_party_account = ref_doc.credit_to
						elif self.party_type=="Employee":
							ref_party_account = ref_doc.payable_account

						if ref_party_account != self.party_account:
								frappe.throw(_("{0} {1} is associated with {2}, but Party Account is {3}")
									.format(d.reference_doctype, d.reference_name, ref_party_account, self.party_account))

					if ref_doc.docstatus != 1:
						frappe.throw(_("{0} {1} must be submitted")
							.format(d.reference_doctype, d.reference_name))

	def validate_journal_entry(self, d):
		je_accounts = frappe.db.sql("""select debit, credit from `tabJournal Entry Account`
			where account = %s and party_type=%s and party=%s and parent = %s and docstatus = 1
			and (reference_type is null or reference_type in ("", "Sales Order", "Purchase Order"))
			""", (self.party_account, self.party_type, self.party, d.reference_name), as_dict=True)

		if not je_accounts:
			frappe.throw(_("Row #{0}: Journal Entry {1} does not have account {2} or is already matched against a voucher")
				.format(d.idx, d.reference_name, self.party_account))
		else:
			dr_or_cr = "debit" if self.payment_type == "Receive" else "credit"
			valid = False
			for jvd in je_accounts:
				if flt(jvd[dr_or_cr]) > 0:
					valid = True
			if not valid:
				frappe.throw(_("Against Journal Entry {0} does not have any unmatched {1} entry")
					.format(d.reference_name, dr_or_cr))

	def set_amounts(self):
		self.set_amounts_in_company_currency()
		self.set_total_allocated_amount()
		self.set_unallocated_amount()
		self.set_difference_amount()

	def set_amounts_in_company_currency(self):
		self.base_paid_amount, self.base_received_amount, self.difference_amount = 0, 0, 0
		if self.paid_amount:
			self.base_paid_amount = flt(flt(self.paid_amount) * flt(self.source_exchange_rate),
				self.precision("base_paid_amount"))

		if self.received_amount:
			self.base_received_amount = flt(flt(self.received_amount) * flt(self.target_exchange_rate),
				self.precision("base_received_amount"))

	def set_total_allocated_amount(self):
		if self.payment_type == "Internal Transfer":
			return

		total_allocated_amount, base_total_allocated_amount = 0, 0
		for d in self.get("references"):
			if d.allocated_amount:
				total_allocated_amount += flt(d.allocated_amount)
				base_total_allocated_amount += flt(flt(d.allocated_amount) * flt(d.exchange_rate),
					self.precision("base_paid_amount"))

		self.total_allocated_amount = abs(total_allocated_amount)
		self.base_total_allocated_amount = abs(base_total_allocated_amount)

	def set_unallocated_amount(self):
		self.unallocated_amount = 0
		if self.party:
			total_deductions = sum([flt(d.amount) for d in self.get("deductions")])
			if self.payment_type == "Receive" \
				and self.base_total_allocated_amount < self.base_received_amount + total_deductions \
				and self.total_allocated_amount < self.paid_amount + (total_deductions / self.source_exchange_rate):
					self.unallocated_amount = (self.base_received_amount + total_deductions -
						self.base_total_allocated_amount) / self.source_exchange_rate
			elif self.payment_type == "Pay" \
				and self.base_total_allocated_amount < (self.base_paid_amount - total_deductions) \
				and self.total_allocated_amount < self.received_amount + (total_deductions / self.target_exchange_rate):
					self.unallocated_amount = (self.base_paid_amount - (total_deductions +
						self.base_total_allocated_amount)) / self.target_exchange_rate

	def set_difference_amount(self):
		base_unallocated_amount = flt(self.unallocated_amount) * (flt(self.source_exchange_rate)
			if self.payment_type == "Receive" else flt(self.target_exchange_rate))

		base_party_amount = flt(self.base_total_allocated_amount) + flt(base_unallocated_amount)

		if self.payment_type == "Receive":
			self.difference_amount = base_party_amount - self.base_received_amount
		elif self.payment_type == "Pay":
			self.difference_amount = self.base_paid_amount - base_party_amount
		else:
			self.difference_amount = self.base_paid_amount - flt(self.base_received_amount)

		total_deductions = sum([flt(d.amount) for d in self.get("deductions")])

		self.difference_amount = flt(self.difference_amount - total_deductions,
			self.precision("difference_amount"))

	# Paid amount is auto allocated in the reference document by default.
	# Clear the reference document which doesn't have allocated amount on validate so that form can be loaded fast
	def clear_unallocated_reference_document_rows(self):
		self.set("references", self.get("references", {"allocated_amount": ["not in", [0, None, ""]]}))
		frappe.db.sql("""delete from `tabPayment Entry Reference`
			where parent = %s and allocated_amount = 0""", self.name)

	def validate_payment_against_negative_invoice(self):
		if ((self.payment_type=="Pay" and self.party_type=="Customer")
				or (self.payment_type=="Receive" and self.party_type in ["Supplier", "Letter of Credit"])):

			total_negative_outstanding = sum([abs(flt(d.outstanding_amount))
				for d in self.get("references") if flt(d.outstanding_amount) < 0])

			paid_amount = self.paid_amount if self.payment_type=="Receive" else self.received_amount
			additional_charges = sum([flt(d.amount) for d in self.deductions])

			if not total_negative_outstanding:
				frappe.throw(_("Cannot {0} {1} {2} without any negative outstanding invoice")
					.format(self.payment_type, ("to" if self.party_type=="Customer" else "from"),
						self.party_type), InvalidPaymentEntry)

			elif paid_amount - additional_charges > total_negative_outstanding:
				frappe.throw(_("Paid Amount cannot be greater than total negative outstanding amount {0}")
					.format(total_negative_outstanding), InvalidPaymentEntry)

	def set_title(self):
		if self.payment_type in ("Receive", "Pay"):
			self.title = self.party
		else:
			self.title = self.paid_from + " - " + self.paid_to

	def validate_transaction_reference(self):
		bank_account = self.paid_to if self.payment_type == "Receive" else self.paid_from
		bank_account_type = frappe.db.get_value("Account", bank_account, "account_type")

		if bank_account_type == "Bank":
			if not self.reference_no or not self.reference_date:
				frappe.throw(_("Reference No and Reference Date is mandatory for Bank transaction"))

	def set_remarks(self):
		remarks = []

		if self.user_remark:
			remarks.append("Note: {0}".format(self.user_remark))

		if self.payment_type=="Internal Transfer":
			remarks.append(_("Amount {0} {1} transferred from {2} to {3}")
				.format(self.paid_from_account_currency, self.paid_amount, self.paid_from, self.paid_to))
		else:
			remarks.append(_("Amount {0} {1} {2} {3}").format(
				self.party_account_currency,
				self.paid_amount if self.payment_type=="Receive" else self.received_amount,
				_("received from") if self.payment_type=="Receive" else _("to"), self.party
			))

		if self.reference_no:
			remarks.append(_("Transaction reference no {0} dated {1}")
				.format(self.reference_no, self.reference_date))

		if self.payment_type in ["Receive", "Pay"]:
			for d in self.get("references"):
				if d.allocated_amount:
					remarks.append(_("Amount {0} {1} against {2} {3}").format(self.party_account_currency,
						d.allocated_amount, d.reference_doctype, d.reference_name))

		for d in self.get("deductions"):
			if d.amount:
				remarks.append(_("Amount {0} {1} deducted against {2}")
					.format(self.company_currency, d.amount, d.account))

		self.set("remarks", "\n".join(remarks))

	def make_gl_entries(self, cancel=0, adv_adj=0):
		if self.payment_type in ("Receive", "Pay") and not self.get("party_account_field"):
			self.setup_party_account_field()

		gl_entries = []
		self.add_party_gl_entries(gl_entries)
		self.add_bank_gl_entries(gl_entries)
		self.add_deductions_gl_entries(gl_entries)

		make_gl_entries(gl_entries, cancel=cancel, adv_adj=adv_adj)

	def add_party_gl_entries(self, gl_entries):
		if self.party_account:
			if self.payment_type=="Receive":
				against_account = self.paid_to
			else:
				against_account = self.paid_from

			party_gl_dict = self.get_gl_dict({
				"account": self.party_account,
				"party_type": self.party_type,
				"party": self.party,
				"against": against_account,
				"account_currency": self.party_account_currency,
				"cost_center": self.cost_center,
				"reference_no": self.reference_no,
				"reference_date": self.reference_date,
				"remarks": _("Note: {0}").format(self.user_remark) if self.user_remark else ""
			})

			dr_or_cr = "credit" if erpnext.get_party_account_type(self.party_type) == 'Receivable' else "debit"

			for d in self.get("references"):
				r = []
				if d.user_remark:
					r.append(d.user_remark)
				if self.user_remark:
					r.append(_("Note: {0}").format(self.user_remark))
				remarks = "\n".join(r)

				gle = party_gl_dict.copy()
				gle.update({
					"against_voucher_type": d.reference_doctype,
					"against_voucher": d.reference_name,
					"remarks": remarks
				})

				allocated_amount_in_company_currency = flt(flt(d.allocated_amount) * flt(d.exchange_rate),
					self.precision("paid_amount"))

				gle.update({
					dr_or_cr + "_in_account_currency": d.allocated_amount,
					dr_or_cr: allocated_amount_in_company_currency
				})

				gl_entries.append(gle)

			if self.unallocated_amount:
				base_unallocated_amount = base_unallocated_amount = self.unallocated_amount * \
					(self.source_exchange_rate if self.payment_type=="Receive" else self.target_exchange_rate)

				gle = party_gl_dict.copy()

				gle.update({
					dr_or_cr + "_in_account_currency": self.unallocated_amount,
					dr_or_cr: base_unallocated_amount
				})

				gl_entries.append(gle)

	def add_bank_gl_entries(self, gl_entries):
		if self.payment_type in ("Pay", "Internal Transfer"):
			gl_entries.append(
				self.get_gl_dict({
					"account": self.paid_from,
					"account_currency": self.paid_from_account_currency,
					"against": self.party if self.payment_type=="Pay" else self.paid_to,
					"credit_in_account_currency": self.paid_amount,
					"credit": self.base_paid_amount,
					"cost_center": self.cost_center,
					"reference_no": self.reference_no,
					"reference_date": self.reference_date,
					"remarks": _("Note: {0}").format(self.user_remark) if self.user_remark else ""
				})
			)
		if self.payment_type in ("Receive", "Internal Transfer"):
			gl_entries.append(
				self.get_gl_dict({
					"account": self.paid_to,
					"account_currency": self.paid_to_account_currency,
					"against": self.party if self.payment_type=="Receive" else self.paid_from,
					"debit_in_account_currency": self.received_amount,
					"debit": self.base_received_amount,
					"cost_center": self.cost_center,
					"reference_no": self.reference_no,
					"reference_date": self.reference_date,
					"remarks": _("Note: {0}").format(self.user_remark) if self.user_remark else ""
				})
			)

	def add_deductions_gl_entries(self, gl_entries):
		for d in self.get("deductions"):
			if d.amount:
				account_currency = get_account_currency(d.account)
				if account_currency != self.company_currency:
					frappe.throw(_("Currency for {0} must be {1}").format(d.account, self.company_currency))

				r = []
				if d.user_remark:
					r.append(d.user_remark)
				if self.user_remark:
					r.append(_("Note: {0}").format(self.user_remark))
				remarks = "\n".join(r)

				gl_entries.append(
					self.get_gl_dict({
						"account": d.account,
						"account_currency": account_currency,
						"against": self.party or self.paid_from,
						"debit_in_account_currency": d.amount,
						"debit": d.amount,
						"cost_center": d.cost_center,
<<<<<<< HEAD
						"reference_no": self.reference_no,
						"reference_date": self.reference_date,
						"remarks": remarks
=======
						"project": self.project
>>>>>>> 03f45dc3
					})
				)

	def update_advance_paid(self):
		if self.payment_type in ("Receive", "Pay") and self.party:
			for d in self.get("references"):
				if d.allocated_amount \
					and d.reference_doctype in ("Sales Order", "Purchase Order", "Employee Advance"):
						frappe.get_doc(d.reference_doctype, d.reference_name).set_total_advance_paid()

	def update_expense_claim(self):
		if self.payment_type in ("Pay") and self.party:
			for d in self.get("references"):
				if d.reference_doctype=="Expense Claim" and d.reference_name:
					doc = frappe.get_doc("Expense Claim", d.reference_name)
					update_reimbursed_amount(doc)

	def on_recurring(self, reference_doc, auto_repeat_doc):
		self.reference_no = reference_doc.name
		self.reference_date = nowdate()

	def calculate_deductions(self, tax_details):
		return {
			"account": tax_details['tax']['account_head'],
			"cost_center": frappe.get_cached_value('Company',  self.company,  "cost_center"),
			"amount": self.total_allocated_amount * (tax_details['tax']['rate'] / 100)
		}

@frappe.whitelist()
def get_outstanding_reference_documents(args):
	if isinstance(args, string_types):
		args = json.loads(args)

	# confirm that Supplier is not blocked
	if args.get('party_type') == 'Supplier':
		supplier_status = get_supplier_block_status(args['party'])
		if supplier_status['on_hold']:
			if supplier_status['hold_type'] == 'All':
				return []
			elif supplier_status['hold_type'] == 'Payments':
				if not supplier_status['release_date'] or getdate(nowdate()) <= supplier_status['release_date']:
					return []

	party_account_currency = get_account_currency(args.get("party_account"))
	company_currency = frappe.get_cached_value('Company',  args.get("company"),  "default_currency")

	# Get outstanding invoices
	condition = ""
	if args.get("voucher_type") and args.get("voucher_no"):
		condition = " and voucher_type='{0}' and voucher_no='{1}'"\
			.format(frappe.db.escape(args["voucher_type"]), frappe.db.escape(args["voucher_no"]))

	# Add cost center condition
	if args.get("cost_center") and get_allow_cost_center_in_entry_of_bs_account():
			condition += " and cost_center='%s'" % args.get("cost_center")

	negative_invoices = False
	party_account_type = erpnext.get_party_account_type(args.get("party_type"))
	if (args.get("payment_type") == "Receive" and party_account_type == "Payable") \
			or (args.get("payment_type") == "Pay" and party_account_type == "Receivable"):
		negative_invoices = True

	outstanding_invoices = get_outstanding_invoices(args.get("party_type"), args.get("party"),
		args.get("party_account"), condition=condition, negative_invoices=negative_invoices)

	for d in outstanding_invoices:
		d["exchange_rate"] = 1
		if party_account_currency != company_currency:
			if d.voucher_type in ("Sales Invoice", "Purchase Invoice", "Expense Claim"):
				d["exchange_rate"] = frappe.db.get_value(d.voucher_type, d.voucher_no, "conversion_rate")
			elif d.voucher_type == "Journal Entry":
				d["exchange_rate"] = get_average_party_exchange_rate_on_journal_entry(d.voucher_no,
					args.get("party_type"), args.get("party"), args.get("party_account"))
		if d.voucher_type in ("Purchase Invoice"):
			d["bill_no"] = frappe.db.get_value(d.voucher_type, d.voucher_no, "bill_no")

	# Get all SO / PO which are not fully billed or aginst which full advance not paid
	orders_to_be_billed = []
	if not negative_invoices:
		orders_to_be_billed = get_orders_to_be_billed(args.get("posting_date"),args.get("party_type"),
			args.get("party"), party_account_currency, company_currency)

	outstanding_employee_advances = []
	if args.get("party_type") == "Employee":
		outstanding_employee_advances = get_oustanding_employee_advances(args.get("party"), args.get("party_account"),
			is_return=negative_invoices)

	return outstanding_invoices + orders_to_be_billed + outstanding_employee_advances


def get_orders_to_be_billed(posting_date, party_type, party, party_account_currency, company_currency, cost_center=None):
	if party_type == "Customer":
		voucher_type = 'Sales Order'
	elif party_type == "Supplier":
		voucher_type = 'Purchase Order'
	else:
		return []

	# Add cost center condition
	if voucher_type:
		doc = frappe.get_doc({"doctype": voucher_type})
		condition = ""
		if doc and hasattr(doc, 'cost_center'):
			condition = " and cost_center='%s'" % cost_center

	ref_field = "base_grand_total" if party_account_currency == company_currency else "grand_total"

	orders = frappe.db.sql("""
		select
			name as voucher_no,
			{ref_field} as invoice_amount,
			({ref_field} - advance_paid) as outstanding_amount,
			transaction_date as posting_date
		from
			`tab{voucher_type}`
		where
			{party_type} = %s
			and docstatus = 1
			and ifnull(status, "") != "Closed"
			and {ref_field} > advance_paid
			and abs(100 - per_billed) > 0.01
			{condition}
		order by
			transaction_date, name
	""".format(**{
		"ref_field": ref_field,
		"voucher_type": voucher_type,
		"party_type": scrub(party_type),
		"condition": condition
	}), party, as_dict=True)

	order_list = []
	for d in orders:
		d["voucher_type"] = voucher_type
		# This assumes that the exchange rate required is the one in the SO
		d["exchange_rate"] = get_exchange_rate(party_account_currency, company_currency, posting_date)
		order_list.append(d)

	return order_list

def get_oustanding_employee_advances(employee, account, is_return):
	if is_return:
		advances = frappe.db.sql("""
			select
				posting_date, 'Employee Advance' as voucher_type, name as voucher_no,
				paid_amount as invoice_amount, balance_amount as outstanding_amount
			from `tabEmployee Advance`
			where advance_account = %s and employee = %s and balance_amount < 0
			order by posting_date, name
		""", [account, employee], as_dict=1)
	else:
		advances = frappe.db.sql("""
			select
				posting_date, 'Employee Advance' as voucher_type, name as voucher_no,
				advance_amount as invoice_amount, advance_amount - paid_amount as outstanding_amount
			from `tabEmployee Advance`
			where advance_account = %s and employee = %s and paid_amount < advance_amount
			order by posting_date, name
		""", [account, employee], as_dict=1)

	return advances or []

def get_negative_outstanding_invoices(party_type, party, party_account, party_account_currency, company_currency, cost_center=None):
	voucher_type = "Sales Invoice" if party_type == "Customer" else "Purchase Invoice"
	supplier_condition = ""
	if voucher_type == "Purchase Invoice":
		supplier_condition = "and (release_date is null or release_date <= CURDATE())"
	if party_account_currency == company_currency:
		grand_total_field = "base_grand_total"
		rounded_total_field = "base_rounded_total"
	else:
		grand_total_field = "grand_total"
		rounded_total_field = "rounded_total"

	res = frappe.db.sql("""
		select
			"{voucher_type}" as voucher_type, name as voucher_no,
			if({rounded_total_field}, {rounded_total_field}, {grand_total_field}) as invoice_amount,
			outstanding_amount, posting_date,
			due_date, conversion_rate as exchange_rate
		from
			`tab{voucher_type}`
		where
			{party_type} = %s and {party_account} = %s and docstatus = 1 and outstanding_amount < 0
			{supplier_condition}
		order by
			posting_date, name
		""".format(**{
			"supplier_condition": supplier_condition,
			"rounded_total_field": rounded_total_field,
			"grand_total_field": grand_total_field,
			"voucher_type": voucher_type,
			"party_type": scrub(party_type),
			"party_account": "debit_to" if party_type == "Customer" else "credit_to",
			"cost_center": cost_center
		}), (party, party_account), as_dict=True)

	return res


@frappe.whitelist()
def get_party_details(company, party_type, party, date, cost_center=None):
	bank_account = ''
	if not frappe.db.exists(party_type, party):
		frappe.throw(_("Invalid {0}: {1}").format(party_type, party))

	party_account = get_party_account(party_type, party, company)

	account_currency = get_account_currency(party_account)
	account_balance = get_balance_on(party_account, date, cost_center=cost_center)
	_party_name = "title" if party_type in ["Student", "Letter of Credit", "Shareholder"] else scrub(party_type) + "_name"
	party_name = frappe.db.get_value(party_type, party, _party_name)
	party_balance = get_balance_on(party_type=party_type, party=party, cost_center=cost_center)
	if party_type in ["Customer", "Supplier"]:
		bank_account = get_party_bank_account(party_type, party)

	return {
		"party_account": party_account,
		"party_name": party_name,
		"party_account_currency": account_currency,
		"party_balance": party_balance,
		"account_balance": account_balance,
		"bank_account": bank_account
	}


@frappe.whitelist()
def get_account_details(account, date, cost_center=None):
	frappe.has_permission('Payment Entry', throw=True)
	return frappe._dict({
		"account_currency": get_account_currency(account),
		"account_balance": get_balance_on(account, date, cost_center=cost_center),
		"account_type": frappe.db.get_value("Account", account, "account_type")
	})


@frappe.whitelist()
def get_company_defaults(company):
	fields = ["write_off_account", "exchange_gain_loss_account", "cost_center"]
	ret = frappe.get_cached_value('Company',  company,  fields, as_dict=1)

	for fieldname in fields:
		if not ret[fieldname]:
			frappe.throw(_("Please set default {0} in Company {1}")
				.format(frappe.get_meta("Company").get_label(fieldname), company))

	return ret


@frappe.whitelist()
def get_reference_details(reference_doctype, reference_name, party_account_currency, party_type, party, account, payment_type):
	total_amount = outstanding_amount = None
	exchange_rate = 1

	ref_doc = frappe.get_doc(reference_doctype, reference_name)
	company_currency = ref_doc.get("company_currency") or erpnext.get_company_currency(ref_doc.company)

	if reference_doctype == "Fees":
		total_amount = ref_doc.get("grand_total")
		exchange_rate = 1
		outstanding_amount = ref_doc.get("outstanding_amount")
	elif reference_doctype == "Landed Cost Voucher":
		total_amount = ref_doc.get("total_taxes_and_charges")
		exchange_rate = 1
		outstanding_amount = ref_doc.get("outstanding_amount")
	elif reference_doctype == "Journal Entry" and ref_doc.docstatus == 1:
		total_amount = ref_doc.get("total_amount")
		if ref_doc.multi_currency:
			exchange_rate = get_average_party_exchange_rate_on_journal_entry(reference_name, party_type, party, account)
		else:
			exchange_rate = 1
		outstanding_amount = get_balance_on_voucher("Journal Entry", reference_name, party_type, party, account)
	elif reference_doctype != "Journal Entry":
		if party_account_currency == company_currency:
			if ref_doc.doctype == "Expense Claim":
				total_amount = ref_doc.total_sanctioned_amount
			elif ref_doc.doctype == "Employee Advance":
				if payment_type == "Receive":
					total_amount = ref_doc.paid_amount
				else:
					total_amount = ref_doc.advance_amount
			else:
				total_amount = ref_doc.base_grand_total
			exchange_rate = 1
		else:
			total_amount = ref_doc.grand_total

			# Get the exchange rate from the original ref doc
			# or get it based on the posting date of the ref doc
			exchange_rate = ref_doc.get("conversion_rate") or \
				get_exchange_rate(party_account_currency, company_currency, ref_doc.posting_date)

		if reference_doctype in ("Sales Invoice", "Purchase Invoice"):
			outstanding_amount = ref_doc.get("outstanding_amount")
		elif reference_doctype == "Expense Claim":
			outstanding_amount = flt(ref_doc.get("total_sanctioned_amount")) \
				- flt(ref_doc.get("total_amount+reimbursed")) - flt(ref_doc.get("total_advance_amount"))
		elif reference_doctype == "Employee Advance":
			if payment_type == "Receive":
				outstanding_amount = ref_doc.balance_amount
			else:
				outstanding_amount = ref_doc.advance_amount - flt(ref_doc.paid_amount)
		else:
			outstanding_amount = flt(total_amount) - flt(ref_doc.advance_paid)
	else:
		# Get the exchange rate based on the posting date of the ref doc
		exchange_rate = get_exchange_rate(party_account_currency,
			company_currency, ref_doc.posting_date)

	return frappe._dict({
		"due_date": ref_doc.get("due_date"),
		"total_amount": total_amount,
		"outstanding_amount": outstanding_amount,
		"exchange_rate": exchange_rate
	})


@frappe.whitelist()
def get_payment_entry(dt, dn, party_amount=None, bank_account=None, bank_amount=None, is_advance_return=False):
	doc = frappe.get_doc(dt, dn)
	if dt in ("Sales Order", "Purchase Order") and flt(doc.per_billed, 2) > 0:
		frappe.throw(_("Can only make payment against unbilled {0}").format(dt))

	is_advance_return = cint(is_advance_return)

	if dt in ("Sales Invoice", "Sales Order"):
		party_type = "Customer"
	elif dt == "Purchase Order":
		party_type = "Supplier"
	elif dt == "Purchase Invoice":
		party_type = "Letter of Credit" if doc.letter_of_credit else "Supplier"
	elif dt == "Landed Cost Voucher":
		party_type = doc.party_type
	elif dt in ("Expense Claim", "Employee Advance"):
		party_type = "Employee"
	elif dt in ("Fees"):
		party_type = "Student"

	# party account
	if dt == "Sales Invoice":
		party_account = doc.debit_to
	elif dt in ["Purchase Invoice", "Landed Cost Voucher"]:
		party_account = doc.credit_to
	elif dt == "Fees":
		party_account = doc.receivable_account
	elif dt == "Employee Advance":
		party_account = doc.advance_account
	elif dt == "Expense Claim":
		party_account = doc.payable_account
	else:
		party_account = get_party_account(party_type, doc.get(scrub(party_type)), doc.company)

	party_account_currency = doc.get("party_account_currency") or get_account_currency(party_account)

	# payment type
	if (dt == "Sales Order"
		or (dt in ("Sales Invoice", "Fees") and doc.outstanding_amount > 0)
		or (dt == "Purchase Invoice" and doc.outstanding_amount < 0)
		or (dt == "Employee Advance" and is_advance_return)):
		payment_type = "Receive"
	else:
		payment_type = "Pay"

	# amounts
	grand_total = outstanding_amount = 0
	if party_amount:
		grand_total = outstanding_amount = party_amount
	elif dt in ("Sales Invoice", "Purchase Invoice"):
		if party_account_currency == doc.company_currency:
			grand_total = doc.base_rounded_total or doc.base_grand_total
		else:
			grand_total = doc.rounded_total or doc.grand_total
		outstanding_amount = doc.outstanding_amount
	elif dt in ("Expense Claim"):
		grand_total = doc.total_sanctioned_amount
		outstanding_amount = doc.total_sanctioned_amount \
			- doc.total_amount_reimbursed - flt(doc.total_advance_amount)
	elif dt == "Employee Advance":
		if is_advance_return:
			grand_total = doc.paid_amount
			outstanding_amount = doc.balance_amount
		else:
			grand_total = doc.advance_amount
			outstanding_amount = flt(doc.advance_amount) - flt(doc.paid_amount)
	elif dt == "Fees":
		grand_total = doc.grand_total
		outstanding_amount = doc.outstanding_amount
	elif dt == "Landed Cost Voucher":
		grand_total = doc.total_taxes_and_charges
		outstanding_amount = doc.outstanding_amount
	else:
		if party_account_currency == doc.company_currency:
			grand_total = flt(doc.get("base_rounded_total") or doc.base_grand_total)
		else:
			grand_total = flt(doc.get("rounded_total") or doc.grand_total)
		outstanding_amount = grand_total - flt(doc.advance_paid)

	# bank or cash
	bank = get_default_bank_cash_account(doc.company, "Bank", mode_of_payment=doc.get("mode_of_payment"),
		account=bank_account)

	paid_amount = received_amount = 0
	if party_account_currency == bank.account_currency:
		paid_amount = received_amount = abs(outstanding_amount)
	elif payment_type == "Receive":
		paid_amount = abs(outstanding_amount)
		if bank_amount:
			received_amount = bank_amount
	else:
		received_amount = abs(outstanding_amount)
		if bank_amount:
			paid_amount = bank_amount

	pe = frappe.new_doc("Payment Entry")
	pe.payment_type = payment_type
	pe.company = doc.company
	pe.cost_center = doc.get("cost_center")
	pe.project = doc.get("project") or doc.get("set_project")
	pe.posting_date = nowdate()
	pe.mode_of_payment = doc.get("mode_of_payment")
	pe.party_type = party_type
	pe.party = doc.get(scrub(party_type)) or doc.get("party")
	pe.contact_person = doc.get("contact_person")
	pe.contact_email = doc.get("contact_email")
	pe.ensure_supplier_is_not_blocked()

	pe.paid_from = party_account if payment_type=="Receive" else bank.account
	pe.paid_to = party_account if payment_type=="Pay" else bank.account
	pe.paid_from_account_currency = party_account_currency \
		if payment_type=="Receive" else bank.account_currency
	pe.paid_to_account_currency = party_account_currency if payment_type=="Pay" else bank.account_currency
	pe.paid_amount = paid_amount
	pe.received_amount = received_amount
	pe.allocate_payment_amount = 1
	pe.letter_head = doc.get("letter_head")

	if pe.party_type in ["Customer", "Supplier"]:
		bank_account = get_party_bank_account(pe.party_type, pe.party)
		pe.set("bank_account", bank_account)
		pe.set_bank_account_data()

	# only Purchase Invoice can be blocked individually
	if doc.doctype == "Purchase Invoice" and doc.invoice_is_blocked():
		frappe.msgprint(_('{0} is on hold till {1}'.format(doc.name, doc.release_date)))
	else:
		pe.append("references", {
			'reference_doctype': dt,
			'reference_name': dn,
			"bill_no": doc.get("bill_no"),
			"due_date": doc.get("due_date"),
			'total_amount': grand_total,
			'outstanding_amount': outstanding_amount,
			'allocated_amount': outstanding_amount
		})

	pe.setup_party_account_field()
	pe.set_missing_values()
	if party_account and bank:
		pe.set_exchange_rate()
		pe.set_amounts()
	return pe


def get_paid_amount(dt, dn, party_type, party, account, due_date):
	if party_type=="Customer":
		dr_or_cr = "credit_in_account_currency - debit_in_account_currency"
	else:
		dr_or_cr = "debit_in_account_currency - credit_in_account_currency"

	paid_amount = frappe.db.sql("""
		select ifnull(sum({dr_or_cr}), 0) as paid_amount
		from `tabGL Entry`
		where against_voucher_type = %s
			and against_voucher = %s
			and party_type = %s
			and party = %s
			and account = %s
			and due_date = %s
			and {dr_or_cr} > 0
	""".format(dr_or_cr=dr_or_cr), (dt, dn, party_type, party, account, due_date))

	return paid_amount[0][0] if paid_amount else 0

@frappe.whitelist()
def get_party_and_account_balance(company, date, paid_from=None, paid_to=None, ptype=None, pty=None, cost_center=None):
	return frappe._dict({
		"party_balance": get_balance_on(party_type=ptype, party=pty, cost_center=cost_center),
		"paid_from_account_balance": get_balance_on(paid_from, date, cost_center=cost_center),
		"paid_to_account_balance": get_balance_on(paid_to, date=date, cost_center=cost_center)
	})<|MERGE_RESOLUTION|>--- conflicted
+++ resolved
@@ -536,13 +536,10 @@
 						"debit_in_account_currency": d.amount,
 						"debit": d.amount,
 						"cost_center": d.cost_center,
-<<<<<<< HEAD
+						"project": self.project,
 						"reference_no": self.reference_no,
 						"reference_date": self.reference_date,
 						"remarks": remarks
-=======
-						"project": self.project
->>>>>>> 03f45dc3
 					})
 				)
 
