--- conflicted
+++ resolved
@@ -705,11 +705,9 @@
    "fieldtype": "Currency",
    "hidden": 1,
    "label": "Received Amount After Tax (Company Currency)",
-<<<<<<< HEAD
    "options": "Company:company:default_currency",
    "read_only": 1
-=======
-   "options": "Company:company:default_currency"
+
   },
   {
    "bold": 1,
@@ -717,17 +715,12 @@
    "fieldtype": "Read Only",
    "in_list_view": 1,
    "label": "Posting Date (Nepal)"
->>>>>>> 81bc4391
   }
  ],
  "index_web_pages_for_search": 1,
  "is_submittable": 1,
  "links": [],
-<<<<<<< HEAD
- "modified": "2021-07-09 08:58:15.008761",
-=======
  "modified": "2021-09-17 12:40:03.865565",
->>>>>>> 81bc4391
  "modified_by": "Administrator",
  "module": "Accounts",
  "name": "Payment Entry",
