{
 "allow_copy": 0, 
 "allow_import": 1, 
 "allow_rename": 0, 
 "autoname": "naming_series:", 
 "beta": 0, 
 "creation": "2016-06-01 14:38:51.012597", 
 "custom": 0, 
 "docstatus": 0, 
 "doctype": "DocType", 
 "document_type": "", 
 "editable_grid": 0, 
 "fields": [
  {
   "allow_on_submit": 0, 
   "bold": 0, 
   "collapsible": 0, 
   "columns": 0, 
   "fieldname": "type_of_payment", 
   "fieldtype": "Section Break", 
   "hidden": 0, 
   "ignore_user_permissions": 0, 
   "ignore_xss_filter": 0, 
   "in_filter": 0, 
   "in_list_view": 0, 
   "in_standard_filter": 0, 
   "label": "Type of Payment", 
   "length": 0, 
   "no_copy": 0, 
   "permlevel": 0, 
   "precision": "", 
   "print_hide": 0, 
   "print_hide_if_no_value": 0, 
   "read_only": 0, 
   "remember_last_selected_value": 0, 
   "report_hide": 0, 
   "reqd": 0, 
   "search_index": 0, 
   "set_only_once": 0, 
   "unique": 0
  }, 
  {
   "allow_on_submit": 0, 
   "bold": 1, 
   "collapsible": 0, 
   "columns": 0, 
   "fieldname": "naming_series", 
   "fieldtype": "Select", 
   "hidden": 0, 
   "ignore_user_permissions": 0, 
   "ignore_xss_filter": 0, 
   "in_filter": 0, 
   "in_list_view": 0, 
   "in_standard_filter": 0, 
   "label": "Series", 
   "length": 0, 
   "no_copy": 0, 
   "options": "PE-", 
   "permlevel": 0, 
   "precision": "", 
   "print_hide": 1, 
   "print_hide_if_no_value": 0, 
   "read_only": 0, 
   "remember_last_selected_value": 0, 
   "report_hide": 0, 
   "reqd": 1, 
   "search_index": 0, 
   "set_only_once": 0, 
   "unique": 0
  }, 
  {
   "allow_on_submit": 0, 
   "bold": 1, 
   "collapsible": 0, 
   "columns": 0, 
   "fieldname": "payment_type", 
   "fieldtype": "Select", 
   "hidden": 0, 
   "ignore_user_permissions": 0, 
   "ignore_xss_filter": 0, 
   "in_filter": 0, 
   "in_list_view": 1, 
   "in_standard_filter": 0, 
   "label": "Payment Type", 
   "length": 0, 
   "no_copy": 0, 
   "options": "Receive\nPay\nInternal Transfer", 
   "permlevel": 0, 
   "precision": "", 
   "print_hide": 1, 
   "print_hide_if_no_value": 0, 
   "read_only": 0, 
   "remember_last_selected_value": 0, 
   "report_hide": 0, 
   "reqd": 1, 
   "search_index": 0, 
   "set_only_once": 0, 
   "unique": 0
  }, 
  {
   "allow_on_submit": 0, 
   "bold": 0, 
   "collapsible": 0, 
   "columns": 0, 
   "depends_on": "eval:in_list([\"Receive\", \"Pay\"], doc.payment_type)", 
   "fieldname": "party_type", 
   "fieldtype": "Select", 
   "hidden": 0, 
   "ignore_user_permissions": 0, 
   "ignore_xss_filter": 0, 
   "in_filter": 0, 
   "in_list_view": 0, 
   "in_standard_filter": 0, 
   "label": "Party Type", 
   "length": 0, 
   "no_copy": 0, 
   "options": "Customer\nSupplier", 
   "permlevel": 0, 
   "precision": "", 
   "print_hide": 1, 
   "print_hide_if_no_value": 0, 
   "read_only": 0, 
   "remember_last_selected_value": 0, 
   "report_hide": 0, 
   "reqd": 0, 
   "search_index": 0, 
   "set_only_once": 0, 
   "unique": 0
  }, 
  {
   "allow_on_submit": 0, 
   "bold": 1, 
   "collapsible": 0, 
   "columns": 0, 
   "depends_on": "eval:in_list([\"Receive\", \"Pay\"], doc.payment_type) && doc.party_type", 
   "fieldname": "party", 
   "fieldtype": "Dynamic Link", 
   "hidden": 0, 
   "ignore_user_permissions": 0, 
   "ignore_xss_filter": 0, 
   "in_filter": 0, 
   "in_list_view": 0, 
   "in_standard_filter": 0, 
   "label": "Party", 
   "length": 0, 
   "no_copy": 0, 
   "options": "party_type", 
   "permlevel": 0, 
   "precision": "", 
   "print_hide": 0, 
   "print_hide_if_no_value": 0, 
   "read_only": 0, 
   "remember_last_selected_value": 0, 
   "report_hide": 0, 
   "reqd": 0, 
   "search_index": 0, 
   "set_only_once": 0, 
   "unique": 0
  }, 
  {
   "allow_on_submit": 1, 
   "bold": 0, 
   "collapsible": 0, 
   "columns": 0, 
   "description": "", 
   "fieldname": "party_name", 
   "fieldtype": "Data", 
   "hidden": 0, 
   "ignore_user_permissions": 0, 
   "ignore_xss_filter": 0, 
   "in_filter": 0, 
   "in_list_view": 0, 
   "in_standard_filter": 0, 
   "label": "Party Name", 
   "length": 0, 
   "no_copy": 0, 
   "permlevel": 0, 
   "precision": "", 
   "print_hide": 0, 
   "print_hide_if_no_value": 0, 
<<<<<<< HEAD
   "read_only": 0, 
=======
   "read_only": 1, 
   "remember_last_selected_value": 0, 
>>>>>>> dc3d9ac2
   "report_hide": 0, 
   "reqd": 0, 
   "search_index": 0, 
   "set_only_once": 0, 
   "unique": 0
  }, 
  {
   "allow_on_submit": 0, 
   "bold": 0, 
   "collapsible": 0, 
   "columns": 0, 
   "fieldname": "column_break_5", 
   "fieldtype": "Column Break", 
   "hidden": 0, 
   "ignore_user_permissions": 0, 
   "ignore_xss_filter": 0, 
   "in_filter": 0, 
   "in_list_view": 0, 
   "in_standard_filter": 0, 
   "length": 0, 
   "no_copy": 0, 
   "permlevel": 0, 
   "precision": "", 
   "print_hide": 0, 
   "print_hide_if_no_value": 0, 
   "read_only": 0, 
   "remember_last_selected_value": 0, 
   "report_hide": 0, 
   "reqd": 0, 
   "search_index": 0, 
   "set_only_once": 0, 
   "unique": 0
  }, 
  {
   "allow_on_submit": 0, 
   "bold": 1, 
   "collapsible": 0, 
   "columns": 0, 
   "default": "Today", 
   "fieldname": "posting_date", 
   "fieldtype": "Date", 
   "hidden": 0, 
   "ignore_user_permissions": 0, 
   "ignore_xss_filter": 0, 
   "in_filter": 0, 
   "in_list_view": 0, 
   "in_standard_filter": 0, 
   "label": "Posting Date", 
   "length": 0, 
   "no_copy": 0, 
   "permlevel": 0, 
   "precision": "", 
   "print_hide": 0, 
   "print_hide_if_no_value": 0, 
   "read_only": 0, 
   "remember_last_selected_value": 0, 
   "report_hide": 0, 
   "reqd": 1, 
   "search_index": 0, 
   "set_only_once": 0, 
   "unique": 0
  }, 
  {
   "allow_on_submit": 0, 
   "bold": 0, 
   "collapsible": 0, 
   "columns": 0, 
   "fieldname": "company", 
   "fieldtype": "Link", 
   "hidden": 0, 
   "ignore_user_permissions": 0, 
   "ignore_xss_filter": 0, 
   "in_filter": 0, 
   "in_list_view": 0, 
   "in_standard_filter": 0, 
   "label": "Company", 
   "length": 0, 
   "no_copy": 0, 
   "options": "Company", 
   "permlevel": 0, 
   "precision": "", 
   "print_hide": 1, 
   "print_hide_if_no_value": 0, 
   "read_only": 0, 
   "remember_last_selected_value": 1, 
   "report_hide": 0, 
   "reqd": 1, 
   "search_index": 0, 
   "set_only_once": 0, 
   "unique": 0
  }, 
  {
   "allow_on_submit": 0, 
   "bold": 0, 
   "collapsible": 0, 
   "columns": 0, 
   "fieldname": "mode_of_payment", 
   "fieldtype": "Link", 
   "hidden": 0, 
   "ignore_user_permissions": 0, 
   "ignore_xss_filter": 0, 
   "in_filter": 0, 
   "in_list_view": 1, 
   "in_standard_filter": 0, 
   "label": "Mode of Payment", 
   "length": 0, 
   "no_copy": 0, 
   "options": "Mode of Payment", 
   "permlevel": 0, 
   "precision": "", 
   "print_hide": 0, 
   "print_hide_if_no_value": 0, 
   "read_only": 0, 
   "remember_last_selected_value": 0, 
   "report_hide": 0, 
   "reqd": 0, 
   "search_index": 0, 
   "set_only_once": 0, 
   "unique": 0
  }, 
  {
   "allow_on_submit": 0, 
   "bold": 0, 
   "collapsible": 1, 
   "columns": 0, 
   "fieldname": "payment_accounts_section", 
   "fieldtype": "Section Break", 
   "hidden": 0, 
   "ignore_user_permissions": 0, 
   "ignore_xss_filter": 0, 
   "in_filter": 0, 
   "in_list_view": 0, 
   "in_standard_filter": 0, 
   "label": "Accounts", 
   "length": 0, 
   "no_copy": 0, 
   "permlevel": 0, 
   "precision": "", 
   "print_hide": 0, 
   "print_hide_if_no_value": 0, 
   "read_only": 0, 
   "remember_last_selected_value": 0, 
   "report_hide": 0, 
   "reqd": 0, 
   "search_index": 0, 
   "set_only_once": 0, 
   "unique": 0
  }, 
  {
   "allow_on_submit": 0, 
   "bold": 0, 
   "collapsible": 0, 
   "columns": 0, 
   "depends_on": "party", 
   "fieldname": "party_balance", 
   "fieldtype": "Currency", 
   "hidden": 0, 
   "ignore_user_permissions": 0, 
   "ignore_xss_filter": 0, 
   "in_filter": 0, 
   "in_list_view": 0, 
   "in_standard_filter": 0, 
   "label": "Party Balance", 
   "length": 0, 
   "no_copy": 0, 
   "permlevel": 0, 
   "precision": "", 
   "print_hide": 1, 
   "print_hide_if_no_value": 0, 
   "read_only": 1, 
   "remember_last_selected_value": 0, 
   "report_hide": 0, 
   "reqd": 0, 
   "search_index": 0, 
   "set_only_once": 0, 
   "unique": 0
  }, 
  {
   "allow_on_submit": 0, 
   "bold": 1, 
   "collapsible": 0, 
   "columns": 0, 
   "depends_on": "eval:(in_list([\"Internal Transfer\", \"Pay\"], doc.payment_type) || doc.party)", 
   "fieldname": "paid_from", 
   "fieldtype": "Link", 
   "hidden": 0, 
   "ignore_user_permissions": 0, 
   "ignore_xss_filter": 0, 
   "in_filter": 0, 
   "in_list_view": 0, 
   "in_standard_filter": 0, 
   "label": "Account Paid From", 
   "length": 0, 
   "no_copy": 0, 
   "options": "Account", 
   "permlevel": 0, 
   "precision": "", 
   "print_hide": 1, 
   "print_hide_if_no_value": 0, 
   "read_only": 0, 
   "remember_last_selected_value": 0, 
   "report_hide": 0, 
   "reqd": 1, 
   "search_index": 0, 
   "set_only_once": 0, 
   "unique": 0
  }, 
  {
   "allow_on_submit": 0, 
   "bold": 0, 
   "collapsible": 0, 
   "columns": 0, 
   "depends_on": "paid_from", 
   "fieldname": "paid_from_account_currency", 
   "fieldtype": "Link", 
   "hidden": 0, 
   "ignore_user_permissions": 0, 
   "ignore_xss_filter": 0, 
   "in_filter": 0, 
   "in_list_view": 0, 
   "in_standard_filter": 0, 
   "label": "Account Currency", 
   "length": 0, 
   "no_copy": 0, 
   "options": "Currency", 
   "permlevel": 0, 
   "precision": "", 
   "print_hide": 1, 
   "print_hide_if_no_value": 0, 
   "read_only": 1, 
   "remember_last_selected_value": 0, 
   "report_hide": 0, 
   "reqd": 1, 
   "search_index": 0, 
   "set_only_once": 0, 
   "unique": 0
  }, 
  {
   "allow_on_submit": 0, 
   "bold": 0, 
   "collapsible": 0, 
   "columns": 0, 
   "depends_on": "paid_from", 
   "fieldname": "paid_from_account_balance", 
   "fieldtype": "Currency", 
   "hidden": 0, 
   "ignore_user_permissions": 0, 
   "ignore_xss_filter": 0, 
   "in_filter": 0, 
   "in_list_view": 0, 
   "in_standard_filter": 0, 
   "label": "Account Balance", 
   "length": 0, 
   "no_copy": 0, 
   "options": "paid_from_account_currency", 
   "permlevel": 0, 
   "precision": "", 
   "print_hide": 1, 
   "print_hide_if_no_value": 0, 
   "read_only": 1, 
   "remember_last_selected_value": 0, 
   "report_hide": 0, 
   "reqd": 0, 
   "search_index": 0, 
   "set_only_once": 0, 
   "unique": 0
  }, 
  {
   "allow_on_submit": 0, 
   "bold": 0, 
   "collapsible": 0, 
   "columns": 0, 
   "fieldname": "column_break_18", 
   "fieldtype": "Column Break", 
   "hidden": 0, 
   "ignore_user_permissions": 0, 
   "ignore_xss_filter": 0, 
   "in_filter": 0, 
   "in_list_view": 0, 
   "in_standard_filter": 0, 
   "length": 0, 
   "no_copy": 0, 
   "permlevel": 0, 
   "precision": "", 
   "print_hide": 0, 
   "print_hide_if_no_value": 0, 
   "read_only": 0, 
   "remember_last_selected_value": 0, 
   "report_hide": 0, 
   "reqd": 0, 
   "search_index": 0, 
   "set_only_once": 0, 
   "unique": 0
  }, 
  {
   "allow_on_submit": 0, 
   "bold": 0, 
   "collapsible": 0, 
   "columns": 0, 
   "depends_on": "eval:(in_list([\"Internal Transfer\", \"Receive\"], doc.payment_type) || doc.party)", 
   "fieldname": "paid_to", 
   "fieldtype": "Link", 
   "hidden": 0, 
   "ignore_user_permissions": 0, 
   "ignore_xss_filter": 0, 
   "in_filter": 0, 
   "in_list_view": 0, 
   "in_standard_filter": 0, 
   "label": "Account Paid To", 
   "length": 0, 
   "no_copy": 0, 
   "options": "Account", 
   "permlevel": 0, 
   "precision": "", 
   "print_hide": 1, 
   "print_hide_if_no_value": 0, 
   "read_only": 0, 
   "remember_last_selected_value": 0, 
   "report_hide": 0, 
   "reqd": 1, 
   "search_index": 0, 
   "set_only_once": 0, 
   "unique": 0
  }, 
  {
   "allow_on_submit": 0, 
   "bold": 0, 
   "collapsible": 0, 
   "columns": 0, 
   "depends_on": "paid_to", 
   "fieldname": "paid_to_account_currency", 
   "fieldtype": "Link", 
   "hidden": 0, 
   "ignore_user_permissions": 0, 
   "ignore_xss_filter": 0, 
   "in_filter": 0, 
   "in_list_view": 0, 
   "in_standard_filter": 0, 
   "label": "Account Currency", 
   "length": 0, 
   "no_copy": 0, 
   "options": "Currency", 
   "permlevel": 0, 
   "precision": "", 
   "print_hide": 1, 
   "print_hide_if_no_value": 0, 
   "read_only": 1, 
   "remember_last_selected_value": 0, 
   "report_hide": 0, 
   "reqd": 1, 
   "search_index": 0, 
   "set_only_once": 0, 
   "unique": 0
  }, 
  {
   "allow_on_submit": 0, 
   "bold": 0, 
   "collapsible": 0, 
   "columns": 0, 
   "depends_on": "paid_to", 
   "fieldname": "paid_to_account_balance", 
   "fieldtype": "Currency", 
   "hidden": 0, 
   "ignore_user_permissions": 0, 
   "ignore_xss_filter": 0, 
   "in_filter": 0, 
   "in_list_view": 0, 
   "in_standard_filter": 0, 
   "label": "Account Balance", 
   "length": 0, 
   "no_copy": 0, 
   "options": "paid_to_account_currency", 
   "permlevel": 0, 
   "precision": "", 
   "print_hide": 1, 
   "print_hide_if_no_value": 0, 
   "read_only": 1, 
   "remember_last_selected_value": 0, 
   "report_hide": 0, 
   "reqd": 0, 
   "search_index": 0, 
   "set_only_once": 0, 
   "unique": 0
  }, 
  {
   "allow_on_submit": 0, 
   "bold": 0, 
   "collapsible": 0, 
   "collapsible_depends_on": "", 
   "columns": 0, 
   "depends_on": "eval:(doc.paid_to && doc.paid_from)", 
   "fieldname": "payment_amounts_section", 
   "fieldtype": "Section Break", 
   "hidden": 0, 
   "ignore_user_permissions": 0, 
   "ignore_xss_filter": 0, 
   "in_filter": 0, 
   "in_list_view": 0, 
   "in_standard_filter": 0, 
   "label": "Amount", 
   "length": 0, 
   "no_copy": 0, 
   "permlevel": 0, 
   "precision": "", 
   "print_hide": 0, 
   "print_hide_if_no_value": 0, 
   "read_only": 0, 
   "remember_last_selected_value": 0, 
   "report_hide": 0, 
   "reqd": 0, 
   "search_index": 0, 
   "set_only_once": 0, 
   "unique": 0
  }, 
  {
   "allow_on_submit": 0, 
   "bold": 1, 
   "collapsible": 0, 
   "columns": 0, 
   "depends_on": "", 
   "fieldname": "paid_amount", 
   "fieldtype": "Currency", 
   "hidden": 0, 
   "ignore_user_permissions": 0, 
   "ignore_xss_filter": 0, 
   "in_filter": 0, 
   "in_list_view": 0, 
   "in_standard_filter": 0, 
   "label": "Paid Amount", 
   "length": 0, 
   "no_copy": 0, 
   "options": "paid_from_account_currency", 
   "permlevel": 0, 
   "precision": "", 
   "print_hide": 0, 
   "print_hide_if_no_value": 0, 
   "read_only": 0, 
   "remember_last_selected_value": 0, 
   "report_hide": 0, 
   "reqd": 1, 
   "search_index": 0, 
   "set_only_once": 0, 
   "unique": 0
  }, 
  {
   "allow_on_submit": 0, 
   "bold": 0, 
   "collapsible": 0, 
   "columns": 0, 
   "depends_on": "", 
   "fieldname": "source_exchange_rate", 
   "fieldtype": "Float", 
   "hidden": 0, 
   "ignore_user_permissions": 0, 
   "ignore_xss_filter": 0, 
   "in_filter": 0, 
   "in_list_view": 0, 
   "in_standard_filter": 0, 
   "label": "Exchange Rate", 
   "length": 0, 
   "no_copy": 0, 
   "permlevel": 0, 
   "precision": "", 
   "print_hide": 1, 
   "print_hide_if_no_value": 0, 
   "read_only": 0, 
   "remember_last_selected_value": 0, 
   "report_hide": 0, 
   "reqd": 1, 
   "search_index": 0, 
   "set_only_once": 0, 
   "unique": 0
  }, 
  {
   "allow_on_submit": 0, 
   "bold": 0, 
   "collapsible": 0, 
   "columns": 0, 
   "depends_on": "", 
   "fieldname": "base_paid_amount", 
   "fieldtype": "Currency", 
   "hidden": 0, 
   "ignore_user_permissions": 0, 
   "ignore_xss_filter": 0, 
   "in_filter": 0, 
   "in_list_view": 0, 
   "in_standard_filter": 0, 
   "label": "Paid Amount (Company Currency)", 
   "length": 0, 
   "no_copy": 0, 
   "options": "Company:company:default_currency", 
   "permlevel": 0, 
   "precision": "", 
   "print_hide": 1, 
   "print_hide_if_no_value": 0, 
   "read_only": 1, 
   "remember_last_selected_value": 0, 
   "report_hide": 0, 
   "reqd": 1, 
   "search_index": 0, 
   "set_only_once": 0, 
   "unique": 0
  }, 
  {
   "allow_on_submit": 0, 
   "bold": 0, 
   "collapsible": 0, 
   "columns": 0, 
   "fieldname": "column_break_21", 
   "fieldtype": "Column Break", 
   "hidden": 0, 
   "ignore_user_permissions": 0, 
   "ignore_xss_filter": 0, 
   "in_filter": 0, 
   "in_list_view": 0, 
   "in_standard_filter": 0, 
   "length": 0, 
   "no_copy": 0, 
   "permlevel": 0, 
   "precision": "", 
   "print_hide": 0, 
   "print_hide_if_no_value": 0, 
   "read_only": 0, 
   "remember_last_selected_value": 0, 
   "report_hide": 0, 
   "reqd": 0, 
   "search_index": 0, 
   "set_only_once": 0, 
   "unique": 0
  }, 
  {
   "allow_on_submit": 0, 
   "bold": 1, 
   "collapsible": 0, 
   "columns": 0, 
   "depends_on": "", 
   "fieldname": "received_amount", 
   "fieldtype": "Currency", 
   "hidden": 0, 
   "ignore_user_permissions": 0, 
   "ignore_xss_filter": 0, 
   "in_filter": 0, 
   "in_list_view": 0, 
   "in_standard_filter": 0, 
   "label": "Received Amount", 
   "length": 0, 
   "no_copy": 0, 
   "options": "paid_to_account_currency", 
   "permlevel": 0, 
   "precision": "", 
   "print_hide": 1, 
   "print_hide_if_no_value": 0, 
   "read_only": 0, 
   "remember_last_selected_value": 0, 
   "report_hide": 0, 
   "reqd": 1, 
   "search_index": 0, 
   "set_only_once": 0, 
   "unique": 0
  }, 
  {
   "allow_on_submit": 0, 
   "bold": 0, 
   "collapsible": 0, 
   "columns": 0, 
   "depends_on": "", 
   "fieldname": "target_exchange_rate", 
   "fieldtype": "Float", 
   "hidden": 0, 
   "ignore_user_permissions": 0, 
   "ignore_xss_filter": 0, 
   "in_filter": 0, 
   "in_list_view": 0, 
   "in_standard_filter": 0, 
   "label": "Exchange Rate", 
   "length": 0, 
   "no_copy": 0, 
   "permlevel": 0, 
   "precision": "", 
   "print_hide": 1, 
   "print_hide_if_no_value": 0, 
   "read_only": 0, 
   "remember_last_selected_value": 0, 
   "report_hide": 0, 
   "reqd": 1, 
   "search_index": 0, 
   "set_only_once": 0, 
   "unique": 0
  }, 
  {
   "allow_on_submit": 0, 
   "bold": 0, 
   "collapsible": 0, 
   "columns": 0, 
   "depends_on": "", 
   "fieldname": "base_received_amount", 
   "fieldtype": "Currency", 
   "hidden": 0, 
   "ignore_user_permissions": 0, 
   "ignore_xss_filter": 0, 
   "in_filter": 0, 
   "in_list_view": 0, 
   "in_standard_filter": 0, 
   "label": "Received Amount (Company Currency)", 
   "length": 0, 
   "no_copy": 0, 
   "options": "Company:company:default_currency", 
   "permlevel": 0, 
   "precision": "", 
   "print_hide": 1, 
   "print_hide_if_no_value": 0, 
   "read_only": 1, 
   "remember_last_selected_value": 0, 
   "report_hide": 0, 
   "reqd": 1, 
   "search_index": 0, 
   "set_only_once": 0, 
   "unique": 0
  }, 
  {
   "allow_on_submit": 0, 
   "bold": 0, 
   "collapsible": 1, 
   "collapsible_depends_on": "references", 
   "columns": 0, 
   "depends_on": "eval:(doc.party && doc.paid_from && doc.paid_to && doc.paid_amount && doc.received_amount)", 
   "fieldname": "section_break_14", 
   "fieldtype": "Section Break", 
   "hidden": 0, 
   "ignore_user_permissions": 0, 
   "ignore_xss_filter": 0, 
   "in_filter": 0, 
   "in_list_view": 0, 
   "in_standard_filter": 0, 
   "label": "Reference", 
   "length": 0, 
   "no_copy": 0, 
   "permlevel": 0, 
   "precision": "", 
   "print_hide": 0, 
   "print_hide_if_no_value": 0, 
   "read_only": 0, 
   "remember_last_selected_value": 0, 
   "report_hide": 0, 
   "reqd": 0, 
   "search_index": 0, 
   "set_only_once": 0, 
   "unique": 0
  }, 
  {
   "allow_on_submit": 0, 
   "bold": 0, 
   "collapsible": 0, 
   "columns": 0, 
   "default": "1", 
   "depends_on": "eval:in_list(['Pay', 'Receive'], doc.payment_type)", 
   "fieldname": "allocate_payment_amount", 
   "fieldtype": "Check", 
   "hidden": 0, 
   "ignore_user_permissions": 0, 
   "ignore_xss_filter": 0, 
   "in_filter": 0, 
   "in_list_view": 0, 
   "in_standard_filter": 0, 
   "label": "Allocate Payment Amount", 
   "length": 0, 
   "no_copy": 0, 
   "permlevel": 0, 
   "precision": "", 
   "print_hide": 0, 
   "print_hide_if_no_value": 0, 
   "read_only": 0, 
   "remember_last_selected_value": 0, 
   "report_hide": 0, 
   "reqd": 0, 
   "search_index": 0, 
   "set_only_once": 0, 
   "unique": 0
  }, 
  {
   "allow_on_submit": 0, 
   "bold": 0, 
   "collapsible": 0, 
   "columns": 0, 
   "depends_on": "", 
   "fieldname": "references", 
   "fieldtype": "Table", 
   "hidden": 0, 
   "ignore_user_permissions": 0, 
   "ignore_xss_filter": 0, 
   "in_filter": 0, 
   "in_list_view": 0, 
   "in_standard_filter": 0, 
   "label": "Payment References", 
   "length": 0, 
   "no_copy": 0, 
   "options": "Payment Entry Reference", 
   "permlevel": 0, 
   "precision": "", 
   "print_hide": 0, 
   "print_hide_if_no_value": 0, 
   "read_only": 0, 
   "remember_last_selected_value": 0, 
   "report_hide": 0, 
   "reqd": 0, 
   "search_index": 0, 
   "set_only_once": 0, 
   "unique": 0
  }, 
  {
   "allow_on_submit": 0, 
   "bold": 0, 
   "collapsible": 0, 
   "columns": 0, 
   "depends_on": "", 
   "fieldname": "section_break_34", 
   "fieldtype": "Section Break", 
   "hidden": 0, 
   "ignore_user_permissions": 0, 
   "ignore_xss_filter": 0, 
   "in_filter": 0, 
   "in_list_view": 0, 
   "in_standard_filter": 0, 
   "label": "Writeoff", 
   "length": 0, 
   "no_copy": 0, 
   "permlevel": 0, 
   "precision": "", 
   "print_hide": 0, 
   "print_hide_if_no_value": 0, 
   "read_only": 0, 
   "remember_last_selected_value": 0, 
   "report_hide": 0, 
   "reqd": 0, 
   "search_index": 0, 
   "set_only_once": 0, 
   "unique": 0
  }, 
  {
   "allow_on_submit": 0, 
   "bold": 1, 
   "collapsible": 0, 
   "columns": 0, 
   "depends_on": "eval:(doc.paid_amount && doc.received_amount && doc.references)", 
   "fieldname": "total_allocated_amount", 
   "fieldtype": "Currency", 
   "hidden": 0, 
   "ignore_user_permissions": 0, 
   "ignore_xss_filter": 0, 
   "in_filter": 0, 
   "in_list_view": 0, 
   "in_standard_filter": 0, 
   "label": "Total Allocated Amount", 
   "length": 0, 
   "no_copy": 0, 
   "permlevel": 0, 
   "precision": "", 
   "print_hide": 1, 
   "print_hide_if_no_value": 0, 
   "read_only": 1, 
   "remember_last_selected_value": 0, 
   "report_hide": 0, 
   "reqd": 0, 
   "search_index": 0, 
   "set_only_once": 0, 
   "unique": 0
  }, 
  {
   "allow_on_submit": 0, 
   "bold": 0, 
   "collapsible": 0, 
   "columns": 0, 
   "depends_on": "", 
   "fieldname": "base_total_allocated_amount", 
   "fieldtype": "Currency", 
   "hidden": 0, 
   "ignore_user_permissions": 0, 
   "ignore_xss_filter": 0, 
   "in_filter": 0, 
   "in_list_view": 0, 
   "in_standard_filter": 0, 
   "label": "Total Allocated Amount (Company Currency)", 
   "length": 0, 
   "no_copy": 0, 
   "options": "Company:company:default_currency", 
   "permlevel": 0, 
   "precision": "", 
   "print_hide": 1, 
   "print_hide_if_no_value": 0, 
   "read_only": 1, 
   "remember_last_selected_value": 0, 
   "report_hide": 0, 
   "reqd": 0, 
   "search_index": 0, 
   "set_only_once": 0, 
   "unique": 0
  }, 
  {
   "allow_on_submit": 0, 
   "bold": 0, 
   "collapsible": 0, 
   "columns": 0, 
   "fieldname": "set_exchange_gain_loss", 
   "fieldtype": "Button", 
   "hidden": 0, 
   "ignore_user_permissions": 0, 
   "ignore_xss_filter": 0, 
   "in_filter": 0, 
   "in_list_view": 0, 
   "in_standard_filter": 0, 
   "label": "Set Exchange Gain / Loss", 
   "length": 0, 
   "no_copy": 0, 
   "permlevel": 0, 
   "precision": "", 
   "print_hide": 0, 
   "print_hide_if_no_value": 0, 
   "read_only": 0, 
   "remember_last_selected_value": 0, 
   "report_hide": 0, 
   "reqd": 0, 
   "search_index": 0, 
   "set_only_once": 0, 
   "unique": 0
  }, 
  {
   "allow_on_submit": 0, 
   "bold": 0, 
   "collapsible": 0, 
   "columns": 0, 
   "fieldname": "column_break_36", 
   "fieldtype": "Column Break", 
   "hidden": 0, 
   "ignore_user_permissions": 0, 
   "ignore_xss_filter": 0, 
   "in_filter": 0, 
   "in_list_view": 0, 
   "in_standard_filter": 0, 
   "length": 0, 
   "no_copy": 0, 
   "permlevel": 0, 
   "precision": "", 
   "print_hide": 0, 
   "print_hide_if_no_value": 0, 
   "read_only": 0, 
   "remember_last_selected_value": 0, 
   "report_hide": 0, 
   "reqd": 0, 
   "search_index": 0, 
   "set_only_once": 0, 
   "unique": 0
  }, 
  {
   "allow_on_submit": 0, 
   "bold": 0, 
   "collapsible": 0, 
   "columns": 0, 
   "depends_on": "eval:(doc.paid_amount && doc.received_amount && doc.references)", 
   "fieldname": "unallocated_amount", 
   "fieldtype": "Currency", 
   "hidden": 0, 
   "ignore_user_permissions": 0, 
   "ignore_xss_filter": 0, 
   "in_filter": 0, 
   "in_list_view": 0, 
   "in_standard_filter": 0, 
   "label": "Unallocated Amount", 
   "length": 0, 
   "no_copy": 0, 
   "permlevel": 0, 
   "precision": "", 
   "print_hide": 1, 
   "print_hide_if_no_value": 0, 
   "read_only": 1, 
   "remember_last_selected_value": 0, 
   "report_hide": 0, 
   "reqd": 0, 
   "search_index": 0, 
   "set_only_once": 0, 
   "unique": 0
  }, 
  {
   "allow_on_submit": 0, 
   "bold": 1, 
   "collapsible": 0, 
   "columns": 0, 
   "depends_on": "eval:(doc.paid_amount && doc.received_amount)", 
   "fieldname": "difference_amount", 
   "fieldtype": "Currency", 
   "hidden": 0, 
   "ignore_user_permissions": 0, 
   "ignore_xss_filter": 0, 
   "in_filter": 0, 
   "in_list_view": 0, 
   "in_standard_filter": 0, 
   "label": "Difference Amount (Company Currency)", 
   "length": 0, 
   "no_copy": 0, 
   "options": "Company:company:default_currency", 
   "permlevel": 0, 
   "precision": "", 
   "print_hide": 1, 
   "print_hide_if_no_value": 0, 
   "read_only": 1, 
   "remember_last_selected_value": 0, 
   "report_hide": 0, 
   "reqd": 0, 
   "search_index": 0, 
   "set_only_once": 0, 
   "unique": 0
  }, 
  {
   "allow_on_submit": 0, 
   "bold": 0, 
   "collapsible": 0, 
   "columns": 0, 
   "depends_on": "difference_amount", 
   "fieldname": "write_off_difference_amount", 
   "fieldtype": "Button", 
   "hidden": 0, 
   "ignore_user_permissions": 0, 
   "ignore_xss_filter": 0, 
   "in_filter": 0, 
   "in_list_view": 0, 
   "in_standard_filter": 0, 
   "label": "Write Off Difference Amount", 
   "length": 0, 
   "no_copy": 0, 
   "permlevel": 0, 
   "precision": "", 
   "print_hide": 0, 
   "print_hide_if_no_value": 0, 
   "read_only": 0, 
   "remember_last_selected_value": 0, 
   "report_hide": 0, 
   "reqd": 0, 
   "search_index": 0, 
   "set_only_once": 0, 
   "unique": 0
  }, 
  {
   "allow_on_submit": 0, 
   "bold": 0, 
   "collapsible": 1, 
   "collapsible_depends_on": "deductions", 
   "columns": 0, 
   "depends_on": "eval:(doc.paid_amount && doc.received_amount)", 
   "fieldname": "deductions_or_loss_section", 
   "fieldtype": "Section Break", 
   "hidden": 0, 
   "ignore_user_permissions": 0, 
   "ignore_xss_filter": 0, 
   "in_filter": 0, 
   "in_list_view": 0, 
   "in_standard_filter": 0, 
   "label": "Deductions or Loss", 
   "length": 0, 
   "no_copy": 0, 
   "permlevel": 0, 
   "precision": "", 
   "print_hide": 0, 
   "print_hide_if_no_value": 0, 
   "read_only": 0, 
   "remember_last_selected_value": 0, 
   "report_hide": 0, 
   "reqd": 0, 
   "search_index": 0, 
   "set_only_once": 0, 
   "unique": 0
  }, 
  {
   "allow_on_submit": 0, 
   "bold": 0, 
   "collapsible": 0, 
   "columns": 0, 
   "fieldname": "deductions", 
   "fieldtype": "Table", 
   "hidden": 0, 
   "ignore_user_permissions": 0, 
   "ignore_xss_filter": 0, 
   "in_filter": 0, 
   "in_list_view": 0, 
   "in_standard_filter": 0, 
   "label": "Payment Deductions or Loss", 
   "length": 0, 
   "no_copy": 0, 
   "options": "Payment Entry Deduction", 
   "permlevel": 0, 
   "precision": "", 
   "print_hide": 0, 
   "print_hide_if_no_value": 0, 
   "read_only": 0, 
   "remember_last_selected_value": 0, 
   "report_hide": 0, 
   "reqd": 0, 
   "search_index": 0, 
   "set_only_once": 0, 
   "unique": 0
  }, 
  {
   "allow_on_submit": 0, 
   "bold": 0, 
   "collapsible": 0, 
   "columns": 0, 
   "fieldname": "transaction_references", 
   "fieldtype": "Section Break", 
   "hidden": 0, 
   "ignore_user_permissions": 0, 
   "ignore_xss_filter": 0, 
   "in_filter": 0, 
   "in_list_view": 0, 
   "in_standard_filter": 0, 
   "label": "Transaction ID", 
   "length": 0, 
   "no_copy": 0, 
   "permlevel": 0, 
   "precision": "", 
   "print_hide": 0, 
   "print_hide_if_no_value": 0, 
   "read_only": 0, 
   "remember_last_selected_value": 0, 
   "report_hide": 0, 
   "reqd": 0, 
   "search_index": 0, 
   "set_only_once": 0, 
   "unique": 0
  }, 
  {
   "allow_on_submit": 0, 
   "bold": 1, 
   "collapsible": 0, 
   "columns": 0, 
   "depends_on": "eval:(doc.paid_from && doc.paid_to)", 
   "fieldname": "reference_no", 
   "fieldtype": "Data", 
   "hidden": 0, 
   "ignore_user_permissions": 0, 
   "ignore_xss_filter": 0, 
   "in_filter": 0, 
   "in_list_view": 0, 
   "in_standard_filter": 0, 
   "label": "Cheque/Reference No", 
   "length": 0, 
   "no_copy": 0, 
   "permlevel": 0, 
   "precision": "", 
   "print_hide": 0, 
   "print_hide_if_no_value": 0, 
   "read_only": 0, 
   "remember_last_selected_value": 0, 
   "report_hide": 0, 
   "reqd": 0, 
   "search_index": 0, 
   "set_only_once": 0, 
   "unique": 0
  }, 
  {
   "allow_on_submit": 0, 
   "bold": 0, 
   "collapsible": 0, 
   "columns": 0, 
   "fieldname": "column_break_23", 
   "fieldtype": "Column Break", 
   "hidden": 0, 
   "ignore_user_permissions": 0, 
   "ignore_xss_filter": 0, 
   "in_filter": 0, 
   "in_list_view": 0, 
   "in_standard_filter": 0, 
   "length": 0, 
   "no_copy": 0, 
   "permlevel": 0, 
   "precision": "", 
   "print_hide": 0, 
   "print_hide_if_no_value": 0, 
   "read_only": 0, 
   "remember_last_selected_value": 0, 
   "report_hide": 0, 
   "reqd": 0, 
   "search_index": 0, 
   "set_only_once": 0, 
   "unique": 0
  }, 
  {
   "allow_on_submit": 0, 
   "bold": 1, 
   "collapsible": 0, 
   "columns": 0, 
   "depends_on": "eval:(doc.paid_from && doc.paid_to)", 
   "fieldname": "reference_date", 
   "fieldtype": "Date", 
   "hidden": 0, 
   "ignore_user_permissions": 0, 
   "ignore_xss_filter": 0, 
   "in_filter": 0, 
   "in_list_view": 0, 
   "in_standard_filter": 0, 
   "label": "Cheque/Reference Date", 
   "length": 0, 
   "no_copy": 0, 
   "permlevel": 0, 
   "precision": "", 
   "print_hide": 0, 
   "print_hide_if_no_value": 0, 
   "read_only": 0, 
   "remember_last_selected_value": 0, 
   "report_hide": 0, 
   "reqd": 0, 
   "search_index": 0, 
   "set_only_once": 0, 
   "unique": 0
  }, 
  {
   "allow_on_submit": 0, 
   "bold": 0, 
   "collapsible": 0, 
   "columns": 0, 
   "depends_on": "eval:doc.docstatus==1", 
   "fieldname": "clearance_date", 
   "fieldtype": "Date", 
   "hidden": 0, 
   "ignore_user_permissions": 0, 
   "ignore_xss_filter": 0, 
   "in_filter": 0, 
   "in_list_view": 0, 
   "in_standard_filter": 0, 
   "label": "Clearance Date", 
   "length": 0, 
   "no_copy": 1, 
   "permlevel": 0, 
   "precision": "", 
   "print_hide": 1, 
   "print_hide_if_no_value": 0, 
   "read_only": 1, 
   "remember_last_selected_value": 0, 
   "report_hide": 0, 
   "reqd": 0, 
   "search_index": 0, 
   "set_only_once": 0, 
   "unique": 0
  }, 
  {
   "allow_on_submit": 0, 
   "bold": 0, 
   "collapsible": 1, 
   "collapsible_depends_on": "", 
   "columns": 0, 
   "depends_on": "eval:(doc.paid_from && doc.paid_to && doc.paid_amount && doc.received_amount)", 
   "fieldname": "section_break_12", 
   "fieldtype": "Section Break", 
   "hidden": 0, 
   "ignore_user_permissions": 0, 
   "ignore_xss_filter": 0, 
   "in_filter": 0, 
   "in_list_view": 0, 
   "in_standard_filter": 0, 
   "label": "More Information", 
   "length": 0, 
   "no_copy": 0, 
   "permlevel": 0, 
   "precision": "", 
   "print_hide": 0, 
   "print_hide_if_no_value": 0, 
   "read_only": 0, 
   "remember_last_selected_value": 0, 
   "report_hide": 0, 
   "reqd": 0, 
   "search_index": 0, 
   "set_only_once": 0, 
   "unique": 0
  }, 
  {
   "allow_on_submit": 0, 
   "bold": 0, 
   "collapsible": 0, 
   "columns": 0, 
   "depends_on": "", 
   "fieldname": "project", 
   "fieldtype": "Link", 
   "hidden": 0, 
   "ignore_user_permissions": 0, 
   "ignore_xss_filter": 0, 
   "in_filter": 0, 
   "in_list_view": 0, 
   "in_standard_filter": 0, 
   "label": "Project", 
   "length": 0, 
   "no_copy": 0, 
   "options": "Project", 
   "permlevel": 0, 
   "precision": "", 
   "print_hide": 1, 
   "print_hide_if_no_value": 0, 
   "read_only": 0, 
   "remember_last_selected_value": 0, 
   "report_hide": 0, 
   "reqd": 0, 
   "search_index": 0, 
   "set_only_once": 0, 
   "unique": 0
  }, 
  {
   "allow_on_submit": 0, 
   "bold": 0, 
   "collapsible": 0, 
   "columns": 0, 
   "fieldname": "remarks", 
   "fieldtype": "Small Text", 
   "hidden": 0, 
   "ignore_user_permissions": 0, 
   "ignore_xss_filter": 0, 
   "in_filter": 0, 
   "in_list_view": 0, 
   "in_standard_filter": 0, 
   "label": "Remarks", 
   "length": 0, 
   "no_copy": 0, 
   "permlevel": 0, 
   "precision": "", 
   "print_hide": 0, 
   "print_hide_if_no_value": 0, 
   "read_only": 0, 
   "remember_last_selected_value": 0, 
   "report_hide": 0, 
   "reqd": 0, 
   "search_index": 0, 
   "set_only_once": 0, 
   "unique": 0
  }, 
  {
   "allow_on_submit": 0, 
   "bold": 0, 
   "collapsible": 0, 
   "columns": 0, 
   "fieldname": "column_break_16", 
   "fieldtype": "Column Break", 
   "hidden": 0, 
   "ignore_user_permissions": 0, 
   "ignore_xss_filter": 0, 
   "in_filter": 0, 
   "in_list_view": 0, 
   "in_standard_filter": 0, 
   "length": 0, 
   "no_copy": 0, 
   "permlevel": 0, 
   "precision": "", 
   "print_hide": 0, 
   "print_hide_if_no_value": 0, 
   "read_only": 0, 
   "remember_last_selected_value": 0, 
   "report_hide": 0, 
   "reqd": 0, 
   "search_index": 0, 
   "set_only_once": 0, 
   "unique": 0
  }, 
  {
   "allow_on_submit": 0, 
   "bold": 0, 
   "collapsible": 0, 
   "columns": 0, 
   "fieldname": "letter_head", 
   "fieldtype": "Link", 
   "hidden": 0, 
   "ignore_user_permissions": 0, 
   "ignore_xss_filter": 0, 
   "in_filter": 0, 
   "in_list_view": 0, 
   "in_standard_filter": 0, 
   "label": "Letter Head", 
   "length": 0, 
   "no_copy": 0, 
   "options": "Letter Head", 
   "permlevel": 0, 
   "precision": "", 
   "print_hide": 1, 
   "print_hide_if_no_value": 0, 
   "read_only": 0, 
   "remember_last_selected_value": 0, 
   "report_hide": 0, 
   "reqd": 0, 
   "search_index": 0, 
   "set_only_once": 0, 
   "unique": 0
  }, 
  {
   "allow_on_submit": 0, 
   "bold": 0, 
   "collapsible": 0, 
   "columns": 0, 
   "fieldname": "print_heading", 
   "fieldtype": "Link", 
   "hidden": 0, 
   "ignore_user_permissions": 0, 
   "ignore_xss_filter": 0, 
   "in_filter": 0, 
   "in_list_view": 0, 
   "in_standard_filter": 0, 
   "label": "Print Heading", 
   "length": 0, 
   "no_copy": 0, 
   "options": "Print Heading", 
   "permlevel": 0, 
   "precision": "", 
   "print_hide": 1, 
   "print_hide_if_no_value": 0, 
   "read_only": 0, 
   "remember_last_selected_value": 0, 
   "report_hide": 0, 
   "reqd": 0, 
   "search_index": 0, 
   "set_only_once": 0, 
   "unique": 0
  }, 
  {
   "allow_on_submit": 0, 
   "bold": 0, 
   "collapsible": 0, 
   "columns": 0, 
   "fieldname": "amended_from", 
   "fieldtype": "Link", 
   "hidden": 0, 
   "ignore_user_permissions": 0, 
   "ignore_xss_filter": 0, 
   "in_filter": 0, 
   "in_list_view": 0, 
   "in_standard_filter": 0, 
   "label": "Amended From", 
   "length": 0, 
   "no_copy": 1, 
   "options": "Payment Entry", 
   "permlevel": 0, 
   "print_hide": 1, 
   "print_hide_if_no_value": 0, 
   "read_only": 1, 
   "remember_last_selected_value": 0, 
   "report_hide": 0, 
   "reqd": 0, 
   "search_index": 0, 
   "set_only_once": 0, 
   "unique": 0
  }, 
  {
   "allow_on_submit": 0, 
   "bold": 0, 
   "collapsible": 0, 
   "columns": 0, 
   "fieldname": "title", 
   "fieldtype": "Data", 
   "hidden": 1, 
   "ignore_user_permissions": 0, 
   "ignore_xss_filter": 0, 
   "in_filter": 0, 
   "in_list_view": 0, 
   "in_standard_filter": 0, 
   "label": "Title", 
   "length": 0, 
   "no_copy": 0, 
   "permlevel": 0, 
   "precision": "", 
   "print_hide": 1, 
   "print_hide_if_no_value": 0, 
   "read_only": 0, 
   "remember_last_selected_value": 0, 
   "report_hide": 0, 
   "reqd": 0, 
   "search_index": 0, 
   "set_only_once": 0, 
   "unique": 0
  }
 ], 
 "hide_heading": 0, 
 "hide_toolbar": 0, 
 "idx": 0, 
 "image_view": 0, 
 "in_create": 0, 
 "in_dialog": 0, 
 "is_submittable": 1, 
 "issingle": 0, 
 "istable": 0, 
 "max_attachments": 0, 
<<<<<<< HEAD
 "modified": "2016-10-31 07:01:47.336720", 
=======
 "modified": "2016-11-03 15:52:35.329427", 
>>>>>>> dc3d9ac2
 "modified_by": "Administrator", 
 "module": "Accounts", 
 "name": "Payment Entry", 
 "name_case": "", 
 "owner": "Administrator", 
 "permissions": [
  {
   "amend": 1, 
   "apply_user_permissions": 0, 
   "cancel": 1, 
   "create": 1, 
   "delete": 1, 
   "email": 1, 
   "export": 1, 
   "if_owner": 0, 
   "import": 1, 
   "is_custom": 0, 
   "permlevel": 0, 
   "print": 1, 
   "read": 1, 
   "report": 1, 
   "role": "Accounts User", 
   "set_user_permissions": 0, 
   "share": 1, 
   "submit": 1, 
   "write": 1
  }, 
  {
   "amend": 1, 
   "apply_user_permissions": 0, 
   "cancel": 1, 
   "create": 1, 
   "delete": 1, 
   "email": 1, 
   "export": 1, 
   "if_owner": 0, 
   "import": 1, 
   "is_custom": 0, 
   "permlevel": 0, 
   "print": 1, 
   "read": 1, 
   "report": 1, 
   "role": "Accounts Manager", 
   "set_user_permissions": 0, 
   "share": 1, 
   "submit": 1, 
   "write": 1
  }
 ], 
 "quick_entry": 0, 
 "read_only": 0, 
 "read_only_onload": 0, 
 "sort_field": "modified", 
 "sort_order": "DESC", 
 "title_field": "title", 
 "track_seen": 0
}<|MERGE_RESOLUTION|>--- conflicted
+++ resolved
@@ -178,12 +178,8 @@
    "precision": "", 
    "print_hide": 0, 
    "print_hide_if_no_value": 0, 
-<<<<<<< HEAD
-   "read_only": 0, 
-=======
-   "read_only": 1, 
-   "remember_last_selected_value": 0, 
->>>>>>> dc3d9ac2
+   "read_only": 0, 
+   "remember_last_selected_value": 0, 
    "report_hide": 0, 
    "reqd": 0, 
    "search_index": 0, 
@@ -1565,11 +1561,7 @@
  "issingle": 0, 
  "istable": 0, 
  "max_attachments": 0, 
-<<<<<<< HEAD
- "modified": "2016-10-31 07:01:47.336720", 
-=======
  "modified": "2016-11-03 15:52:35.329427", 
->>>>>>> dc3d9ac2
  "modified_by": "Administrator", 
  "module": "Accounts", 
  "name": "Payment Entry", 
