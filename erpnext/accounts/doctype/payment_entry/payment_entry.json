{
 "actions": [],
 "allow_auto_repeat": 1,
 "allow_import": 1,
 "autoname": "naming_series:",
 "creation": "2016-06-01 14:38:51.012597",
 "doctype": "DocType",
 "engine": "InnoDB",
 "field_order": [
  "type_of_payment",
  "naming_series",
  "payment_type",
  "payment_order_status",
  "column_break_5",
  "posting_date",
  "company",
  "mode_of_payment",
  "party_section",
  "party_type",
  "party",
  "party_name",
  "book_advance_payments_in_separate_party_account",
  "column_break_11",
  "bank_account",
  "party_bank_account",
  "contact_person",
  "contact_email",
  "payment_accounts_section",
  "party_balance",
  "paid_from",
  "paid_from_account_type",
  "paid_from_account_currency",
  "paid_from_account_balance",
  "column_break_18",
  "paid_to",
  "paid_to_account_type",
  "paid_to_account_currency",
  "paid_to_account_balance",
  "payment_amounts_section",
  "paid_amount",
  "paid_amount_after_tax",
  "source_exchange_rate",
  "base_paid_amount",
  "base_paid_amount_after_tax",
  "column_break_21",
  "received_amount",
  "received_amount_after_tax",
  "target_exchange_rate",
  "base_received_amount",
  "base_received_amount_after_tax",
  "section_break_14",
  "get_outstanding_invoices",
  "get_outstanding_orders",
  "references",
  "section_break_34",
  "total_allocated_amount",
  "base_total_allocated_amount",
  "set_exchange_gain_loss",
  "column_break_36",
  "unallocated_amount",
  "difference_amount",
  "write_off_difference_amount",
  "taxes_and_charges_section",
  "purchase_taxes_and_charges_template",
  "sales_taxes_and_charges_template",
  "column_break_55",
  "apply_tax_withholding_amount",
  "tax_withholding_category",
  "section_break_56",
  "taxes",
  "section_break_60",
  "base_total_taxes_and_charges",
  "column_break_61",
  "total_taxes_and_charges",
  "deductions_or_loss_section",
  "deductions",
  "transaction_references",
  "reference_no",
  "column_break_23",
  "reference_date",
  "clearance_date",
  "accounting_dimensions_section",
  "project",
  "dimension_col_break",
  "cost_center",
  "section_break_12",
  "status",
  "custom_remarks",
  "remarks",
  "column_break_16",
  "letter_head",
  "print_heading",
  "bank",
  "bank_account_no",
  "payment_order",
  "subscription_section",
  "auto_repeat",
  "amended_from",
  "title"
 ],
 "fields": [
  {
   "fieldname": "type_of_payment",
   "fieldtype": "Section Break",
   "label": "Type of Payment"
  },
  {
   "bold": 1,
   "fieldname": "naming_series",
   "fieldtype": "Select",
   "label": "Series",
   "options": "ACC-PAY-.YYYY.-",
   "print_hide": 1,
   "reqd": 1,
   "set_only_once": 1
  },
  {
   "bold": 1,
   "fieldname": "payment_type",
   "fieldtype": "Select",
   "in_list_view": 1,
   "in_standard_filter": 1,
   "label": "Payment Type",
   "options": "Receive\nPay\nInternal Transfer",
   "print_hide": 1,
   "reqd": 1
  },
  {
   "fieldname": "column_break_5",
   "fieldtype": "Column Break"
  },
  {
   "bold": 1,
   "default": "Today",
   "fieldname": "posting_date",
   "fieldtype": "Date",
   "in_list_view": 1,
   "label": "Posting Date",
   "reqd": 1
  },
  {
   "fieldname": "company",
   "fieldtype": "Link",
   "label": "Company",
   "options": "Company",
   "print_hide": 1,
   "remember_last_selected_value": 1,
   "reqd": 1
  },
  {
   "fieldname": "cost_center",
   "fieldtype": "Link",
   "label": "Cost Center",
   "options": "Cost Center"
  },
  {
   "fieldname": "mode_of_payment",
   "fieldtype": "Link",
   "in_list_view": 1,
   "label": "Mode of Payment",
   "options": "Mode of Payment"
  },
  {
   "depends_on": "eval:in_list([\"Receive\", \"Pay\"], doc.payment_type)",
   "fieldname": "party_section",
   "fieldtype": "Section Break",
   "label": "Payment From / To"
  },
  {
   "depends_on": "eval:in_list([\"Receive\", \"Pay\"], doc.payment_type) && doc.docstatus==0",
   "fieldname": "party_type",
   "fieldtype": "Link",
   "in_standard_filter": 1,
   "label": "Party Type",
   "options": "DocType",
   "print_hide": 1,
   "search_index": 1
  },
  {
   "bold": 1,
   "depends_on": "eval:in_list([\"Receive\", \"Pay\"], doc.payment_type) && doc.party_type",
   "fieldname": "party",
   "fieldtype": "Dynamic Link",
   "in_standard_filter": 1,
   "label": "Party",
   "options": "party_type"
  },
  {
   "allow_on_submit": 1,
   "depends_on": "eval:in_list([\"Receive\", \"Pay\"], doc.payment_type) && doc.party_type",
   "fieldname": "party_name",
   "fieldtype": "Data",
   "in_global_search": 1,
   "label": "Party Name"
  },
  {
   "fieldname": "column_break_11",
   "fieldtype": "Column Break"
  },
  {
   "depends_on": "party",
   "fieldname": "contact_person",
   "fieldtype": "Link",
   "label": "Contact",
   "options": "Contact"
  },
  {
   "depends_on": "contact_person",
   "fieldname": "contact_email",
   "fieldtype": "Data",
   "label": "Email",
   "options": "Email",
   "read_only": 1
  },
  {
   "collapsible": 1,
   "fieldname": "payment_accounts_section",
   "fieldtype": "Section Break",
   "label": "Accounts"
  },
  {
   "depends_on": "party",
   "fieldname": "party_balance",
   "fieldtype": "Currency",
   "label": "Party Balance",
   "print_hide": 1,
   "read_only": 1
  },
  {
   "bold": 1,
   "depends_on": "eval:(in_list([\"Internal Transfer\", \"Pay\"], doc.payment_type) || doc.party)",
   "fieldname": "paid_from",
   "fieldtype": "Link",
   "in_global_search": 1,
   "label": "Account Paid From",
   "options": "Account",
   "print_hide": 1,
   "reqd": 1
  },
  {
   "depends_on": "paid_from",
   "fieldname": "paid_from_account_currency",
   "fieldtype": "Link",
   "label": "Account Currency (From)",
   "options": "Currency",
   "print_hide": 1,
   "read_only": 1,
   "reqd": 1
  },
  {
   "depends_on": "paid_from",
   "fieldname": "paid_from_account_balance",
   "fieldtype": "Currency",
   "label": "Account Balance (From)",
   "options": "paid_from_account_currency",
   "print_hide": 1,
   "read_only": 1
  },
  {
   "fieldname": "column_break_18",
   "fieldtype": "Column Break"
  },
  {
   "depends_on": "eval:(in_list([\"Internal Transfer\", \"Receive\"], doc.payment_type) || doc.party)",
   "fieldname": "paid_to",
   "fieldtype": "Link",
   "in_global_search": 1,
   "label": "Account Paid To",
   "options": "Account",
   "print_hide": 1,
   "reqd": 1
  },
  {
   "depends_on": "paid_to",
   "fieldname": "paid_to_account_currency",
   "fieldtype": "Link",
   "label": "Account Currency (To)",
   "options": "Currency",
   "print_hide": 1,
   "read_only": 1,
   "reqd": 1
  },
  {
   "depends_on": "paid_to",
   "fieldname": "paid_to_account_balance",
   "fieldtype": "Currency",
   "label": "Account Balance (To)",
   "options": "paid_to_account_currency",
   "print_hide": 1,
   "read_only": 1
  },
  {
   "depends_on": "eval:(doc.paid_to && doc.paid_from)",
   "fieldname": "payment_amounts_section",
   "fieldtype": "Section Break",
   "label": "Amount"
  },
  {
   "bold": 1,
   "fieldname": "paid_amount",
   "fieldtype": "Currency",
   "label": "Paid Amount",
   "options": "paid_from_account_currency",
   "reqd": 1
  },
  {
   "fieldname": "source_exchange_rate",
   "fieldtype": "Float",
   "label": "Source Exchange Rate",
   "precision": "9",
   "print_hide": 1,
   "reqd": 1
  },
  {
   "fieldname": "base_paid_amount",
   "fieldtype": "Currency",
   "label": "Paid Amount (Company Currency)",
   "options": "Company:company:default_currency",
   "print_hide": 1,
   "read_only": 1,
   "reqd": 1
  },
  {
   "fieldname": "column_break_21",
   "fieldtype": "Column Break"
  },
  {
   "bold": 1,
   "fieldname": "received_amount",
   "fieldtype": "Currency",
   "label": "Received Amount",
   "options": "paid_to_account_currency",
   "print_hide": 1,
   "reqd": 1
  },
  {
   "fieldname": "target_exchange_rate",
   "fieldtype": "Float",
   "label": "Target Exchange Rate",
   "precision": "9",
   "print_hide": 1,
   "reqd": 1
  },
  {
   "depends_on": "doc.received_amount",
   "fieldname": "base_received_amount",
   "fieldtype": "Currency",
   "label": "Received Amount (Company Currency)",
   "options": "Company:company:default_currency",
   "print_hide": 1,
   "read_only": 1,
   "reqd": 1
  },
  {
   "depends_on": "eval:(doc.party && doc.paid_from && doc.paid_to && doc.paid_amount && doc.received_amount)",
   "fieldname": "section_break_14",
   "fieldtype": "Section Break",
   "label": "Reference"
  },
  {
   "fieldname": "references",
   "fieldtype": "Table",
   "label": "Payment References",
   "options": "Payment Entry Reference"
  },
  {
   "fieldname": "section_break_34",
   "fieldtype": "Section Break",
   "label": "Writeoff"
  },
  {
   "bold": 1,
   "depends_on": "eval:(doc.paid_amount && doc.received_amount && doc.references)",
   "fieldname": "total_allocated_amount",
   "fieldtype": "Currency",
   "label": "Total Allocated Amount",
   "print_hide": 1,
   "read_only": 1
  },
  {
   "fieldname": "base_total_allocated_amount",
   "fieldtype": "Currency",
   "label": "Total Allocated Amount (Company Currency)",
   "options": "Company:company:default_currency",
   "print_hide": 1,
   "read_only": 1
  },
  {
   "fieldname": "set_exchange_gain_loss",
   "fieldtype": "Button",
   "label": "Set Exchange Gain / Loss"
  },
  {
   "fieldname": "column_break_36",
   "fieldtype": "Column Break"
  },
  {
   "depends_on": "eval:(doc.paid_amount && doc.received_amount && doc.references)",
   "fieldname": "unallocated_amount",
   "fieldtype": "Currency",
   "label": "Unallocated Amount",
   "print_hide": 1
  },
  {
   "bold": 1,
   "depends_on": "eval:(doc.paid_amount && doc.received_amount)",
   "fieldname": "difference_amount",
   "fieldtype": "Currency",
   "label": "Difference Amount (Company Currency)",
   "options": "Company:company:default_currency",
   "print_hide": 1,
   "read_only": 1
  },
  {
   "depends_on": "difference_amount",
   "fieldname": "write_off_difference_amount",
   "fieldtype": "Button",
   "label": "Write Off Difference Amount"
  },
  {
   "collapsible": 1,
   "collapsible_depends_on": "deductions",
   "depends_on": "eval:(doc.paid_amount && doc.received_amount)",
   "fieldname": "deductions_or_loss_section",
   "fieldtype": "Section Break",
   "label": "Deductions or Loss"
  },
  {
   "fieldname": "deductions",
   "fieldtype": "Table",
   "label": "Payment Deductions or Loss",
   "options": "Payment Entry Deduction"
  },
  {
   "fieldname": "transaction_references",
   "fieldtype": "Section Break",
   "label": "Transaction ID"
  },
  {
   "bold": 1,
   "depends_on": "eval:(doc.paid_from && doc.paid_to)",
   "fieldname": "reference_no",
   "fieldtype": "Data",
   "label": "Cheque/Reference No",
   "mandatory_depends_on": "eval:(doc.paid_from_account_type == 'Bank' || doc.paid_to_account_type == 'Bank')"
  },
  {
   "fieldname": "column_break_23",
   "fieldtype": "Column Break"
  },
  {
   "bold": 1,
   "depends_on": "eval:(doc.paid_from && doc.paid_to)",
   "fieldname": "reference_date",
   "fieldtype": "Date",
   "label": "Cheque/Reference Date",
   "mandatory_depends_on": "eval:(doc.paid_from_account_type == 'Bank' || doc.paid_to_account_type == 'Bank')",
   "search_index": 1
  },
  {
   "depends_on": "eval:doc.docstatus==1",
   "fieldname": "clearance_date",
   "fieldtype": "Date",
   "label": "Clearance Date",
   "no_copy": 1,
   "print_hide": 1,
   "read_only": 1
  },
  {
   "collapsible": 1,
   "depends_on": "eval:(doc.paid_from && doc.paid_to && doc.paid_amount && doc.received_amount)",
   "fieldname": "section_break_12",
   "fieldtype": "Section Break",
   "label": "More Information"
  },
  {
   "fieldname": "project",
   "fieldtype": "Link",
   "label": "Project",
   "options": "Project",
   "print_hide": 1
  },
  {
   "fieldname": "remarks",
   "fieldtype": "Small Text",
   "label": "Remarks",
   "no_copy": 1,
   "read_only_depends_on": "eval:doc.custom_remarks == 0"
  },
  {
   "fieldname": "column_break_16",
   "fieldtype": "Column Break"
  },
  {
   "fieldname": "letter_head",
   "fieldtype": "Link",
   "label": "Letter Head",
   "options": "Letter Head",
   "print_hide": 1
  },
  {
   "fieldname": "print_heading",
   "fieldtype": "Link",
   "label": "Print Heading",
   "options": "Print Heading",
   "print_hide": 1
  },
  {
   "fetch_from": "bank_account.bank",
   "fieldname": "bank",
   "fieldtype": "Read Only",
   "label": "Bank"
  },
  {
   "fetch_from": "bank_account.bank_account_no",
   "fieldname": "bank_account_no",
   "fieldtype": "Read Only",
   "label": "Bank Account No"
  },
  {
   "fieldname": "payment_order",
   "fieldtype": "Link",
   "label": "Payment Order",
   "no_copy": 1,
   "options": "Payment Order",
   "print_hide": 1,
   "read_only": 1
  },
  {
   "fieldname": "subscription_section",
   "fieldtype": "Section Break",
   "label": "Subscription Section"
  },
  {
   "allow_on_submit": 1,
   "fieldname": "auto_repeat",
   "fieldtype": "Link",
   "label": "Auto Repeat",
   "no_copy": 1,
   "options": "Auto Repeat",
   "print_hide": 1,
   "read_only": 1
  },
  {
   "fieldname": "amended_from",
   "fieldtype": "Link",
   "label": "Amended From",
   "no_copy": 1,
   "options": "Payment Entry",
   "print_hide": 1,
   "read_only": 1
  },
  {
   "fieldname": "title",
   "fieldtype": "Data",
   "hidden": 1,
   "label": "Title",
   "print_hide": 1,
   "read_only": 1
  },
  {
   "depends_on": "party",
   "fieldname": "bank_account",
   "fieldtype": "Link",
   "label": "Company Bank Account",
   "options": "Bank Account"
  },
  {
   "depends_on": "party",
   "fieldname": "party_bank_account",
   "fieldtype": "Link",
   "label": "Party Bank Account",
   "options": "Bank Account"
  },
  {
   "fieldname": "payment_order_status",
   "fieldtype": "Select",
   "hidden": 1,
   "label": "Payment Order Status",
   "options": "Initiated\nPayment Ordered",
   "read_only": 1
  },
  {
   "collapsible": 1,
   "fieldname": "accounting_dimensions_section",
   "fieldtype": "Section Break",
   "label": "Accounting Dimensions"
  },
  {
   "fieldname": "dimension_col_break",
   "fieldtype": "Column Break"
  },
  {
   "default": "Draft",
   "fieldname": "status",
   "fieldtype": "Select",
   "label": "Status",
   "options": "\nDraft\nSubmitted\nCancelled",
   "read_only": 1
  },
  {
   "default": "0",
   "fieldname": "custom_remarks",
   "fieldtype": "Check",
   "label": "Custom Remarks"
  },
  {
   "depends_on": "eval:doc.apply_tax_withholding_amount",
   "fieldname": "tax_withholding_category",
   "fieldtype": "Link",
   "label": "Tax Withholding Category",
   "mandatory_depends_on": "eval:doc.apply_tax_withholding_amount",
   "options": "Tax Withholding Category"
  },
  {
   "default": "0",
   "depends_on": "eval:doc.party_type == 'Supplier'",
   "fieldname": "apply_tax_withholding_amount",
   "fieldtype": "Check",
   "label": "Apply Tax Withholding Amount"
  },
  {
   "collapsible": 1,
   "fieldname": "taxes_and_charges_section",
   "fieldtype": "Section Break",
   "label": "Taxes and Charges"
  },
  {
   "depends_on": "eval:doc.party_type == 'Supplier'",
   "fieldname": "purchase_taxes_and_charges_template",
   "fieldtype": "Link",
   "label": "Purchase Taxes and Charges Template",
   "options": "Purchase Taxes and Charges Template"
  },
  {
   "depends_on": "eval: doc.party_type == 'Customer'",
   "fieldname": "sales_taxes_and_charges_template",
   "fieldtype": "Link",
   "label": "Sales Taxes and Charges Template",
   "options": "Sales Taxes and Charges Template"
  },
  {
   "depends_on": "eval: doc.party_type == 'Supplier' || doc.party_type == 'Customer'",
   "fieldname": "taxes",
   "fieldtype": "Table",
   "label": "Advance Taxes and Charges",
   "options": "Advance Taxes and Charges"
  },
  {
   "fieldname": "base_total_taxes_and_charges",
   "fieldtype": "Currency",
   "label": "Total Taxes and Charges (Company Currency)",
   "options": "Company:company:default_currency",
   "read_only": 1
  },
  {
   "fieldname": "total_taxes_and_charges",
   "fieldtype": "Currency",
   "label": "Total Taxes and Charges",
   "read_only": 1
  },
  {
   "fieldname": "paid_amount_after_tax",
   "fieldtype": "Currency",
   "hidden": 1,
   "label": "Paid Amount After Tax",
   "options": "paid_from_account_currency",
   "read_only": 1
  },
  {
   "fieldname": "base_paid_amount_after_tax",
   "fieldtype": "Currency",
   "hidden": 1,
   "label": "Paid Amount After Tax (Company Currency)",
   "options": "Company:company:default_currency",
   "read_only": 1
  },
  {
   "fieldname": "column_break_55",
   "fieldtype": "Column Break"
  },
  {
   "fieldname": "section_break_56",
   "fieldtype": "Section Break",
   "hide_border": 1
  },
  {
   "depends_on": "eval:doc.received_amount && doc.payment_type != 'Internal Transfer'",
   "fieldname": "received_amount_after_tax",
   "fieldtype": "Currency",
   "hidden": 1,
   "label": "Received Amount After Tax",
   "options": "paid_to_account_currency",
   "read_only": 1
  },
  {
   "depends_on": "doc.received_amount",
   "fieldname": "base_received_amount_after_tax",
   "fieldtype": "Currency",
   "hidden": 1,
   "label": "Received Amount After Tax (Company Currency)",
   "options": "Company:company:default_currency",
   "read_only": 1
  },
  {
   "fetch_from": "paid_from.account_type",
   "fieldname": "paid_from_account_type",
   "fieldtype": "Data",
   "hidden": 1,
   "label": "Paid From Account Type"
  },
  {
   "fetch_from": "paid_to.account_type",
   "fieldname": "paid_to_account_type",
   "fieldtype": "Data",
   "hidden": 1,
   "label": "Paid To Account Type"
  },
  {
   "fieldname": "column_break_61",
   "fieldtype": "Column Break"
  },
  {
   "fieldname": "section_break_60",
   "fieldtype": "Section Break",
   "hide_border": 1
  },
  {
   "depends_on": "eval:doc.docstatus==0",
   "fieldname": "get_outstanding_invoices",
   "fieldtype": "Button",
   "label": "Get Outstanding Invoices"
  },
  {
   "depends_on": "eval:doc.docstatus==0",
   "fieldname": "get_outstanding_orders",
   "fieldtype": "Button",
   "label": "Get Outstanding Orders"
<<<<<<< HEAD
=======
  },
  {
   "default": "0",
   "fetch_from": "company.book_advance_payments_in_separate_party_account",
   "fieldname": "book_advance_payments_in_separate_party_account",
   "fieldtype": "Check",
   "hidden": 1,
   "label": "Book Advance Payments in Separate Party Account",
   "read_only": 1
>>>>>>> 44bad3bd
  }
 ],
 "index_web_pages_for_search": 1,
 "is_submittable": 1,
 "links": [],
<<<<<<< HEAD
 "modified": "2023-06-19 11:38:04.387219",
=======
 "modified": "2023-06-23 18:07:38.023010",
>>>>>>> 44bad3bd
 "modified_by": "Administrator",
 "module": "Accounts",
 "name": "Payment Entry",
 "naming_rule": "By \"Naming Series\" field",
 "owner": "Administrator",
 "permissions": [
  {
   "amend": 1,
   "cancel": 1,
   "create": 1,
   "delete": 1,
   "email": 1,
   "export": 1,
   "import": 1,
   "print": 1,
   "read": 1,
   "report": 1,
   "role": "Accounts User",
   "share": 1,
   "submit": 1,
   "write": 1
  },
  {
   "amend": 1,
   "cancel": 1,
   "create": 1,
   "delete": 1,
   "email": 1,
   "export": 1,
   "import": 1,
   "print": 1,
   "read": 1,
   "report": 1,
   "role": "Accounts Manager",
   "share": 1,
   "submit": 1,
   "write": 1
  }
 ],
 "show_name_in_global_search": 1,
 "sort_field": "modified",
 "sort_order": "DESC",
 "states": [],
 "title_field": "title",
 "track_changes": 1
}<|MERGE_RESOLUTION|>--- conflicted
+++ resolved
@@ -736,8 +736,6 @@
    "fieldname": "get_outstanding_orders",
    "fieldtype": "Button",
    "label": "Get Outstanding Orders"
-<<<<<<< HEAD
-=======
   },
   {
    "default": "0",
@@ -747,17 +745,12 @@
    "hidden": 1,
    "label": "Book Advance Payments in Separate Party Account",
    "read_only": 1
->>>>>>> 44bad3bd
   }
  ],
  "index_web_pages_for_search": 1,
  "is_submittable": 1,
  "links": [],
-<<<<<<< HEAD
- "modified": "2023-06-19 11:38:04.387219",
-=======
  "modified": "2023-06-23 18:07:38.023010",
->>>>>>> 44bad3bd
  "modified_by": "Administrator",
  "module": "Accounts",
  "name": "Payment Entry",
