// Copyright (c) 2016, Frappe Technologies Pvt. Ltd. and contributors
// For license information, please see license.txt
{% include "erpnext/public/js/controllers/accounts.js" %}

frappe.ui.form.on('Payment Entry', {
	onload: function(frm) {
		if(frm.doc.__islocal) {
			if (!frm.doc.paid_from) frm.set_value("paid_from_account_currency", null);
			if (!frm.doc.paid_to) frm.set_value("paid_to_account_currency", null);
		}
	},

	setup: function(frm) {
		frm.set_query("paid_from", function() {
			var account_types = in_list(["Pay", "Internal Transfer"], frm.doc.payment_type) ?
				["Bank", "Cash"] : [frappe.boot.party_account_types[frm.doc.party_type]];

			return {
				filters: {
					"account_type": ["in", account_types],
					"is_group": 0,
					"company": frm.doc.company
				}
			}
		});
		frm.set_query("party_type", function() {
			return{
				"filters": {
					"name": ["in", Object.keys(frappe.boot.party_account_types)],
				}
			}
		});
		frm.set_query("party_bank_account", function() {
			return {
				filters: {
					"is_company_account":0
				}
			}
		});
		frm.set_query("bank_account", function() {
			return {
				filters: {
					"is_company_account":1
				}
			}
		});
		frm.set_query("contact_person", function() {
			if (frm.doc.party) {
				return {
					query: 'frappe.contacts.doctype.contact.contact.contact_query',
					filters: {
						link_doctype: frm.doc.party_type,
						link_name: frm.doc.party
					}
				};
			}
		});
		frm.set_query("paid_to", function() {
			var account_types = in_list(["Receive", "Internal Transfer"], frm.doc.payment_type) ?
				["Bank", "Cash"] : [frappe.boot.party_account_types[frm.doc.party_type]];

			return {
				filters: {
					"account_type": ["in", account_types],
					"is_group": 0,
					"company": frm.doc.company
				}
			}
		});

		frm.set_query("account", "deductions", function() {
			return {
				filters: {
					"is_group": 0,
					"company": frm.doc.company
				}
			}
		});

		frm.set_query("cost_center", "deductions", function() {
			return {
				filters: {
					"is_group": 0,
					"company": frm.doc.company
				}
			}
		});

		frm.set_query("reference_doctype", "references", function() {
			if (frm.doc.party_type=="Customer") {
				var doctypes = ["Sales Order", "Sales Invoice", "Journal Entry"];
			} else if (frm.doc.party_type=="Supplier") {
				var doctypes = ["Purchase Order", "Purchase Invoice", "Landed Cost Voucher", "Journal Entry"];
			} else if (frm.doc.party_type=="Letter of Credit") {
				var doctypes = ["Purchase Invoice", "Landed Cost Voucher", "Journal Entry"];
			} else if (frm.doc.party_type=="Employee") {
				var doctypes = ["Expense Claim", "Journal Entry", "Employee Advance"];
			} else if (frm.doc.party_type=="Student") {
				var doctypes = ["Fees"];
			} else {
				var doctypes = ["Journal Entry"];
			}

			return {
				filters: { "name": ["in", doctypes] }
			};
		});

		frm.set_query("reference_name", "references", function(doc, cdt, cdn) {
			const child = locals[cdt][cdn];

			if(child.reference_doctype == "Journal Entry") {
				return {
					query: "erpnext.accounts.doctype.journal_entry.journal_entry.get_against_jv",
					filters: {
						account: doc.payment_type=="Receive" ? doc.paid_from : doc.paid_to,
						party_type: doc.party_type,
						party: doc.party
					}
				};
			}

			const filters = {"docstatus": 1, "company": doc.company};
			const party_type_doctypes = ['Sales Invoice', 'Sales Order', 'Purchase Invoice',
				'Purchase Order', 'Expense Claim', 'Fees'];

			if (in_list(party_type_doctypes, child.reference_doctype)) {
				filters[frappe.model.scrub(doc.party_type)] = doc.party;
			}

			if(child.reference_doctype == "Expense Claim") {
				filters["docstatus"] = 1;
				filters["is_paid"] = 0;
			}

			return {
				filters: filters
			};
		});
	},

	refresh: function(frm) {
		erpnext.hide_company();
		frm.events.hide_unhide_fields(frm);
		frm.events.set_dynamic_labels(frm);
		frm.events.show_general_ledger(frm);
	},

	company: function(frm) {
		frm.events.hide_unhide_fields(frm);
		frm.events.set_dynamic_labels(frm);
	},

	contact_person: function(frm) {
		frm.set_value("contact_email", "");
		erpnext.utils.get_contact_details(frm);
	},

	hide_unhide_fields: function(frm) {
		var company_currency = frm.doc.company? frappe.get_doc(":Company", frm.doc.company).default_currency: "";

		frm.toggle_display("source_exchange_rate",
			(frm.doc.paid_amount && frm.doc.paid_from_account_currency != company_currency));

		frm.toggle_display("target_exchange_rate", (frm.doc.received_amount &&
			frm.doc.paid_to_account_currency != company_currency &&
			frm.doc.paid_from_account_currency != frm.doc.paid_to_account_currency));

		frm.toggle_display("base_paid_amount", frm.doc.paid_from_account_currency != company_currency);

		frm.toggle_display("base_received_amount", (frm.doc.paid_to_account_currency != company_currency &&
			frm.doc.paid_from_account_currency != frm.doc.paid_to_account_currency));

		frm.toggle_display("received_amount", (frm.doc.payment_type=="Internal Transfer" ||
			frm.doc.paid_from_account_currency != frm.doc.paid_to_account_currency))

		frm.toggle_display(["base_total_allocated_amount"],
			(frm.doc.paid_amount && frm.doc.received_amount && frm.doc.base_total_allocated_amount &&
			((frm.doc.payment_type=="Receive" && frm.doc.paid_from_account_currency != company_currency) ||
			(frm.doc.payment_type=="Pay" && frm.doc.paid_to_account_currency != company_currency))));

		var party_amount = frm.doc.payment_type=="Receive" ?
			frm.doc.paid_amount : frm.doc.received_amount;

		frm.toggle_display("write_off_difference_amount", (frm.doc.difference_amount && frm.doc.party &&
			(frm.doc.total_allocated_amount > party_amount)));

		frm.toggle_display("set_exchange_gain_loss",
			(frm.doc.paid_amount && frm.doc.received_amount && frm.doc.difference_amount &&
				((frm.doc.paid_from_account_currency != company_currency ||
					frm.doc.paid_to_account_currency != company_currency) &&
					frm.doc.paid_from_account_currency != frm.doc.paid_to_account_currency)));

		frm.refresh_fields();
	},

	set_dynamic_labels: function(frm) {
		var company_currency = frm.doc.company? frappe.get_doc(":Company", frm.doc.company).default_currency: "";

		frm.set_currency_labels(["base_paid_amount", "base_received_amount", "base_total_allocated_amount",
			"difference_amount"], company_currency);

		frm.set_currency_labels(["paid_amount"], frm.doc.paid_from_account_currency);
		frm.set_currency_labels(["received_amount"], frm.doc.paid_to_account_currency);

		var party_account_currency = frm.doc.payment_type=="Receive" ?
			frm.doc.paid_from_account_currency : frm.doc.paid_to_account_currency;

		frm.set_currency_labels(["total_allocated_amount", "unallocated_amount"], party_account_currency);

		var currency_field = (frm.doc.payment_type=="Receive") ? "paid_from_account_currency" : "paid_to_account_currency"
		frm.set_df_property("total_allocated_amount", "options", currency_field);
		frm.set_df_property("unallocated_amount", "options", currency_field);
		frm.set_df_property("party_balance", "options", currency_field);

		frm.set_currency_labels(["total_amount", "outstanding_amount", "allocated_amount"],
			party_account_currency, "references");

		frm.set_currency_labels(["amount"], company_currency, "deductions");

		cur_frm.set_df_property("source_exchange_rate", "description",
			("1 " + frm.doc.paid_from_account_currency + " = [?] " + company_currency));

		cur_frm.set_df_property("target_exchange_rate", "description",
			("1 " + frm.doc.paid_to_account_currency + " = [?] " + company_currency));

		if (frm.doc.payment_type == "Receive") {
			frm.fields_dict['paid_from'].set_label(__("Receivable Account"));
			frm.fields_dict['paid_to'].set_label(__("Account Deposited To"));
		} else if (frm.doc.payment_type == "Pay") {
			frm.fields_dict['paid_from'].set_label(__("Account Paid From"));
			frm.fields_dict['paid_to'].set_label(__("Payable Account"));
		} else {
			frm.fields_dict['paid_from'].set_label(__("Account Paid From"));
			frm.fields_dict['paid_to'].set_label(__("Account Paid To"));
		}

		frm.refresh_fields();
	},

	show_general_ledger: function(frm) {
		if(frm.doc.docstatus==1) {
			frm.add_custom_button(__('Ledger'), function() {
				frappe.route_options = {
					"voucher_no": frm.doc.name,
					"from_date": frm.doc.posting_date,
					"to_date": frm.doc.posting_date,
					"company": frm.doc.company,
					"merge_similar_entries": 0
				};
				frappe.set_route("query-report", "General Ledger");
			}, "fa fa-table");
		}
	},

	payment_type: function(frm) {
		frm.events.set_dynamic_labels(frm);
		if(frm.doc.payment_type == "Internal Transfer") {
			$.each(["party", "party_balance", "paid_from", "paid_to",
				"references", "total_allocated_amount"], function(i, field) {
				frm.set_value(field, null);
			});
		} else {
			if(frm.doc.party) {
				frm.events.party(frm);
			}

			if(frm.doc.mode_of_payment) {
				frm.events.mode_of_payment(frm);
			}
		}
	},

	party_type: function(frm) {

		let party_types = Object.keys(frappe.boot.party_account_types);
		if(frm.doc.party_type && !party_types.includes(frm.doc.party_type)){
			frm.set_value("party_type", "");
			frappe.throw(__("Party can only be one of "+ party_types.join(", ")));
		}

		if(frm.doc.party) {
			$.each(["party", "party_balance", "paid_from", "paid_to",
				"paid_from_account_currency", "paid_from_account_balance",
				"paid_to_account_currency", "paid_to_account_balance",
				"references", "total_allocated_amount"],
				function(i, field) {
					frm.set_value(field, null);
				})
		}
	},

	party: function(frm) {
		if (frm.doc.contact_email || frm.doc.contact_person) {
			frm.set_value("contact_email", "");
			frm.set_value("contact_person", "");
		}
		if(frm.doc.payment_type && frm.doc.party_type && frm.doc.party) {
			if(!frm.doc.posting_date) {
				frappe.msgprint(__("Please select Posting Date before selecting Party"))
				frm.set_value("party", "");
				return ;
			}
			frm.set_party_account_based_on_party = true;

			return frappe.call({
				method: "erpnext.accounts.doctype.payment_entry.payment_entry.get_party_details",
				args: {
					company: frm.doc.company,
					party_type: frm.doc.party_type,
					party: frm.doc.party,
					date: frm.doc.posting_date,
					cost_center: frm.doc.cost_center
				},
				callback: function(r, rt) {
					if(r.message) {
						frappe.run_serially([
							() => {
								if(frm.doc.payment_type == "Receive") {
									frm.set_value("paid_from", r.message.party_account);
									frm.set_value("paid_from_account_currency", r.message.party_account_currency);
									frm.set_value("paid_from_account_balance", r.message.account_balance);
								} else if (frm.doc.payment_type == "Pay"){
									frm.set_value("paid_to", r.message.party_account);
									frm.set_value("paid_to_account_currency", r.message.party_account_currency);
									frm.set_value("paid_to_account_balance", r.message.account_balance);
								}
							},
							() => frm.set_value("party_balance", r.message.party_balance),
							() => frm.set_value("party_name", r.message.party_name),
							() => frm.clear_table("references"),
							() => frm.events.hide_unhide_fields(frm),
							() => frm.events.set_dynamic_labels(frm),
							() => {
								frm.set_party_account_based_on_party = false;
								if (r.message.bank_account) {
									frm.set_value("party_bank_account", r.message.bank_account);
								}
							}
						]);
					}
				}
			});
		}
	},

	paid_from: function(frm) {
		if(frm.set_party_account_based_on_party) return;

		frm.events.set_account_currency_and_balance(frm, frm.doc.paid_from,
			"paid_from_account_currency", "paid_from_account_balance", function(frm) {
				if (frm.doc.payment_type == "Pay") {
					frm.events.paid_amount(frm);
				}
			}
		);
	},

	paid_to: function(frm) {
		if(frm.set_party_account_based_on_party) return;

		frm.events.set_account_currency_and_balance(frm, frm.doc.paid_to,
			"paid_to_account_currency", "paid_to_account_balance", function(frm) {
				if (frm.doc.payment_type == "Receive") {
					if(frm.doc.paid_from_account_currency == frm.doc.paid_to_account_currency) {
						if(frm.doc.source_exchange_rate) {
							frm.set_value("target_exchange_rate", frm.doc.source_exchange_rate);
						}
						frm.set_value("received_amount", frm.doc.paid_amount);

					} else {
						frm.events.received_amount(frm);
					}
				}
			}
		);
	},

	set_account_currency_and_balance: function(frm, account, currency_field,
			balance_field, callback_function) {
		if (frm.doc.posting_date && account) {
			frappe.call({
				method: "erpnext.accounts.doctype.payment_entry.payment_entry.get_account_details",
				args: {
					"account": account,
					"date": frm.doc.posting_date,
					"cost_center": frm.doc.cost_center
				},
				callback: function(r, rt) {
					if(r.message) {
						frappe.run_serially([
							() => frm.set_value(currency_field, r.message['account_currency']),
							() => {
								frm.set_value(balance_field, r.message['account_balance']);

								if(frm.doc.payment_type=="Receive" && currency_field=="paid_to_account_currency") {
									frm.toggle_reqd(["reference_no", "reference_date"],
										(r.message['account_type'] == "Bank" ? 1 : 0));
									if(!frm.doc.received_amount && frm.doc.paid_amount)
										frm.events.paid_amount(frm);
								} else if(frm.doc.payment_type=="Pay" && currency_field=="paid_from_account_currency") {
									frm.toggle_reqd(["reference_no", "reference_date"],
										(r.message['account_type'] == "Bank" ? 1 : 0));

									if(!frm.doc.paid_amount && frm.doc.received_amount)
										frm.events.received_amount(frm);
								}
							},
							() => {
								if(callback_function) callback_function(frm);

								frm.events.hide_unhide_fields(frm);
								frm.events.set_dynamic_labels(frm);
							}
						]);
					}
				}
			});
		}
	},

	paid_from_account_currency: function(frm) {
		if(!frm.doc.paid_from_account_currency) return;
		var company_currency = frappe.get_doc(":Company", frm.doc.company).default_currency;

		if (frm.doc.paid_from_account_currency == company_currency) {
			frm.set_value("source_exchange_rate", 1);
		} else if (frm.doc.paid_from){
			if (in_list(["Internal Transfer", "Pay"], frm.doc.payment_type)) {
				var company_currency = frappe.get_doc(":Company", frm.doc.company).default_currency;
				frappe.call({
					method: "erpnext.setup.utils.get_exchange_rate",
					args: {
						from_currency: frm.doc.paid_from_account_currency,
						to_currency: company_currency,
						transaction_date: frm.doc.posting_date
					},
					callback: function(r, rt) {
						frm.set_value("source_exchange_rate", r.message);
					}
				})
			} else {
				frm.events.set_current_exchange_rate(frm, "source_exchange_rate",
					frm.doc.paid_from_account_currency, company_currency);
			}
		}
	},

	paid_to_account_currency: function(frm) {
		if(!frm.doc.paid_to_account_currency) return;
		var company_currency = frappe.get_doc(":Company", frm.doc.company).default_currency;

		frm.events.set_current_exchange_rate(frm, "target_exchange_rate",
			frm.doc.paid_to_account_currency, company_currency);
	},

	set_current_exchange_rate: function(frm, exchange_rate_field, from_currency, to_currency) {
		frappe.call({
			method: "erpnext.setup.utils.get_exchange_rate",
			args: {
				transaction_date: frm.doc.posting_date,
				from_currency: from_currency,
				to_currency: to_currency
			},
			callback: function(r, rt) {
				frm.set_value(exchange_rate_field, r.message);
			}
		})
	},

	posting_date: function(frm) {
		frm.events.paid_from_account_currency(frm);
	},

	source_exchange_rate: function(frm) {
		if (frm.doc.paid_amount) {
			frm.set_value("base_paid_amount", flt(frm.doc.paid_amount) * flt(frm.doc.source_exchange_rate));
			if(!frm.set_paid_amount_based_on_received_amount &&
					(frm.doc.paid_from_account_currency == frm.doc.paid_to_account_currency)) {
				frm.set_value("target_exchange_rate", frm.doc.source_exchange_rate);
				frm.set_value("base_received_amount", frm.doc.base_paid_amount);
			}

			frm.events.set_unallocated_amount(frm);
		}

		// Make read only if Accounts Settings doesn't allow stale rates
		frm.set_df_property("source_exchange_rate", "read_only", erpnext.stale_rate_allowed() ? 0 : 1);
	},

	target_exchange_rate: function(frm) {
		frm.set_paid_amount_based_on_received_amount = true;

		if (frm.doc.received_amount) {
			frm.set_value("base_received_amount",
				flt(frm.doc.received_amount) * flt(frm.doc.target_exchange_rate));

			if(!frm.doc.source_exchange_rate &&
					(frm.doc.paid_from_account_currency == frm.doc.paid_to_account_currency)) {
				frm.set_value("source_exchange_rate", frm.doc.target_exchange_rate);
				frm.set_value("base_paid_amount", frm.doc.base_received_amount);
			}

			frm.events.set_unallocated_amount(frm);
		}
		frm.set_paid_amount_based_on_received_amount = false;

		// Make read only if Accounts Settings doesn't allow stale rates
		frm.set_df_property("target_exchange_rate", "read_only", erpnext.stale_rate_allowed() ? 0 : 1);
	},

	paid_amount: function(frm) {
		frm.set_value("base_paid_amount", flt(frm.doc.paid_amount) * flt(frm.doc.source_exchange_rate));
		frm.trigger("reset_received_amount");
	},

	received_amount: function(frm) {
		frm.set_paid_amount_based_on_received_amount = true;

		if(!frm.doc.paid_amount && frm.doc.paid_from_account_currency == frm.doc.paid_to_account_currency) {
			frm.set_value("paid_amount", frm.doc.received_amount);

			if(frm.doc.target_exchange_rate) {
				frm.set_value("source_exchange_rate", frm.doc.target_exchange_rate);
			}
			frm.set_value("base_paid_amount", frm.doc.base_received_amount);
		}

		frm.set_value("base_received_amount",
			flt(frm.doc.received_amount) * flt(frm.doc.target_exchange_rate));

		if(frm.doc.payment_type == "Pay")
			frm.events.allocate_party_amount_against_ref_docs(frm, frm.doc.received_amount);
		else
			frm.events.set_unallocated_amount(frm);

		frm.set_paid_amount_based_on_received_amount = false;
	},

	reset_received_amount: function(frm) {
		if(!frm.set_paid_amount_based_on_received_amount &&
				(frm.doc.paid_from_account_currency == frm.doc.paid_to_account_currency)) {

			frm.set_value("received_amount", frm.doc.paid_amount);

			if(frm.doc.source_exchange_rate) {
				frm.set_value("target_exchange_rate", frm.doc.source_exchange_rate);
			}
			frm.set_value("base_received_amount", frm.doc.base_paid_amount);
		}

		if(frm.doc.payment_type == "Receive")
			frm.events.allocate_party_amount_against_ref_docs(frm, frm.doc.paid_amount);
		else
			frm.events.set_unallocated_amount(frm);
	},

	get_outstanding_invoice: function(frm) {
		const today = frappe.datetime.get_today();
		const fields = [
			{fieldtype:"Section Break", label: __("Posting Date")},
			{fieldtype:"Date", label: __("From Date"),
				fieldname:"from_posting_date", default:frappe.datetime.add_days(today, -30)},
			{fieldtype:"Column Break"},
			{fieldtype:"Date", label: __("To Date"), fieldname:"to_posting_date", default:today},
			{fieldtype:"Section Break", label: __("Due Date")},
			{fieldtype:"Date", label: __("From Date"), fieldname:"from_due_date"},
			{fieldtype:"Column Break"},
			{fieldtype:"Date", label: __("To Date"), fieldname:"to_due_date"},
			{fieldtype:"Section Break", label: __("Outstanding Amount")},
			{fieldtype:"Float", label: __("Greater Than Amount"),
				fieldname:"outstanding_amt_greater_than", default: 0},
			{fieldtype:"Column Break"},
			{fieldtype:"Float", label: __("Less Than Amount"), fieldname:"outstanding_amt_less_than"},
			{fieldtype:"Section Break"},
			{fieldtype:"Check", label: __("Allocate Payment Amount"), fieldname:"allocate_payment_amount", default:1},
		];

		frappe.prompt(fields, function(filters){
			frappe.flags.allocate_payment_amount = true;
			frm.events.validate_filters_data(frm, filters);
			frm.events.get_outstanding_documents(frm, filters);
		}, __("Filters"), __("Get Outstanding Documents"));
	},

	validate_filters_data: function(frm, filters) {
		const fields = {
			'Posting Date': ['from_posting_date', 'to_posting_date'],
			'Due Date': ['from_posting_date', 'to_posting_date'],
			'Advance Amount': ['from_posting_date', 'to_posting_date'],
		};

		for (let key in fields) {
			let from_field = fields[key][0];
			let to_field = fields[key][1];

			if (filters[from_field] && !filters[to_field]) {
				frappe.throw(__("Error: {0} is mandatory field",
					[to_field.replace(/_/g, " ")]
				));
			} else if (filters[from_field] && filters[from_field] > filters[to_field]) {
				frappe.throw(__("{0}: {1} must be less than {2}",
					[key, from_field.replace(/_/g, " "), to_field.replace(/_/g, " ")]
				));
			}
		}
	},

	get_outstanding_documents: function(frm, filters) {
		frm.clear_table("references");

		if(!frm.doc.party) {
			return;
		}

		frm.events.check_mandatory_to_fetch(frm);
		var company_currency = frappe.get_doc(":Company", frm.doc.company).default_currency;

		var args = {
			"posting_date": frm.doc.posting_date,
			"company": frm.doc.company,
			"party_type": frm.doc.party_type,
			"payment_type": frm.doc.payment_type,
			"party": frm.doc.party,
			"party_account": frm.doc.payment_type=="Receive" ? frm.doc.paid_from : frm.doc.paid_to,
			"cost_center": frm.doc.cost_center
		}

		for (let key in filters) {
			args[key] = filters[key];
		}

		frappe.flags.allocate_payment_amount = filters['allocate_payment_amount'];

		return  frappe.call({
			method: 'erpnext.accounts.doctype.payment_entry.payment_entry.get_outstanding_reference_documents',
			args: {
				args:args
			},
			callback: function(r, rt) {
				if(r.message) {
					var total_positive_outstanding = 0;
					var total_negative_outstanding = 0;

					$.each(r.message, function(i, d) {
						var c = frm.add_child("references");
						c.reference_doctype = d.voucher_type;
						c.reference_name = d.voucher_no;
						c.due_date = d.due_date
						c.total_amount = d.invoice_amount;
						c.outstanding_amount = d.outstanding_amount;
						c.bill_no = d.bill_no;

						if(!in_list(["Sales Order", "Purchase Order", "Expense Claim", "Fees"], d.voucher_type)) {
							if(flt(d.outstanding_amount) > 0)
								total_positive_outstanding += flt(d.outstanding_amount);
							else
								total_negative_outstanding += Math.abs(flt(d.outstanding_amount));
						}

						var party_account_currency = frm.doc.payment_type=="Receive" ?
							frm.doc.paid_from_account_currency : frm.doc.paid_to_account_currency;

						if(party_account_currency != company_currency) {
							c.exchange_rate = d.exchange_rate;
						} else {
							c.exchange_rate = 1;
						}
						if (in_list(['Sales Invoice', 'Purchase Invoice', "Expense Claim", "Fees"], d.reference_doctype)){
							c.due_date = d.due_date;
						}
					});

					if(
						(frm.doc.payment_type=="Receive" && frm.doc.party_type=="Customer") ||
						(frm.doc.payment_type=="Pay" && frm.doc.party_type=="Supplier")  ||
						(frm.doc.payment_type=="Pay" && frm.doc.party_type=="Employee") ||
						(frm.doc.payment_type=="Receive" && frm.doc.party_type=="Student")
					) {
						if(total_positive_outstanding > total_negative_outstanding)
<<<<<<< HEAD
							frm.set_value(frm.doc.paid_from_account_currency == frm.doc.paid_to_account_currency ?
								"paid_amount" : "received_amount", total_positive_outstanding - total_negative_outstanding);
=======
							if (!frm.doc.paid_amount)
								frm.set_value("paid_amount",
									total_positive_outstanding - total_negative_outstanding);
>>>>>>> bd5b37db
					} else if (
						total_negative_outstanding &&
						total_positive_outstanding < total_negative_outstanding
					) {
<<<<<<< HEAD
						frm.set_value(frm.doc.paid_from_account_currency == frm.doc.paid_to_account_currency ?
							"received_amount" : "paid_amount", total_negative_outstanding - total_positive_outstanding);
=======
						if (!frm.doc.received_amount)
							frm.set_value("received_amount",
								total_negative_outstanding - total_positive_outstanding);
>>>>>>> bd5b37db
					}
				}

				frm.events.allocate_party_amount_against_ref_docs(frm,
					(frm.doc.payment_type=="Receive" ? frm.doc.paid_amount : frm.doc.received_amount));

			}
		});
	},

	allocate_party_amount_against_ref_docs: function(frm, paid_amount) {
		var total_positive_outstanding_including_order = 0;
		var total_negative_outstanding = 0;
		var total_deductions = frappe.utils.sum($.map(frm.doc.deductions || [],
			function(d) { return flt(d.amount) }));

		paid_amount -= total_deductions;

		$.each(frm.doc.references || [], function(i, row) {
			if(flt(row.outstanding_amount) > 0)
				total_positive_outstanding_including_order += flt(row.outstanding_amount);
			else
				total_negative_outstanding += Math.abs(flt(row.outstanding_amount));
		})

		var allocated_negative_outstanding = 0;
		if (
				(frm.doc.payment_type=="Receive" && in_list(["Customer", "Student"], frm.doc.party_type)) ||
				(frm.doc.payment_type=="Pay" && in_list(["Supplier", "Letter of Credit", "Employee"], frm.doc.party_type))
			) {
				if(total_positive_outstanding_including_order > paid_amount) {
					var remaining_outstanding = total_positive_outstanding_including_order - paid_amount;
					allocated_negative_outstanding = total_negative_outstanding < remaining_outstanding ?
						total_negative_outstanding : remaining_outstanding;
			}

			var allocated_positive_outstanding =  paid_amount + allocated_negative_outstanding;
		} else if (in_list(["Customer", "Supplier", "Letter of Credit"], frm.doc.party_type)) {
			if(paid_amount > total_negative_outstanding) {
				if(total_negative_outstanding == 0) {
					frappe.msgprint(__("Cannot {0} {1} {2} without any negative outstanding invoice",
						[frm.doc.payment_type,
							(frm.doc.party_type=="Customer" ? "to" : "from"), frm.doc.party_type]));
					return false
				} else {
					frappe.msgprint(__("Paid Amount cannot be greater than total negative outstanding amount {0}", [total_negative_outstanding]));
					return false;
				}
			} else {
				allocated_positive_outstanding = total_negative_outstanding - paid_amount;
				allocated_negative_outstanding = paid_amount +
					(total_positive_outstanding_including_order < allocated_positive_outstanding ?
						total_positive_outstanding_including_order : allocated_positive_outstanding)
			}
		}

		$.each(frm.doc.references || [], function(i, row) {
			row.allocated_amount = 0 //If allocate payment amount checkbox is unchecked, set zero to allocate amount
			if(frappe.flags.allocate_payment_amount != 0){
				if(row.outstanding_amount > 0 && allocated_positive_outstanding > 0) {
					if(row.outstanding_amount >= allocated_positive_outstanding) {
						row.allocated_amount = allocated_positive_outstanding;
					} else {
						row.allocated_amount = row.outstanding_amount;
					}

					allocated_positive_outstanding -= flt(row.allocated_amount);
				} else if (row.outstanding_amount < 0 && allocated_negative_outstanding) {
					if(Math.abs(row.outstanding_amount) >= allocated_negative_outstanding)
						row.allocated_amount = -1*allocated_negative_outstanding;
					else row.allocated_amount = row.outstanding_amount;

					allocated_negative_outstanding -= Math.abs(flt(row.allocated_amount));
				}
			}
		})

		frm.refresh_fields()
		frm.events.set_total_allocated_amount(frm);
	},

	set_total_allocated_amount: function(frm) {
		var total_allocated_amount = 0.0;
		var base_total_allocated_amount = 0.0;
		$.each(frm.doc.references || [], function(i, row) {
			if (row.allocated_amount) {
				total_allocated_amount += flt(row.allocated_amount);
				base_total_allocated_amount += flt(flt(row.allocated_amount)*flt(row.exchange_rate),
					precision("base_paid_amount"));
			}
		});
		frm.set_value("total_allocated_amount", Math.abs(total_allocated_amount));
		frm.set_value("base_total_allocated_amount", Math.abs(base_total_allocated_amount));

		frm.events.set_unallocated_amount(frm);
	},

	set_unallocated_amount: function(frm) {
		var unallocated_amount = 0;
		var total_deductions = frappe.utils.sum($.map(frm.doc.deductions || [],
			function(d) { return flt(d.amount) }));

		if(frm.doc.party) {
			if(frm.doc.payment_type == "Receive"
				&& frm.doc.base_total_allocated_amount < frm.doc.base_received_amount + total_deductions
				&& frm.doc.total_allocated_amount < frm.doc.paid_amount + (total_deductions / frm.doc.source_exchange_rate)) {
					unallocated_amount = (frm.doc.base_received_amount + total_deductions
						- frm.doc.base_total_allocated_amount) / frm.doc.source_exchange_rate;
			} else if (frm.doc.payment_type == "Pay"
				&& frm.doc.base_total_allocated_amount < frm.doc.base_paid_amount - total_deductions
				&& frm.doc.total_allocated_amount < frm.doc.received_amount + (total_deductions / frm.doc.target_exchange_rate)) {
					unallocated_amount = (frm.doc.base_paid_amount - (total_deductions
						+ frm.doc.base_total_allocated_amount)) / frm.doc.target_exchange_rate;
			}
		}
		frm.set_value("unallocated_amount", unallocated_amount);
		frm.trigger("set_difference_amount");
	},

	set_difference_amount: function(frm) {
		var difference_amount = 0;
		var base_unallocated_amount = flt(frm.doc.unallocated_amount) *
			(frm.doc.payment_type=="Receive" ? frm.doc.source_exchange_rate : frm.doc.target_exchange_rate);

		var base_party_amount = flt(frm.doc.base_total_allocated_amount) + base_unallocated_amount;

		if(frm.doc.payment_type == "Receive") {
			difference_amount = base_party_amount - flt(frm.doc.base_received_amount);
		} else if (frm.doc.payment_type == "Pay") {
			difference_amount = flt(frm.doc.base_paid_amount) - base_party_amount;
		} else {
			difference_amount = flt(frm.doc.base_paid_amount) - flt(frm.doc.base_received_amount);
		}

		var total_deductions = frappe.utils.sum($.map(frm.doc.deductions || [],
			function(d) { return flt(d.amount) }));

		frm.set_value("difference_amount", difference_amount - total_deductions);

		frm.events.hide_unhide_fields(frm);
	},

	unallocated_amount: function(frm) {
		frm.trigger("set_difference_amount");
	},

	check_mandatory_to_fetch: function(frm) {
		$.each(["Company", "Party Type", "Party", "payment_type"], function(i, field) {
			if(!frm.doc[frappe.model.scrub(field)]) {
				frappe.msgprint(__("Please select {0} first", [field]));
				return false;
			}

		});
	},

	validate_reference_document: function(frm, row) {
		var _validate = function(i, row) {
			if (!row.reference_doctype) {
				return;
			}

			if(frm.doc.party_type=="Customer" &&
				!in_list(["Sales Order", "Sales Invoice", "Journal Entry"], row.reference_doctype)
			) {
				frappe.model.set_value(row.doctype, row.name, "reference_doctype", null);
				frappe.msgprint(__("Row #{0}: Reference Document Type must be one of Sales Order, Sales Invoice or Journal Entry", [row.idx]));
				return false;
			}

			if(frm.doc.party_type=="Supplier" &&
				!in_list(["Purchase Order", "Purchase Invoice", "Landed Cost Voucher", "Journal Entry"], row.reference_doctype)
			) {
				frappe.model.set_value(row.doctype, row.name, "against_voucher_type", null);
				frappe.msgprint(__("Row #{0}: Reference Document Type must be one of Purchase Order, Purchase Invoice, Landed Cost Voucher or Journal Entry", [row.idx]));
				return false;
			}

			if(frm.doc.party_type=="Employee" &&
				!in_list(["Expense Claim", "Journal Entry"], row.reference_doctype)
			) {
				frappe.model.set_value(row.doctype, row.name, "against_voucher_type", null);
				frappe.msgprint(__("Row #{0}: Reference Document Type must be one of Expense Claim or Journal Entry", [row.idx]));
				return false;
			}
		}

		if (row) {
			_validate(0, row);
		} else {
			$.each(frm.doc.vouchers || [], _validate);
		}
	},

	write_off_difference_amount: function(frm) {
		frm.events.set_deductions_entry(frm, "write_off_account");
	},

	set_exchange_gain_loss: function(frm) {
		frm.events.set_deductions_entry(frm, "exchange_gain_loss_account");
	},

	set_deductions_entry: function(frm, account) {
		if(frm.doc.difference_amount) {
			frappe.call({
				method: "erpnext.accounts.doctype.payment_entry.payment_entry.get_company_defaults",
				args: {
					company: frm.doc.company
				},
				callback: function(r, rt) {
					if(r.message) {
						var write_off_row = $.map(frm.doc["deductions"] || [], function(t) {
							return t.account==r.message[account] ? t : null; });

						var row = [];

						var difference_amount = flt(frm.doc.difference_amount,
							precision("difference_amount"));

						if (!write_off_row.length && difference_amount) {
							row = frm.add_child("deductions");
							row.account = r.message[account];
							row.cost_center = r.message["cost_center"];
						} else {
							row = write_off_row[0];
						}

						if (row) {
							row.amount = flt(row.amount) + difference_amount;
						} else {
							frappe.msgprint(__("No gain or loss in the exchange rate"))
						}

						refresh_field("deductions");

						frm.events.set_unallocated_amount(frm);
					}
				}
			})
		}
	},

	bank_account: function(frm) {
		const field = frm.doc.payment_type == "Pay" ? "paid_from":"paid_to";
		if (frm.doc.bank_account && in_list(['Pay', 'Receive'], frm.doc.payment_type)) {
			frappe.call({
				method: "erpnext.accounts.doctype.bank_account.bank_account.get_bank_account_details",
				args: {
					bank_account: frm.doc.bank_account
				},
				callback: function(r) {
					if (r.message) {
						frm.set_value(field, r.message.account);
						frm.set_value('bank', r.message.bank);
						frm.set_value('bank_account_no', r.message.bank_account_no);
					}
				}
			});
		}
	}
});


frappe.ui.form.on('Payment Entry Reference', {
	reference_doctype: function(frm, cdt, cdn) {
		var row = locals[cdt][cdn];
		frm.events.validate_reference_document(frm, row);
	},

	reference_name: function(frm, cdt, cdn) {
		var row = locals[cdt][cdn];
		if (row.reference_name && row.reference_doctype) {
			return frappe.call({
				method: "erpnext.accounts.doctype.payment_entry.payment_entry.get_reference_details",
				args: {
					reference_doctype: row.reference_doctype,
					reference_name: row.reference_name,
					party_account_currency: frm.doc.payment_type=="Receive" ?
						frm.doc.paid_from_account_currency : frm.doc.paid_to_account_currency,
					party_type: frm.doc.party_type,
					party: frm.doc.party,
					account: frm.doc.payment_type=="Receive" ? frm.doc.paid_from : frm.doc.paid_to,
					payment_type: frm.doc.payment_type
				},
				callback: function(r, rt) {
					if(r.message) {
						$.each(r.message, function(field, value) {
							frappe.model.set_value(cdt, cdn, field, value);
						})

						let allocated_amount = frm.doc.unallocated_amount > row.outstanding_amount ?
							row.outstanding_amount : frm.doc.unallocated_amount;

						frappe.model.set_value(cdt, cdn, 'allocated_amount', allocated_amount);
						frm.refresh_fields();
					}
				}
			})
		}
	},

	allocated_amount: function(frm) {
		frm.events.set_total_allocated_amount(frm);
	},

	references_remove: function(frm) {
		frm.events.set_total_allocated_amount(frm);
	}
})

frappe.ui.form.on('Payment Entry Deduction', {
	amount: function(frm) {
		frm.events.set_unallocated_amount(frm);
	},

	deductions_remove: function(frm) {
		frm.events.set_unallocated_amount(frm);
	}
})
frappe.ui.form.on('Payment Entry', {
	cost_center: function(frm){
		if (frm.doc.posting_date && (frm.doc.paid_from||frm.doc.paid_to)) {
			return frappe.call({
				method: "erpnext.accounts.doctype.payment_entry.payment_entry.get_party_and_account_balance",
				args: {
					company: frm.doc.company,
					date: frm.doc.posting_date,
					paid_from: frm.doc.paid_from,
					paid_to: frm.doc.paid_to,
					ptype: frm.doc.party_type,
					pty: frm.doc.party,
					cost_center: frm.doc.cost_center
				},
				callback: function(r, rt) {
					if(r.message) {
						frappe.run_serially([
							() => {
								frm.set_value("paid_from_account_balance", r.message.paid_from_account_balance);
								frm.set_value("paid_to_account_balance", r.message.paid_to_account_balance);
								frm.set_value("party_balance", r.message.party_balance);
							},
							() => {
								if(frm.doc.payment_type != "Internal") {
									frm.clear_table("references");
								}
							}
						]);

					}
				}
			});
		}
	},
})<|MERGE_RESOLUTION|>--- conflicted
+++ resolved
@@ -678,26 +678,16 @@
 						(frm.doc.payment_type=="Receive" && frm.doc.party_type=="Student")
 					) {
 						if(total_positive_outstanding > total_negative_outstanding)
-<<<<<<< HEAD
-							frm.set_value(frm.doc.paid_from_account_currency == frm.doc.paid_to_account_currency ?
-								"paid_amount" : "received_amount", total_positive_outstanding - total_negative_outstanding);
-=======
 							if (!frm.doc.paid_amount)
 								frm.set_value("paid_amount",
 									total_positive_outstanding - total_negative_outstanding);
->>>>>>> bd5b37db
 					} else if (
 						total_negative_outstanding &&
 						total_positive_outstanding < total_negative_outstanding
 					) {
-<<<<<<< HEAD
-						frm.set_value(frm.doc.paid_from_account_currency == frm.doc.paid_to_account_currency ?
-							"received_amount" : "paid_amount", total_negative_outstanding - total_positive_outstanding);
-=======
 						if (!frm.doc.received_amount)
 							frm.set_value("received_amount",
 								total_negative_outstanding - total_positive_outstanding);
->>>>>>> bd5b37db
 					}
 				}
 
