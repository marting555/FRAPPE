// Copyright (c) 2016, Frappe Technologies Pvt. Ltd. and contributors
// For license information, please see license.txt
frappe.provide("erpnext.accounts.dimensions");

cur_frm.cscript.tax_table = "Advance Taxes and Charges";

erpnext.accounts.taxes.setup_tax_validations("Payment Entry");
erpnext.accounts.taxes.setup_tax_filters("Advance Taxes and Charges");

frappe.ui.form.on("Payment Entry", {
	onload: function (frm) {
		frm.ignore_doctypes_on_cancel_all = [
			"Sales Invoice",
			"Purchase Invoice",
			"Journal Entry",
			"Repost Payment Ledger",
			"Repost Accounting Ledger",
			"Unreconcile Payment",
			"Unreconcile Payment Entries",
			"Bank Transaction",
		];

		if (frm.doc.__islocal) {
			if (!frm.doc.paid_from) frm.set_value("paid_from_account_currency", null);
			if (!frm.doc.paid_to) frm.set_value("paid_to_account_currency", null);
		}

		erpnext.accounts.dimensions.setup_dimension_filters(frm, frm.doctype);

		if (frm.is_new()) {
			set_default_party_type(frm);
		}
	},

	setup: function (frm) {
		frm.set_query("paid_from", function () {
			frm.events.validate_company(frm);

			var account_types = ["Pay", "Internal Transfer"].includes(frm.doc.payment_type)
				? ["Bank", "Cash"]
				: [frappe.boot.party_account_types[frm.doc.party_type]];

			if (frm.doc.party_type == "Shareholder") {
				account_types.push("Equity");
			}

			return {
				filters: {
					account_type: ["in", account_types],
					is_group: 0,
					company: frm.doc.company,
				},
			};
		});

		frm.set_query("party_type", function () {
			frm.events.validate_company(frm);
			return {
				filters: {
					name: ["in", Object.keys(frappe.boot.party_account_types)],
				},
			};
		});

		frm.set_query("party_bank_account", function () {
			return {
				filters: {
					is_company_account: 0,
					party_type: frm.doc.party_type,
					party: frm.doc.party,
				},
			};
		});

		frm.set_query("bank_account", function () {
			return {
				filters: {
					is_company_account: 1,
					company: frm.doc.company,
				},
			};
		});

		frm.set_query("contact_person", function () {
			if (frm.doc.party) {
				return {
					query: "frappe.contacts.doctype.contact.contact.contact_query",
					filters: {
						link_doctype: frm.doc.party_type,
						link_name: frm.doc.party,
					},
				};
			}
		});

		frm.set_query("paid_to", function () {
			frm.events.validate_company(frm);

			var account_types = ["Receive", "Internal Transfer"].includes(frm.doc.payment_type)
				? ["Bank", "Cash"]
				: [frappe.boot.party_account_types[frm.doc.party_type]];
			if (frm.doc.party_type == "Shareholder") {
				account_types.push("Equity");
			}
			return {
				filters: {
					account_type: ["in", account_types],
					is_group: 0,
					company: frm.doc.company,
				},
			};
		});

		frm.set_query("account", "deductions", function () {
			return {
				filters: {
					is_group: 0,
					company: frm.doc.company,
				},
			};
		});

		frm.set_query("advance_tax_account", function () {
			return {
				filters: {
					company: frm.doc.company,
					root_type: ["in", ["Asset", "Liability"]],
					is_group: 0,
				},
			};
		});

		frm.set_query("reference_doctype", "references", function () {
			let doctypes = ["Journal Entry"];
			if (frm.doc.party_type == "Customer") {
				doctypes = ["Sales Order", "Sales Invoice", "Journal Entry", "Dunning"];
			} else if (frm.doc.party_type == "Supplier") {
				doctypes = ["Purchase Order", "Purchase Invoice", "Journal Entry"];
			}

			return {
				filters: { name: ["in", doctypes] },
			};
		});

		frm.set_query("payment_term", "references", function (frm, cdt, cdn) {
			const child = locals[cdt][cdn];
			if (
				["Purchase Invoice", "Sales Invoice"].includes(child.reference_doctype) &&
				child.reference_name
			) {
				return {
					query: "erpnext.controllers.queries.get_payment_terms_for_references",
					filters: {
						reference: child.reference_name,
					},
				};
			}
		});

		frm.set_query("reference_name", "references", function (doc, cdt, cdn) {
			const child = locals[cdt][cdn];
			const filters = { docstatus: 1, company: doc.company };
			const party_type_doctypes = [
				"Sales Invoice",
				"Sales Order",
				"Purchase Invoice",
				"Purchase Order",
				"Dunning",
			];

			if (in_list(party_type_doctypes, child.reference_doctype)) {
				filters[doc.party_type.toLowerCase()] = doc.party;
			}

			return {
				filters: filters,
			};
		});

		frm.set_query("payment_request", "references", function (doc, cdt, cdn) {
			const row = frappe.get_doc(cdt, cdn);
			return {
				query: "erpnext.accounts.doctype.payment_request.payment_request.get_open_payment_requests_query",
				filters: {
					reference_doctype: row.reference_doctype,
					reference_name: row.reference_name,
				},
			};
		});

		frm.set_query("sales_taxes_and_charges_template", function () {
			return {
				filters: {
					company: frm.doc.company,
					disabled: false,
				},
			};
		});

		frm.set_query("purchase_taxes_and_charges_template", function () {
			return {
				filters: {
					company: frm.doc.company,
					disabled: false,
				},
			};
		});

		frm.add_fetch(
			"payment_request",
			"outstanding_amount",
			"payment_request_outstanding",
			"Payment Entry Reference"
		);
	},

	refresh: function (frm) {
		erpnext.hide_company(frm);
		frm.events.hide_unhide_fields(frm);
		frm.events.set_dynamic_labels(frm);
		frm.events.show_general_ledger(frm);
		erpnext.accounts.ledger_preview.show_accounting_ledger_preview(frm);
		if (
			frm.doc.references &&
			frm.doc.references.find((elem) => {
				return elem.exchange_gain_loss != 0;
			})
		) {
			frm.add_custom_button(
				__("View Exchange Gain/Loss Journals"),
				function () {
					frappe.set_route("List", "Journal Entry", {
						voucher_type: "Exchange Gain Or Loss",
						reference_name: frm.doc.name,
					});
				},
				__("Actions")
			);
		}
		erpnext.accounts.unreconcile_payment.add_unreconcile_btn(frm);
		frappe.flags.allocate_payment_amount = true;
	},

	validate_company: (frm) => {
		if (!frm.doc.company) {
			frappe.throw({ message: __("Please select a Company first."), title: __("Mandatory") });
		}
	},

	company: function (frm) {
		frm.trigger("party");
		frm.events.hide_unhide_fields(frm);
		frm.events.set_dynamic_labels(frm);
		erpnext.accounts.dimensions.update_dimension(frm, frm.doctype);
	},

	contact_person: function (frm) {
		frm.set_value("contact_email", "");
		erpnext.utils.get_contact_details(frm);
	},

	hide_unhide_fields: function (frm) {
		var company_currency = frm.doc.company
			? frappe.get_doc(":Company", frm.doc.company)?.default_currency
			: "";

		frm.toggle_display(
			"source_exchange_rate",
			frm.doc.paid_amount && frm.doc.paid_from_account_currency != company_currency
		);

		frm.toggle_display(
			"target_exchange_rate",
			frm.doc.received_amount &&
				frm.doc.paid_to_account_currency != company_currency &&
				frm.doc.paid_from_account_currency != frm.doc.paid_to_account_currency
		);

		frm.toggle_display("base_paid_amount", frm.doc.paid_from_account_currency != company_currency);

		if (frm.doc.payment_type == "Pay") {
			frm.toggle_display(
				"base_total_taxes_and_charges",
				frm.doc.total_taxes_and_charges && frm.doc.paid_to_account_currency != company_currency
			);
		} else {
			frm.toggle_display(
				"base_total_taxes_and_charges",
				frm.doc.total_taxes_and_charges && frm.doc.paid_from_account_currency != company_currency
			);
		}

		frm.toggle_display(
			"base_received_amount",
			frm.doc.paid_to_account_currency != company_currency &&
				frm.doc.paid_from_account_currency != frm.doc.paid_to_account_currency &&
				frm.doc.base_paid_amount != frm.doc.base_received_amount
		);

		frm.toggle_display(
			"received_amount",
			frm.doc.payment_type == "Internal Transfer" ||
				frm.doc.paid_from_account_currency != frm.doc.paid_to_account_currency
		);

		frm.toggle_display(
			["base_total_allocated_amount"],
			frm.doc.paid_amount &&
				frm.doc.received_amount &&
				frm.doc.base_total_allocated_amount &&
				((frm.doc.payment_type == "Receive" &&
					frm.doc.paid_from_account_currency != company_currency) ||
					(frm.doc.payment_type == "Pay" && frm.doc.paid_to_account_currency != company_currency))
		);

		var party_amount = frm.doc.payment_type == "Receive" ? frm.doc.paid_amount : frm.doc.received_amount;

		frm.toggle_display(
			"write_off_difference_amount",
			frm.doc.difference_amount && frm.doc.party && frm.doc.total_allocated_amount > party_amount
		);
	},

	set_dynamic_labels: function (frm) {
		var company_currency = frm.doc.company
			? frappe.get_doc(":Company", frm.doc.company)?.default_currency
			: "";

		frm.set_currency_labels(
			[
				"base_paid_amount",
				"base_received_amount",
				"base_total_allocated_amount",
				"difference_amount",
				"base_paid_amount_after_tax",
				"base_received_amount_after_tax",
				"base_total_taxes_and_charges",
			],
			company_currency
		);

		frm.set_currency_labels(["paid_amount"], frm.doc.paid_from_account_currency);
		frm.set_currency_labels(["received_amount"], frm.doc.paid_to_account_currency);

		var party_account_currency =
			frm.doc.payment_type == "Receive"
				? frm.doc.paid_from_account_currency
				: frm.doc.paid_to_account_currency;

		frm.set_currency_labels(
			["total_allocated_amount", "unallocated_amount", "total_taxes_and_charges"],
			party_account_currency
		);

		var currency_field =
			frm.doc.payment_type == "Receive" ? "paid_from_account_currency" : "paid_to_account_currency";
		frm.set_df_property("total_allocated_amount", "options", currency_field);
		frm.set_df_property("unallocated_amount", "options", currency_field);
		frm.set_df_property("total_taxes_and_charges", "options", currency_field);
		frm.set_df_property("party_balance", "options", currency_field);

		frm.set_currency_labels(
			["total_amount", "outstanding_amount", "allocated_amount"],
			party_account_currency,
			"references"
		);

		frm.set_df_property(
			"source_exchange_rate",
			"description",
			"1 " + frm.doc.paid_from_account_currency + " = [?] " + company_currency
		);

		frm.set_df_property(
			"target_exchange_rate",
			"description",
			"1 " + frm.doc.paid_to_account_currency + " = [?] " + company_currency
		);

		frm.refresh_fields();
	},

	show_general_ledger: function (frm) {
		if (frm.doc.docstatus > 0) {
			frm.add_custom_button(
				__("Ledger"),
				function () {
					frappe.route_options = {
						voucher_no: frm.doc.name,
						from_date: frm.doc.posting_date,
						to_date: moment(frm.doc.modified).format("YYYY-MM-DD"),
						company: frm.doc.company,
						group_by: "",
						show_cancelled_entries: frm.doc.docstatus === 2,
					};
					frappe.set_route("query-report", "General Ledger");
				},
				"fa fa-table"
			);
		}
	},

	payment_type: function (frm) {
		set_default_party_type(frm);

		if (frm.doc.payment_type == "Internal Transfer") {
			$.each(
				[
					"party",
					"party_type",
					"party_balance",
					"paid_from",
					"paid_to",
					"references",
					"total_allocated_amount",
				],
				function (i, field) {
					frm.set_value(field, null);
				}
			);
		} else {
			if (frm.doc.party) {
				frm.events.party(frm);
			}

			if (frm.doc.mode_of_payment) {
				frm.events.mode_of_payment(frm);
			}
		}
	},

	mode_of_payment: function (frm) {
		erpnext.accounts.pos.get_payment_mode_account(frm, frm.doc.mode_of_payment, function (account) {
			let payment_account_field = frm.doc.payment_type == "Receive" ? "paid_to" : "paid_from";
			frm.set_value(payment_account_field, account);
		});
	},

	party_type: function (frm) {
		let party_types = Object.keys(frappe.boot.party_account_types);
		if (frm.doc.party_type && !party_types.includes(frm.doc.party_type)) {
			frm.set_value("party_type", "");
			frappe.throw(__("Party can only be one of {0}", [party_types.join(", ")]));
		}

		frm.set_query("party", function () {
			if (frm.doc.party_type == "Employee") {
				return {
					query: "erpnext.controllers.queries.employee_query",
				};
			} else if (frm.doc.party_type == "Shareholder") {
				return {
					filters: {
						company: frm.doc.company,
					},
				};
			}
		});

		if (frm.doc.party) {
			$.each(
				[
					"party",
					"party_balance",
					"paid_from",
					"paid_to",
					"paid_from_account_currency",
					"paid_from_account_balance",
					"paid_to_account_currency",
					"paid_to_account_balance",
					"references",
					"total_allocated_amount",
				],
				function (i, field) {
					frm.set_value(field, null);
				}
			);
		}
	},

	party: function (frm) {
		if (frm.doc.contact_email || frm.doc.contact_person) {
			frm.set_value("contact_email", "");
			frm.set_value("contact_person", "");
		}
		if (frm.doc.payment_type && frm.doc.party_type && frm.doc.party && frm.doc.company) {
			if (!frm.doc.posting_date) {
				frappe.msgprint(__("Please select Posting Date before selecting Party"));
				frm.set_value("party", "");
				return;
			}
			frm.set_party_account_based_on_party = true;

			let company_currency = frappe.get_doc(":Company", frm.doc.company).default_currency;

			return frappe.call({
				method: "erpnext.accounts.doctype.payment_entry.payment_entry.get_party_details",
				args: {
					company: frm.doc.company,
					party_type: frm.doc.party_type,
					party: frm.doc.party,
					date: frm.doc.posting_date,
					cost_center: frm.doc.cost_center,
				},
				callback: function (r, rt) {
					if (r.message) {
						frappe.run_serially([
							() => {
								if (frm.doc.payment_type == "Receive") {
									frm.set_value("paid_from", r.message.party_account);
									frm.set_value(
										"paid_from_account_currency",
										r.message.party_account_currency
									);
									frm.set_value("paid_from_account_balance", r.message.account_balance);
								} else if (frm.doc.payment_type == "Pay") {
									frm.set_value("paid_to", r.message.party_account);
									frm.set_value(
										"paid_to_account_currency",
										r.message.party_account_currency
									);
									frm.set_value("paid_to_account_balance", r.message.account_balance);
								}
							},
							() => frm.set_value("party_balance", r.message.party_balance),
							() => frm.set_value("party_name", r.message.party_name),
							() => frm.clear_table("references"),
							() => frm.events.hide_unhide_fields(frm),
							() => frm.events.set_dynamic_labels(frm),
							() => {
								frm.set_party_account_based_on_party = false;
								if (r.message.party_bank_account) {
									frm.set_value("party_bank_account", r.message.party_bank_account);
								}
								if (r.message.bank_account) {
									frm.set_value("bank_account", r.message.bank_account);
								}
							},
							() =>
								frm.events.set_current_exchange_rate(
									frm,
									"source_exchange_rate",
									frm.doc.paid_from_account_currency,
									company_currency
								),
							() =>
								frm.events.set_current_exchange_rate(
									frm,
									"target_exchange_rate",
									frm.doc.paid_to_account_currency,
									company_currency
								),
						]);
					}
				},
			});
		}
	},

	apply_tax_withholding_amount: function (frm) {
		if (!frm.doc.apply_tax_withholding_amount) {
			frm.set_value("tax_withholding_category", "");
		} else {
			frappe.db.get_value("Supplier", frm.doc.party, "tax_withholding_category", (values) => {
				frm.set_value("tax_withholding_category", values.tax_withholding_category);
			});
		}
	},

	paid_from: function (frm) {
		if (frm.set_party_account_based_on_party) return;

		frm.events.set_account_currency_and_balance(
			frm,
			frm.doc.paid_from,
			"paid_from_account_currency",
			"paid_from_account_balance",
			function (frm) {
				if (frm.doc.payment_type == "Pay") {
					frm.events.paid_amount(frm);
				}
			}
		);
	},

	paid_to: function (frm) {
		if (frm.set_party_account_based_on_party) return;

		frm.events.set_account_currency_and_balance(
			frm,
			frm.doc.paid_to,
			"paid_to_account_currency",
			"paid_to_account_balance",
			function (frm) {
				if (frm.doc.payment_type == "Receive") {
					if (frm.doc.paid_from_account_currency == frm.doc.paid_to_account_currency) {
						if (frm.doc.source_exchange_rate) {
							frm.set_value("target_exchange_rate", frm.doc.source_exchange_rate);
						}
						frm.set_value("received_amount", frm.doc.paid_amount);
					} else {
						frm.events.received_amount(frm);
					}
				}
			}
		);
	},

	set_account_currency_and_balance: function (
		frm,
		account,
		currency_field,
		balance_field,
		callback_function
	) {
		var company_currency = frappe.get_doc(":Company", frm.doc.company).default_currency;
		if (frm.doc.posting_date && account) {
			frappe.call({
				method: "erpnext.accounts.doctype.payment_entry.payment_entry.get_account_details",
				args: {
					account: account,
					date: frm.doc.posting_date,
					cost_center: frm.doc.cost_center,
				},
				callback: function (r, rt) {
					if (r.message) {
						frappe.run_serially([
							() => frm.set_value(currency_field, r.message["account_currency"]),
							() => {
								frm.set_value(balance_field, r.message["account_balance"]);

								if (
									frm.doc.payment_type == "Receive" &&
									currency_field == "paid_to_account_currency"
								) {
									frm.toggle_reqd(
										["reference_no", "reference_date"],
										r.message["account_type"] == "Bank" ? 1 : 0
									);
									if (!frm.doc.received_amount && frm.doc.paid_amount)
										frm.events.paid_amount(frm);
								} else if (
									frm.doc.payment_type == "Pay" &&
									currency_field == "paid_from_account_currency"
								) {
									frm.toggle_reqd(
										["reference_no", "reference_date"],
										r.message["account_type"] == "Bank" ? 1 : 0
									);

									if (!frm.doc.paid_amount && frm.doc.received_amount)
										frm.events.received_amount(frm);

									if (
										frm.doc.paid_from_account_currency ==
											frm.doc.paid_to_account_currency &&
										frm.doc.paid_amount != frm.doc.received_amount
									) {
										if (
											company_currency != frm.doc.paid_from_account_currency &&
											frm.doc.payment_type == "Pay"
										) {
											frm.doc.paid_amount = frm.doc.received_amount;
										}
									}
								}
							},
							() => {
								if (callback_function) callback_function(frm);

								frm.events.hide_unhide_fields(frm);
								frm.events.set_dynamic_labels(frm);
							},
						]);
					}
				},
			});
		}
	},

	paid_from_account_currency: function (frm) {
		if (!frm.doc.paid_from_account_currency || !frm.doc.company) return;
		let company_currency = frappe.get_doc(":Company", frm.doc.company).default_currency;

		if (frm.doc.paid_from_account_currency == company_currency) {
			frm.set_value("source_exchange_rate", 1);
		} else if (frm.doc.paid_from) {
			if (["Internal Transfer", "Pay"].includes(frm.doc.payment_type)) {
				let company_currency = frappe.get_doc(":Company", frm.doc.company)?.default_currency;
				frappe.call({
					method: "erpnext.setup.utils.get_exchange_rate",
					args: {
						from_currency: frm.doc.paid_from_account_currency,
						to_currency: company_currency,
						transaction_date: frm.doc.posting_date,
					},
					callback: function (r, rt) {
						frm.set_value("source_exchange_rate", r.message);
					},
				});
			} else {
				frm.events.set_current_exchange_rate(
					frm,
					"source_exchange_rate",
					frm.doc.paid_from_account_currency,
					company_currency
				);
			}
		}
	},

	paid_to_account_currency: function (frm) {
		if (!frm.doc.paid_to_account_currency || !frm.doc.company) return;
		let company_currency = frappe.get_doc(":Company", frm.doc.company).default_currency;

		frm.events.set_current_exchange_rate(
			frm,
			"target_exchange_rate",
			frm.doc.paid_to_account_currency,
			company_currency
		);
	},

	set_current_exchange_rate: function (frm, exchange_rate_field, from_currency, to_currency) {
		frappe.call({
			method: "erpnext.setup.utils.get_exchange_rate",
			args: {
				transaction_date: frm.doc.posting_date,
				from_currency: from_currency,
				to_currency: to_currency,
			},
			callback: function (r, rt) {
				const ex_rate = flt(r.message, frm.get_field(exchange_rate_field).get_precision());
				frm.set_value(exchange_rate_field, ex_rate);
			},
		});
	},

	posting_date: function (frm) {
		frm.events.paid_from_account_currency(frm);
	},

	source_exchange_rate: function (frm) {
		let company_currency = frappe.get_doc(":Company", frm.doc.company).default_currency;
		if (frm.doc.paid_amount) {
			frm.set_value("base_paid_amount", flt(frm.doc.paid_amount) * flt(frm.doc.source_exchange_rate));
			// target exchange rate should always be same as source if both account currencies is same
			if (frm.doc.paid_from_account_currency == frm.doc.paid_to_account_currency) {
				frm.set_value("target_exchange_rate", frm.doc.source_exchange_rate);
				frm.set_value("base_received_amount", frm.doc.base_paid_amount);
			} else if (company_currency == frm.doc.paid_to_account_currency) {
				frm.set_value("received_amount", frm.doc.base_paid_amount);
				frm.set_value("base_received_amount", frm.doc.base_paid_amount);
			}

			// set_unallocated_amount is called by below method,
			// no need trigger separately
			frm.events.set_total_allocated_amount(frm);
		}

		// Make read only if Accounts Settings doesn't allow stale rates
		frm.set_df_property("source_exchange_rate", "read_only", erpnext.stale_rate_allowed() ? 0 : 1);
	},

	target_exchange_rate: function (frm) {
		frm.set_paid_amount_based_on_received_amount = true;
		let company_currency = frappe.get_doc(":Company", frm.doc.company).default_currency;

		if (frm.doc.received_amount) {
			frm.set_value(
				"base_received_amount",
				flt(frm.doc.received_amount) * flt(frm.doc.target_exchange_rate)
			);

			if (
				!frm.doc.source_exchange_rate &&
				frm.doc.paid_from_account_currency == frm.doc.paid_to_account_currency
			) {
				frm.set_value("source_exchange_rate", frm.doc.target_exchange_rate);
				frm.set_value("base_paid_amount", frm.doc.base_received_amount);
			} else if (company_currency == frm.doc.paid_from_account_currency) {
				frm.set_value("paid_amount", frm.doc.base_received_amount);
				frm.set_value("base_paid_amount", frm.doc.base_received_amount);
			}

			// set_unallocated_amount is called by below method,
			// no need trigger separately
			frm.events.set_total_allocated_amount(frm);
		}
		frm.set_paid_amount_based_on_received_amount = false;

		// Make read only if Accounts Settings doesn't allow stale rates
		frm.set_df_property("target_exchange_rate", "read_only", erpnext.stale_rate_allowed() ? 0 : 1);
	},

	paid_amount: function (frm) {
		frm.set_value("base_paid_amount", flt(frm.doc.paid_amount) * flt(frm.doc.source_exchange_rate));
		frm.trigger("reset_received_amount");
		frm.events.hide_unhide_fields(frm);
	},

	received_amount: function (frm) {
		frm.set_paid_amount_based_on_received_amount = true;

		if (!frm.doc.paid_amount && frm.doc.paid_from_account_currency == frm.doc.paid_to_account_currency) {
			frm.set_value("paid_amount", frm.doc.received_amount);

			if (frm.doc.target_exchange_rate) {
				frm.set_value("source_exchange_rate", frm.doc.target_exchange_rate);
			}
			frm.set_value("base_paid_amount", frm.doc.base_received_amount);
		}

		frm.set_value(
			"base_received_amount",
			flt(frm.doc.received_amount) * flt(frm.doc.target_exchange_rate)
		);

		if (frm.doc.payment_type == "Pay")
			frm.events.allocate_party_amount_against_ref_docs(frm, frm.doc.received_amount, true);
		else frm.events.set_unallocated_amount(frm);

		frm.set_paid_amount_based_on_received_amount = false;
		frm.events.hide_unhide_fields(frm);
	},

	reset_received_amount: function (frm) {
		if (
			!frm.set_paid_amount_based_on_received_amount &&
			frm.doc.paid_from_account_currency == frm.doc.paid_to_account_currency
		) {
			frm.set_value("received_amount", frm.doc.paid_amount);

			if (frm.doc.source_exchange_rate) {
				frm.set_value("target_exchange_rate", frm.doc.source_exchange_rate);
			}
			frm.set_value("base_received_amount", frm.doc.base_paid_amount);
		}

		if (frm.doc.payment_type == "Receive")
			frm.events.allocate_party_amount_against_ref_docs(frm, frm.doc.paid_amount, true);
		else frm.events.set_unallocated_amount(frm);
	},

	get_outstanding_invoices_or_orders: function (frm, get_outstanding_invoices, get_orders_to_be_billed) {
		const today = frappe.datetime.get_today();
		let fields = [
			{ fieldtype: "Section Break", label: __("Posting Date") },
			{
				fieldtype: "Date",
				label: __("From Date"),
				fieldname: "from_posting_date",
				default: frappe.datetime.add_days(today, -30),
			},
			{ fieldtype: "Column Break" },
			{ fieldtype: "Date", label: __("To Date"), fieldname: "to_posting_date", default: today },
			{ fieldtype: "Section Break", label: __("Due Date") },
			{ fieldtype: "Date", label: __("From Date"), fieldname: "from_due_date" },
			{ fieldtype: "Column Break" },
			{ fieldtype: "Date", label: __("To Date"), fieldname: "to_due_date" },
			{ fieldtype: "Section Break", label: __("Outstanding Amount") },
			{
				fieldtype: "Float",
				label: __("Greater Than Amount"),
				fieldname: "outstanding_amt_greater_than",
				default: 0,
			},
			{ fieldtype: "Column Break" },
			{ fieldtype: "Float", label: __("Less Than Amount"), fieldname: "outstanding_amt_less_than" },
		];

		if (frm.dimension_filters) {
			let column_break_insertion_point = Math.ceil(frm.dimension_filters.length / 2);

			fields.push({ fieldtype: "Section Break" });
			frm.dimension_filters.map((elem, idx) => {
				fields.push({
					fieldtype: "Link",
					label: elem.document_type == "Cost Center" ? "Cost Center" : elem.label,
					options: elem.document_type,
					fieldname: elem.fieldname || elem.document_type,
				});
				if (idx + 1 == column_break_insertion_point) {
					fields.push({ fieldtype: "Column Break" });
				}
			});
		}

		fields = fields.concat([
			{ fieldtype: "Section Break" },
			{
				fieldtype: "Check",
				label: __("Allocate Payment Amount"),
				fieldname: "allocate_payment_amount",
				default: 1,
			},
		]);

		let btn_text = "";

		if (get_outstanding_invoices) {
			btn_text = "Get Outstanding Invoices";
		} else if (get_orders_to_be_billed) {
			btn_text = "Get Outstanding Orders";
		}

		frappe.prompt(
			fields,
			function (filters) {
				frappe.flags.allocate_payment_amount = true;
				frm.events.validate_filters_data(frm, filters);
				frm.doc.cost_center = filters.cost_center;
				frm.events.get_outstanding_documents(
					frm,
					filters,
					get_outstanding_invoices,
					get_orders_to_be_billed
				);
			},
			__("Filters"),
			__(btn_text)
		);
	},

	get_outstanding_invoices: function (frm) {
		frm.events.get_outstanding_invoices_or_orders(frm, true, false);
	},

	get_outstanding_orders: function (frm) {
		frm.events.get_outstanding_invoices_or_orders(frm, false, true);
	},

	validate_filters_data: function (frm, filters) {
		const fields = {
			"Posting Date": ["from_posting_date", "to_posting_date"],
			"Due Date": ["from_posting_date", "to_posting_date"],
			"Advance Amount": ["from_posting_date", "to_posting_date"],
		};

		for (let key in fields) {
			let from_field = fields[key][0];
			let to_field = fields[key][1];

			if (filters[from_field] && !filters[to_field]) {
				frappe.throw(__("Error: {0} is mandatory field", [to_field.replace(/_/g, " ")]));
			} else if (filters[from_field] && filters[from_field] > filters[to_field]) {
				frappe.throw(
					__("{0}: {1} must be less than {2}", [
						key,
						from_field.replace(/_/g, " "),
						to_field.replace(/_/g, " "),
					])
				);
			}
		}
	},

	get_outstanding_documents: function (frm, filters, get_outstanding_invoices, get_orders_to_be_billed) {
		frm.clear_table("references");

		if (!frm.doc.party) {
			return;
		}

		frm.events.check_mandatory_to_fetch(frm);
		var company_currency = frappe.get_doc(":Company", frm.doc.company).default_currency;

		var args = {
			posting_date: frm.doc.posting_date,
			company: frm.doc.company,
			party_type: frm.doc.party_type,
			payment_type: frm.doc.payment_type,
			party: frm.doc.party,
			party_account: frm.doc.payment_type == "Receive" ? frm.doc.paid_from : frm.doc.paid_to,
			cost_center: frm.doc.cost_center,
		};

		for (let key in filters) {
			args[key] = filters[key];
		}

		if (get_outstanding_invoices) {
			args["get_outstanding_invoices"] = true;
		} else if (get_orders_to_be_billed) {
			args["get_orders_to_be_billed"] = true;
		}

		if (frm.doc.book_advance_payments_in_separate_party_account) {
			args["book_advance_payments_in_separate_party_account"] = true;
		}

		frappe.flags.allocate_payment_amount = filters["allocate_payment_amount"];

		return frappe.call({
			method: "erpnext.accounts.doctype.payment_entry.payment_entry.get_outstanding_reference_documents",
			args: {
				args: args,
			},
			callback: function (r, rt) {
				if (r.message) {
					var total_positive_outstanding = 0;
					var total_negative_outstanding = 0;
					$.each(r.message, function (i, d) {
						var c = frm.add_child("references");
						c.reference_doctype = d.voucher_type;
						c.reference_name = d.voucher_no;
						c.due_date = d.due_date;
						c.total_amount = d.invoice_amount;
						c.outstanding_amount = d.outstanding_amount;
						c.bill_no = d.bill_no;
						c.payment_term = d.payment_term;
						c.payment_term_outstanding = d.payment_term_outstanding;
						c.allocated_amount = d.allocated_amount;
						c.account = d.account;

						if (!in_list(frm.events.get_order_doctypes(frm), d.voucher_type)) {
							if (flt(d.outstanding_amount) > 0)
								total_positive_outstanding += flt(d.outstanding_amount);
							else total_negative_outstanding += Math.abs(flt(d.outstanding_amount));
						}

						var party_account_currency =
							frm.doc.payment_type == "Receive"
								? frm.doc.paid_from_account_currency
								: frm.doc.paid_to_account_currency;

						if (party_account_currency != company_currency) {
							c.exchange_rate = d.exchange_rate;
						} else {
							c.exchange_rate = 1;
						}
						if (in_list(frm.events.get_invoice_doctypes(frm), d.reference_doctype)) {
							c.due_date = d.due_date;
						}
					});

					if (
						(frm.doc.payment_type == "Receive" && frm.doc.party_type == "Customer") ||
						(frm.doc.payment_type == "Pay" && frm.doc.party_type == "Supplier") ||
						(frm.doc.payment_type == "Pay" && frm.doc.party_type == "Employee")
					) {
						if (total_positive_outstanding > total_negative_outstanding)
							if (!frm.doc.paid_amount)
								frm.set_value(
									"paid_amount",
									total_positive_outstanding - total_negative_outstanding
								);
					} else if (
						total_negative_outstanding &&
						total_positive_outstanding < total_negative_outstanding
					) {
						if (!frm.doc.received_amount)
							frm.set_value(
								"received_amount",
								total_negative_outstanding - total_positive_outstanding
							);
					}
				}

				frm.events.allocate_party_amount_against_ref_docs(
					frm,
					frm.doc.payment_type == "Receive" ? frm.doc.paid_amount : frm.doc.received_amount,
					false
				);
			},
		});
	},

	get_order_doctypes: function (frm) {
		return ["Sales Order", "Purchase Order"];
	},

	get_invoice_doctypes: function (frm) {
		return ["Sales Invoice", "Purchase Invoice"];
	},

	allocate_party_amount_against_ref_docs: async function (frm, paid_amount, paid_amount_change) {
		await frm.call("allocate_amount_to_references", {
			paid_amount: paid_amount,
			paid_amount_change: paid_amount_change,
			allocate_payment_amount: frappe.flags.allocate_payment_amount ?? false,
		});

		frm.events.set_total_allocated_amount(frm);
	},

	set_total_allocated_amount: function (frm) {
		let exchange_rate = 1;
		if (frm.doc.payment_type == "Receive") {
			exchange_rate = frm.doc.source_exchange_rate;
		} else if (frm.doc.payment_type == "Pay") {
			exchange_rate = frm.doc.target_exchange_rate;
		}
		var total_allocated_amount = 0.0;
		var base_total_allocated_amount = 0.0;
		$.each(frm.doc.references || [], function (i, row) {
			if (row.allocated_amount) {
				total_allocated_amount += flt(row.allocated_amount);
				base_total_allocated_amount += flt(
					flt(row.allocated_amount) * flt(exchange_rate),
					precision("base_paid_amount")
				);
			}
		});
		frm.set_value("total_allocated_amount", Math.abs(total_allocated_amount));
		frm.set_value("base_total_allocated_amount", Math.abs(base_total_allocated_amount));

		frm.events.set_unallocated_amount(frm);
	},

	set_unallocated_amount: function (frm) {
		let unallocated_amount = 0;
		let deductions_to_consider = 0;

		for (const row of frm.doc.deductions || []) {
			if (!row.is_exchange_gain_loss) deductions_to_consider += flt(row.amount);
		}
		const included_taxes = get_included_taxes(frm);

		if (frm.doc.party) {
			if (
				frm.doc.payment_type == "Receive" &&
				frm.doc.base_total_allocated_amount < frm.doc.base_paid_amount + deductions_to_consider
			) {
				unallocated_amount =
					(frm.doc.base_paid_amount +
						deductions_to_consider -
						frm.doc.base_total_allocated_amount -
						included_taxes) /
					frm.doc.source_exchange_rate;
			} else if (
				frm.doc.payment_type == "Pay" &&
				frm.doc.base_total_allocated_amount < frm.doc.base_received_amount - deductions_to_consider
			) {
				unallocated_amount =
					(frm.doc.base_received_amount -
						deductions_to_consider -
						frm.doc.base_total_allocated_amount -
						included_taxes) /
					frm.doc.target_exchange_rate;
			}
		}
		frm.set_value("unallocated_amount", unallocated_amount);
		frm.trigger("set_difference_amount");
	},

	set_difference_amount: function (frm) {
		var difference_amount = 0;
		var base_unallocated_amount =
			flt(frm.doc.unallocated_amount) *
			(frm.doc.payment_type == "Receive" ? frm.doc.source_exchange_rate : frm.doc.target_exchange_rate);

		var base_party_amount = flt(frm.doc.base_total_allocated_amount) + base_unallocated_amount;

		if (frm.doc.payment_type == "Receive") {
			difference_amount = base_party_amount - flt(frm.doc.base_received_amount);
		} else if (frm.doc.payment_type == "Pay") {
			difference_amount = flt(frm.doc.base_paid_amount) - base_party_amount;
		} else {
			difference_amount = flt(frm.doc.base_paid_amount) - flt(frm.doc.base_received_amount);
		}

		var total_deductions = frappe.utils.sum(
			$.map(frm.doc.deductions || [], function (d) {
				return flt(d.amount);
			})
		);

		frm.set_value(
			"difference_amount",
			difference_amount - total_deductions + flt(frm.doc.base_total_taxes_and_charges)
		);

		frm.events.hide_unhide_fields(frm);
	},

	unallocated_amount: function (frm) {
		frm.trigger("set_difference_amount");
	},

	check_mandatory_to_fetch: function (frm) {
		$.each(["Company", "Party Type", "Party", "payment_type"], function (i, field) {
			if (!frm.doc[frappe.model.scrub(field)]) {
				frappe.msgprint(__("Please select {0} first", [field]));
				return false;
			}
		});
	},

	validate_reference_document: function (frm, row) {
		var _validate = function (i, row) {
			if (!row.reference_doctype) {
				return;
			}

			if (
				frm.doc.party_type == "Customer" &&
				!["Sales Order", "Sales Invoice", "Journal Entry", "Dunning"].includes(row.reference_doctype)
			) {
				frappe.model.set_value(row.doctype, row.name, "reference_doctype", null);
				frappe.msgprint(
					__(
						"Row #{0}: Reference Document Type must be one of Sales Order, Sales Invoice, Journal Entry or Dunning",
						[row.idx]
					)
				);
				return false;
			}

			if (
				frm.doc.party_type == "Supplier" &&
				!["Purchase Order", "Purchase Invoice", "Journal Entry"].includes(row.reference_doctype)
			) {
				frappe.model.set_value(row.doctype, row.name, "against_voucher_type", null);
				frappe.msgprint(
					__(
						"Row #{0}: Reference Document Type must be one of Purchase Order, Purchase Invoice or Journal Entry",
						[row.idx]
					)
				);
				return false;
			}
		};

		if (row) {
			_validate(0, row);
		} else {
			$.each(frm.doc.vouchers || [], _validate);
		}
	},

	write_off_difference_amount: function (frm) {
		frm.events.set_write_off_deduction(frm);
	},

	base_paid_amount: function (frm) {
		frm.events.set_exchange_gain_loss_deduction(frm);
	},

	base_received_amount: function (frm) {
		frm.events.set_exchange_gain_loss_deduction(frm);
	},

	set_exchange_gain_loss_deduction: async function (frm) {
		// wait for allocate_party_amount_against_ref_docs to finish
		await frappe.after_ajax();
		const base_paid_amount = frm.doc.base_paid_amount || 0;
		const base_received_amount = frm.doc.base_received_amount || 0;
		const exchange_gain_loss = flt(
			base_paid_amount - base_received_amount,
			get_deduction_amount_precision()
		);

		if (!exchange_gain_loss) {
			frm.events.delete_exchange_gain_loss(frm);
			return;
		}

		const account_fieldname = "exchange_gain_loss_account";
		let row = (frm.doc.deductions || []).find((t) => t.is_exchange_gain_loss);

		if (!row) {
			const response = await get_company_defaults(frm.doc.company);

			const account =
				response.message?.[account_fieldname] ||
				(await prompt_for_missing_account(frm, account_fieldname));

			row = frm.add_child("deductions");
			row.account = account;
			row.cost_center = response.message?.cost_center;
			row.is_exchange_gain_loss = 1;
		}

		row.amount = exchange_gain_loss;
		frm.refresh_field("deductions");
		frm.events.set_unallocated_amount(frm);
	},

	delete_exchange_gain_loss: function (frm) {
		const exchange_gain_loss_row = (frm.doc.deductions || []).find((row) => row.is_exchange_gain_loss);

		if (!exchange_gain_loss_row) return;

		exchange_gain_loss_row.amount = 0;
		frm.get_field("deductions").grid.grid_rows[exchange_gain_loss_row.idx - 1].remove();
		frm.refresh_field("deductions");
	},

	set_write_off_deduction: async function (frm) {
		const difference_amount = flt(frm.doc.difference_amount, get_deduction_amount_precision());
		if (!difference_amount) return;

		const account_fieldname = "write_off_account";
		const response = await get_company_defaults(frm.doc.company);
		const write_off_account =
			response.message?.[account_fieldname] ||
			(await prompt_for_missing_account(frm, account_fieldname));

		if (!write_off_account) return;

		let row = (frm.doc["deductions"] || []).find((t) => t.account == write_off_account);
		if (!row) {
			row = frm.add_child("deductions");
			row.account = write_off_account;
			row.cost_center = response.message?.cost_center;
		}

		row.amount = flt(row.amount) + difference_amount;
		frm.refresh_field("deductions");
		frm.events.set_unallocated_amount(frm);
	},

	bank_account: function (frm) {
		const field = frm.doc.payment_type == "Pay" ? "paid_from" : "paid_to";
		if (frm.doc.bank_account && ["Pay", "Receive"].includes(frm.doc.payment_type)) {
			frappe.call({
				method: "erpnext.accounts.doctype.bank_account.bank_account.get_bank_account_details",
				args: {
					bank_account: frm.doc.bank_account,
				},
				callback: function (r) {
					if (r.message) {
						if (!frm.doc.mode_of_payment) {
							frm.set_value(field, r.message.account);
						}
						frm.set_value("bank", r.message.bank);
						frm.set_value("bank_account_no", r.message.bank_account_no);
					}
				},
			});
		}
	},

	sales_taxes_and_charges_template: function (frm) {
		frm.trigger("fetch_taxes_from_template");
	},

	purchase_taxes_and_charges_template: function (frm) {
		frm.trigger("fetch_taxes_from_template");
	},

	fetch_taxes_from_template: function (frm) {
		let master_doctype = "";
		let taxes_and_charges = "";

		if (frm.doc.party_type == "Supplier") {
			master_doctype = "Purchase Taxes and Charges Template";
			taxes_and_charges = frm.doc.purchase_taxes_and_charges_template;
		} else if (frm.doc.party_type == "Customer") {
			master_doctype = "Sales Taxes and Charges Template";
			taxes_and_charges = frm.doc.sales_taxes_and_charges_template;
		}

		if (!taxes_and_charges) {
			return;
		}

		frappe.call({
			method: "erpnext.controllers.accounts_controller.get_taxes_and_charges",
			args: {
				master_doctype: master_doctype,
				master_name: taxes_and_charges,
			},
			callback: function (r) {
				if (!r.exc && r.message) {
					// set taxes table
					if (r.message) {
						for (let tax of r.message) {
							if (tax.charge_type === "On Net Total") {
								tax.charge_type = "On Paid Amount";
							}
							frm.add_child("taxes", tax);
						}
						frm.events.apply_taxes(frm);
						frm.events.set_unallocated_amount(frm);
					}
				}
			},
		});
	},

	apply_taxes: function (frm) {
		frm.events.initialize_taxes(frm);
		frm.events.determine_exclusive_rate(frm);
		frm.events.calculate_taxes(frm);
	},

	initialize_taxes: function (frm) {
		$.each(frm.doc["taxes"] || [], function (i, tax) {
			frm.events.validate_taxes_and_charges(tax);
			frm.events.validate_inclusive_tax(tax);
			tax.item_wise_tax_detail = {};
			let tax_fields = [
				"total",
				"tax_fraction_for_current_item",
				"grand_total_fraction_for_current_item",
			];

			if (cstr(tax.charge_type) != "Actual") {
				tax_fields.push("tax_amount");
			}

			$.each(tax_fields, function (i, fieldname) {
				tax[fieldname] = 0.0;
			});

			frm.doc.paid_amount_after_tax = frm.doc.base_paid_amount;
		});
	},

	validate_taxes_and_charges: function (d) {
		let msg = "";

		if (d.account_head && !d.description) {
			// set description from account head
			d.description = d.account_head.split(" - ").slice(0, -1).join(" - ");
		}

		if (!d.charge_type && (d.row_id || d.rate || d.tax_amount)) {
			msg = __("Please select Charge Type first");
			d.row_id = "";
			d.rate = d.tax_amount = 0.0;
		} else if (
			(d.charge_type == "Actual" ||
				d.charge_type == "On Net Total" ||
				d.charge_type == "On Paid Amount") &&
			d.row_id
		) {
			msg = __(
				"Can refer row only if the charge type is 'On Previous Row Amount' or 'Previous Row Total'"
			);
			d.row_id = "";
		} else if (
			(d.charge_type == "On Previous Row Amount" || d.charge_type == "On Previous Row Total") &&
			d.row_id
		) {
			if (d.idx == 1) {
				msg = __(
					"Cannot select charge type as 'On Previous Row Amount' or 'On Previous Row Total' for first row"
				);
				d.charge_type = "";
			} else if (!d.row_id) {
				msg = __("Please specify a valid Row ID for row {0} in table {1}", [d.idx, __(d.doctype)]);
				d.row_id = "";
			} else if (d.row_id && d.row_id >= d.idx) {
				msg = __(
					"Cannot refer row number greater than or equal to current row number for this Charge type"
				);
				d.row_id = "";
			}
		}
		if (msg) {
			frappe.validated = false;
			refresh_field("taxes");
			frappe.throw(msg);
		}
	},

	validate_inclusive_tax: function (tax) {
		let actual_type_error = function () {
			let msg = __("Actual type tax cannot be included in Item rate in row {0}", [tax.idx]);
			frappe.throw(msg);
		};

		let on_previous_row_error = function (row_range) {
			let msg = __("For row {0} in {1}. To include {2} in Item rate, rows {3} must also be included", [
				tax.idx,
				__(tax.doctype),
				tax.charge_type,
				row_range,
			]);
			frappe.throw(msg);
		};

		if (cint(tax.included_in_paid_amount)) {
			if (tax.charge_type == "Actual") {
				// inclusive tax cannot be of type Actual
				actual_type_error();
			} else if (
				tax.charge_type == "On Previous Row Amount" &&
				!cint(this.frm.doc["taxes"][tax.row_id - 1].included_in_paid_amount)
			) {
				// referred row should also be an inclusive tax
				on_previous_row_error(tax.row_id);
			} else if (tax.charge_type == "On Previous Row Total") {
				let taxes_not_included = $.map(this.frm.doc["taxes"].slice(0, tax.row_id), function (t) {
					return cint(t.included_in_paid_amount) ? null : t;
				});
				if (taxes_not_included.length > 0) {
					// all rows above this tax should be inclusive
					on_previous_row_error(tax.row_id == 1 ? "1" : "1 - " + tax.row_id);
				}
			}
		}
	},

	determine_exclusive_rate: function (frm) {
		let has_inclusive_tax = false;
		$.each(frm.doc["taxes"] || [], function (i, row) {
			if (cint(row.included_in_paid_amount)) has_inclusive_tax = true;
		});
		if (has_inclusive_tax == false) return;

		let cumulated_tax_fraction = 0.0;
		$.each(frm.doc["taxes"] || [], function (i, tax) {
			tax.tax_fraction_for_current_item = frm.events.get_current_tax_fraction(frm, tax);

			if (i == 0) {
				tax.grand_total_fraction_for_current_item = 1 + tax.tax_fraction_for_current_item;
			} else {
				tax.grand_total_fraction_for_current_item =
					frm.doc["taxes"][i - 1].grand_total_fraction_for_current_item +
					tax.tax_fraction_for_current_item;
			}

			cumulated_tax_fraction += tax.tax_fraction_for_current_item;
			frm.doc.paid_amount_after_tax = flt(frm.doc.base_paid_amount / (1 + cumulated_tax_fraction));
		});
	},

	get_current_tax_fraction: function (frm, tax) {
		let current_tax_fraction = 0.0;

		if (cint(tax.included_in_paid_amount)) {
			let tax_rate = tax.rate;

			if (tax.charge_type == "On Paid Amount") {
				current_tax_fraction = tax_rate / 100.0;
			} else if (tax.charge_type == "On Previous Row Amount") {
				current_tax_fraction =
					(tax_rate / 100.0) * frm.doc["taxes"][cint(tax.row_id) - 1].tax_fraction_for_current_item;
			} else if (tax.charge_type == "On Previous Row Total") {
				current_tax_fraction =
					(tax_rate / 100.0) *
					frm.doc["taxes"][cint(tax.row_id) - 1].grand_total_fraction_for_current_item;
			}
		}

		if (tax.add_deduct_tax && tax.add_deduct_tax == "Deduct") {
			current_tax_fraction *= -1;
		}
		return current_tax_fraction;
	},

	calculate_taxes: function (frm) {
		frm.doc.total_taxes_and_charges = 0.0;
		frm.doc.base_total_taxes_and_charges = 0.0;

		let company_currency = frappe.get_doc(":Company", frm.doc.company).default_currency;
		let actual_tax_dict = {};

		// maintain actual tax rate based on idx
		$.each(frm.doc["taxes"] || [], function (i, tax) {
			if (tax.charge_type == "Actual") {
				actual_tax_dict[tax.idx] = flt(tax.tax_amount, precision("tax_amount", tax));
			}
		});

		$.each(frm.doc["taxes"] || [], function (i, tax) {
			let current_tax_amount = frm.events.get_current_tax_amount(frm, tax);

			// Adjust divisional loss to the last item
			if (tax.charge_type == "Actual") {
				actual_tax_dict[tax.idx] -= current_tax_amount;
				if (i == frm.doc["taxes"].length - 1) {
					current_tax_amount += actual_tax_dict[tax.idx];
				}
			}

			// tax accounts are only in company currency
			tax.base_tax_amount = current_tax_amount;
			current_tax_amount *= tax.add_deduct_tax == "Deduct" ? -1.0 : 1.0;

			if (i == 0) {
				tax.total = flt(frm.doc.paid_amount_after_tax + current_tax_amount, precision("total", tax));
			} else {
				tax.total = flt(frm.doc["taxes"][i - 1].total + current_tax_amount, precision("total", tax));
			}

			// tac accounts are only in company currency
			tax.base_total = tax.total;

			// calculate total taxes and base total taxes
			if (frm.doc.payment_type == "Pay") {
				// tax accounts only have company currency
				if (tax.currency != frm.doc.paid_to_account_currency) {
					//total_taxes_and_charges has the target currency. so using target conversion rate
					frm.doc.total_taxes_and_charges += flt(current_tax_amount / frm.doc.target_exchange_rate);
				} else {
					frm.doc.total_taxes_and_charges += current_tax_amount;
				}
			} else if (frm.doc.payment_type == "Receive") {
				if (tax.currency != frm.doc.paid_from_account_currency) {
					//total_taxes_and_charges has the target currency. so using source conversion rate
					frm.doc.total_taxes_and_charges += flt(current_tax_amount / frm.doc.source_exchange_rate);
				} else {
					frm.doc.total_taxes_and_charges += current_tax_amount;
				}
			}

			frm.doc.base_total_taxes_and_charges += tax.base_tax_amount;

			frm.refresh_field("taxes");
			frm.refresh_field("total_taxes_and_charges");
			frm.refresh_field("base_total_taxes_and_charges");
		});
	},

	get_current_tax_amount: function (frm, tax) {
		let tax_rate = tax.rate;
		let current_tax_amount = 0.0;

		// To set row_id by default as previous row.
		if (["On Previous Row Amount", "On Previous Row Total"].includes(tax.charge_type)) {
			if (tax.idx === 1) {
				frappe.throw(
					__(
						"Cannot select charge type as 'On Previous Row Amount' or 'On Previous Row Total' for first row"
					)
				);
			}
		}

		if (tax.charge_type == "Actual") {
			current_tax_amount = flt(tax.tax_amount, precision("tax_amount", tax));
		} else if (tax.charge_type == "On Paid Amount") {
			current_tax_amount = flt((tax_rate / 100.0) * frm.doc.paid_amount_after_tax);
		} else if (tax.charge_type == "On Previous Row Amount") {
			current_tax_amount = flt((tax_rate / 100.0) * frm.doc["taxes"][cint(tax.row_id) - 1].tax_amount);
		} else if (tax.charge_type == "On Previous Row Total") {
			current_tax_amount = flt((tax_rate / 100.0) * frm.doc["taxes"][cint(tax.row_id) - 1].total);
		}

		return current_tax_amount;
	},

	cost_center: function (frm) {
		if (frm.doc.posting_date && (frm.doc.paid_from || frm.doc.paid_to)) {
			return frappe.call({
				method: "erpnext.accounts.doctype.payment_entry.payment_entry.get_party_and_account_balance",
				args: {
					company: frm.doc.company,
					date: frm.doc.posting_date,
					paid_from: frm.doc.paid_from,
					paid_to: frm.doc.paid_to,
					ptype: frm.doc.party_type,
					pty: frm.doc.party,
					cost_center: frm.doc.cost_center,
				},
				callback: function (r, rt) {
					if (r.message) {
						frappe.run_serially([
							() => {
								frm.set_value(
									"paid_from_account_balance",
									r.message.paid_from_account_balance
								);
								frm.set_value("paid_to_account_balance", r.message.paid_to_account_balance);
								frm.set_value("party_balance", r.message.party_balance);
							},
						]);
					}
				},
			});
		}
	},

	after_save: function (frm) {
		const { matched_payment_requests } = frappe.last_response;
		if (!matched_payment_requests) return;

		const COLUMN_LABEL = [
			[__("Reference DocType"), __("Reference Name"), __("Allocated Amount"), __("Payment Request")],
		];

		frappe.msgprint({
			title: __("Unset Matched Payment Request"),
			message: COLUMN_LABEL.concat(matched_payment_requests),
			as_table: true,
			wide: true,
			primary_action: {
				label: __("Allocate Payment Request"),
				action() {
					frappe.hide_msgprint();
					frm.call("set_matched_payment_requests", { matched_payment_requests }, () => {
						frm.dirty();
					});
				},
			},
		});
	},
});

frappe.ui.form.on("Payment Entry Reference", {
	reference_doctype: function (frm, cdt, cdn) {
		var row = locals[cdt][cdn];
		frm.events.validate_reference_document(frm, row);
	},

	reference_name: function (frm, cdt, cdn) {
		var row = locals[cdt][cdn];
		if (row.reference_name && row.reference_doctype) {
			return frappe.call({
				method: "erpnext.accounts.doctype.payment_entry.payment_entry.get_reference_details",
				args: {
					reference_doctype: row.reference_doctype,
					reference_name: row.reference_name,
					party_account_currency:
						frm.doc.payment_type == "Receive"
							? frm.doc.paid_from_account_currency
							: frm.doc.paid_to_account_currency,
					party_type: frm.doc.party_type,
					party: frm.doc.party,
				},
				callback: function (r, rt) {
					if (r.message) {
						$.each(r.message, function (field, value) {
							frappe.model.set_value(cdt, cdn, field, value);
						});

						let allocated_amount =
							frm.doc.unallocated_amount > row.outstanding_amount
								? row.outstanding_amount
								: frm.doc.unallocated_amount;

						frappe.model.set_value(cdt, cdn, "allocated_amount", allocated_amount);
						frm.refresh_fields();
					}
				},
			});
		}
	},

	allocated_amount: function (frm) {
		frm.events.set_total_allocated_amount(frm);
	},

	references_remove: function (frm) {
		frm.events.set_total_allocated_amount(frm);
	},
});

frappe.ui.form.on("Advance Taxes and Charges", {
	rate: function (frm) {
		frm.events.apply_taxes(frm);
		frm.events.set_unallocated_amount(frm);
	},

	tax_amount: function (frm) {
		frm.events.apply_taxes(frm);
		frm.events.set_unallocated_amount(frm);
	},

	row_id: function (frm) {
		frm.events.apply_taxes(frm);
		frm.events.set_unallocated_amount(frm);
	},

	taxes_remove: function (frm) {
		frm.events.apply_taxes(frm);
		frm.events.set_unallocated_amount(frm);
	},

	included_in_paid_amount: function (frm) {
		frm.events.apply_taxes(frm);
		frm.events.set_unallocated_amount(frm);
	},

	charge_type: function (frm) {
		frm.events.apply_taxes(frm);
		frm.events.set_unallocated_amount(frm);
	},
});

frappe.ui.form.on("Payment Entry Deduction", {
	before_deductions_remove: function (doc, cdt, cdn) {
		const row = frappe.get_doc(cdt, cdn);
		if (row.is_exchange_gain_loss && row.amount) {
			frappe.throw(__("Cannot delete Exchange Gain/Loss row"));
		}
	},

	amount: function (frm) {
		frm.events.set_unallocated_amount(frm);
	},

	deductions_remove: function (frm) {
		frm.events.set_unallocated_amount(frm);
	},
});

<<<<<<< HEAD
function get_included_taxes(frm) {
	let included_taxes = 0;
	for (const tax of frm.doc.taxes) {
		if (!tax.included_in_paid_amount) continue;

		if (tax.add_deduct_tax == "Add") {
			included_taxes += tax.base_tax_amount;
		} else {
			included_taxes -= tax.base_tax_amount;
		}
	}

	return included_taxes;
}

function get_company_defaults(company) {
	return frappe.call({
		method: "erpnext.accounts.doctype.payment_entry.payment_entry.get_company_defaults",
		args: {
			company: company,
		},
	});
}

function prompt_for_missing_account(frm, account) {
	return new Promise((resolve) => {
		const dialog = frappe.prompt(
			{
				label: __(frappe.unscrub(account)),
				fieldname: account,
				fieldtype: "Link",
				options: "Account",
				get_query: () => ({
					filters: {
						company: frm.doc.company,
					},
				}),
			},
			(values) => resolve(values?.[account]),
			__("Please Specify Account")
		);

		dialog.on_hide = () => resolve("");
	});
}

function get_deduction_amount_precision() {
	return frappe.meta.get_field_precision(frappe.meta.get_field("Payment Entry Deduction", "amount"));
=======
function set_default_party_type(frm) {
	if (frm.doc.party) return;

	let party_type;
	if (frm.doc.payment_type == "Receive") {
		party_type = "Customer";
	} else if (frm.doc.payment_type == "Pay") {
		party_type = "Supplier";
	}

	if (party_type) frm.set_value("party_type", party_type);
>>>>>>> 2ada270e
}<|MERGE_RESOLUTION|>--- conflicted
+++ resolved
@@ -1791,7 +1791,19 @@
 	},
 });
 
-<<<<<<< HEAD
+function set_default_party_type(frm) {
+	if (frm.doc.party) return;
+
+	let party_type;
+	if (frm.doc.payment_type == "Receive") {
+		party_type = "Customer";
+	} else if (frm.doc.payment_type == "Pay") {
+		party_type = "Supplier";
+	}
+
+	if (party_type) frm.set_value("party_type", party_type);
+}
+
 function get_included_taxes(frm) {
 	let included_taxes = 0;
 	for (const tax of frm.doc.taxes) {
@@ -1840,17 +1852,4 @@
 
 function get_deduction_amount_precision() {
 	return frappe.meta.get_field_precision(frappe.meta.get_field("Payment Entry Deduction", "amount"));
-=======
-function set_default_party_type(frm) {
-	if (frm.doc.party) return;
-
-	let party_type;
-	if (frm.doc.payment_type == "Receive") {
-		party_type = "Customer";
-	} else if (frm.doc.payment_type == "Pay") {
-		party_type = "Supplier";
-	}
-
-	if (party_type) frm.set_value("party_type", party_type);
->>>>>>> 2ada270e
 }