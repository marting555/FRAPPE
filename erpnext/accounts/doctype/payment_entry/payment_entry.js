--- conflicted
+++ resolved
@@ -82,15 +82,9 @@
 		});
 
 		frm.set_query("reference_name", "references", function(doc, cdt, cdn) {
-<<<<<<< HEAD
-			var child = locals[cdt][cdn];
-			var filters = {"docstatus": 1, "company": doc.company};
-			var party_type_doctypes = ['Sales Invoice', 'Sales Order', 'Purchase Invoice', 
-=======
 			const child = locals[cdt][cdn];
 			const filters = {"docstatus": 1, "company": doc.company};
 			const party_type_doctypes = ['Sales Invoice', 'Sales Order', 'Purchase Invoice',
->>>>>>> 53138e9f
 				'Purchase Order', 'Expense Claim', 'Fees'];
 
 			if (in_list(party_type_doctypes, child.reference_doctype)) {
@@ -867,13 +861,6 @@
 })
 
 frappe.ui.form.on('Payment Entry', {
-	setup: function(frm){
-		frappe.db.get_value('Accounts Settings', {name: 'Accounts Settings'}, 'allow_cost_center_in_entry_of_bs_account', (r) => {
-			frm.toggle_display("cost_center_from", (r.allow_cost_center_in_entry_of_bs_account==1));
-			frm.toggle_display("cost_center_to", (r.allow_cost_center_in_entry_of_bs_account==1));
-
-		});
-	},
 	cost_center_from: function(frm){
 		frm.trigger("paid_from");
 
