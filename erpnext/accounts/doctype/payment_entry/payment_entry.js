--- conflicted
+++ resolved
@@ -9,11 +9,7 @@
 
 frappe.ui.form.on('Payment Entry', {
 	onload: function(frm) {
-<<<<<<< HEAD
-		frm.ignore_doctypes_on_cancel_all = ['Sales Invoice', 'Purchase Invoice', 'Journal Entry', 'Repost Payment Ledger','Repost Accounting Ledger'];
-=======
 		frm.ignore_doctypes_on_cancel_all = ['Sales Invoice', 'Purchase Invoice', 'Journal Entry', 'Repost Payment Ledger','Repost Accounting Ledger', 'Unreconcile Payments', 'Unreconcile Payment Entries'];
->>>>>>> 44bad3bd
 
 		if(frm.doc.__islocal) {
 			if (!frm.doc.paid_from) frm.set_value("paid_from_account_currency", null);
