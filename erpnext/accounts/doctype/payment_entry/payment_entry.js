// Copyright (c) 2016, Frappe Technologies Pvt. Ltd. and contributors
// For license information, please see license.txt
frappe.provide("erpnext.accounts.dimensions");

cur_frm.cscript.tax_table = "Advance Taxes and Charges";

erpnext.accounts.taxes.setup_tax_validations("Payment Entry");
erpnext.accounts.taxes.setup_tax_filters("Advance Taxes and Charges");

frappe.ui.form.on("Payment Entry", {
	onload: function (frm) {
		frm.ignore_doctypes_on_cancel_all = [
			"Sales Invoice",
			"Purchase Invoice",
			"Journal Entry",
			"Repost Payment Ledger",
			"Repost Accounting Ledger",
			"Unreconcile Payment",
			"Unreconcile Payment Entries",
			"Bank Transaction",
		];

		if (frm.doc.__islocal) {
			if (!frm.doc.paid_from) frm.set_value("paid_from_account_currency", null);
			if (!frm.doc.paid_to) frm.set_value("paid_to_account_currency", null);
		}

		erpnext.accounts.dimensions.setup_dimension_filters(frm, frm.doctype);
	},

	setup: function (frm) {
		frm.set_query("paid_from", function () {
			frm.events.validate_company(frm);

			var account_types = ["Pay", "Internal Transfer"].includes(frm.doc.payment_type)
				? ["Bank", "Cash"]
				: [frappe.boot.party_account_types[frm.doc.party_type]];
			return {
				filters: {
					account_type: ["in", account_types],
					is_group: 0,
					company: frm.doc.company,
				},
			};
		});

		frm.set_query("party_type", function () {
			frm.events.validate_company(frm);
			return {
				filters: {
					name: ["in", Object.keys(frappe.boot.party_account_types)],
				},
			};
		});

		frm.set_query("party_bank_account", function () {
			return {
				filters: {
					is_company_account: 0,
					party_type: frm.doc.party_type,
					party: frm.doc.party,
				},
			};
		});

		frm.set_query("bank_account", function () {
			return {
				filters: {
					is_company_account: 1,
					company: frm.doc.company,
				},
			};
		});

		frm.set_query("contact_person", function () {
			if (frm.doc.party) {
				return {
					query: "frappe.contacts.doctype.contact.contact.contact_query",
					filters: {
						link_doctype: frm.doc.party_type,
						link_name: frm.doc.party,
					},
				};
			}
		});

		frm.set_query("paid_to", function () {
			frm.events.validate_company(frm);

			var account_types = ["Receive", "Internal Transfer"].includes(frm.doc.payment_type)
				? ["Bank", "Cash"]
				: [frappe.boot.party_account_types[frm.doc.party_type]];
			return {
				filters: {
					account_type: ["in", account_types],
					is_group: 0,
					company: frm.doc.company,
				},
			};
		});

		frm.set_query("account", "deductions", function () {
			return {
				filters: {
					is_group: 0,
					company: frm.doc.company,
				},
			};
		});

		frm.set_query("advance_tax_account", function () {
			return {
				filters: {
					company: frm.doc.company,
					root_type: ["in", ["Asset", "Liability"]],
					is_group: 0,
				},
			};
		});

		frm.set_query("reference_doctype", "references", function () {
			let doctypes = ["Journal Entry"];
			if (frm.doc.party_type == "Customer") {
				doctypes = ["Sales Order", "Sales Invoice", "Journal Entry", "Dunning"];
			} else if (frm.doc.party_type == "Supplier") {
				doctypes = ["Purchase Order", "Purchase Invoice", "Journal Entry"];
			}

			return {
				filters: { name: ["in", doctypes] },
			};
		});

		frm.set_query("payment_term", "references", function (frm, cdt, cdn) {
			const child = locals[cdt][cdn];
			if (
				["Purchase Invoice", "Sales Invoice"].includes(child.reference_doctype) &&
				child.reference_name
			) {
				return {
					query: "erpnext.controllers.queries.get_payment_terms_for_references",
					filters: {
						reference: child.reference_name,
					},
				};
			}
		});

		frm.set_query("reference_name", "references", function (doc, cdt, cdn) {
			const child = locals[cdt][cdn];
			const filters = { docstatus: 1, company: doc.company };
			const party_type_doctypes = [
				"Sales Invoice",
				"Sales Order",
				"Purchase Invoice",
				"Purchase Order",
				"Dunning",
			];

			if (in_list(party_type_doctypes, child.reference_doctype)) {
				filters[doc.party_type.toLowerCase()] = doc.party;
			}

			return {
				filters: filters,
			};
		});
<<<<<<< HEAD

		frm.set_query("payment_request", "references", function (doc, cdt, cdn) {
			const row = frappe.get_doc(cdt, cdn);
			return {
				filters: {
					docstatus: 1,
					status: ["!=", "Paid"],
					reference_doctype: row.reference_doctype,
					reference_name: row.reference_name,
				},
			};
		});
	},
=======
>>>>>>> deccb007

		frm.set_query("sales_taxes_and_charges_template", function () {
			return {
				filters: {
					company: frm.doc.company,
					disabled: false,
				},
			};
		});

		frm.set_query("purchase_taxes_and_charges_template", function () {
			return {
				filters: {
					company: frm.doc.company,
					disabled: false,
				},
			};
		});
	},
	refresh: function (frm) {
		erpnext.hide_company(frm);
		frm.events.hide_unhide_fields(frm);
		frm.events.set_dynamic_labels(frm);
		frm.events.show_general_ledger(frm);
		erpnext.accounts.ledger_preview.show_accounting_ledger_preview(frm);
		if (
			frm.doc.references &&
			frm.doc.references.find((elem) => {
				return elem.exchange_gain_loss != 0;
			})
		) {
			frm.add_custom_button(
				__("View Exchange Gain/Loss Journals"),
				function () {
					frappe.set_route("List", "Journal Entry", {
						voucher_type: "Exchange Gain Or Loss",
						reference_name: frm.doc.name,
					});
				},
				__("Actions")
			);
		}
		erpnext.accounts.unreconcile_payment.add_unreconcile_btn(frm);
	},

	validate_company: (frm) => {
		if (!frm.doc.company) {
			frappe.throw({ message: __("Please select a Company first."), title: __("Mandatory") });
		}
	},

	company: function (frm) {
		frm.trigger("party");
		frm.events.hide_unhide_fields(frm);
		frm.events.set_dynamic_labels(frm);
		erpnext.accounts.dimensions.update_dimension(frm, frm.doctype);
	},

	contact_person: function (frm) {
		frm.set_value("contact_email", "");
		erpnext.utils.get_contact_details(frm);
	},

	hide_unhide_fields: function (frm) {
		var company_currency = frm.doc.company
			? frappe.get_doc(":Company", frm.doc.company)?.default_currency
			: "";

		frm.toggle_display(
			"source_exchange_rate",
			frm.doc.paid_amount && frm.doc.paid_from_account_currency != company_currency
		);

		frm.toggle_display(
			"target_exchange_rate",
			frm.doc.received_amount &&
				frm.doc.paid_to_account_currency != company_currency &&
				frm.doc.paid_from_account_currency != frm.doc.paid_to_account_currency
		);

		frm.toggle_display("base_paid_amount", frm.doc.paid_from_account_currency != company_currency);

		if (frm.doc.payment_type == "Pay") {
			frm.toggle_display(
				"base_total_taxes_and_charges",
				frm.doc.total_taxes_and_charges && frm.doc.paid_to_account_currency != company_currency
			);
		} else {
			frm.toggle_display(
				"base_total_taxes_and_charges",
				frm.doc.total_taxes_and_charges && frm.doc.paid_from_account_currency != company_currency
			);
		}

		frm.toggle_display(
			"base_received_amount",
			frm.doc.paid_to_account_currency != company_currency &&
				frm.doc.paid_from_account_currency != frm.doc.paid_to_account_currency &&
				frm.doc.base_paid_amount != frm.doc.base_received_amount
		);

		frm.toggle_display(
			"received_amount",
			frm.doc.payment_type == "Internal Transfer" ||
				frm.doc.paid_from_account_currency != frm.doc.paid_to_account_currency
		);

		frm.toggle_display(
			["base_total_allocated_amount"],
			frm.doc.paid_amount &&
				frm.doc.received_amount &&
				frm.doc.base_total_allocated_amount &&
				((frm.doc.payment_type == "Receive" &&
					frm.doc.paid_from_account_currency != company_currency) ||
					(frm.doc.payment_type == "Pay" && frm.doc.paid_to_account_currency != company_currency))
		);

		var party_amount = frm.doc.payment_type == "Receive" ? frm.doc.paid_amount : frm.doc.received_amount;

		frm.toggle_display(
			"write_off_difference_amount",
			frm.doc.difference_amount && frm.doc.party && frm.doc.total_allocated_amount > party_amount
		);

		frm.toggle_display(
			"set_exchange_gain_loss",
			frm.doc.paid_amount && frm.doc.received_amount && frm.doc.difference_amount
		);
	},

	set_dynamic_labels: function (frm) {
		var company_currency = frm.doc.company
			? frappe.get_doc(":Company", frm.doc.company).default_currency
			: "";

		frm.set_currency_labels(
			[
				"base_paid_amount",
				"base_received_amount",
				"base_total_allocated_amount",
				"difference_amount",
				"base_paid_amount_after_tax",
				"base_received_amount_after_tax",
				"base_total_taxes_and_charges",
			],
			company_currency
		);

		frm.set_currency_labels(["paid_amount"], frm.doc.paid_from_account_currency);
		frm.set_currency_labels(["received_amount"], frm.doc.paid_to_account_currency);

		var party_account_currency =
			frm.doc.payment_type == "Receive"
				? frm.doc.paid_from_account_currency
				: frm.doc.paid_to_account_currency;

		frm.set_currency_labels(
			["total_allocated_amount", "unallocated_amount", "total_taxes_and_charges"],
			party_account_currency
		);

		var currency_field =
			frm.doc.payment_type == "Receive" ? "paid_from_account_currency" : "paid_to_account_currency";
		frm.set_df_property("total_allocated_amount", "options", currency_field);
		frm.set_df_property("unallocated_amount", "options", currency_field);
		frm.set_df_property("total_taxes_and_charges", "options", currency_field);
		frm.set_df_property("party_balance", "options", currency_field);

		frm.set_currency_labels(
			["total_amount", "outstanding_amount", "allocated_amount"],
			party_account_currency,
			"references"
		);

		frm.set_df_property(
			"source_exchange_rate",
			"description",
			"1 " + frm.doc.paid_from_account_currency + " = [?] " + company_currency
		);

		frm.set_df_property(
			"target_exchange_rate",
			"description",
			"1 " + frm.doc.paid_to_account_currency + " = [?] " + company_currency
		);

		frm.refresh_fields();
	},

	show_general_ledger: function (frm) {
		if (frm.doc.docstatus > 0) {
			frm.add_custom_button(
				__("Ledger"),
				function () {
					frappe.route_options = {
						voucher_no: frm.doc.name,
						from_date: frm.doc.posting_date,
						to_date: moment(frm.doc.modified).format("YYYY-MM-DD"),
						company: frm.doc.company,
						group_by: "",
						show_cancelled_entries: frm.doc.docstatus === 2,
					};
					frappe.set_route("query-report", "General Ledger");
				},
				"fa fa-table"
			);
		}
	},

	payment_type: function (frm) {
		if (frm.doc.payment_type == "Internal Transfer") {
			$.each(
				["party", "party_balance", "paid_from", "paid_to", "references", "total_allocated_amount"],
				function (i, field) {
					frm.set_value(field, null);
				}
			);
		} else {
			if (frm.doc.party) {
				frm.events.party(frm);
			}

			if (frm.doc.mode_of_payment) {
				frm.events.mode_of_payment(frm);
			}
		}
	},

	mode_of_payment: function (frm) {
		erpnext.accounts.pos.get_payment_mode_account(frm, frm.doc.mode_of_payment, function (account) {
			let payment_account_field = frm.doc.payment_type == "Receive" ? "paid_to" : "paid_from";
			frm.set_value(payment_account_field, account);
		});
	},

	party_type: function (frm) {
		let party_types = Object.keys(frappe.boot.party_account_types);
		if (frm.doc.party_type && !party_types.includes(frm.doc.party_type)) {
			frm.set_value("party_type", "");
			frappe.throw(__("Party can only be one of {0}", [party_types.join(", ")]));
		}

		frm.set_query("party", function () {
			if (frm.doc.party_type == "Employee") {
				return {
					query: "erpnext.controllers.queries.employee_query",
				};
			}
		});

		if (frm.doc.party) {
			$.each(
				[
					"party",
					"party_balance",
					"paid_from",
					"paid_to",
					"paid_from_account_currency",
					"paid_from_account_balance",
					"paid_to_account_currency",
					"paid_to_account_balance",
					"references",
					"total_allocated_amount",
				],
				function (i, field) {
					frm.set_value(field, null);
				}
			);
		}
	},

	party: function (frm) {
		if (frm.doc.contact_email || frm.doc.contact_person) {
			frm.set_value("contact_email", "");
			frm.set_value("contact_person", "");
		}
		if (frm.doc.payment_type && frm.doc.party_type && frm.doc.party && frm.doc.company) {
			if (!frm.doc.posting_date) {
				frappe.msgprint(__("Please select Posting Date before selecting Party"));
				frm.set_value("party", "");
				return;
			}
			frm.set_party_account_based_on_party = true;

			let company_currency = frappe.get_doc(":Company", frm.doc.company).default_currency;

			return frappe.call({
				method: "erpnext.accounts.doctype.payment_entry.payment_entry.get_party_details",
				args: {
					company: frm.doc.company,
					party_type: frm.doc.party_type,
					party: frm.doc.party,
					date: frm.doc.posting_date,
					cost_center: frm.doc.cost_center,
				},
				callback: function (r, rt) {
					if (r.message) {
						frappe.run_serially([
							() => {
								if (frm.doc.payment_type == "Receive") {
									frm.set_value("paid_from", r.message.party_account);
									frm.set_value(
										"paid_from_account_currency",
										r.message.party_account_currency
									);
									frm.set_value("paid_from_account_balance", r.message.account_balance);
								} else if (frm.doc.payment_type == "Pay") {
									frm.set_value("paid_to", r.message.party_account);
									frm.set_value(
										"paid_to_account_currency",
										r.message.party_account_currency
									);
									frm.set_value("paid_to_account_balance", r.message.account_balance);
								}
							},
							() => frm.set_value("party_balance", r.message.party_balance),
							() => frm.set_value("party_name", r.message.party_name),
							() => frm.clear_table("references"),
							() => frm.events.hide_unhide_fields(frm),
							() => frm.events.set_dynamic_labels(frm),
							() => {
								frm.set_party_account_based_on_party = false;
								if (r.message.party_bank_account) {
									frm.set_value("party_bank_account", r.message.party_bank_account);
								}
								if (r.message.bank_account) {
									frm.set_value("bank_account", r.message.bank_account);
								}
							},
							() =>
								frm.events.set_current_exchange_rate(
									frm,
									"source_exchange_rate",
									frm.doc.paid_from_account_currency,
									company_currency
								),
							() =>
								frm.events.set_current_exchange_rate(
									frm,
									"target_exchange_rate",
									frm.doc.paid_to_account_currency,
									company_currency
								),
						]);
					}
				},
			});
		}
	},

	apply_tax_withholding_amount: function (frm) {
		if (!frm.doc.apply_tax_withholding_amount) {
			frm.set_value("tax_withholding_category", "");
		} else {
			frappe.db.get_value("Supplier", frm.doc.party, "tax_withholding_category", (values) => {
				frm.set_value("tax_withholding_category", values.tax_withholding_category);
			});
		}
	},

	paid_from: function (frm) {
		if (frm.set_party_account_based_on_party) return;

		frm.events.set_account_currency_and_balance(
			frm,
			frm.doc.paid_from,
			"paid_from_account_currency",
			"paid_from_account_balance",
			function (frm) {
				if (frm.doc.payment_type == "Pay") {
					frm.events.paid_amount(frm);
				}
			}
		);
	},

	paid_to: function (frm) {
		if (frm.set_party_account_based_on_party) return;

		frm.events.set_account_currency_and_balance(
			frm,
			frm.doc.paid_to,
			"paid_to_account_currency",
			"paid_to_account_balance",
			function (frm) {
				if (frm.doc.payment_type == "Receive") {
					if (frm.doc.paid_from_account_currency == frm.doc.paid_to_account_currency) {
						if (frm.doc.source_exchange_rate) {
							frm.set_value("target_exchange_rate", frm.doc.source_exchange_rate);
						}
						frm.set_value("received_amount", frm.doc.paid_amount);
					} else {
						frm.events.received_amount(frm);
					}
				}
			}
		);
	},

	set_account_currency_and_balance: function (
		frm,
		account,
		currency_field,
		balance_field,
		callback_function
	) {
		var company_currency = frappe.get_doc(":Company", frm.doc.company).default_currency;
		if (frm.doc.posting_date && account) {
			frappe.call({
				method: "erpnext.accounts.doctype.payment_entry.payment_entry.get_account_details",
				args: {
					account: account,
					date: frm.doc.posting_date,
					cost_center: frm.doc.cost_center,
				},
				callback: function (r, rt) {
					if (r.message) {
						frappe.run_serially([
							() => frm.set_value(currency_field, r.message["account_currency"]),
							() => {
								frm.set_value(balance_field, r.message["account_balance"]);

								if (
									frm.doc.payment_type == "Receive" &&
									currency_field == "paid_to_account_currency"
								) {
									frm.toggle_reqd(
										["reference_no", "reference_date"],
										r.message["account_type"] == "Bank" ? 1 : 0
									);
									if (!frm.doc.received_amount && frm.doc.paid_amount)
										frm.events.paid_amount(frm);
								} else if (
									frm.doc.payment_type == "Pay" &&
									currency_field == "paid_from_account_currency"
								) {
									frm.toggle_reqd(
										["reference_no", "reference_date"],
										r.message["account_type"] == "Bank" ? 1 : 0
									);

									if (!frm.doc.paid_amount && frm.doc.received_amount)
										frm.events.received_amount(frm);

									if (
										frm.doc.paid_from_account_currency ==
											frm.doc.paid_to_account_currency &&
										frm.doc.paid_amount != frm.doc.received_amount
									) {
										if (
											company_currency != frm.doc.paid_from_account_currency &&
											frm.doc.payment_type == "Pay"
										) {
											frm.doc.paid_amount = frm.doc.received_amount;
										}
									}
								}
							},
							() => {
								if (callback_function) callback_function(frm);

								frm.events.hide_unhide_fields(frm);
								frm.events.set_dynamic_labels(frm);
							},
						]);
					}
				},
			});
		}
	},

	paid_from_account_currency: function (frm) {
		if (!frm.doc.paid_from_account_currency || !frm.doc.company) return;
		let company_currency = frappe.get_doc(":Company", frm.doc.company).default_currency;

		if (frm.doc.paid_from_account_currency == company_currency) {
			frm.set_value("source_exchange_rate", 1);
		} else if (frm.doc.paid_from) {
			if (["Internal Transfer", "Pay"].includes(frm.doc.payment_type)) {
				let company_currency = frappe.get_doc(":Company", frm.doc.company).default_currency;
				frappe.call({
					method: "erpnext.setup.utils.get_exchange_rate",
					args: {
						from_currency: frm.doc.paid_from_account_currency,
						to_currency: company_currency,
						transaction_date: frm.doc.posting_date,
					},
					callback: function (r, rt) {
						frm.set_value("source_exchange_rate", r.message);
					},
				});
			} else {
				frm.events.set_current_exchange_rate(
					frm,
					"source_exchange_rate",
					frm.doc.paid_from_account_currency,
					company_currency
				);
			}
		}
	},

	paid_to_account_currency: function (frm) {
		if (!frm.doc.paid_to_account_currency || !frm.doc.company) return;
		let company_currency = frappe.get_doc(":Company", frm.doc.company).default_currency;

		frm.events.set_current_exchange_rate(
			frm,
			"target_exchange_rate",
			frm.doc.paid_to_account_currency,
			company_currency
		);
	},

	set_current_exchange_rate: function (frm, exchange_rate_field, from_currency, to_currency) {
		frappe.call({
			method: "erpnext.setup.utils.get_exchange_rate",
			args: {
				transaction_date: frm.doc.posting_date,
				from_currency: from_currency,
				to_currency: to_currency,
			},
			callback: function (r, rt) {
				const ex_rate = flt(r.message, frm.get_field(exchange_rate_field).get_precision());
				frm.set_value(exchange_rate_field, ex_rate);
			},
		});
	},

	posting_date: function (frm) {
		frm.events.paid_from_account_currency(frm);
	},

	source_exchange_rate: function (frm) {
		let company_currency = frappe.get_doc(":Company", frm.doc.company).default_currency;
		if (frm.doc.paid_amount) {
			frm.set_value("base_paid_amount", flt(frm.doc.paid_amount) * flt(frm.doc.source_exchange_rate));
			// target exchange rate should always be same as source if both account currencies is same
			if (frm.doc.paid_from_account_currency == frm.doc.paid_to_account_currency) {
				frm.set_value("target_exchange_rate", frm.doc.source_exchange_rate);
				frm.set_value("base_received_amount", frm.doc.base_paid_amount);
			} else if (company_currency == frm.doc.paid_to_account_currency) {
				frm.set_value("received_amount", frm.doc.base_paid_amount);
				frm.set_value("base_received_amount", frm.doc.base_paid_amount);
			}

			// set_unallocated_amount is called by below method,
			// no need trigger separately
			frm.events.set_total_allocated_amount(frm);
		}

		// Make read only if Accounts Settings doesn't allow stale rates
		frm.set_df_property("source_exchange_rate", "read_only", erpnext.stale_rate_allowed() ? 0 : 1);
	},

	target_exchange_rate: function (frm) {
		frm.set_paid_amount_based_on_received_amount = true;
		let company_currency = frappe.get_doc(":Company", frm.doc.company).default_currency;

		if (frm.doc.received_amount) {
			frm.set_value(
				"base_received_amount",
				flt(frm.doc.received_amount) * flt(frm.doc.target_exchange_rate)
			);

			if (
				!frm.doc.source_exchange_rate &&
				frm.doc.paid_from_account_currency == frm.doc.paid_to_account_currency
			) {
				frm.set_value("source_exchange_rate", frm.doc.target_exchange_rate);
				frm.set_value("base_paid_amount", frm.doc.base_received_amount);
			} else if (company_currency == frm.doc.paid_from_account_currency) {
				frm.set_value("paid_amount", frm.doc.base_received_amount);
				frm.set_value("base_paid_amount", frm.doc.base_received_amount);
			}

			// set_unallocated_amount is called by below method,
			// no need trigger separately
			frm.events.set_total_allocated_amount(frm);
		}
		frm.set_paid_amount_based_on_received_amount = false;

		// Make read only if Accounts Settings doesn't allow stale rates
		frm.set_df_property("target_exchange_rate", "read_only", erpnext.stale_rate_allowed() ? 0 : 1);
	},

	paid_amount: function (frm) {
		frm.set_value("base_paid_amount", flt(frm.doc.paid_amount) * flt(frm.doc.source_exchange_rate));
		frm.trigger("reset_received_amount");
		frm.events.hide_unhide_fields(frm);
	},

	received_amount: function (frm) {
		frm.set_paid_amount_based_on_received_amount = true;

		if (!frm.doc.paid_amount && frm.doc.paid_from_account_currency == frm.doc.paid_to_account_currency) {
			frm.set_value("paid_amount", frm.doc.received_amount);

			if (frm.doc.target_exchange_rate) {
				frm.set_value("source_exchange_rate", frm.doc.target_exchange_rate);
			}
			frm.set_value("base_paid_amount", frm.doc.base_received_amount);
		}

		frm.set_value(
			"base_received_amount",
			flt(frm.doc.received_amount) * flt(frm.doc.target_exchange_rate)
		);

		if (frm.doc.payment_type == "Pay")
			frm.events.allocate_party_amount_against_ref_docs(frm, frm.doc.received_amount, 1);
		else frm.events.set_unallocated_amount(frm);

		frm.set_paid_amount_based_on_received_amount = false;
		frm.events.hide_unhide_fields(frm);
	},

	reset_received_amount: function (frm) {
		if (
			!frm.set_paid_amount_based_on_received_amount &&
			frm.doc.paid_from_account_currency == frm.doc.paid_to_account_currency
		) {
			frm.set_value("received_amount", frm.doc.paid_amount);

			if (frm.doc.source_exchange_rate) {
				frm.set_value("target_exchange_rate", frm.doc.source_exchange_rate);
			}
			frm.set_value("base_received_amount", frm.doc.base_paid_amount);
		}

		if (frm.doc.payment_type == "Receive")
			frm.events.allocate_party_amount_against_ref_docs(frm, frm.doc.paid_amount, 1);
		else frm.events.set_unallocated_amount(frm);
	},

	get_outstanding_invoices_or_orders: function (frm, get_outstanding_invoices, get_orders_to_be_billed) {
		const today = frappe.datetime.get_today();
		let fields = [
			{ fieldtype: "Section Break", label: __("Posting Date") },
			{
				fieldtype: "Date",
				label: __("From Date"),
				fieldname: "from_posting_date",
				default: frappe.datetime.add_days(today, -30),
			},
			{ fieldtype: "Column Break" },
			{ fieldtype: "Date", label: __("To Date"), fieldname: "to_posting_date", default: today },
			{ fieldtype: "Section Break", label: __("Due Date") },
			{ fieldtype: "Date", label: __("From Date"), fieldname: "from_due_date" },
			{ fieldtype: "Column Break" },
			{ fieldtype: "Date", label: __("To Date"), fieldname: "to_due_date" },
			{ fieldtype: "Section Break", label: __("Outstanding Amount") },
			{
				fieldtype: "Float",
				label: __("Greater Than Amount"),
				fieldname: "outstanding_amt_greater_than",
				default: 0,
			},
			{ fieldtype: "Column Break" },
			{ fieldtype: "Float", label: __("Less Than Amount"), fieldname: "outstanding_amt_less_than" },
		];

		if (frm.dimension_filters) {
			let column_break_insertion_point = Math.ceil(frm.dimension_filters.length / 2);

			fields.push({ fieldtype: "Section Break" });
			frm.dimension_filters.map((elem, idx) => {
				fields.push({
					fieldtype: "Link",
					label: elem.document_type == "Cost Center" ? "Cost Center" : elem.label,
					options: elem.document_type,
					fieldname: elem.fieldname || elem.document_type,
				});
				if (idx + 1 == column_break_insertion_point) {
					fields.push({ fieldtype: "Column Break" });
				}
			});
		}

		fields = fields.concat([
			{ fieldtype: "Section Break" },
			{
				fieldtype: "Check",
				label: __("Allocate Payment Amount"),
				fieldname: "allocate_payment_amount",
				default: 1,
			},
		]);

		let btn_text = "";

		if (get_outstanding_invoices) {
			btn_text = "Get Outstanding Invoices";
		} else if (get_orders_to_be_billed) {
			btn_text = "Get Outstanding Orders";
		}

		frappe.prompt(
			fields,
			function (filters) {
				frappe.flags.allocate_payment_amount = true;
				frm.events.validate_filters_data(frm, filters);
				frm.doc.cost_center = filters.cost_center;
				frm.events.get_outstanding_documents(
					frm,
					filters,
					get_outstanding_invoices,
					get_orders_to_be_billed
				);
			},
			__("Filters"),
			__(btn_text)
		);
	},

	get_outstanding_invoices: function (frm) {
		frm.events.get_outstanding_invoices_or_orders(frm, true, false);
	},

	get_outstanding_orders: function (frm) {
		frm.events.get_outstanding_invoices_or_orders(frm, false, true);
	},

	validate_filters_data: function (frm, filters) {
		const fields = {
			"Posting Date": ["from_posting_date", "to_posting_date"],
			"Due Date": ["from_posting_date", "to_posting_date"],
			"Advance Amount": ["from_posting_date", "to_posting_date"],
		};

		for (let key in fields) {
			let from_field = fields[key][0];
			let to_field = fields[key][1];

			if (filters[from_field] && !filters[to_field]) {
				frappe.throw(__("Error: {0} is mandatory field", [to_field.replace(/_/g, " ")]));
			} else if (filters[from_field] && filters[from_field] > filters[to_field]) {
				frappe.throw(
					__("{0}: {1} must be less than {2}", [
						key,
						from_field.replace(/_/g, " "),
						to_field.replace(/_/g, " "),
					])
				);
			}
		}
	},

	get_outstanding_documents: function (frm, filters, get_outstanding_invoices, get_orders_to_be_billed) {
		frm.clear_table("references");

		if (!frm.doc.party) {
			return;
		}

		frm.events.check_mandatory_to_fetch(frm);
		var company_currency = frappe.get_doc(":Company", frm.doc.company).default_currency;

		var args = {
			posting_date: frm.doc.posting_date,
			company: frm.doc.company,
			party_type: frm.doc.party_type,
			payment_type: frm.doc.payment_type,
			party: frm.doc.party,
			party_account: frm.doc.payment_type == "Receive" ? frm.doc.paid_from : frm.doc.paid_to,
			cost_center: frm.doc.cost_center,
		};

		for (let key in filters) {
			args[key] = filters[key];
		}

		if (get_outstanding_invoices) {
			args["get_outstanding_invoices"] = true;
		} else if (get_orders_to_be_billed) {
			args["get_orders_to_be_billed"] = true;
		}

		if (frm.doc.book_advance_payments_in_separate_party_account) {
			args["book_advance_payments_in_separate_party_account"] = true;
		}

		frappe.flags.allocate_payment_amount = filters["allocate_payment_amount"];

		return frappe.call({
			method: "erpnext.accounts.doctype.payment_entry.payment_entry.get_outstanding_reference_documents",
			args: {
				args: args,
			},
			callback: function (r, rt) {
				if (r.message) {
					var total_positive_outstanding = 0;
					var total_negative_outstanding = 0;
					$.each(r.message, function (i, d) {
						var c = frm.add_child("references");
						c.reference_doctype = d.voucher_type;
						c.reference_name = d.voucher_no;
						c.due_date = d.due_date;
						c.total_amount = d.invoice_amount;
						c.outstanding_amount = d.outstanding_amount;
						c.bill_no = d.bill_no;
						c.payment_term = d.payment_term;
						c.allocated_amount = d.allocated_amount;
						c.account = d.account;

						if (!in_list(frm.events.get_order_doctypes(frm), d.voucher_type)) {
							if (flt(d.outstanding_amount) > 0)
								total_positive_outstanding += flt(d.outstanding_amount);
							else total_negative_outstanding += Math.abs(flt(d.outstanding_amount));
						}

						var party_account_currency =
							frm.doc.payment_type == "Receive"
								? frm.doc.paid_from_account_currency
								: frm.doc.paid_to_account_currency;

						if (party_account_currency != company_currency) {
							c.exchange_rate = d.exchange_rate;
						} else {
							c.exchange_rate = 1;
						}
						if (in_list(frm.events.get_invoice_doctypes(frm), d.reference_doctype)) {
							c.due_date = d.due_date;
						}
					});

					if (
						(frm.doc.payment_type == "Receive" && frm.doc.party_type == "Customer") ||
						(frm.doc.payment_type == "Pay" && frm.doc.party_type == "Supplier") ||
						(frm.doc.payment_type == "Pay" && frm.doc.party_type == "Employee")
					) {
						if (total_positive_outstanding > total_negative_outstanding)
							if (!frm.doc.paid_amount)
								frm.set_value(
									"paid_amount",
									total_positive_outstanding - total_negative_outstanding
								);
					} else if (
						total_negative_outstanding &&
						total_positive_outstanding < total_negative_outstanding
					) {
						if (!frm.doc.received_amount)
							frm.set_value(
								"received_amount",
								total_negative_outstanding - total_positive_outstanding
							);
					}
				}

				frm.events.allocate_party_amount_against_ref_docs(
					frm,
					frm.doc.payment_type == "Receive" ? frm.doc.paid_amount : frm.doc.received_amount
				);
			},
		});
	},

	get_order_doctypes: function (frm) {
		return ["Sales Order", "Purchase Order"];
	},

	get_invoice_doctypes: function (frm) {
		return ["Sales Invoice", "Purchase Invoice"];
	},

	allocate_party_amount_against_ref_docs: function (frm, paid_amount, paid_amount_change) {
		var total_positive_outstanding_including_order = 0;
		var total_negative_outstanding = 0;
		var total_deductions = frappe.utils.sum(
			$.map(frm.doc.deductions || [], function (d) {
				return flt(d.amount);
			})
		);

		paid_amount -= total_deductions;

		$.each(frm.doc.references || [], function (i, row) {
			if (flt(row.outstanding_amount) > 0)
				total_positive_outstanding_including_order += flt(row.outstanding_amount);
			else total_negative_outstanding += Math.abs(flt(row.outstanding_amount));
		});

		var allocated_negative_outstanding = 0;
		if (
			(frm.doc.payment_type == "Receive" && frm.doc.party_type == "Customer") ||
			(frm.doc.payment_type == "Pay" && frm.doc.party_type == "Supplier") ||
			(frm.doc.payment_type == "Pay" && frm.doc.party_type == "Employee")
		) {
			if (total_positive_outstanding_including_order > paid_amount) {
				var remaining_outstanding = total_positive_outstanding_including_order - paid_amount;
				allocated_negative_outstanding =
					total_negative_outstanding < remaining_outstanding
						? total_negative_outstanding
						: remaining_outstanding;
			}

			var allocated_positive_outstanding = paid_amount + allocated_negative_outstanding;
		} else if (["Customer", "Supplier"].includes(frm.doc.party_type)) {
			total_negative_outstanding = flt(total_negative_outstanding, precision("outstanding_amount"));
			if (paid_amount > total_negative_outstanding) {
				if (total_negative_outstanding == 0) {
					frappe.msgprint(
						__("Cannot {0} {1} {2} without any negative outstanding invoice", [
							frm.doc.payment_type,
							frm.doc.party_type == "Customer" ? "to" : "from",
							frm.doc.party_type,
						])
					);
					return false;
				} else {
					frappe.msgprint(
						__("Paid Amount cannot be greater than total negative outstanding amount {0}", [
							total_negative_outstanding,
						])
					);
					return false;
				}
			} else {
				allocated_positive_outstanding = total_negative_outstanding - paid_amount;
				allocated_negative_outstanding =
					paid_amount +
					(total_positive_outstanding_including_order < allocated_positive_outstanding
						? total_positive_outstanding_including_order
						: allocated_positive_outstanding);
			}
		}

		let set_matched_payment_requests = false;

		$.each(frm.doc.references || [], function (i, row) {
			if (frappe.flags.allocate_payment_amount == 0) {
				//If allocate payment amount checkbox is unchecked, set zero to allocate amount
				row.allocated_amount = 0;
			} else if (
				frappe.flags.allocate_payment_amount != 0 &&
				(!row.allocated_amount || paid_amount_change)
			) {
				let previous_allocated_amount = row.allocated_amount;

				if (row.outstanding_amount > 0 && allocated_positive_outstanding >= 0) {
					row.allocated_amount =
						row.outstanding_amount >= allocated_positive_outstanding
							? allocated_positive_outstanding
							: row.outstanding_amount;
					allocated_positive_outstanding -= flt(row.allocated_amount);
				} else if (row.outstanding_amount < 0 && allocated_negative_outstanding) {
					row.allocated_amount =
						Math.abs(row.outstanding_amount) >= allocated_negative_outstanding
							? -1 * allocated_negative_outstanding
							: row.outstanding_amount;
					allocated_negative_outstanding -= Math.abs(flt(row.allocated_amount));
				}

				if (!row.payment_request && row.allocated_amount > previous_allocated_amount) {
					set_matched_payment_requests = true;
				}
			}
		});

		frm.refresh_fields();
		frm.events.set_total_allocated_amount(frm);
		if (set_matched_payment_requests) frm.call("set_matched_payment_requests");
	},

	set_total_allocated_amount: function (frm) {
		let exchange_rate = 1;
		if (frm.doc.payment_type == "Receive") {
			exchange_rate = frm.doc.source_exchange_rate;
		} else if (frm.doc.payment_type == "Pay") {
			exchange_rate = frm.doc.target_exchange_rate;
		}
		var total_allocated_amount = 0.0;
		var base_total_allocated_amount = 0.0;
		$.each(frm.doc.references || [], function (i, row) {
			if (row.allocated_amount) {
				total_allocated_amount += flt(row.allocated_amount);
				base_total_allocated_amount += flt(
					flt(row.allocated_amount) * flt(exchange_rate),
					precision("base_paid_amount")
				);
			}
		});
		frm.set_value("total_allocated_amount", Math.abs(total_allocated_amount));
		frm.set_value("base_total_allocated_amount", Math.abs(base_total_allocated_amount));

		frm.events.set_unallocated_amount(frm);
	},

	set_unallocated_amount: function (frm) {
		var unallocated_amount = 0;
		var total_deductions = frappe.utils.sum(
			$.map(frm.doc.deductions || [], function (d) {
				return flt(d.amount);
			})
		);

		if (frm.doc.party) {
			if (
				frm.doc.payment_type == "Receive" &&
				frm.doc.base_total_allocated_amount < frm.doc.base_received_amount + total_deductions &&
				frm.doc.total_allocated_amount <
					frm.doc.paid_amount + total_deductions / frm.doc.source_exchange_rate
			) {
				unallocated_amount =
					(frm.doc.base_received_amount +
						total_deductions -
						flt(frm.doc.base_total_taxes_and_charges) -
						frm.doc.base_total_allocated_amount) /
					frm.doc.source_exchange_rate;
			} else if (
				frm.doc.payment_type == "Pay" &&
				frm.doc.base_total_allocated_amount < frm.doc.base_paid_amount - total_deductions &&
				frm.doc.total_allocated_amount <
					frm.doc.received_amount + total_deductions / frm.doc.target_exchange_rate
			) {
				unallocated_amount =
					(frm.doc.base_paid_amount +
						flt(frm.doc.base_total_taxes_and_charges) -
						(total_deductions + frm.doc.base_total_allocated_amount)) /
					frm.doc.target_exchange_rate;
			}
		}
		frm.set_value("unallocated_amount", unallocated_amount);
		frm.trigger("set_difference_amount");
	},

	set_difference_amount: function (frm) {
		var difference_amount = 0;
		var base_unallocated_amount =
			flt(frm.doc.unallocated_amount) *
			(frm.doc.payment_type == "Receive" ? frm.doc.source_exchange_rate : frm.doc.target_exchange_rate);

		var base_party_amount = flt(frm.doc.base_total_allocated_amount) + base_unallocated_amount;

		if (frm.doc.payment_type == "Receive") {
			difference_amount = base_party_amount - flt(frm.doc.base_received_amount);
		} else if (frm.doc.payment_type == "Pay") {
			difference_amount = flt(frm.doc.base_paid_amount) - base_party_amount;
		} else {
			difference_amount = flt(frm.doc.base_paid_amount) - flt(frm.doc.base_received_amount);
		}

		var total_deductions = frappe.utils.sum(
			$.map(frm.doc.deductions || [], function (d) {
				return flt(d.amount);
			})
		);

		frm.set_value(
			"difference_amount",
			difference_amount - total_deductions + flt(frm.doc.base_total_taxes_and_charges)
		);

		frm.events.hide_unhide_fields(frm);
	},

	unallocated_amount: function (frm) {
		frm.trigger("set_difference_amount");
	},

	check_mandatory_to_fetch: function (frm) {
		$.each(["Company", "Party Type", "Party", "payment_type"], function (i, field) {
			if (!frm.doc[frappe.model.scrub(field)]) {
				frappe.msgprint(__("Please select {0} first", [field]));
				return false;
			}
		});
	},

	validate_reference_document: function (frm, row) {
		var _validate = function (i, row) {
			if (!row.reference_doctype) {
				return;
			}

			if (
				frm.doc.party_type == "Customer" &&
				!["Sales Order", "Sales Invoice", "Journal Entry", "Dunning"].includes(row.reference_doctype)
			) {
				frappe.model.set_value(row.doctype, row.name, "reference_doctype", null);
				frappe.msgprint(
					__(
						"Row #{0}: Reference Document Type must be one of Sales Order, Sales Invoice, Journal Entry or Dunning",
						[row.idx]
					)
				);
				return false;
			}

			if (
				frm.doc.party_type == "Supplier" &&
				!["Purchase Order", "Purchase Invoice", "Journal Entry"].includes(row.reference_doctype)
			) {
				frappe.model.set_value(row.doctype, row.name, "against_voucher_type", null);
				frappe.msgprint(
					__(
						"Row #{0}: Reference Document Type must be one of Purchase Order, Purchase Invoice or Journal Entry",
						[row.idx]
					)
				);
				return false;
			}
		};

		if (row) {
			_validate(0, row);
		} else {
			$.each(frm.doc.vouchers || [], _validate);
		}
	},

	write_off_difference_amount: function (frm) {
		frm.events.set_deductions_entry(frm, "write_off_account");
	},

	set_exchange_gain_loss: function (frm) {
		frm.events.set_deductions_entry(frm, "exchange_gain_loss_account");
	},

	set_deductions_entry: function (frm, account) {
		if (frm.doc.difference_amount) {
			frappe.call({
				method: "erpnext.accounts.doctype.payment_entry.payment_entry.get_company_defaults",
				args: {
					company: frm.doc.company,
				},
				callback: function (r, rt) {
					if (r.message) {
						const write_off_row = $.map(frm.doc["deductions"] || [], function (t) {
							return t.account == r.message[account] ? t : null;
						});

						const difference_amount = flt(
							frm.doc.difference_amount,
							precision("difference_amount")
						);

						const add_deductions = (details) => {
							let row = null;
							if (!write_off_row.length && difference_amount) {
								row = frm.add_child("deductions");
								row.account = details[account];
								row.cost_center = details["cost_center"];
							} else {
								row = write_off_row[0];
							}

							if (row) {
								row.amount = flt(row.amount) + difference_amount;
							} else {
								frappe.msgprint(__("No gain or loss in the exchange rate"));
							}
							refresh_field("deductions");
						};

						if (!r.message[account]) {
							frappe.prompt(
								{
									label: __("Please Specify Account"),
									fieldname: account,
									fieldtype: "Link",
									options: "Account",
									get_query: () => ({
										filters: {
											company: frm.doc.company,
										},
									}),
								},
								(values) => {
									const details = Object.assign({}, r.message, values);
									add_deductions(details);
								},
								__(frappe.unscrub(account))
							);
						} else {
							add_deductions(r.message);
						}

						frm.events.set_unallocated_amount(frm);
					}
				},
			});
		}
	},

	bank_account: function (frm) {
		const field = frm.doc.payment_type == "Pay" ? "paid_from" : "paid_to";
		if (frm.doc.bank_account && ["Pay", "Receive"].includes(frm.doc.payment_type)) {
			frappe.call({
				method: "erpnext.accounts.doctype.bank_account.bank_account.get_bank_account_details",
				args: {
					bank_account: frm.doc.bank_account,
				},
				callback: function (r) {
					if (r.message) {
						if (!frm.doc.mode_of_payment) {
							frm.set_value(field, r.message.account);
						}
						frm.set_value("bank", r.message.bank);
						frm.set_value("bank_account_no", r.message.bank_account_no);
					}
				},
			});
		}
	},

	sales_taxes_and_charges_template: function (frm) {
		frm.trigger("fetch_taxes_from_template");
	},

	purchase_taxes_and_charges_template: function (frm) {
		frm.trigger("fetch_taxes_from_template");
	},

	fetch_taxes_from_template: function (frm) {
		let master_doctype = "";
		let taxes_and_charges = "";

		if (frm.doc.party_type == "Supplier") {
			master_doctype = "Purchase Taxes and Charges Template";
			taxes_and_charges = frm.doc.purchase_taxes_and_charges_template;
		} else if (frm.doc.party_type == "Customer") {
			master_doctype = "Sales Taxes and Charges Template";
			taxes_and_charges = frm.doc.sales_taxes_and_charges_template;
		}

		if (!taxes_and_charges) {
			return;
		}

		frappe.call({
			method: "erpnext.controllers.accounts_controller.get_taxes_and_charges",
			args: {
				master_doctype: master_doctype,
				master_name: taxes_and_charges,
			},
			callback: function (r) {
				if (!r.exc && r.message) {
					// set taxes table
					if (r.message) {
						for (let tax of r.message) {
							if (tax.charge_type === "On Net Total") {
								tax.charge_type = "On Paid Amount";
							}
							frm.add_child("taxes", tax);
						}
						frm.events.apply_taxes(frm);
						frm.events.set_unallocated_amount(frm);
					}
				}
			},
		});
	},

	apply_taxes: function (frm) {
		frm.events.initialize_taxes(frm);
		frm.events.determine_exclusive_rate(frm);
		frm.events.calculate_taxes(frm);
	},

	initialize_taxes: function (frm) {
		$.each(frm.doc["taxes"] || [], function (i, tax) {
			frm.events.validate_taxes_and_charges(tax);
			frm.events.validate_inclusive_tax(tax);
			tax.item_wise_tax_detail = {};
			let tax_fields = [
				"total",
				"tax_fraction_for_current_item",
				"grand_total_fraction_for_current_item",
			];

			if (cstr(tax.charge_type) != "Actual") {
				tax_fields.push("tax_amount");
			}

			$.each(tax_fields, function (i, fieldname) {
				tax[fieldname] = 0.0;
			});

			frm.doc.paid_amount_after_tax = frm.doc.base_paid_amount;
		});
	},

	validate_taxes_and_charges: function (d) {
		let msg = "";

		if (d.account_head && !d.description) {
			// set description from account head
			d.description = d.account_head.split(" - ").slice(0, -1).join(" - ");
		}

		if (!d.charge_type && (d.row_id || d.rate || d.tax_amount)) {
			msg = __("Please select Charge Type first");
			d.row_id = "";
			d.rate = d.tax_amount = 0.0;
		} else if (
			(d.charge_type == "Actual" ||
				d.charge_type == "On Net Total" ||
				d.charge_type == "On Paid Amount") &&
			d.row_id
		) {
			msg = __(
				"Can refer row only if the charge type is 'On Previous Row Amount' or 'Previous Row Total'"
			);
			d.row_id = "";
		} else if (
			(d.charge_type == "On Previous Row Amount" || d.charge_type == "On Previous Row Total") &&
			d.row_id
		) {
			if (d.idx == 1) {
				msg = __(
					"Cannot select charge type as 'On Previous Row Amount' or 'On Previous Row Total' for first row"
				);
				d.charge_type = "";
			} else if (!d.row_id) {
				msg = __("Please specify a valid Row ID for row {0} in table {1}", [d.idx, __(d.doctype)]);
				d.row_id = "";
			} else if (d.row_id && d.row_id >= d.idx) {
				msg = __(
					"Cannot refer row number greater than or equal to current row number for this Charge type"
				);
				d.row_id = "";
			}
		}
		if (msg) {
			frappe.validated = false;
			refresh_field("taxes");
			frappe.throw(msg);
		}
	},

	validate_inclusive_tax: function (tax) {
		let actual_type_error = function () {
			let msg = __("Actual type tax cannot be included in Item rate in row {0}", [tax.idx]);
			frappe.throw(msg);
		};

		let on_previous_row_error = function (row_range) {
			let msg = __("For row {0} in {1}. To include {2} in Item rate, rows {3} must also be included", [
				tax.idx,
				__(tax.doctype),
				tax.charge_type,
				row_range,
			]);
			frappe.throw(msg);
		};

		if (cint(tax.included_in_paid_amount)) {
			if (tax.charge_type == "Actual") {
				// inclusive tax cannot be of type Actual
				actual_type_error();
			} else if (
				tax.charge_type == "On Previous Row Amount" &&
				!cint(this.frm.doc["taxes"][tax.row_id - 1].included_in_paid_amount)
			) {
				// referred row should also be an inclusive tax
				on_previous_row_error(tax.row_id);
			} else if (tax.charge_type == "On Previous Row Total") {
				let taxes_not_included = $.map(this.frm.doc["taxes"].slice(0, tax.row_id), function (t) {
					return cint(t.included_in_paid_amount) ? null : t;
				});
				if (taxes_not_included.length > 0) {
					// all rows above this tax should be inclusive
					on_previous_row_error(tax.row_id == 1 ? "1" : "1 - " + tax.row_id);
				}
			}
		}
	},

	determine_exclusive_rate: function (frm) {
		let has_inclusive_tax = false;
		$.each(frm.doc["taxes"] || [], function (i, row) {
			if (cint(row.included_in_paid_amount)) has_inclusive_tax = true;
		});
		if (has_inclusive_tax == false) return;

		let cumulated_tax_fraction = 0.0;
		$.each(frm.doc["taxes"] || [], function (i, tax) {
			tax.tax_fraction_for_current_item = frm.events.get_current_tax_fraction(frm, tax);

			if (i == 0) {
				tax.grand_total_fraction_for_current_item = 1 + tax.tax_fraction_for_current_item;
			} else {
				tax.grand_total_fraction_for_current_item =
					frm.doc["taxes"][i - 1].grand_total_fraction_for_current_item +
					tax.tax_fraction_for_current_item;
			}

			cumulated_tax_fraction += tax.tax_fraction_for_current_item;
			frm.doc.paid_amount_after_tax = flt(frm.doc.base_paid_amount / (1 + cumulated_tax_fraction));
		});
	},

	get_current_tax_fraction: function (frm, tax) {
		let current_tax_fraction = 0.0;

		if (cint(tax.included_in_paid_amount)) {
			let tax_rate = tax.rate;

			if (tax.charge_type == "On Paid Amount") {
				current_tax_fraction = tax_rate / 100.0;
			} else if (tax.charge_type == "On Previous Row Amount") {
				current_tax_fraction =
					(tax_rate / 100.0) * frm.doc["taxes"][cint(tax.row_id) - 1].tax_fraction_for_current_item;
			} else if (tax.charge_type == "On Previous Row Total") {
				current_tax_fraction =
					(tax_rate / 100.0) *
					frm.doc["taxes"][cint(tax.row_id) - 1].grand_total_fraction_for_current_item;
			}
		}

		if (tax.add_deduct_tax && tax.add_deduct_tax == "Deduct") {
			current_tax_fraction *= -1;
		}
		return current_tax_fraction;
	},

	calculate_taxes: function (frm) {
		frm.doc.total_taxes_and_charges = 0.0;
		frm.doc.base_total_taxes_and_charges = 0.0;

		let company_currency = frappe.get_doc(":Company", frm.doc.company).default_currency;
		let actual_tax_dict = {};

		// maintain actual tax rate based on idx
		$.each(frm.doc["taxes"] || [], function (i, tax) {
			if (tax.charge_type == "Actual") {
				actual_tax_dict[tax.idx] = flt(tax.tax_amount, precision("tax_amount", tax));
			}
		});

		$.each(frm.doc["taxes"] || [], function (i, tax) {
			let current_tax_amount = frm.events.get_current_tax_amount(frm, tax);

			// Adjust divisional loss to the last item
			if (tax.charge_type == "Actual") {
				actual_tax_dict[tax.idx] -= current_tax_amount;
				if (i == frm.doc["taxes"].length - 1) {
					current_tax_amount += actual_tax_dict[tax.idx];
				}
			}

			// tax accounts are only in company currency
			tax.base_tax_amount = current_tax_amount;
			current_tax_amount *= tax.add_deduct_tax == "Deduct" ? -1.0 : 1.0;

			if (i == 0) {
				tax.total = flt(frm.doc.paid_amount_after_tax + current_tax_amount, precision("total", tax));
			} else {
				tax.total = flt(frm.doc["taxes"][i - 1].total + current_tax_amount, precision("total", tax));
			}

			// tac accounts are only in company currency
			tax.base_total = tax.total;

			// calculate total taxes and base total taxes
			if (frm.doc.payment_type == "Pay") {
				// tax accounts only have company currency
				if (tax.currency != frm.doc.paid_to_account_currency) {
					//total_taxes_and_charges has the target currency. so using target conversion rate
					frm.doc.total_taxes_and_charges += flt(current_tax_amount / frm.doc.target_exchange_rate);
				} else {
					frm.doc.total_taxes_and_charges += current_tax_amount;
				}
			} else if (frm.doc.payment_type == "Receive") {
				if (tax.currency != frm.doc.paid_from_account_currency) {
					//total_taxes_and_charges has the target currency. so using source conversion rate
					frm.doc.total_taxes_and_charges += flt(current_tax_amount / frm.doc.source_exchange_rate);
				} else {
					frm.doc.total_taxes_and_charges += current_tax_amount;
				}
			}

			frm.doc.base_total_taxes_and_charges += tax.base_tax_amount;

			frm.refresh_field("taxes");
			frm.refresh_field("total_taxes_and_charges");
			frm.refresh_field("base_total_taxes_and_charges");
		});
	},

	get_current_tax_amount: function (frm, tax) {
		let tax_rate = tax.rate;
		let current_tax_amount = 0.0;

		// To set row_id by default as previous row.
		if (["On Previous Row Amount", "On Previous Row Total"].includes(tax.charge_type)) {
			if (tax.idx === 1) {
				frappe.throw(
					__(
						"Cannot select charge type as 'On Previous Row Amount' or 'On Previous Row Total' for first row"
					)
				);
			}
		}

		if (tax.charge_type == "Actual") {
			current_tax_amount = flt(tax.tax_amount, precision("tax_amount", tax));
		} else if (tax.charge_type == "On Paid Amount") {
			current_tax_amount = flt((tax_rate / 100.0) * frm.doc.paid_amount_after_tax);
		} else if (tax.charge_type == "On Previous Row Amount") {
			current_tax_amount = flt((tax_rate / 100.0) * frm.doc["taxes"][cint(tax.row_id) - 1].tax_amount);
		} else if (tax.charge_type == "On Previous Row Total") {
			current_tax_amount = flt((tax_rate / 100.0) * frm.doc["taxes"][cint(tax.row_id) - 1].total);
		}

		return current_tax_amount;
	},
});

frappe.ui.form.on("Payment Entry Reference", {
	reference_doctype: function (frm, cdt, cdn) {
		var row = locals[cdt][cdn];
		frm.events.validate_reference_document(frm, row);
	},

	reference_name: function (frm, cdt, cdn) {
		var row = locals[cdt][cdn];
		if (row.reference_name && row.reference_doctype) {
			return frappe.call({
				method: "erpnext.accounts.doctype.payment_entry.payment_entry.get_reference_details",
				args: {
					reference_doctype: row.reference_doctype,
					reference_name: row.reference_name,
					party_account_currency:
						frm.doc.payment_type == "Receive"
							? frm.doc.paid_from_account_currency
							: frm.doc.paid_to_account_currency,
					party_type: frm.doc.party_type,
					party: frm.doc.party,
				},
				callback: function (r, rt) {
					if (r.message) {
						$.each(r.message, function (field, value) {
							frappe.model.set_value(cdt, cdn, field, value);
						});

						let allocated_amount =
							frm.doc.unallocated_amount > row.outstanding_amount
								? row.outstanding_amount
								: frm.doc.unallocated_amount;

						frappe.model.set_value(cdt, cdn, "allocated_amount", allocated_amount);
						frm.refresh_fields();
					}
				},
			});
		}
	},

	allocated_amount: function (frm, cdt, cdn) {
		frm.events.set_total_allocated_amount(frm);

		const row = frappe.get_doc(cdt, cdn);

		if (row.payment_request || !(row.reference_doctype && row.reference_name && row.allocated_amount))
			return;

		frm.call("set_matched_payment_request", { row_idx: row.idx });
	},

	references_remove: function (frm) {
		frm.events.set_total_allocated_amount(frm);
	},
});

frappe.ui.form.on("Advance Taxes and Charges", {
	rate: function (frm) {
		frm.events.apply_taxes(frm);
		frm.events.set_unallocated_amount(frm);
	},

	tax_amount: function (frm) {
		frm.events.apply_taxes(frm);
		frm.events.set_unallocated_amount(frm);
	},

	row_id: function (frm) {
		frm.events.apply_taxes(frm);
		frm.events.set_unallocated_amount(frm);
	},

	taxes_remove: function (frm) {
		frm.events.apply_taxes(frm);
		frm.events.set_unallocated_amount(frm);
	},

	included_in_paid_amount: function (frm) {
		frm.events.apply_taxes(frm);
		frm.events.set_unallocated_amount(frm);
	},

	charge_type: function (frm) {
		frm.events.apply_taxes(frm);
		frm.events.set_unallocated_amount(frm);
	},
});

frappe.ui.form.on("Payment Entry Deduction", {
	amount: function (frm) {
		frm.events.set_unallocated_amount(frm);
	},

	deductions_remove: function (frm) {
		frm.events.set_unallocated_amount(frm);
	},
});
frappe.ui.form.on("Payment Entry", {
	cost_center: function (frm) {
		if (frm.doc.posting_date && (frm.doc.paid_from || frm.doc.paid_to)) {
			return frappe.call({
				method: "erpnext.accounts.doctype.payment_entry.payment_entry.get_party_and_account_balance",
				args: {
					company: frm.doc.company,
					date: frm.doc.posting_date,
					paid_from: frm.doc.paid_from,
					paid_to: frm.doc.paid_to,
					ptype: frm.doc.party_type,
					pty: frm.doc.party,
					cost_center: frm.doc.cost_center,
				},
				callback: function (r, rt) {
					if (r.message) {
						frappe.run_serially([
							() => {
								frm.set_value(
									"paid_from_account_balance",
									r.message.paid_from_account_balance
								);
								frm.set_value("paid_to_account_balance", r.message.paid_to_account_balance);
								frm.set_value("party_balance", r.message.party_balance);
							},
						]);
					}
				},
			});
		}
	},
});<|MERGE_RESOLUTION|>--- conflicted
+++ resolved
@@ -165,7 +165,6 @@
 				filters: filters,
 			};
 		});
-<<<<<<< HEAD
 
 		frm.set_query("payment_request", "references", function (doc, cdt, cdn) {
 			const row = frappe.get_doc(cdt, cdn);
@@ -178,9 +177,6 @@
 				},
 			};
 		});
-	},
-=======
->>>>>>> deccb007
 
 		frm.set_query("sales_taxes_and_charges_template", function () {
 			return {
