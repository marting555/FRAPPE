# Copyright (c) 2015, Frappe Technologies Pvt. Ltd. and Contributors
# License: GNU General Public License v3. See license.txt

from __future__ import unicode_literals
import frappe
from frappe import msgprint, _
from frappe.utils import cint, now, get_link_to_form
from six import iteritems
from frappe.model.document import Document

class POSProfile(Document):
	def validate(self):
		self.validate_default_profile()
		self.validate_all_link_fields()
		self.validate_duplicate_groups()
		self.validate_payment_methods()

	def validate_default_profile(self):
		for row in self.applicable_for_users:
			res = frappe.db.sql("""select pf.name
				from
					`tabPOS Profile User` pfu, `tabPOS Profile` pf
				where
					pf.name = pfu.parent and pfu.user = %s and pf.name != %s and pf.company = %s
					and pfu.default=1 and pf.disabled = 0""", (row.user, self.name, self.company))

			if row.default and res:
				msgprint(_("Already set default in pos profile {0} for user {1}, kindly disabled default")
					.format(res[0][0], row.user), raise_exception=1)
			elif not row.default and not res:
				msgprint(_("User {0} doesn't have any default POS Profile. Check Default at Row {1} for this User.")
					.format(row.user, row.idx))

	def validate_all_link_fields(self):
		accounts = {"Account": [self.income_account,
			self.expense_account], "Cost Center": [self.cost_center],
			"Warehouse": [self.warehouse]}

		for link_dt, dn_list in iteritems(accounts):
			for link_dn in dn_list:
				if link_dn and not frappe.db.exists({"doctype": link_dt,
						"company": self.company, "name": link_dn}):
					frappe.throw(_("{0} does not belong to Company {1}").format(link_dn, self.company))

	def validate_duplicate_groups(self):
		item_groups = [d.item_group for d in self.item_groups]
		customer_groups = [d.customer_group for d in self.customer_groups]

		if len(item_groups) != len(set(item_groups)):
			frappe.throw(_("Duplicate item group found in the item group table"), title = "Duplicate Item Group")

		if len(customer_groups) != len(set(customer_groups)):
			frappe.throw(_("Duplicate customer group found in the cutomer group table"), title = "Duplicate Customer Group")

	def validate_payment_methods(self):
		if not self.payments:
			frappe.throw(_("Payment methods are mandatory. Please add at least one payment method."))

		default_mode = [d.default for d in self.payments if d.default]
		if not default_mode:
			frappe.throw(_("Please select a default mode of payment"))

		if len(default_mode) > 1:
			frappe.throw(_("You can only select one mode of payment as default"))
<<<<<<< HEAD

		for d in self.payments:
			account = frappe.db.get_value("Mode of Payment Account",
				{"parent": d.mode_of_payment, "company": self.company}, "default_account")
=======
		
		invalid_modes = []
		for d in self.payments:
			account = frappe.db.get_value(
				"Mode of Payment Account", 
				{"parent": d.mode_of_payment, "company": self.company},
				"default_account"
			)
>>>>>>> 3a251ecb
			if not account:
				invalid_modes.append(get_link_to_form("Mode of Payment", d.mode_of_payment))

		if invalid_modes:
			if invalid_modes == 1:
				msg = _("Please set default Cash or Bank account in Mode of Payment {}")
			else:
				msg = _("Please set default Cash or Bank account in Mode of Payments {}")
			frappe.throw(msg.format(", ".join(invalid_modes)), title=_("Missing Account"))

	def on_update(self):
		self.set_defaults()

	def on_trash(self):
		self.set_defaults(include_current_pos=False)

	def set_defaults(self, include_current_pos=True):
		frappe.defaults.clear_default("is_pos")

		if not include_current_pos:
			condition = " where pfu.name != '%s' and pfu.default = 1 " % self.name.replace("'", "\'")
		else:
			condition = " where pfu.default = 1 "

		pos_view_users = frappe.db.sql_list("""select pfu.user
			from `tabPOS Profile User` as pfu {0}""".format(condition))

		for user in pos_view_users:
			if user:
				frappe.defaults.set_user_default("is_pos", 1, user)
			else:
				frappe.defaults.set_global_default("is_pos", 1)

def get_item_groups(pos_profile):
	item_groups = []
	pos_profile = frappe.get_cached_doc('POS Profile', pos_profile)

	if pos_profile.get('item_groups'):
		# Get items based on the item groups defined in the POS profile
		for data in pos_profile.get('item_groups'):
			item_groups.extend(["%s" % frappe.db.escape(d.name) for d in get_child_nodes('Item Group', data.item_group)])

	return list(set(item_groups))

def get_child_nodes(group_type, root):
	lft, rgt = frappe.db.get_value(group_type, root, ["lft", "rgt"])
	return frappe.db.sql(""" Select name, lft, rgt from `tab{tab}` where
			lft >= {lft} and rgt <= {rgt} order by lft""".format(tab=group_type, lft=lft, rgt=rgt), as_dict=1)

@frappe.whitelist()
@frappe.validate_and_sanitize_search_inputs
def pos_profile_query(doctype, txt, searchfield, start, page_len, filters):
	user = frappe.session['user']
	company = filters.get('company') or frappe.defaults.get_user_default('company')

	args = {
		'user': user,
		'start': start,
		'company': company,
		'page_len': page_len,
		'txt': '%%%s%%' % txt
	}

	pos_profile = frappe.db.sql("""select pf.name
		from
			`tabPOS Profile` pf, `tabPOS Profile User` pfu
		where
			pfu.parent = pf.name and pfu.user = %(user)s and pf.company = %(company)s
			and (pf.name like %(txt)s)
			and pf.disabled = 0 limit %(start)s, %(page_len)s""", args)

	if not pos_profile:
		del args['user']

		pos_profile = frappe.db.sql("""select pf.name
			from
				`tabPOS Profile` pf left join `tabPOS Profile User` pfu
			on
				pf.name = pfu.parent
			where
				ifnull(pfu.user, '') = ''
				and pf.company = %(company)s
				and pf.name like %(txt)s
				and pf.disabled = 0""", args)

	return pos_profile

@frappe.whitelist()
def set_default_profile(pos_profile, company):
	modified = now()
	user = frappe.session.user

	if pos_profile and company:
		frappe.db.sql(""" update `tabPOS Profile User` pfu, `tabPOS Profile` pf
			set
				pfu.default = 0, pf.modified = %s, pf.modified_by = %s
			where
				pfu.user = %s and pf.name = pfu.parent and pf.company = %s
				and pfu.default = 1""", (modified, user, user, company), auto_commit=1)

		frappe.db.sql(""" update `tabPOS Profile User` pfu, `tabPOS Profile` pf
			set
				pfu.default = 1, pf.modified = %s, pf.modified_by = %s
			where
				pfu.user = %s and pf.name = pfu.parent and pf.company = %s and pf.name = %s
			""", (modified, user, user, company, pos_profile), auto_commit=1)<|MERGE_RESOLUTION|>--- conflicted
+++ resolved
@@ -62,21 +62,14 @@
 
 		if len(default_mode) > 1:
 			frappe.throw(_("You can only select one mode of payment as default"))
-<<<<<<< HEAD
 
-		for d in self.payments:
-			account = frappe.db.get_value("Mode of Payment Account",
-				{"parent": d.mode_of_payment, "company": self.company}, "default_account")
-=======
-		
 		invalid_modes = []
 		for d in self.payments:
 			account = frappe.db.get_value(
-				"Mode of Payment Account", 
+				"Mode of Payment Account",
 				{"parent": d.mode_of_payment, "company": self.company},
 				"default_account"
 			)
->>>>>>> 3a251ecb
 			if not account:
 				invalid_modes.append(get_link_to_form("Mode of Payment", d.mode_of_payment))
 
