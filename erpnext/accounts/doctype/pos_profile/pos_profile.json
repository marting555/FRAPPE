--- conflicted
+++ resolved
@@ -393,15 +393,12 @@
    "label": "Medium",
    "options": "UTM Campaign",
    "print_hide": 1
-<<<<<<< HEAD
-=======
   },
   {
    "default": "0",
    "fieldname": "print_receipt_on_order_complete",
    "fieldtype": "Check",
    "label": "Print Receipt on Order Complete"
->>>>>>> 43ce1854
   }
  ],
  "icon": "icon-cog",
@@ -429,11 +426,7 @@
    "link_fieldname": "pos_profile"
   }
  ],
-<<<<<<< HEAD
- "modified": "2024-12-19 12:32:29.075136",
-=======
  "modified": "2025-01-01 11:07:03.161950",
->>>>>>> 43ce1854
  "modified_by": "Administrator",
  "module": "Accounts",
  "name": "POS Profile",
