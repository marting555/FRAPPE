--- conflicted
+++ resolved
@@ -343,15 +343,9 @@
    "label": "Allow User to Edit Discount"
   },
   {
-<<<<<<< HEAD
-   "collapsible": 1,
    "fieldname": "section_break_23",
-   "fieldtype": "Section Break"
-=======
-   "fieldname": "section_break_23",
    "fieldtype": "Section Break",
    "label": "Filters"
->>>>>>> b5792872
   },
   {
    "fieldname": "column_break_25",
@@ -361,10 +355,6 @@
  "icon": "icon-cog",
  "idx": 1,
  "index_web_pages_for_search": 1,
-<<<<<<< HEAD
- "links": [],
- "modified": "2021-01-06 14:42:41.713864",
-=======
  "links": [
   {
    "group": "Invoices",
@@ -388,7 +378,6 @@
   }
  ],
  "modified": "2021-02-01 13:52:51.081311",
->>>>>>> b5792872
  "modified_by": "Administrator",
  "module": "Accounts",
  "name": "POS Profile",
