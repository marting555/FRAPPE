# Copyright (c) 2015, Frappe Technologies Pvt. Ltd. and Contributors
# License: GNU General Public License v3. See license.txt

# For license information, please see license.txt


import frappe
from frappe import _, msgprint, throw
<<<<<<< HEAD
from frappe.utils import flt, fmt_money, cint
=======
>>>>>>> 540559d6
from frappe.model.document import Document
from frappe.utils import flt, fmt_money

import erpnext


class OverlappingConditionError(frappe.ValidationError): pass
class FromGreaterThanToError(frappe.ValidationError): pass
class ManyBlankToValuesError(frappe.ValidationError): pass

class ShippingRule(Document):
	def validate(self):
		self.validate_from_to_values()
		self.sort_shipping_rule_conditions()
		self.validate_overlapping_shipping_rule_conditions()

	def validate_from_to_values(self):
		zero_to_values = []

		for d in self.get("conditions"):
			self.round_floats_in(d)

			# values cannot be negative
			self.validate_value("from_value", ">=", 0.0, d)
			self.validate_value("to_value", ">=", 0.0, d)

			if not d.to_value:
				zero_to_values.append(d)
			elif d.from_value >= d.to_value:
				throw(_("From value must be less than to value in row {0}").format(d.idx), FromGreaterThanToError)

		# check if more than two or more rows has To Value = 0
		if len(zero_to_values) >= 2:
			throw(_('There can only be one Shipping Rule Condition with 0 or blank value for "To Value"'),
				ManyBlankToValuesError)

	def apply(self, doc):
		'''Apply shipping rule on given doc. Called from accounts controller'''

		shipping_amount = 0.0
		by_value = False

		if doc.get_shipping_address():
			# validate country only if there is address
			self.validate_countries(doc)

		if self.calculate_based_on == 'Net Total':
			value = doc.base_net_total
			by_value = True

		elif self.calculate_based_on == 'Net Weight':
			value = doc.total_net_weight
			by_value = True

		elif self.calculate_based_on == 'Fixed':
			shipping_amount = self.shipping_amount

		# shipping amount by value, apply conditions
		if by_value:
			shipping_amount = self.get_shipping_amount_from_rules(value)

		# convert to order currency
		if doc.currency != doc.company_currency:
			# shipping_amount = flt(shipping_amount / doc.conversion_rate, 2)
			shipping_amount = flt(shipping_amount, 2)

		if shipping_amount:
			self.add_shipping_rule_to_tax_table(doc, shipping_amount)

		# add gst for shipping charges
		if self.apply_gst:
			self.add_gst_for_shipping_charges(doc)
		

	def get_shipping_amount_from_rules(self, value):
		for condition in self.get("conditions"):
			if not condition.to_value or (flt(condition.from_value) <= flt(value) <= flt(condition.to_value)):
				return condition.shipping_amount

		return 0.0

	def validate_countries(self, doc):
		# validate applicable countries
		if self.countries:
			shipping_country = doc.get_shipping_address().get('country')
			if not shipping_country:
				frappe.throw(_('Shipping Address does not have country, which is required for this Shipping Rule'))
			if shipping_country not in [d.country for d in self.countries]:
				frappe.throw(_('Shipping rule not applicable for country {0} in Shipping Address').format(shipping_country))

	def add_shipping_rule_to_tax_table(self, doc, shipping_amount):
		shipping_charge = {
			"charge_type": "Actual",
			"account_head": self.account,
			"cost_center": self.cost_center
		}
		if self.shipping_rule_type == "Selling":
			# check if not applied on purchase
			if not doc.meta.get_field('taxes').options == 'Sales Taxes and Charges':
				frappe.throw(_('Shipping rule only applicable for Selling'))
			shipping_charge["doctype"] = "Sales Taxes and Charges"
		else:
			# check if not applied on sales
			if not doc.meta.get_field('taxes').options == 'Purchase Taxes and Charges':
				frappe.throw(_('Shipping rule only applicable for Buying'))

			shipping_charge["doctype"] = "Purchase Taxes and Charges"
			shipping_charge["category"] = "Valuation and Total"
			shipping_charge["add_deduct_tax"] = "Add"

		existing_shipping_charge = doc.get("taxes", filters=shipping_charge)
		if existing_shipping_charge:
			# take the last record found
			existing_shipping_charge[-1].tax_amount = shipping_amount
		else:
			shipping_charge["tax_amount"] = shipping_amount
			shipping_charge["description"] = self.label
			doc.append("taxes", shipping_charge)

	def add_gst_for_shipping_charges(self, doc):
		gst_for_shipping_charge = {
			"charge_type": "On Previous Row Amount",
			"account_head": self.tax_account,
			"cost_center": self.cost_center
		}
		if self.shipping_rule_type == "Selling":
			# check if not applied on purchase
			if not doc.meta.get_field('taxes').options == 'Sales Taxes and Charges':
				frappe.throw(_('Shipping rule only applicable for Selling'))
			gst_for_shipping_charge["doctype"] = "Sales Taxes and Charges"
		else:
			# check if not applied on sales, pass for now
			pass
		
		from erpnext.controllers.accounts_controller import get_tax_rate
		tax_rate = ""
		tax_rate_dict = get_tax_rate(self.tax_account)

		if tax_rate_dict:
			tax_rate = tax_rate_dict.tax_rate

		existing_shipping_charge = doc.get("taxes", filters=gst_for_shipping_charge)
		if existing_shipping_charge:
			existing_shipping_charge[-1].rate = tax_rate
		else:
			gst_for_shipping_charge["description"] = "Shipping charge GST"
			gst_for_shipping_charge["row_id"] = len(doc.taxes)
			gst_for_shipping_charge["rate"] = tax_rate
			doc.append("taxes", gst_for_shipping_charge)


	def sort_shipping_rule_conditions(self):
		"""Sort Shipping Rule Conditions based on increasing From Value"""
		self.shipping_rules_conditions = sorted(self.conditions, key=lambda d: flt(d.from_value))
		for i, d in enumerate(self.conditions):
			d.idx = i + 1

	def validate_overlapping_shipping_rule_conditions(self):
		def overlap_exists_between(num_range1, num_range2):
			"""
				num_range1 and num_range2 are two ranges
				ranges are represented as a tuple e.g. range 100 to 300 is represented as (100, 300)
				if condition num_range1 = 100 to 300
				then condition num_range2 can only be like 50 to 99 or 301 to 400
				hence, non-overlapping condition = (x1 <= x2 < y1 <= y2) or (y1 <= y2 < x1 <= x2)
			"""
			(x1, x2), (y1, y2) = num_range1, num_range2
			separate = (x1 <= x2 <= y1 <= y2) or (y1 <= y2 <= x1 <= x2)
			return (not separate)

		overlaps = []
		for i in range(0, len(self.conditions)):
			for j in range(i+1, len(self.conditions)):
				d1, d2 = self.conditions[i], self.conditions[j]
				if d1.as_dict() != d2.as_dict():
					# in our case, to_value can be zero, hence pass the from_value if so
					range_a = (d1.from_value, d1.to_value or d1.from_value)
					range_b = (d2.from_value, d2.to_value or d2.from_value)
					if overlap_exists_between(range_a, range_b):
						overlaps.append([d1, d2])

		if overlaps:
			company_currency = erpnext.get_company_currency(self.company)
			msgprint(_("Overlapping conditions found between:"))
			messages = []
			for d1, d2 in overlaps:
				messages.append("%s-%s = %s " % (d1.from_value, d1.to_value, fmt_money(d1.shipping_amount, currency=company_currency)) +
					_("and") + " %s-%s = %s" % (d2.from_value, d2.to_value, fmt_money(d2.shipping_amount, currency=company_currency)))

			msgprint("\n".join(messages), raise_exception=OverlappingConditionError)<|MERGE_RESOLUTION|>--- conflicted
+++ resolved
@@ -6,10 +6,6 @@
 
 import frappe
 from frappe import _, msgprint, throw
-<<<<<<< HEAD
-from frappe.utils import flt, fmt_money, cint
-=======
->>>>>>> 540559d6
 from frappe.model.document import Document
 from frappe.utils import flt, fmt_money
 
