--- conflicted
+++ resolved
@@ -5,22 +5,12 @@
 import csv
 import os
 from functools import reduce
-<<<<<<< HEAD
-import frappe, csv, os
-from frappe import _
-from frappe.utils import cstr, cint
-=======
 
 import frappe
 from frappe import _
->>>>>>> 540559d6
 from frappe.model.document import Document
 from frappe.utils import cint, cstr
 from frappe.utils.csvutils import UnicodeWriter
-<<<<<<< HEAD
-from erpnext.accounts.doctype.account.chart_of_accounts.chart_of_accounts import create_charts, build_tree_from_json
-from frappe.utils.xlsxutils import read_xlsx_file_from_attached_file, read_xls_file_from_attached_file
-=======
 from frappe.utils.xlsxutils import (
 	read_xls_file_from_attached_file,
 	read_xlsx_file_from_attached_file,
@@ -31,7 +21,6 @@
 	create_charts,
 )
 
->>>>>>> 540559d6
 
 class ChartofAccountsImporter(Document):
 	def validate(self):
@@ -55,16 +44,10 @@
 		'allow_account_creation_against_child_company'])
 
 	if parent_company and (not allow_account_creation_against_child_company):
-<<<<<<< HEAD
-		frappe.throw(_("""{0} is a child company. Please import accounts against parent company
-			or enable {1} in company master""").format(frappe.bold(company),
-			frappe.bold('Allow Account Creation Against Child Company')), title='Wrong Company')
-=======
 		msg = _("{} is a child company.").format(frappe.bold(company)) + " "
 		msg += _("Please import accounts against parent company or enable {} in company master.").format(
 			frappe.bold('Allow Account Creation Against Child Company'))
 		frappe.throw(msg, title=_('Wrong Company'))
->>>>>>> 540559d6
 
 	if frappe.db.get_all('GL Entry', {"company": company}, "name", limit=1):
 		return False
@@ -82,14 +65,9 @@
 	else:
 		data = generate_data_from_excel(file_doc, extension)
 
-<<<<<<< HEAD
-	forest = build_forest(data)
-	create_charts(company, custom_chart=forest)
-=======
 	frappe.local.flags.ignore_root_company_validation = True
 	forest = build_forest(data)
 	create_charts(company, custom_chart=forest, from_coa_importer=True)
->>>>>>> 540559d6
 
 	# trigger on_update for company to reset default accounts
 	set_default_accounts(company)
@@ -101,11 +79,7 @@
 	extension = extension.lstrip(".")
 
 	if extension not in ('csv',  'xlsx', 'xls'):
-<<<<<<< HEAD
-		frappe.throw("Only CSV and Excel files can be used to for importing data. Please check the file format you are trying to upload")
-=======
 		frappe.throw(_("Only CSV and Excel files can be used to for importing data. Please check the file format you are trying to upload"))
->>>>>>> 540559d6
 
 	return  file_doc, extension
 
@@ -124,13 +98,9 @@
 			if as_dict:
 				data.append({frappe.scrub(header): row[index] for index, header in enumerate(headers)})
 			else:
-<<<<<<< HEAD
-				if not row[1]: row[1] = row[0]
-=======
 				if not row[1]:
 					row[1] = row[0]
 					row[3] = row[2]
->>>>>>> 540559d6
 				data.append(row)
 
 	# convert csv data
@@ -152,13 +122,9 @@
 		if as_dict:
 			data.append({frappe.scrub(header): row[index] for index, header in enumerate(headers)})
 		else:
-<<<<<<< HEAD
-			if not row[1]: row[1] = row[0]
-=======
 			if not row[1]:
 					row[1] = row[0]
 					row[3] = row[2]
->>>>>>> 540559d6
 			data.append(row)
 
 	return data
@@ -169,17 +135,6 @@
 
 	file_doc, extension = get_file(file_name)
 	parent = None if parent==_('All Accounts') else parent
-<<<<<<< HEAD
-
-	if extension  == 'csv':
-		data = generate_data_from_csv(file_doc)
-	else:
-		data = generate_data_from_excel(file_doc, extension)
-
-	forest = build_forest(data)
-	accounts = build_tree_from_json("", chart_data=forest) # returns alist of dict in a tree render-able form
-=======
->>>>>>> 540559d6
 
 	if extension  == 'csv':
 		data = generate_data_from_csv(file_doc)
@@ -239,16 +194,9 @@
 				return [parent_account]
 			elif account_name == child:
 				parent_account_list = return_parent(data, parent_account)
-<<<<<<< HEAD
-				if not parent_account_list:
-					frappe.throw(_("The parent account {0} does not exists in the uploaded template").format(
-						frappe.bold(parent_account)))
-
-=======
 				if not parent_account_list and parent_account:
 					frappe.throw(_("The parent account {0} does not exists in the uploaded template").format(
 						frappe.bold(parent_account)))
->>>>>>> 540559d6
 				return [child] + parent_account_list
 
 	charts_map, paths = {}, []
@@ -257,11 +205,7 @@
 	error_messages = []
 
 	for i in data:
-<<<<<<< HEAD
-		account_name, dummy, account_number, is_group, account_type, root_type = i
-=======
 		account_name, parent_account, account_number, parent_account_number, is_group, account_type, root_type = i
->>>>>>> 540559d6
 
 		if not account_name:
 			error_messages.append("Row {0}: Please enter Account Name".format(line_no))
@@ -272,11 +216,8 @@
 			account_name = "{} - {}".format(account_number, account_name)
 
 		charts_map[account_name] = {}
-<<<<<<< HEAD
-=======
 		charts_map[account_name]['account_name'] = name
 		if account_number: charts_map[account_name]["account_number"] = account_number
->>>>>>> 540559d6
 		if cint(is_group) == 1: charts_map[account_name]["is_group"] = is_group
 		if account_type: charts_map[account_name]["account_type"] = account_type
 		if root_type: charts_map[account_name]["root_type"] = root_type
@@ -302,11 +243,7 @@
 	reader = csv.reader(f)
 
 	from frappe.utils.xlsxutils import make_xlsx
-<<<<<<< HEAD
-	xlsx_file = make_xlsx(reader, "Chart Of Accounts Importer Template")
-=======
 	xlsx_file = make_xlsx(reader, "Chart of Accounts Importer Template")
->>>>>>> 540559d6
 
 	f.close()
 	os.remove(filename)
@@ -319,71 +256,6 @@
 @frappe.whitelist()
 def download_template(file_type, template_type):
 	data = frappe._dict(frappe.local.form_dict)
-<<<<<<< HEAD
-
-	writer = get_template(template_type)
-
-	if file_type == 'CSV':
-		# download csv file
-		frappe.response['result'] = cstr(writer.getvalue())
-		frappe.response['type'] = 'csv'
-		frappe.response['doctype'] = 'Chart of Accounts Importer'
-	else:
-		build_response_as_excel(writer)
-
-def get_template(template_type):
-
-	fields = ["Account Name", "Parent Account", "Account Number", "Is Group", "Account Type", "Root Type"]
-	writer = UnicodeWriter()
-	writer.writerow(fields)
-
-	if template_type == 'Blank Template':
-		for root_type in  get_root_types():
-			writer.writerow(['', '', '', 1, '', root_type])
-
-		for account in get_mandatory_group_accounts():
-			writer.writerow(['', '', '', 1, account, "Asset"])
-
-		for account_type in get_mandatory_account_types():
-			writer.writerow(['', '', '', 0, account_type.get('account_type'), account_type.get('root_type')])
-	else:
-		writer = get_sample_template(writer)
-
-	return writer
-
-def get_sample_template(writer):
-	template = [
-		["Application Of Funds(Assets)", "", "", 1, "", "Asset"],
-		["Sources Of Funds(Liabilities)", "", "", 1, "", "Liability"],
-		["Equity", "", "", 1, "", "Equity"],
-		["Expenses", "", "", 1, "", "Expense"],
-		["Income", "", "", 1, "", "Income"],
-		["Bank Accounts", "Application Of Funds(Assets)", "", 1, "Bank", "Asset"],
-		["Cash In Hand", "Application Of Funds(Assets)", "", 1, "Cash", "Asset"],
-		["Stock Assets", "Application Of Funds(Assets)", "", 1, "Stock", "Asset"],
-		["Cost Of Goods Sold", "Expenses", "", 0, "Cost of Goods Sold", "Expense"],
-		["Asset Depreciation", "Expenses", "", 0, "Depreciation", "Expense"],
-		["Fixed Assets", "Application Of Funds(Assets)", "", 0, "Fixed Asset", "Asset"],
-		["Accounts Payable", "Sources Of Funds(Liabilities)", "", 0, "Payable", "Liability"],
-		["Accounts Receivable", "Application Of Funds(Assets)", "", 1, "Receivable", "Asset"],
-		["Stock Expenses", "Expenses", "", 0, "Stock Adjustment", "Expense"],
-		["Sample Bank", "Bank Accounts", "", 0, "Bank", "Asset"],
-		["Cash", "Cash In Hand", "", 0, "Cash", "Asset"],
-		["Stores", "Stock Assets", "", 0, "Stock", "Asset"],
-	]
-
-	for row in template:
-		writer.writerow(row)
-
-	return writer
-
-
-@frappe.whitelist()
-def validate_accounts(file_name):
-
-	file_doc, extension = get_file(file_name)
-
-=======
 
 	writer = get_template(template_type)
 
@@ -444,7 +316,6 @@
 
 @frappe.whitelist()
 def validate_accounts(file_doc, extension):
->>>>>>> 540559d6
 	if extension  == 'csv':
 		accounts = generate_data_from_csv(file_doc, as_dict=True)
 	else:
@@ -471,19 +342,23 @@
 
 	for account in roots:
 		if not account.get("root_type") and account.get("account_name"):
-<<<<<<< HEAD
-			error_messages.append("Please enter Root Type for account- {0}".format(account.get("account_name")))
-		elif account.get("root_type") not in get_root_types() and account.get("account_name"):
-			error_messages.append("Root Type for {0} must be one of the Asset, Liability, Income, Expense and Equity".format(account.get("account_name")))
-=======
 			error_messages.append(_("Please enter Root Type for account- {0}").format(account.get("account_name")))
 		elif account.get("root_type") not in get_root_types() and account.get("account_name"):
 			error_messages.append(_("Root Type for {0} must be one of the Asset, Liability, Income, Expense and Equity").format(account.get("account_name")))
->>>>>>> 540559d6
 
 	validate_missing_roots(roots)
 
-<<<<<<< HEAD
+	if error_messages:
+		frappe.throw("<br>".join(error_messages))
+
+def validate_missing_roots(roots):
+	root_types_added = set(d.get('root_type') for d in roots)
+
+	missing = list(set(get_root_types()) - root_types_added)
+
+	if missing:
+		frappe.throw(_("Please add Root Account for - {0}").format(' , '.join(missing)))
+
 def get_root_types():
 	return ('Asset', 'Liability', 'Expense', 'Income', 'Equity')
 
@@ -509,48 +384,6 @@
 		{'account_type': 'Stock', 'root_type': 'Asset'}
 	]
 
-
-def validate_account_types(accounts):
-	account_types_for_ledger = ["Cost of Goods Sold", "Depreciation", "Fixed Asset", "Payable", "Receivable", "Stock Adjustment"]
-	account_types = [accounts[d]["account_type"] for d in accounts if not accounts[d]['is_group'] == 1]
-=======
-	if error_messages:
-		frappe.throw("<br>".join(error_messages))
->>>>>>> 540559d6
-
-def validate_missing_roots(roots):
-	root_types_added = set(d.get('root_type') for d in roots)
-
-	missing = list(set(get_root_types()) - root_types_added)
-
-	if missing:
-		frappe.throw(_("Please add Root Account for - {0}").format(' , '.join(missing)))
-
-def get_root_types():
-	return ('Asset', 'Liability', 'Expense', 'Income', 'Equity')
-
-def get_report_type(root_type):
-	if root_type in ('Asset', 'Liability', 'Equity'):
-		return 'Balance Sheet'
-	else:
-		return 'Profit and Loss'
-
-def get_mandatory_group_accounts():
-	return ('Bank', 'Cash', 'Stock')
-
-def get_mandatory_account_types():
-	return [
-		{'account_type': 'Cost of Goods Sold', 'root_type': 'Expense'},
-		{'account_type': 'Depreciation', 'root_type': 'Expense'},
-		{'account_type': 'Fixed Asset', 'root_type': 'Asset'},
-		{'account_type': 'Payable', 'root_type': 'Liability'},
-		{'account_type': 'Receivable', 'root_type': 'Asset'},
-		{'account_type': 'Stock Adjustment', 'root_type': 'Expense'},
-		{'account_type': 'Bank', 'root_type': 'Asset'},
-		{'account_type': 'Cash', 'root_type': 'Asset'},
-		{'account_type': 'Stock', 'root_type': 'Asset'}
-	]
-
 def unset_existing_data(company):
 	linked = frappe.db.sql('''select fieldname from tabDocField
 		where fieldtype="Link" and options="Account" and parent="Company"''', as_dict=True)
