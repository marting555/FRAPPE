# -*- coding: utf-8 -*-
# Copyright (c) 2019, Frappe Technologies Pvt. Ltd. and contributors
# For license information, please see license.txt

from __future__ import unicode_literals
from functools import reduce
import frappe, csv, os
from frappe import _
from frappe.utils import cstr, cint
from frappe.model.document import Document
from frappe.utils.csvutils import UnicodeWriter
from erpnext.accounts.doctype.account.chart_of_accounts.chart_of_accounts import create_charts, build_tree_from_json
from frappe.utils.xlsxutils import read_xlsx_file_from_attached_file, read_xls_file_from_attached_file

class ChartofAccountsImporter(Document):
	def validate(self):
		validate_accounts(self.import_file)
<<<<<<< HEAD

=======
>>>>>>> 4e6f4920

@frappe.whitelist()
def validate_company(company):
	parent_company, allow_account_creation_against_child_company = frappe.db.get_value('Company',
		{'name': company}, ['parent_company',
		'allow_account_creation_against_child_company'])

	if parent_company and (not allow_account_creation_against_child_company):
		msg = _("{} is a child company.").format(frappe.bold(company)) + " "
		msg += _("Please import accounts against parent company or enable {} in company master.").format(
			frappe.bold('Allow Account Creation Against Child Company'))
		frappe.throw(msg, title=_('Wrong Company'))

	if frappe.db.get_all('GL Entry', {"company": company}, "name", limit=1):
		return False

@frappe.whitelist()
def import_coa(file_name, company):
	# delete existing data for accounts
	unset_existing_data(company)

	# create accounts
	file_doc, extension = get_file(file_name)

	if extension  == 'csv':
		data = generate_data_from_csv(file_doc)
	else:
		data = generate_data_from_excel(file_doc, extension)

	forest = build_forest(data)
	create_charts(company, custom_chart=forest)

	# trigger on_update for company to reset default accounts
	set_default_accounts(company)

def get_file(file_name):
	file_doc = frappe.get_doc("File", {"file_url": file_name})
	parts = file_doc.get_extension()
	extension = parts[1]
	extension = extension.lstrip(".")

	if extension not in ('csv',  'xlsx', 'xls'):
		frappe.throw(_("Only CSV and Excel files can be used to for importing data. Please check the file format you are trying to upload"))

	return  file_doc, extension

def generate_data_from_csv(file_doc, as_dict=False):
	''' read csv file and return the generated nested tree '''

	file_path = file_doc.get_full_path()

	data = []
	with open(file_path, 'r') as in_file:
		csv_reader = list(csv.reader(in_file))
		headers = csv_reader[0]
		del csv_reader[0] # delete top row and headers row

		for row in csv_reader:
			if as_dict:
				data.append({frappe.scrub(header): row[index] for index, header in enumerate(headers)})
			else:
				if not row[1]:
					row[1] = row[0]
					row[3] = row[2]
				data.append(row)

	# convert csv data
	return data

def generate_data_from_excel(file_doc, extension, as_dict=False):
	content = file_doc.get_content()

	if extension == "xlsx":
		rows = read_xlsx_file_from_attached_file(fcontent=content)
	elif extension == "xls":
		rows = read_xls_file_from_attached_file(content)

	data = []
	headers = rows[0]
	del rows[0]

	for row in rows:
		if as_dict:
			data.append({frappe.scrub(header): row[index] for index, header in enumerate(headers)})
		else:
			if not row[1]:
					row[1] = row[0]
					row[3] = row[2]
			data.append(row)

	return data

@frappe.whitelist()
def get_coa(doctype, parent, is_root=False, file_name=None):
	''' called by tree view (to fetch node's children) '''

	file_doc, extension = get_file(file_name)
	parent = None if parent==_('All Accounts') else parent

	if extension  == 'csv':
		data = generate_data_from_csv(file_doc)
	else:
		data = generate_data_from_excel(file_doc, extension)

	forest = build_forest(data)
	accounts = build_tree_from_json("", chart_data=forest) # returns alist of dict in a tree render-able form

	# filter out to show data for the selected node only
	accounts = [d for d in accounts if d['parent_account']==parent]

	return accounts

def build_forest(data):
	'''
		converts list of list into a nested tree
		if a = [[1,1], [1,2], [3,2], [4,4], [5,4]]
		tree = {
			1: {
				2: {
					3: {}
				}
			},
			4: {
				5: {}
			}
		}
	'''

	# set the value of nested dictionary
	def set_nested(d, path, value):
		reduce(lambda d, k: d.setdefault(k, {}), path[:-1], d)[path[-1]] = value
		return d

	# returns the path of any node in list format
	def return_parent(data, child):
		from frappe import _

		for row in data:
			account_name, parent_account, account_number, parent_account_number = row[0:4]
			if account_number:
				account_name = "{} - {}".format(account_number, account_name)
			if parent_account_number:
				parent_account_number = cstr(parent_account_number).strip()
				parent_account = "{} - {}".format(parent_account_number, parent_account)

			if parent_account == account_name == child:
				return [parent_account]
			elif account_name == child:
				parent_account_list = return_parent(data, parent_account)
				if not parent_account_list and parent_account:
					frappe.throw(_("The parent account {0} does not exists in the uploaded template").format(
						frappe.bold(parent_account)))
				return [child] + parent_account_list

	charts_map, paths = {}, []

	line_no = 2
	error_messages = []

	for i in data:
		account_name, parent_account, account_number, parent_account_number, is_group, account_type, root_type = i

		if not account_name:
			error_messages.append("Row {0}: Please enter Account Name".format(line_no))

		if account_number:
			account_number = cstr(account_number).strip()
			account_name = "{} - {}".format(account_number, account_name)

		charts_map[account_name] = {}
		if cint(is_group) == 1: charts_map[account_name]["is_group"] = is_group
		if account_type: charts_map[account_name]["account_type"] = account_type
		if root_type: charts_map[account_name]["root_type"] = root_type
		path = return_parent(data, account_name)[::-1]
		paths.append(path) # List of path is created
		line_no += 1

	if error_messages:
		frappe.throw("<br>".join(error_messages))

	out = {}
	for path in paths:
		for n, account_name in enumerate(path):
			set_nested(out, path[:n+1], charts_map[account_name]) # setting the value of nested dictionary.

	return out

def build_response_as_excel(writer):
	filename = frappe.generate_hash("", 10)
	with open(filename, 'wb') as f:
		f.write(cstr(writer.getvalue()).encode('utf-8'))
	f = open(filename)
	reader = csv.reader(f)

	from frappe.utils.xlsxutils import make_xlsx
	xlsx_file = make_xlsx(reader, "Chart of Accounts Importer Template")

	f.close()
	os.remove(filename)

	# write out response as a xlsx type
	frappe.response['filename'] = 'coa_importer_template.xlsx'
	frappe.response['filecontent'] = xlsx_file.getvalue()
	frappe.response['type'] = 'binary'

@frappe.whitelist()
def download_template(file_type, template_type):
	data = frappe._dict(frappe.local.form_dict)

	writer = get_template(template_type)

	if file_type == 'CSV':
		# download csv file
		frappe.response['result'] = cstr(writer.getvalue())
		frappe.response['type'] = 'csv'
		frappe.response['doctype'] = 'Chart of Accounts Importer'
	else:
		build_response_as_excel(writer)

def get_template(template_type):

	fields = ["Account Name", "Parent Account", "Account Number", "Parent Account Number", "Is Group", "Account Type", "Root Type"]
	writer = UnicodeWriter()
	writer.writerow(fields)

	if template_type == 'Blank Template':
		for root_type in  get_root_types():
			writer.writerow(['', '', '', 1, '', root_type])

		for account in get_mandatory_group_accounts():
			writer.writerow(['', '', '', 1, account, "Asset"])

		for account_type in get_mandatory_account_types():
			writer.writerow(['', '', '', 0, account_type.get('account_type'), account_type.get('root_type')])
	else:
		writer = get_sample_template(writer)

	return writer

def get_sample_template(writer):
	template = [
		["Application Of Funds(Assets)", "", "", "", 1, "", "Asset"],
		["Sources Of Funds(Liabilities)", "", "", "", 1, "", "Liability"],
		["Equity", "", "", "", 1, "", "Equity"],
		["Expenses", "", "", "", 1, "", "Expense"],
		["Income", "", "", "", 1, "", "Income"],
		["Bank Accounts", "Application Of Funds(Assets)", "", "", 1, "Bank", "Asset"],
		["Cash In Hand", "Application Of Funds(Assets)", "", "", 1, "Cash", "Asset"],
		["Stock Assets", "Application Of Funds(Assets)", "", "", 1, "Stock", "Asset"],
		["Cost Of Goods Sold", "Expenses", "", "", 0, "Cost of Goods Sold", "Expense"],
		["Asset Depreciation", "Expenses", "", "", 0, "Depreciation", "Expense"],
		["Fixed Assets", "Application Of Funds(Assets)", "", "", 0, "Fixed Asset", "Asset"],
		["Accounts Payable", "Sources Of Funds(Liabilities)", "", "", 0, "Payable", "Liability"],
		["Accounts Receivable", "Application Of Funds(Assets)", "", "", 1, "Receivable", "Asset"],
		["Stock Expenses", "Expenses", "", "", 0, "Stock Adjustment", "Expense"],
		["Sample Bank", "Bank Accounts", "", "", 0, "Bank", "Asset"],
		["Cash", "Cash In Hand", "", "", 0, "Cash", "Asset"],
		["Stores", "Stock Assets", "", "", 0, "Stock", "Asset"],
	]

	for row in template:
		writer.writerow(row)

	return writer


@frappe.whitelist()
def validate_accounts(file_name):

	file_doc, extension = get_file(file_name)

	if extension  == 'csv':
		accounts = generate_data_from_csv(file_doc, as_dict=True)
	else:
		accounts = generate_data_from_excel(file_doc, extension, as_dict=True)

	accounts_dict = {}
	for account in accounts:
		accounts_dict.setdefault(account["account_name"], account)
		if "parent_account" not in account:
			msg = _("Please make sure the file you are using has 'Parent Account' column present in the header.")
			msg += "<br><br>"
			msg += _("Alternatively, you can download the template and fill your data in.")
			frappe.throw(msg, title=_("Parent Account Missing"))
		if account["parent_account"] and accounts_dict.get(account["parent_account"]):
			accounts_dict[account["parent_account"]]["is_group"] = 1

	validate_root(accounts_dict)
<<<<<<< HEAD
	
	validate_account_types(accounts_dict)
	
=======

	validate_account_types(accounts_dict)
>>>>>>> 4e6f4920

	return [True, len(accounts)]

def validate_root(accounts):
	roots = [accounts[d] for d in accounts if not accounts[d].get('parent_account')]
	if len(roots) < 4:
		frappe.throw(_("Number of root accounts cannot be less than 4"))

	error_messages = []

	for account in roots:
		if not account.get("root_type") and account.get("account_name"):
			error_messages.append(_("Please enter Root Type for account- {0}").format(account.get("account_name")))
		elif account.get("root_type") not in get_root_types() and account.get("account_name"):
			error_messages.append(_("Root Type for {0} must be one of the Asset, Liability, Income, Expense and Equity").format(account.get("account_name")))

	if error_messages:
		frappe.throw("<br>".join(error_messages))

def get_root_types():
	return ('Asset', 'Liability', 'Expense', 'Income', 'Equity')

def get_report_type(root_type):
	if root_type in ('Asset', 'Liability', 'Equity'):
		return 'Balance Sheet'
	else:
		return 'Profit and Loss'

def get_mandatory_group_accounts():
	return ('Bank', 'Cash', 'Stock')

def get_mandatory_account_types():
	return [
		{'account_type': 'Cost of Goods Sold', 'root_type': 'Expense'},
		{'account_type': 'Depreciation', 'root_type': 'Expense'},
		{'account_type': 'Fixed Asset', 'root_type': 'Asset'},
		{'account_type': 'Payable', 'root_type': 'Liability'},
		{'account_type': 'Receivable', 'root_type': 'Asset'},
		{'account_type': 'Stock Adjustment', 'root_type': 'Expense'},
		{'account_type': 'Bank', 'root_type': 'Asset'},
		{'account_type': 'Cash', 'root_type': 'Asset'},
		{'account_type': 'Stock', 'root_type': 'Asset'}
	]


def validate_account_types(accounts):
	account_types_for_ledger = ["Cost of Goods Sold", "Depreciation", "Fixed Asset", "Payable", "Receivable", "Stock Adjustment"]
	account_types = [accounts[d]["account_type"] for d in accounts if not accounts[d]['is_group'] == 1]

	missing = list(set(account_types_for_ledger) - set(account_types))
	if missing:
		frappe.throw(_("Please identify/create Account (Ledger) for type - {0}").format(' , '.join(missing)))

	account_types_for_group = ["Bank", "Cash", "Stock"]
	# fix logic bug
	account_groups = [accounts[d]["account_type"] for d in accounts if accounts[d]['is_group'] == 1]

	missing = list(set(account_types_for_group) - set(account_groups))
	if missing:
		frappe.throw(_("Please identify/create Account (Group) for type - {0}").format(' , '.join(missing)))

def unset_existing_data(company):
	linked = frappe.db.sql('''select fieldname from tabDocField
		where fieldtype="Link" and options="Account" and parent="Company"''', as_dict=True)

	# remove accounts data from company
	update_values = {d.fieldname: '' for d in linked}
	frappe.db.set_value('Company', company, update_values, update_values)

	# remove accounts data from various doctypes
	for doctype in ["Account", "Party Account", "Mode of Payment Account", "Tax Withholding Account",
		"Sales Taxes and Charges Template", "Purchase Taxes and Charges Template"]:
		frappe.db.sql('''delete from `tab{0}` where `company`="%s"''' # nosec
			.format(doctype) % (company))

def set_default_accounts(company):
	from erpnext.setup.doctype.company.company import install_country_fixtures
	company = frappe.get_doc('Company', company)
	company.update({
		"default_receivable_account": frappe.db.get_value("Account",
			{"company": company.name, "account_type": "Receivable", "is_group": 0}),
		"default_payable_account": frappe.db.get_value("Account",
			{"company": company.name, "account_type": "Payable", "is_group": 0})
	})

	company.save()
	install_country_fixtures(company.name)
	company.create_default_tax_template()<|MERGE_RESOLUTION|>--- conflicted
+++ resolved
@@ -15,10 +15,6 @@
 class ChartofAccountsImporter(Document):
 	def validate(self):
 		validate_accounts(self.import_file)
-<<<<<<< HEAD
-
-=======
->>>>>>> 4e6f4920
 
 @frappe.whitelist()
 def validate_company(company):
@@ -307,14 +303,8 @@
 			accounts_dict[account["parent_account"]]["is_group"] = 1
 
 	validate_root(accounts_dict)
-<<<<<<< HEAD
-	
+
 	validate_account_types(accounts_dict)
-	
-=======
-
-	validate_account_types(accounts_dict)
->>>>>>> 4e6f4920
 
 	return [True, len(accounts)]
 
