# Copyright (c) 2019, Frappe Technologies Pvt. Ltd. and Contributors
# See license.txt

import unittest

import frappe

from erpnext.accounts.doctype.account.test_account import create_account
from erpnext.accounts.doctype.sales_invoice.test_sales_invoice import (
	check_gl_entries,
	create_sales_invoice,
)
from erpnext.stock.doctype.item.test_item import create_item


class TestProcessDeferredAccounting(unittest.TestCase):
	def test_creation_of_ledger_entry_on_submit(self):
		"""test creation of gl entries on submission of document"""
		deferred_account = create_account(
			account_name="Deferred Revenue",
			parent_account="Current Liabilities - _TC",
			company="_Test Company",
		)

		item = create_item("_Test Item for Deferred Accounting")
		item.enable_deferred_revenue = 1
		item.deferred_revenue_account = deferred_account
		item.no_of_months = 12
		item.save()

		si = create_sales_invoice(
			item=item.name, rate=3000, update_stock=0, posting_date="2023-07-01", do_not_submit=True
		)
		si.items[0].enable_deferred_revenue = 1
		si.items[0].service_start_date = "2023-05-01"
		si.items[0].service_end_date = "2023-07-31"
		si.items[0].deferred_revenue_account = deferred_account
		si.save()
		si.submit()

<<<<<<< HEAD
		acc_settings = frappe.get_doc("Accounts Settings", "Accounts Settings")
		acc_settings.accounts_frozen_till_date = "31-05-2023"
		acc_settings.book_deferred_entries_based_on = "Months"
		acc_settings.save()

		process_deferred_accounting = doc = frappe.get_doc(
=======
		process_deferred_accounting = frappe.get_doc(
>>>>>>> dedb5e23
			dict(
				doctype="Process Deferred Accounting",
				posting_date="2023-07-01",
				start_date="2023-05-01",
				end_date="2023-06-30",
				type="Income",
			)
		)

		process_deferred_accounting.insert()
		process_deferred_accounting.submit()

		expected_gle = [
			[deferred_account, 1000, 0.0, "2023-06-30"],
			["Sales - _TC", 0.0, 1000, "2023-06-30"],
			[deferred_account, 1000, 0.0, "2023-06-30"],
			["Sales - _TC", 0.0, 1000, "2023-06-30"],
		]

<<<<<<< HEAD
		check_gl_entries(self, si.name, expected_gle, "2023-07-01")
=======
		check_gl_entries(self, si.name, expected_gle, "2019-01-31")
>>>>>>> dedb5e23

	def test_pda_submission_and_cancellation(self):
		pda = frappe.get_doc(
			dict(
				doctype="Process Deferred Accounting",
				posting_date="2019-01-01",
				start_date="2019-01-01",
				end_date="2019-01-31",
				type="Income",
			)
		)
		pda.submit()
		pda.cancel()<|MERGE_RESOLUTION|>--- conflicted
+++ resolved
@@ -38,16 +38,13 @@
 		si.save()
 		si.submit()
 
-<<<<<<< HEAD
 		acc_settings = frappe.get_doc("Accounts Settings", "Accounts Settings")
 		acc_settings.accounts_frozen_till_date = "31-05-2023"
 		acc_settings.book_deferred_entries_based_on = "Months"
 		acc_settings.save()
 
 		process_deferred_accounting = doc = frappe.get_doc(
-=======
-		process_deferred_accounting = frappe.get_doc(
->>>>>>> dedb5e23
+
 			dict(
 				doctype="Process Deferred Accounting",
 				posting_date="2023-07-01",
@@ -67,11 +64,8 @@
 			["Sales - _TC", 0.0, 1000, "2023-06-30"],
 		]
 
-<<<<<<< HEAD
 		check_gl_entries(self, si.name, expected_gle, "2023-07-01")
-=======
-		check_gl_entries(self, si.name, expected_gle, "2019-01-31")
->>>>>>> dedb5e23
+
 
 	def test_pda_submission_and_cancellation(self):
 		pda = frappe.get_doc(
