--- conflicted
+++ resolved
@@ -95,11 +95,8 @@
 		wbs_name: DF.Data | None
 		weight_per_unit: DF.Float
 		weight_uom: DF.Link | None
-<<<<<<< HEAD
 		wip_composite_asset: DF.Link | None
 		work_breakdown_structure: DF.Link | None
-=======
->>>>>>> b04c2941
 	# end: auto-generated types
 
 	pass