--- conflicted
+++ resolved
@@ -1175,7 +1175,14 @@
    "search_index": 1
   },
   {
-<<<<<<< HEAD
+   "fieldname": "debit_note_amount",
+   "fieldtype": "Currency",
+   "hidden": 1,
+   "label": "Debit Note Amount",
+   "no_copy": 1,
+   "read_only": 1
+  },
+  {
    "default": "0",
    "fetch_from": "item_code.has_batch_no",
    "fieldname": "has_batch_no",
@@ -1191,23 +1198,12 @@
    "fieldtype": "Check",
    "hidden": 1,
    "label": "Has Serial No",
-=======
-   "fieldname": "debit_note_amount",
-   "fieldtype": "Currency",
-   "hidden": 1,
-   "label": "Debit Note Amount",
-   "no_copy": 1,
->>>>>>> fab781d8
    "read_only": 1
   }
  ],
  "idx": 1,
  "istable": 1,
-<<<<<<< HEAD
- "modified": "2021-03-04 14:09:55.182802",
-=======
  "modified": "2021-02-25 18:06:01.867148",
->>>>>>> fab781d8
  "modified_by": "Administrator",
  "module": "Accounts",
  "name": "Purchase Invoice Item",
