{
 "actions": [],
 "autoname": "hash",
 "creation": "2013-05-22 12:43:10",
 "doctype": "DocType",
 "document_type": "Document",
 "editable_grid": 1,
 "engine": "InnoDB",
 "field_order": [
  "item_code",
  "product_bundle",
  "col_break1",
  "item_name",
  "description_section",
  "description",
  "brand",
  "col_break7",
  "item_group",
  "image",
  "image_view",
  "quantity_and_rate",
  "received_qty",
  "qty",
  "rejected_qty",
  "col_break2",
  "uom",
  "conversion_factor",
  "stock_uom",
  "stock_qty",
  "sec_break1",
  "price_list_rate",
  "col_break3",
  "base_price_list_rate",
  "section_break_26",
  "margin_type",
  "margin_rate_or_amount",
  "rate_with_margin",
  "column_break_30",
  "discount_percentage",
  "discount_amount",
  "base_rate_with_margin",
  "sec_break2",
  "rate",
  "amount",
  "item_tax_template",
  "col_break4",
  "base_rate",
  "base_amount",
  "pricing_rules",
  "stock_uom_rate",
  "is_free_item",
  "apply_tds",
  "section_break_22",
  "net_rate",
  "net_amount",
  "column_break_25",
  "base_net_rate",
  "base_net_amount",
  "valuation_rate",
  "sales_incoming_rate",
  "item_tax_amount",
  "landed_cost_voucher_amount",
  "rm_supp_cost",
  "warehouse_section",
  "warehouse",
  "add_serial_batch_bundle",
  "serial_and_batch_bundle",
  "use_serial_batch_fields",
  "col_br_wh",
  "from_warehouse",
  "quality_inspection",
  "rejected_warehouse",
  "rejected_serial_and_batch_bundle",
  "section_break_rqbe",
  "serial_no",
  "rejected_serial_no",
  "column_break_vbbb",
  "batch_no",
  "manufacture_details",
  "manufacturer",
  "column_break_13",
  "manufacturer_part_no",
  "accounting",
  "expense_account",
  "col_break5",
  "deferred_expense_section",
  "deferred_expense_account",
  "service_stop_date",
  "enable_deferred_expense",
  "column_break_58",
  "service_start_date",
  "service_end_date",
  "reference",
  "allow_zero_valuation_rate",
  "item_tax_rate",
  "bom",
  "include_exploded_items",
  "purchase_invoice_item",
  "col_break6",
  "purchase_order",
  "po_detail",
  "purchase_receipt",
  "pr_detail",
  "sales_invoice_item",
  "material_request",
  "material_request_item",
  "item_weight_details",
  "weight_per_unit",
  "total_weight",
  "column_break_38",
  "weight_uom",
  "accounting_dimensions_section",
<<<<<<< HEAD
  "project",
  "work_breakdown_structure",
=======
  "dimension_col_break",
>>>>>>> b04c2941
  "cost_center",
  "dimension_col_break",
  "project_name",
  "wbs_name",
  "section_break_82",
  "page_break"
 ],
 "fields": [
  {
   "bold": 1,
   "columns": 3,
   "fieldname": "item_code",
   "fieldtype": "Link",
   "in_list_view": 1,
   "label": "Item",
   "oldfieldname": "item_code",
   "oldfieldtype": "Link",
   "options": "Item",
   "print_hide": 1,
   "search_index": 1
  },
  {
   "fieldname": "col_break1",
   "fieldtype": "Column Break"
  },
  {
   "fetch_from": "item_code.item_name",
   "fetch_if_empty": 1,
   "fieldname": "item_name",
   "fieldtype": "Data",
   "in_global_search": 1,
   "label": "Item Name",
   "oldfieldname": "item_name",
   "oldfieldtype": "Data",
   "reqd": 1
  },
  {
   "collapsible": 1,
   "fieldname": "description_section",
   "fieldtype": "Section Break",
   "label": "Description"
  },
  {
   "fieldname": "description",
   "fieldtype": "Text Editor",
   "label": "Description",
   "oldfieldname": "description",
   "oldfieldtype": "Text",
   "print_width": "300px",
   "width": "300px"
  },
  {
   "fetch_from": "item_code.image",
   "fieldname": "image",
   "fieldtype": "Attach",
   "hidden": 1,
   "label": "Image"
  },
  {
   "fieldname": "image_view",
   "fieldtype": "Image",
   "label": "Image View",
   "options": "image",
   "print_hide": 1
  },
  {
   "fieldname": "quantity_and_rate",
   "fieldtype": "Section Break",
   "label": "Quantity and Rate"
  },
  {
   "fieldname": "received_qty",
   "fieldtype": "Float",
   "label": "Received Qty",
   "no_copy": 1,
   "read_only": 1
  },
  {
   "bold": 1,
   "columns": 2,
   "fieldname": "qty",
   "fieldtype": "Float",
   "in_list_view": 1,
   "label": "Accepted Qty",
   "oldfieldname": "qty",
   "oldfieldtype": "Currency",
   "reqd": 1
  },
  {
   "fieldname": "rejected_qty",
   "fieldtype": "Float",
   "label": "Rejected Qty"
  },
  {
   "depends_on": "eval:doc.uom != doc.stock_uom",
   "fieldname": "stock_uom",
   "fieldtype": "Link",
   "label": "Stock UOM",
   "options": "UOM",
   "print_hide": 1,
   "read_only": 1
  },
  {
   "fieldname": "col_break2",
   "fieldtype": "Column Break"
  },
  {
   "fieldname": "uom",
   "fieldtype": "Link",
   "label": "UOM",
   "options": "UOM",
   "reqd": 1
  },
  {
   "default": "1",
   "depends_on": "eval:doc.uom != doc.stock_uom",
   "fieldname": "conversion_factor",
   "fieldtype": "Float",
   "label": "UOM Conversion Factor",
   "print_hide": 1,
   "read_only": 1,
   "reqd": 1
  },
  {
   "depends_on": "eval:doc.uom != doc.stock_uom",
   "fieldname": "stock_qty",
   "fieldtype": "Float",
   "label": "Accepted Qty in Stock UOM",
   "print_hide": 1,
   "read_only": 1,
   "reqd": 1
  },
  {
   "fieldname": "sec_break1",
   "fieldtype": "Section Break"
  },
  {
   "fieldname": "price_list_rate",
   "fieldtype": "Currency",
   "label": "Price List Rate",
   "options": "currency",
   "print_hide": 1
  },
  {
   "depends_on": "price_list_rate",
   "fieldname": "discount_percentage",
   "fieldtype": "Percent",
   "label": "Discount on Price List Rate (%)"
  },
  {
   "depends_on": "price_list_rate",
   "fieldname": "discount_amount",
   "fieldtype": "Currency",
   "label": "Discount Amount",
   "options": "currency"
  },
  {
   "fieldname": "col_break3",
   "fieldtype": "Column Break"
  },
  {
   "fieldname": "base_price_list_rate",
   "fieldtype": "Currency",
   "label": "Price List Rate (Company Currency)",
   "options": "Company:company:default_currency",
   "print_hide": 1,
   "read_only": 1
  },
  {
   "fieldname": "sec_break2",
   "fieldtype": "Section Break"
  },
  {
   "bold": 1,
   "columns": 3,
   "fieldname": "rate",
   "fieldtype": "Currency",
   "in_list_view": 1,
   "label": "Rate",
   "oldfieldname": "import_rate",
   "oldfieldtype": "Currency",
   "options": "currency",
   "reqd": 1
  },
  {
   "columns": 2,
   "fieldname": "amount",
   "fieldtype": "Currency",
   "in_list_view": 1,
   "label": "Amount",
   "oldfieldname": "import_amount",
   "oldfieldtype": "Currency",
   "options": "currency",
   "read_only": 1,
   "reqd": 1
  },
  {
   "fieldname": "col_break4",
   "fieldtype": "Column Break"
  },
  {
   "fieldname": "base_rate",
   "fieldtype": "Currency",
   "label": "Rate (Company Currency)",
   "oldfieldname": "rate",
   "oldfieldtype": "Currency",
   "options": "Company:company:default_currency",
   "print_hide": 1,
   "read_only": 1,
   "reqd": 1
  },
  {
   "fieldname": "base_amount",
   "fieldtype": "Currency",
   "label": "Amount (Company Currency)",
   "oldfieldname": "amount",
   "oldfieldtype": "Currency",
   "options": "Company:company:default_currency",
   "print_hide": 1,
   "read_only": 1,
   "reqd": 1
  },
  {
   "fieldname": "pricing_rules",
   "fieldtype": "Small Text",
   "hidden": 1,
   "label": "Pricing Rules",
   "print_hide": 1,
   "read_only": 1
  },
  {
   "default": "0",
   "fieldname": "is_free_item",
   "fieldtype": "Check",
   "label": "Is Free Item",
   "print_hide": 1,
   "read_only": 1
  },
  {
   "fieldname": "section_break_22",
   "fieldtype": "Section Break"
  },
  {
   "fieldname": "net_rate",
   "fieldtype": "Currency",
   "label": "Net Rate",
   "options": "currency",
   "print_hide": 1,
   "read_only": 1
  },
  {
   "fieldname": "net_amount",
   "fieldtype": "Currency",
   "label": "Net Amount",
   "options": "currency",
   "print_hide": 1,
   "read_only": 1
  },
  {
   "fieldname": "column_break_25",
   "fieldtype": "Column Break"
  },
  {
   "fieldname": "base_net_rate",
   "fieldtype": "Currency",
   "label": "Net Rate (Company Currency)",
   "options": "Company:company:default_currency",
   "print_hide": 1,
   "read_only": 1
  },
  {
   "fieldname": "base_net_amount",
   "fieldtype": "Currency",
   "label": "Net Amount (Company Currency)",
   "options": "Company:company:default_currency",
   "print_hide": 1,
   "read_only": 1
  },
  {
   "collapsible": 1,
   "fieldname": "item_weight_details",
   "fieldtype": "Section Break",
   "label": "Item Weight Details"
  },
  {
   "fieldname": "weight_per_unit",
   "fieldtype": "Float",
   "label": "Weight Per Unit"
  },
  {
   "fieldname": "total_weight",
   "fieldtype": "Float",
   "label": "Total Weight",
   "read_only": 1
  },
  {
   "fieldname": "column_break_38",
   "fieldtype": "Column Break"
  },
  {
   "fieldname": "weight_uom",
   "fieldtype": "Link",
   "label": "Weight UOM",
   "options": "UOM"
  },
  {
   "fieldname": "warehouse_section",
   "fieldtype": "Section Break",
   "label": "Warehouse"
  },
  {
   "fieldname": "warehouse",
   "fieldtype": "Link",
   "label": "Accepted Warehouse",
   "options": "Warehouse"
  },
  {
   "fieldname": "rejected_warehouse",
   "fieldtype": "Link",
   "ignore_user_permissions": 1,
   "label": "Rejected Warehouse",
   "options": "Warehouse"
  },
  {
   "depends_on": "eval:!doc.__islocal",
   "fieldname": "quality_inspection",
   "fieldtype": "Link",
   "label": "Quality Inspection",
   "no_copy": 1,
   "options": "Quality Inspection",
   "print_hide": 1
  },
  {
   "depends_on": "doc.use_serial_batch_fields === 1 && parent.update_stock === 1",
   "fieldname": "batch_no",
   "fieldtype": "Link",
   "label": "Batch No",
   "options": "Batch",
   "search_index": 1
  },
  {
   "fieldname": "col_br_wh",
   "fieldtype": "Column Break"
  },
  {
   "depends_on": "doc.use_serial_batch_fields === 1 && parent.update_stock === 1",
   "fieldname": "serial_no",
   "fieldtype": "Text",
   "label": "Serial No"
  },
  {
   "depends_on": "doc.use_serial_batch_fields === 1 && parent.update_stock === 1",
   "fieldname": "rejected_serial_no",
   "fieldtype": "Text",
   "label": "Rejected Serial No",
   "no_copy": 1,
   "print_hide": 1
  },
  {
   "fieldname": "accounting",
   "fieldtype": "Section Break",
   "label": "Accounting"
  },
  {
   "allow_on_submit": 1,
   "fieldname": "expense_account",
   "fieldtype": "Link",
   "label": "Expense Head",
   "oldfieldname": "expense_head",
   "oldfieldtype": "Link",
   "options": "Account",
   "print_hide": 1,
   "print_width": "120px",
   "width": "120px"
  },
  {
   "fieldname": "item_tax_template",
   "fieldtype": "Link",
   "label": "Item Tax Template",
   "options": "Item Tax Template",
   "print_hide": 1
  },
  {
   "fieldname": "col_break5",
   "fieldtype": "Column Break"
  },
  {
   "allow_on_submit": 1,
   "default": ":Company",
   "fieldname": "cost_center",
   "fieldtype": "Link",
   "label": "Cost Center",
   "oldfieldname": "cost_center",
   "oldfieldtype": "Link",
   "options": "Cost Center",
   "print_hide": 1,
   "print_width": "120px",
   "width": "120px"
  },
  {
   "collapsible": 1,
   "collapsible_depends_on": "enable_deferred_expense",
   "fieldname": "deferred_expense_section",
   "fieldtype": "Section Break",
   "label": "Deferred Expense"
  },
  {
   "depends_on": "enable_deferred_expense",
   "fieldname": "deferred_expense_account",
   "fieldtype": "Link",
   "label": "Deferred Expense Account",
   "options": "Account"
  },
  {
   "allow_on_submit": 1,
   "depends_on": "enable_deferred_expense",
   "fieldname": "service_stop_date",
   "fieldtype": "Date",
   "label": "Service Stop Date",
   "no_copy": 1
  },
  {
   "default": "0",
   "fieldname": "enable_deferred_expense",
   "fieldtype": "Check",
   "label": "Enable Deferred Expense"
  },
  {
   "fieldname": "column_break_58",
   "fieldtype": "Column Break"
  },
  {
   "depends_on": "enable_deferred_expense",
   "fieldname": "service_start_date",
   "fieldtype": "Date",
   "label": "Service Start Date",
   "no_copy": 1
  },
  {
   "depends_on": "enable_deferred_expense",
   "fieldname": "service_end_date",
   "fieldtype": "Date",
   "label": "Service End Date",
   "no_copy": 1
  },
  {
   "fieldname": "reference",
   "fieldtype": "Section Break",
   "label": "Reference"
  },
  {
   "default": "0",
   "fieldname": "allow_zero_valuation_rate",
   "fieldtype": "Check",
   "label": "Allow Zero Valuation Rate",
   "no_copy": 1,
   "print_hide": 1
  },
  {
   "fieldname": "brand",
   "fieldtype": "Link",
   "hidden": 1,
   "label": "Brand",
   "options": "Brand",
   "print_hide": 1
  },
  {
   "fetch_from": "item_code.item_group",
   "fetch_if_empty": 1,
   "fieldname": "item_group",
   "fieldtype": "Link",
   "label": "Item Group",
   "options": "Item Group",
   "print_hide": 1,
   "read_only": 1
  },
  {
   "description": "Tax detail table fetched from item master as a string and stored in this field.\nUsed for Taxes and Charges",
   "fieldname": "item_tax_rate",
   "fieldtype": "Code",
   "hidden": 1,
   "label": "Item Tax Rate",
   "oldfieldname": "item_tax_rate",
   "oldfieldtype": "Small Text",
   "print_hide": 1,
   "read_only": 1,
   "report_hide": 1
  },
  {
   "fieldname": "item_tax_amount",
   "fieldtype": "Currency",
   "hidden": 1,
   "label": "Item Tax Amount Included in Value",
   "no_copy": 1,
   "options": "Company:company:default_currency",
   "print_hide": 1,
   "print_width": "150px",
   "read_only": 1,
   "width": "150px"
  },
  {
   "fieldname": "purchase_order",
   "fieldtype": "Link",
   "label": "Purchase Order",
   "no_copy": 1,
   "oldfieldname": "purchase_order",
   "oldfieldtype": "Link",
   "options": "Purchase Order",
   "print_hide": 1,
   "read_only": 1,
   "search_index": 1
  },
  {
   "depends_on": "eval:parent.is_old_subcontracting_flow",
   "fieldname": "bom",
   "fieldtype": "Link",
   "label": "BOM",
   "options": "BOM",
   "read_only": 1,
   "read_only_depends_on": "eval:!parent.is_old_subcontracting_flow"
  },
  {
   "default": "0",
   "depends_on": "eval:parent.is_subcontracted",
   "fieldname": "include_exploded_items",
   "fieldtype": "Check",
   "label": "Include Exploded Items",
   "print_hide": 1,
   "read_only": 1
  },
  {
   "fieldname": "col_break6",
   "fieldtype": "Column Break"
  },
  {
   "fieldname": "po_detail",
   "fieldtype": "Data",
   "hidden": 1,
   "label": "Purchase Order Item",
   "no_copy": 1,
   "oldfieldname": "po_detail",
   "oldfieldtype": "Data",
   "print_hide": 1,
   "read_only": 1,
   "search_index": 1
  },
  {
   "fieldname": "purchase_receipt",
   "fieldtype": "Link",
   "label": "Purchase Receipt",
   "no_copy": 1,
   "oldfieldname": "purchase_receipt",
   "oldfieldtype": "Link",
   "options": "Purchase Receipt",
   "print_hide": 1,
   "read_only": 1,
   "search_index": 1
  },
  {
   "allow_on_submit": 1,
   "default": "0",
   "fieldname": "page_break",
   "fieldtype": "Check",
   "label": "Page Break",
   "no_copy": 1,
   "print_hide": 1,
   "report_hide": 1
  },
  {
   "fieldname": "pr_detail",
   "fieldtype": "Data",
   "hidden": 1,
   "label": "Purchase Receipt Detail",
   "no_copy": 1,
   "oldfieldname": "pr_detail",
   "oldfieldtype": "Data",
   "print_hide": 1,
   "read_only": 1,
   "search_index": 1
  },
  {
   "allow_on_submit": 1,
   "fieldname": "valuation_rate",
   "fieldtype": "Currency",
   "hidden": 1,
   "label": "Valuation Rate",
   "no_copy": 1,
   "options": "Company:company:default_currency",
   "precision": "6",
   "print_hide": 1,
   "read_only": 1
  },
  {
   "fieldname": "rm_supp_cost",
   "fieldtype": "Currency",
   "hidden": 1,
   "label": "Raw Materials Supplied Cost",
   "no_copy": 1,
   "options": "Company:company:default_currency",
   "print_hide": 1,
   "read_only": 1
  },
  {
   "allow_on_submit": 1,
   "fieldname": "landed_cost_voucher_amount",
   "fieldtype": "Currency",
   "label": "Landed Cost Voucher Amount",
   "no_copy": 1,
   "options": "Company:company:default_currency",
   "print_hide": 1,
   "read_only": 1
  },
  {
   "fieldname": "section_break_82",
   "fieldtype": "Section Break"
  },
  {
   "collapsible": 1,
   "fieldname": "accounting_dimensions_section",
   "fieldtype": "Section Break",
   "label": "Accounting Dimensions"
  },
  {
   "fieldname": "dimension_col_break",
   "fieldtype": "Column Break"
  },
  {
   "collapsible": 1,
   "fieldname": "manufacture_details",
   "fieldtype": "Section Break",
   "label": "Manufacture"
  },
  {
   "fieldname": "manufacturer",
   "fieldtype": "Link",
   "label": "Manufacturer",
   "options": "Manufacturer"
  },
  {
   "fieldname": "column_break_13",
   "fieldtype": "Column Break"
  },
  {
   "fieldname": "manufacturer_part_no",
   "fieldtype": "Data",
   "label": "Manufacturer Part Number"
  },
  {
   "depends_on": "eval:parent.is_internal_supplier && parent.update_stock",
   "fieldname": "from_warehouse",
   "fieldtype": "Link",
   "ignore_user_permissions": 1,
   "label": "From Warehouse",
   "options": "Warehouse"
  },
  {
   "collapsible": 1,
   "fieldname": "col_break7",
   "fieldtype": "Column Break"
  },
  {
   "depends_on": "eval:parent.update_stock == 1",
   "fieldname": "purchase_invoice_item",
   "fieldtype": "Data",
   "ignore_user_permissions": 1,
   "label": "Purchase Invoice Item",
   "no_copy": 1,
   "print_hide": 1,
   "read_only": 1
  },
  {
   "depends_on": "eval: doc.uom != doc.stock_uom",
   "fieldname": "stock_uom_rate",
   "fieldtype": "Currency",
   "label": "Rate of Stock UOM",
   "no_copy": 1,
   "options": "currency",
   "read_only": 1
  },
  {
   "fieldname": "sales_invoice_item",
   "fieldtype": "Data",
   "label": "Sales Invoice Item",
   "no_copy": 1,
   "print_hide": 1,
   "read_only": 1
  },
  {
   "collapsible": 1,
   "collapsible_depends_on": "eval: doc.margin_type || doc.discount_amount",
   "fieldname": "section_break_26",
   "fieldtype": "Section Break",
   "label": "Discount and Margin"
  },
  {
   "depends_on": "price_list_rate",
   "fieldname": "margin_type",
   "fieldtype": "Select",
   "label": "Margin Type",
   "options": "\nPercentage\nAmount",
   "print_hide": 1
  },
  {
   "depends_on": "eval:doc.margin_type && doc.price_list_rate",
   "fieldname": "margin_rate_or_amount",
   "fieldtype": "Float",
   "label": "Margin Rate or Amount",
   "print_hide": 1
  },
  {
   "depends_on": "eval:doc.margin_type && doc.price_list_rate && doc.margin_rate_or_amount",
   "fieldname": "rate_with_margin",
   "fieldtype": "Currency",
   "label": "Rate With Margin",
   "options": "currency",
   "read_only": 1
  },
  {
   "fieldname": "column_break_30",
   "fieldtype": "Column Break"
  },
  {
   "depends_on": "eval:doc.margin_type && doc.price_list_rate && doc.margin_rate_or_amount",
   "fieldname": "base_rate_with_margin",
   "fieldtype": "Currency",
   "label": "Rate With Margin (Company Currency)",
   "options": "Company:company:default_currency",
   "print_hide": 1,
   "read_only": 1
  },
  {
   "fieldname": "product_bundle",
   "fieldtype": "Link",
   "label": "Product Bundle",
   "options": "Product Bundle",
   "read_only": 1
  },
  {
   "default": "1",
   "fieldname": "apply_tds",
   "fieldtype": "Check",
   "label": "Apply TDS"
  },
  {
   "depends_on": "eval:parent.update_stock == 1 && (doc.use_serial_batch_fields === 0 || doc.docstatus === 1)",
   "fieldname": "serial_and_batch_bundle",
   "fieldtype": "Link",
   "label": "Serial and Batch Bundle",
   "no_copy": 1,
   "options": "Serial and Batch Bundle",
   "print_hide": 1,
   "search_index": 1
  },
  {
   "depends_on": "eval:parent.update_stock == 1 && (doc.use_serial_batch_fields === 0 || doc.docstatus === 1)",
   "fieldname": "rejected_serial_and_batch_bundle",
   "fieldtype": "Link",
   "label": "Rejected Serial and Batch Bundle",
   "no_copy": 1,
   "options": "Serial and Batch Bundle",
   "print_hide": 1
  },
  {
   "depends_on": "eval:parent.update_stock === 1 && (doc.use_serial_batch_fields === 0 || doc.docstatus === 1)",
   "fieldname": "add_serial_batch_bundle",
   "fieldtype": "Button",
   "label": "Add Serial / Batch No"
  },
  {
   "default": "0",
   "fieldname": "use_serial_batch_fields",
   "fieldtype": "Check",
   "label": "Use Serial No / Batch Fields"
  },
  {
   "depends_on": "doc.use_serial_batch_fields === 1 && parent.update_stock === 1",
   "fieldname": "section_break_rqbe",
   "fieldtype": "Section Break"
  },
  {
   "fieldname": "column_break_vbbb",
   "fieldtype": "Column Break"
  },
  {
   "fieldname": "material_request",
   "fieldtype": "Link",
   "label": "Material Request",
   "no_copy": 1,
   "options": "Material Request",
   "print_hide": 1,
   "read_only": 1,
   "search_index": 1
  },
  {
   "fieldname": "material_request_item",
   "fieldtype": "Data",
   "hidden": 1,
   "label": "Material Request Item",
   "no_copy": 1,
   "oldfieldname": "pr_detail",
   "oldfieldtype": "Data",
   "print_hide": 1,
   "read_only": 1,
   "search_index": 1
  },
  {
   "description": "Valuation rate for the item as per Sales Invoice (Only for Internal Transfers)",
   "fieldname": "sales_incoming_rate",
   "fieldtype": "Currency",
   "hidden": 1,
   "label": "Sales Incoming Rate",
   "no_copy": 1,
   "options": "Company:company:default_currency",
   "print_hide": 1
  },
  {
   "fieldname": "work_breakdown_structure",
   "fieldtype": "Link",
   "label": "Work Breakdown Structure",
   "options": "Work Breakdown Structure"
  },
  {
   "fieldname": "project_name",
   "fieldtype": "Data",
   "label": "Project Name",
   "read_only": 1
  },
  {
   "fieldname": "wbs_name",
   "fieldtype": "Data",
   "label": "WBS Name",
   "read_only": 1
  }
 ],
 "idx": 1,
 "istable": 1,
 "links": [],
 "modified": "2024-11-10 22:36:33.008331",
 "modified_by": "Administrator",
 "module": "Accounts",
 "name": "Purchase Invoice Item",
 "naming_rule": "Random",
 "owner": "Administrator",
 "permissions": [],
 "sort_field": "modified",
 "sort_order": "DESC",
 "states": []
}<|MERGE_RESOLUTION|>--- conflicted
+++ resolved
@@ -110,12 +110,8 @@
   "column_break_38",
   "weight_uom",
   "accounting_dimensions_section",
-<<<<<<< HEAD
   "project",
   "work_breakdown_structure",
-=======
-  "dimension_col_break",
->>>>>>> b04c2941
   "cost_center",
   "dimension_col_break",
   "project_name",
