--- conflicted
+++ resolved
@@ -759,11 +759,7 @@
  ],
  "idx": 1,
  "istable": 1,
-<<<<<<< HEAD
- "modified": "2019-09-06 20:19:42.211858",
-=======
  "modified": "2019-09-17 22:32:05.984240",
->>>>>>> a00c98be
  "modified_by": "Administrator",
  "module": "Accounts",
  "name": "Purchase Invoice Item",
