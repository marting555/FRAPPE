--- conflicted
+++ resolved
@@ -785,30 +785,26 @@
    "read_only": 1
   },
   {
-<<<<<<< HEAD
    "depends_on": "eval: doc.uom != doc.stock_uom",
    "fieldname": "stock_uom_rate",
    "fieldtype": "Currency",
    "label": "Rate of Stock UOM",
    "options": "currency",
-=======
+   "read_only": 1
+  },
+  {
    "fieldname": "sales_invoice_item",
    "fieldtype": "Data",
    "label": "Sales Invoice Item",
    "no_copy": 1,
    "print_hide": 1,
->>>>>>> 77d5f593
    "read_only": 1
   }
  ],
  "idx": 1,
  "istable": 1,
  "links": [],
-<<<<<<< HEAD
  "modified": "2021-01-30 21:43:21.488258",
-=======
- "modified": "2020-12-26 17:20:36.415791",
->>>>>>> 77d5f593
  "modified_by": "Administrator",
  "module": "Accounts",
  "name": "Purchase Invoice Item",
