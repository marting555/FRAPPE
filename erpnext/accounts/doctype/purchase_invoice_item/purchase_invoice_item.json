{
 "actions": [],
 "autoname": "hash",
 "creation": "2013-05-22 12:43:10",
 "doctype": "DocType",
 "document_type": "Document",
 "editable_grid": 1,
 "engine": "InnoDB",
 "field_order": [
  "item_code",
  "product_bundle",
  "col_break1",
  "item_name",
  "description_section",
  "description",
  "brand",
  "col_break7",
  "item_group",
  "image",
  "image_view",
  "quantity_and_rate",
  "received_qty",
  "qty",
  "rejected_qty",
  "col_break2",
  "uom",
  "conversion_factor",
  "stock_uom",
  "stock_qty",
  "sec_break1",
  "price_list_rate",
  "col_break3",
  "base_price_list_rate",
  "section_break_26",
  "margin_type",
  "margin_rate_or_amount",
  "rate_with_margin",
  "column_break_30",
  "discount_percentage",
  "discount_amount",
  "base_rate_with_margin",
  "sec_break2",
  "rate",
  "amount",
  "item_tax_template",
  "col_break4",
  "base_rate",
  "base_amount",
  "pricing_rules",
  "stock_uom_rate",
  "is_free_item",
  "apply_tds",
  "section_break_22",
  "net_rate",
  "net_amount",
  "column_break_25",
  "base_net_rate",
  "base_net_amount",
  "valuation_rate",
  "sales_incoming_rate",
  "item_tax_amount",
  "landed_cost_voucher_amount",
  "rm_supp_cost",
  "warehouse_section",
  "warehouse",
  "add_serial_batch_bundle",
  "serial_and_batch_bundle",
  "use_serial_batch_fields",
  "col_br_wh",
  "from_warehouse",
  "quality_inspection",
  "rejected_warehouse",
  "rejected_serial_and_batch_bundle",
  "section_break_rqbe",
  "serial_no",
  "rejected_serial_no",
  "column_break_vbbb",
  "batch_no",
  "manufacture_details",
  "manufacturer",
  "column_break_13",
  "manufacturer_part_no",
  "accounting",
  "expense_account",
  "wip_composite_asset",
  "col_break5",
  "is_fixed_asset",
  "asset_location",
  "asset_category",
  "deferred_expense_section",
  "deferred_expense_account",
  "service_stop_date",
  "enable_deferred_expense",
  "column_break_58",
  "service_start_date",
  "service_end_date",
  "reference",
  "allow_zero_valuation_rate",
  "item_tax_rate",
  "bom",
  "include_exploded_items",
  "purchase_invoice_item",
  "col_break6",
  "purchase_order",
  "po_detail",
  "purchase_receipt",
  "pr_detail",
  "sales_invoice_item",
  "material_request",
  "material_request_item",
  "item_weight_details",
  "weight_per_unit",
  "total_weight",
  "column_break_38",
  "weight_uom",
  "accounting_dimensions_section",
  "project",
  "work_breakdown_structure",
  "cost_center",
  "dimension_col_break",
  "project_name",
  "wbs_name",
  "section_break_82",
  "page_break"
 ],
 "fields": [
  {
   "bold": 1,
   "columns": 3,
   "fieldname": "item_code",
   "fieldtype": "Link",
   "in_list_view": 1,
   "label": "Item",
   "oldfieldname": "item_code",
   "oldfieldtype": "Link",
   "options": "Item",
   "print_hide": 1,
   "search_index": 1
  },
  {
   "fieldname": "col_break1",
   "fieldtype": "Column Break"
  },
  {
   "fetch_from": "item_code.item_name",
   "fetch_if_empty": 1,
   "fieldname": "item_name",
   "fieldtype": "Data",
   "in_global_search": 1,
   "label": "Item Name",
   "oldfieldname": "item_name",
   "oldfieldtype": "Data",
   "reqd": 1
  },
  {
   "collapsible": 1,
   "fieldname": "description_section",
   "fieldtype": "Section Break",
   "label": "Description"
  },
  {
   "fieldname": "description",
   "fieldtype": "Text Editor",
   "label": "Description",
   "oldfieldname": "description",
   "oldfieldtype": "Text",
   "print_width": "300px",
   "width": "300px"
  },
  {
   "fetch_from": "item_code.image",
   "fieldname": "image",
   "fieldtype": "Attach",
   "hidden": 1,
   "label": "Image"
  },
  {
   "fieldname": "image_view",
   "fieldtype": "Image",
   "label": "Image View",
   "options": "image",
   "print_hide": 1
  },
  {
   "fieldname": "quantity_and_rate",
   "fieldtype": "Section Break",
   "label": "Quantity and Rate"
  },
  {
   "fieldname": "received_qty",
   "fieldtype": "Float",
   "label": "Received Qty",
   "no_copy": 1,
   "read_only": 1
  },
  {
   "bold": 1,
   "columns": 2,
   "fieldname": "qty",
   "fieldtype": "Float",
   "in_list_view": 1,
   "label": "Accepted Qty",
   "oldfieldname": "qty",
   "oldfieldtype": "Currency",
   "reqd": 1
  },
  {
   "fieldname": "rejected_qty",
   "fieldtype": "Float",
   "label": "Rejected Qty"
  },
  {
   "depends_on": "eval:doc.uom != doc.stock_uom",
   "fieldname": "stock_uom",
   "fieldtype": "Link",
   "label": "Stock UOM",
   "options": "UOM",
   "print_hide": 1,
   "read_only": 1
  },
  {
   "fieldname": "col_break2",
   "fieldtype": "Column Break"
  },
  {
   "fieldname": "uom",
   "fieldtype": "Link",
   "label": "UOM",
   "options": "UOM",
   "reqd": 1
  },
  {
   "default": "1",
   "depends_on": "eval:doc.uom != doc.stock_uom",
   "fieldname": "conversion_factor",
   "fieldtype": "Float",
   "label": "UOM Conversion Factor",
   "print_hide": 1,
   "read_only": 1,
   "reqd": 1
  },
  {
   "depends_on": "eval:doc.uom != doc.stock_uom",
   "fieldname": "stock_qty",
   "fieldtype": "Float",
   "label": "Accepted Qty in Stock UOM",
   "print_hide": 1,
   "read_only": 1,
   "reqd": 1
  },
  {
   "fieldname": "sec_break1",
   "fieldtype": "Section Break"
  },
  {
   "fieldname": "price_list_rate",
   "fieldtype": "Currency",
   "label": "Price List Rate",
   "options": "currency",
   "print_hide": 1
  },
  {
   "depends_on": "price_list_rate",
   "fieldname": "discount_percentage",
   "fieldtype": "Percent",
   "label": "Discount on Price List Rate (%)"
  },
  {
   "depends_on": "price_list_rate",
   "fieldname": "discount_amount",
   "fieldtype": "Currency",
   "label": "Discount Amount",
   "options": "currency"
  },
  {
   "fieldname": "col_break3",
   "fieldtype": "Column Break"
  },
  {
   "fieldname": "base_price_list_rate",
   "fieldtype": "Currency",
   "label": "Price List Rate (Company Currency)",
   "options": "Company:company:default_currency",
   "print_hide": 1,
   "read_only": 1
  },
  {
   "fieldname": "sec_break2",
   "fieldtype": "Section Break"
  },
  {
   "bold": 1,
   "columns": 3,
   "fieldname": "rate",
   "fieldtype": "Currency",
   "in_list_view": 1,
   "label": "Rate",
   "oldfieldname": "import_rate",
   "oldfieldtype": "Currency",
   "options": "currency",
   "reqd": 1
  },
  {
   "columns": 2,
   "fieldname": "amount",
   "fieldtype": "Currency",
   "in_list_view": 1,
   "label": "Amount",
   "oldfieldname": "import_amount",
   "oldfieldtype": "Currency",
   "options": "currency",
   "read_only": 1,
   "reqd": 1
  },
  {
   "fieldname": "col_break4",
   "fieldtype": "Column Break"
  },
  {
   "fieldname": "base_rate",
   "fieldtype": "Currency",
   "label": "Rate (Company Currency)",
   "oldfieldname": "rate",
   "oldfieldtype": "Currency",
   "options": "Company:company:default_currency",
   "print_hide": 1,
   "read_only": 1,
   "reqd": 1
  },
  {
   "fieldname": "base_amount",
   "fieldtype": "Currency",
   "label": "Amount (Company Currency)",
   "oldfieldname": "amount",
   "oldfieldtype": "Currency",
   "options": "Company:company:default_currency",
   "print_hide": 1,
   "read_only": 1,
   "reqd": 1
  },
  {
   "fieldname": "pricing_rules",
   "fieldtype": "Small Text",
   "hidden": 1,
   "label": "Pricing Rules",
   "print_hide": 1,
   "read_only": 1
  },
  {
   "default": "0",
   "fieldname": "is_free_item",
   "fieldtype": "Check",
   "label": "Is Free Item",
   "print_hide": 1,
   "read_only": 1
  },
  {
   "fieldname": "section_break_22",
   "fieldtype": "Section Break"
  },
  {
   "fieldname": "net_rate",
   "fieldtype": "Currency",
   "label": "Net Rate",
   "options": "currency",
   "print_hide": 1,
   "read_only": 1
  },
  {
   "fieldname": "net_amount",
   "fieldtype": "Currency",
   "label": "Net Amount",
   "options": "currency",
   "print_hide": 1,
   "read_only": 1
  },
  {
   "fieldname": "column_break_25",
   "fieldtype": "Column Break"
  },
  {
   "fieldname": "base_net_rate",
   "fieldtype": "Currency",
   "label": "Net Rate (Company Currency)",
   "options": "Company:company:default_currency",
   "print_hide": 1,
   "read_only": 1
  },
  {
   "fieldname": "base_net_amount",
   "fieldtype": "Currency",
   "label": "Net Amount (Company Currency)",
   "options": "Company:company:default_currency",
   "print_hide": 1,
   "read_only": 1
  },
  {
   "collapsible": 1,
   "fieldname": "item_weight_details",
   "fieldtype": "Section Break",
   "label": "Item Weight Details"
  },
  {
   "fieldname": "weight_per_unit",
   "fieldtype": "Float",
   "label": "Weight Per Unit"
  },
  {
   "fieldname": "total_weight",
   "fieldtype": "Float",
   "label": "Total Weight",
   "read_only": 1
  },
  {
   "fieldname": "column_break_38",
   "fieldtype": "Column Break"
  },
  {
   "fieldname": "weight_uom",
   "fieldtype": "Link",
   "label": "Weight UOM",
   "options": "UOM"
  },
  {
   "fieldname": "warehouse_section",
   "fieldtype": "Section Break",
   "label": "Warehouse"
  },
  {
   "fieldname": "warehouse",
   "fieldtype": "Link",
   "label": "Accepted Warehouse",
   "options": "Warehouse"
  },
  {
   "fieldname": "rejected_warehouse",
   "fieldtype": "Link",
   "ignore_user_permissions": 1,
   "label": "Rejected Warehouse",
   "options": "Warehouse"
  },
  {
   "depends_on": "eval:!doc.__islocal",
   "fieldname": "quality_inspection",
   "fieldtype": "Link",
   "label": "Quality Inspection",
   "no_copy": 1,
   "options": "Quality Inspection",
   "print_hide": 1
  },
  {
   "depends_on": "eval:!doc.is_fixed_asset && doc.use_serial_batch_fields === 1 && parent.update_stock === 1",
   "fieldname": "batch_no",
   "fieldtype": "Link",
   "label": "Batch No",
   "options": "Batch",
   "search_index": 1
  },
  {
   "fieldname": "col_br_wh",
   "fieldtype": "Column Break"
  },
  {
   "depends_on": "eval:!doc.is_fixed_asset && doc.use_serial_batch_fields === 1 && parent.update_stock === 1",
   "fieldname": "serial_no",
   "fieldtype": "Text",
   "label": "Serial No"
  },
  {
   "depends_on": "eval:!doc.is_fixed_asset && doc.use_serial_batch_fields === 1 && parent.update_stock === 1",
   "fieldname": "rejected_serial_no",
   "fieldtype": "Text",
   "label": "Rejected Serial No",
   "no_copy": 1,
   "print_hide": 1
  },
  {
   "fieldname": "accounting",
   "fieldtype": "Section Break",
   "label": "Accounting"
  },
  {
   "allow_on_submit": 1,
   "fieldname": "expense_account",
   "fieldtype": "Link",
   "label": "Expense Head",
   "oldfieldname": "expense_head",
   "oldfieldtype": "Link",
   "options": "Account",
   "print_hide": 1,
   "print_width": "120px",
   "width": "120px"
  },
  {
   "fieldname": "item_tax_template",
   "fieldtype": "Link",
   "label": "Item Tax Template",
   "options": "Item Tax Template",
   "print_hide": 1
  },
  {
   "fieldname": "col_break5",
   "fieldtype": "Column Break"
  },
  {
   "allow_on_submit": 1,
   "fieldname": "project",
   "fieldtype": "Link",
   "label": "Project",
   "options": "Project",
   "print_hide": 1
  },
  {
   "allow_on_submit": 1,
   "default": ":Company",
   "depends_on": "eval:!doc.is_fixed_asset",
   "fieldname": "cost_center",
   "fieldtype": "Link",
   "label": "Cost Center",
   "oldfieldname": "cost_center",
   "oldfieldtype": "Link",
   "options": "Cost Center",
   "print_hide": 1,
   "print_width": "120px",
   "width": "120px"
  },
  {
   "collapsible": 1,
   "collapsible_depends_on": "enable_deferred_expense",
   "fieldname": "deferred_expense_section",
   "fieldtype": "Section Break",
   "label": "Deferred Expense"
  },
  {
   "depends_on": "enable_deferred_expense",
   "fieldname": "deferred_expense_account",
   "fieldtype": "Link",
   "label": "Deferred Expense Account",
   "options": "Account"
  },
  {
   "allow_on_submit": 1,
   "depends_on": "enable_deferred_expense",
   "fieldname": "service_stop_date",
   "fieldtype": "Date",
   "label": "Service Stop Date",
   "no_copy": 1
  },
  {
   "default": "0",
   "fieldname": "enable_deferred_expense",
   "fieldtype": "Check",
   "label": "Enable Deferred Expense"
  },
  {
   "fieldname": "column_break_58",
   "fieldtype": "Column Break"
  },
  {
   "depends_on": "enable_deferred_expense",
   "fieldname": "service_start_date",
   "fieldtype": "Date",
   "label": "Service Start Date",
   "no_copy": 1
  },
  {
   "depends_on": "enable_deferred_expense",
   "fieldname": "service_end_date",
   "fieldtype": "Date",
   "label": "Service End Date",
   "no_copy": 1
  },
  {
   "fieldname": "reference",
   "fieldtype": "Section Break",
   "label": "Reference"
  },
  {
   "default": "0",
   "fieldname": "allow_zero_valuation_rate",
   "fieldtype": "Check",
   "label": "Allow Zero Valuation Rate",
   "no_copy": 1,
   "print_hide": 1
  },
  {
   "fieldname": "brand",
   "fieldtype": "Link",
   "hidden": 1,
   "label": "Brand",
   "options": "Brand",
   "print_hide": 1
  },
  {
   "fetch_from": "item_code.item_group",
   "fetch_if_empty": 1,
   "fieldname": "item_group",
   "fieldtype": "Link",
   "label": "Item Group",
   "options": "Item Group",
   "print_hide": 1,
   "read_only": 1
  },
  {
   "description": "Tax detail table fetched from item master as a string and stored in this field.\nUsed for Taxes and Charges",
   "fieldname": "item_tax_rate",
   "fieldtype": "Code",
   "hidden": 1,
   "label": "Item Tax Rate",
   "oldfieldname": "item_tax_rate",
   "oldfieldtype": "Small Text",
   "print_hide": 1,
   "read_only": 1,
   "report_hide": 1
  },
  {
   "fieldname": "item_tax_amount",
   "fieldtype": "Currency",
   "hidden": 1,
   "label": "Item Tax Amount Included in Value",
   "no_copy": 1,
   "options": "Company:company:default_currency",
   "print_hide": 1,
   "print_width": "150px",
   "read_only": 1,
   "width": "150px"
  },
  {
   "fieldname": "purchase_order",
   "fieldtype": "Link",
   "label": "Purchase Order",
   "no_copy": 1,
   "oldfieldname": "purchase_order",
   "oldfieldtype": "Link",
   "options": "Purchase Order",
   "print_hide": 1,
   "read_only": 1,
   "search_index": 1
  },
  {
   "depends_on": "eval:parent.is_old_subcontracting_flow",
   "fieldname": "bom",
   "fieldtype": "Link",
   "label": "BOM",
   "options": "BOM",
   "read_only": 1,
   "read_only_depends_on": "eval:!parent.is_old_subcontracting_flow"
  },
  {
   "default": "0",
   "depends_on": "eval:parent.is_subcontracted",
   "fieldname": "include_exploded_items",
   "fieldtype": "Check",
   "label": "Include Exploded Items",
   "print_hide": 1,
   "read_only": 1
  },
  {
   "fieldname": "col_break6",
   "fieldtype": "Column Break"
  },
  {
   "default": "0",
   "fetch_from": "item_code.is_fixed_asset",
   "fieldname": "is_fixed_asset",
   "fieldtype": "Check",
   "hidden": 1,
   "label": "Is Fixed Asset",
   "no_copy": 1,
   "print_hide": 1,
   "read_only": 1
  },
  {
   "depends_on": "is_fixed_asset",
   "fieldname": "asset_location",
   "fieldtype": "Link",
   "label": "Asset Location",
   "options": "Location"
  },
  {
   "fieldname": "po_detail",
   "fieldtype": "Data",
   "hidden": 1,
   "label": "Purchase Order Item",
   "no_copy": 1,
   "oldfieldname": "po_detail",
   "oldfieldtype": "Data",
   "print_hide": 1,
   "read_only": 1,
   "search_index": 1
  },
  {
   "fieldname": "purchase_receipt",
   "fieldtype": "Link",
   "label": "Purchase Receipt",
   "no_copy": 1,
   "oldfieldname": "purchase_receipt",
   "oldfieldtype": "Link",
   "options": "Purchase Receipt",
   "print_hide": 1,
   "read_only": 1,
   "search_index": 1
  },
  {
   "allow_on_submit": 1,
   "default": "0",
   "fieldname": "page_break",
   "fieldtype": "Check",
   "label": "Page Break",
   "no_copy": 1,
   "print_hide": 1,
   "report_hide": 1
  },
  {
   "fieldname": "pr_detail",
   "fieldtype": "Data",
   "hidden": 1,
   "label": "Purchase Receipt Detail",
   "no_copy": 1,
   "oldfieldname": "pr_detail",
   "oldfieldtype": "Data",
   "print_hide": 1,
   "read_only": 1,
   "search_index": 1
  },
  {
   "allow_on_submit": 1,
   "fieldname": "valuation_rate",
   "fieldtype": "Currency",
   "hidden": 1,
   "label": "Valuation Rate",
   "no_copy": 1,
   "options": "Company:company:default_currency",
   "precision": "6",
   "print_hide": 1,
   "read_only": 1
  },
  {
   "fieldname": "rm_supp_cost",
   "fieldtype": "Currency",
   "hidden": 1,
   "label": "Raw Materials Supplied Cost",
   "no_copy": 1,
   "options": "Company:company:default_currency",
   "print_hide": 1,
   "read_only": 1
  },
  {
   "allow_on_submit": 1,
   "fieldname": "landed_cost_voucher_amount",
   "fieldtype": "Currency",
   "label": "Landed Cost Voucher Amount",
   "no_copy": 1,
   "options": "Company:company:default_currency",
   "print_hide": 1,
   "read_only": 1
  },
  {
   "fieldname": "section_break_82",
   "fieldtype": "Section Break"
  },
  {
   "collapsible": 1,
   "fieldname": "accounting_dimensions_section",
   "fieldtype": "Section Break",
   "label": "Accounting Dimensions"
  },
  {
   "fieldname": "dimension_col_break",
   "fieldtype": "Column Break"
  },
  {
   "collapsible": 1,
   "fieldname": "manufacture_details",
   "fieldtype": "Section Break",
   "label": "Manufacture"
  },
  {
   "fieldname": "manufacturer",
   "fieldtype": "Link",
   "label": "Manufacturer",
   "options": "Manufacturer"
  },
  {
   "fieldname": "column_break_13",
   "fieldtype": "Column Break"
  },
  {
   "fieldname": "manufacturer_part_no",
   "fieldtype": "Data",
   "label": "Manufacturer Part Number"
  },
  {
   "depends_on": "is_fixed_asset",
   "fetch_from": "item_code.asset_category",
   "fieldname": "asset_category",
   "fieldtype": "Link",
   "label": "Asset Category",
   "options": "Asset Category",
   "read_only": 1
  },
  {
   "depends_on": "eval:parent.is_internal_supplier && parent.update_stock",
   "fieldname": "from_warehouse",
   "fieldtype": "Link",
   "ignore_user_permissions": 1,
   "label": "From Warehouse",
   "options": "Warehouse"
  },
  {
   "collapsible": 1,
   "fieldname": "col_break7",
   "fieldtype": "Column Break"
  },
  {
   "depends_on": "eval:parent.update_stock == 1",
   "fieldname": "purchase_invoice_item",
   "fieldtype": "Data",
   "ignore_user_permissions": 1,
   "label": "Purchase Invoice Item",
   "no_copy": 1,
   "print_hide": 1,
   "read_only": 1
  },
  {
   "depends_on": "eval: doc.uom != doc.stock_uom",
   "fieldname": "stock_uom_rate",
   "fieldtype": "Currency",
   "label": "Rate of Stock UOM",
   "no_copy": 1,
   "options": "currency",
   "read_only": 1
  },
  {
   "fieldname": "sales_invoice_item",
   "fieldtype": "Data",
   "label": "Sales Invoice Item",
   "no_copy": 1,
   "print_hide": 1,
   "read_only": 1
  },
  {
   "collapsible": 1,
   "collapsible_depends_on": "eval: doc.margin_type || doc.discount_amount",
   "fieldname": "section_break_26",
   "fieldtype": "Section Break",
   "label": "Discount and Margin"
  },
  {
   "depends_on": "price_list_rate",
   "fieldname": "margin_type",
   "fieldtype": "Select",
   "label": "Margin Type",
   "options": "\nPercentage\nAmount",
   "print_hide": 1
  },
  {
   "depends_on": "eval:doc.margin_type && doc.price_list_rate",
   "fieldname": "margin_rate_or_amount",
   "fieldtype": "Float",
   "label": "Margin Rate or Amount",
   "print_hide": 1
  },
  {
   "depends_on": "eval:doc.margin_type && doc.price_list_rate && doc.margin_rate_or_amount",
   "fieldname": "rate_with_margin",
   "fieldtype": "Currency",
   "label": "Rate With Margin",
   "options": "currency",
   "read_only": 1
  },
  {
   "fieldname": "column_break_30",
   "fieldtype": "Column Break"
  },
  {
   "depends_on": "eval:doc.margin_type && doc.price_list_rate && doc.margin_rate_or_amount",
   "fieldname": "base_rate_with_margin",
   "fieldtype": "Currency",
   "label": "Rate With Margin (Company Currency)",
   "options": "Company:company:default_currency",
   "print_hide": 1,
   "read_only": 1
  },
  {
   "fieldname": "product_bundle",
   "fieldtype": "Link",
   "label": "Product Bundle",
   "options": "Product Bundle",
   "read_only": 1
  },
  {
   "default": "1",
   "fieldname": "apply_tds",
   "fieldtype": "Check",
   "label": "Apply TDS"
  },
  {
   "depends_on": "eval:parent.update_stock == 1 && (doc.use_serial_batch_fields === 0 || doc.docstatus === 1)",
   "fieldname": "serial_and_batch_bundle",
   "fieldtype": "Link",
   "label": "Serial and Batch Bundle",
   "no_copy": 1,
   "options": "Serial and Batch Bundle",
   "print_hide": 1,
   "search_index": 1
  },
  {
   "depends_on": "eval:parent.update_stock == 1 && (doc.use_serial_batch_fields === 0 || doc.docstatus === 1)",
   "fieldname": "rejected_serial_and_batch_bundle",
   "fieldtype": "Link",
   "label": "Rejected Serial and Batch Bundle",
   "no_copy": 1,
   "options": "Serial and Batch Bundle",
   "print_hide": 1
  },
  {
   "fieldname": "wip_composite_asset",
   "fieldtype": "Link",
   "label": "WIP Composite Asset",
   "options": "Asset"
  },
  {
   "depends_on": "eval:parent.update_stock === 1 && (doc.use_serial_batch_fields === 0 || doc.docstatus === 1)",
   "fieldname": "add_serial_batch_bundle",
   "fieldtype": "Button",
   "label": "Add Serial / Batch No"
  },
  {
   "default": "0",
   "fieldname": "use_serial_batch_fields",
   "fieldtype": "Check",
   "label": "Use Serial No / Batch Fields"
  },
  {
   "depends_on": "eval:!doc.is_fixed_asset && doc.use_serial_batch_fields === 1 && parent.update_stock === 1",
   "fieldname": "section_break_rqbe",
   "fieldtype": "Section Break"
  },
  {
   "fieldname": "column_break_vbbb",
   "fieldtype": "Column Break"
  },
  {
   "fieldname": "material_request",
   "fieldtype": "Link",
   "label": "Material Request",
   "no_copy": 1,
   "options": "Material Request",
   "print_hide": 1,
   "read_only": 1,
   "search_index": 1
  },
  {
   "fieldname": "material_request_item",
   "fieldtype": "Data",
   "hidden": 1,
   "label": "Material Request Item",
   "no_copy": 1,
   "oldfieldname": "pr_detail",
   "oldfieldtype": "Data",
   "print_hide": 1,
   "read_only": 1,
   "search_index": 1
  },
  {
   "description": "Valuation rate for the item as per Sales Invoice (Only for Internal Transfers)",
   "fieldname": "sales_incoming_rate",
   "fieldtype": "Currency",
   "hidden": 1,
   "label": "Sales Incoming Rate",
   "no_copy": 1,
   "options": "Company:company:default_currency",
   "print_hide": 1
  },
  {
   "fieldname": "work_breakdown_structure",
   "fieldtype": "Link",
   "label": "Work Breakdown Structure",
   "options": "Work Breakdown Structure"
  },
  {
   "fieldname": "project_name",
   "fieldtype": "Data",
<<<<<<< HEAD
   "label": "Project Name"
=======
   "label": "Project Name",
   "read_only": 1
>>>>>>> e8131bcd
  },
  {
   "fieldname": "wbs_name",
   "fieldtype": "Data",
<<<<<<< HEAD
   "label": "WBS Name"
=======
   "label": "WBS Name",
   "read_only": 1
>>>>>>> e8131bcd
  }
 ],
 "idx": 1,
 "istable": 1,
 "links": [],
<<<<<<< HEAD
 "modified": "2024-11-04 16:38:50.921342",
=======
 "modified": "2024-11-10 22:36:33.008331",
>>>>>>> e8131bcd
 "modified_by": "Administrator",
 "module": "Accounts",
 "name": "Purchase Invoice Item",
 "naming_rule": "Random",
 "owner": "Administrator",
 "permissions": [],
 "sort_field": "modified",
 "sort_order": "DESC",
 "states": []
}<|MERGE_RESOLUTION|>--- conflicted
+++ resolved
@@ -982,32 +982,20 @@
   {
    "fieldname": "project_name",
    "fieldtype": "Data",
-<<<<<<< HEAD
-   "label": "Project Name"
-=======
    "label": "Project Name",
    "read_only": 1
->>>>>>> e8131bcd
   },
   {
    "fieldname": "wbs_name",
    "fieldtype": "Data",
-<<<<<<< HEAD
-   "label": "WBS Name"
-=======
    "label": "WBS Name",
    "read_only": 1
->>>>>>> e8131bcd
   }
  ],
  "idx": 1,
  "istable": 1,
  "links": [],
-<<<<<<< HEAD
- "modified": "2024-11-04 16:38:50.921342",
-=======
  "modified": "2024-11-10 22:36:33.008331",
->>>>>>> e8131bcd
  "modified_by": "Administrator",
  "module": "Accounts",
  "name": "Purchase Invoice Item",
