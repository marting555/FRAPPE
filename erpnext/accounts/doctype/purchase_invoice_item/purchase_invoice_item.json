{
 "autoname": "hash",
 "creation": "2013-05-22 12:43:10",
 "doctype": "DocType",
 "document_type": "Document",
 "editable_grid": 1,
 "engine": "InnoDB",
 "field_order": [
  "item_code",
  "col_break1",
  "item_name",
  "description_section",
  "hide_item_code",
  "description",
  "item_group",
  "brand",
  "image_section",
  "image",
  "image_view",
  "manufacture_details",
  "manufacturer",
  "column_break_13",
  "manufacturer_part_no",
  "section_break_16",
  "received_qty",
  "column_break_18",
  "qty",
  "column_break_20",
  "rejected_qty",
  "quantity_and_rate",
  "uom",
  "col_break2",
  "conversion_factor",
  "stock_qty",
  "stock_uom",
  "column_break_28",
  "alt_uom_size",
  "alt_uom_qty",
  "alt_uom",
  "column_break_32",
  "weight_per_unit",
  "total_weight",
  "weight_uom",
  "sec_break1",
  "price_list_rate",
  "base_price_list_rate",
  "column_break_39",
  "discount_percentage",
  "discount_amount",
  "apply_discount_after_taxes",
  "pricing_rules",
  "is_free_item",
  "is_fixed_asset",
  "sec_break2",
  "rate",
  "base_rate",
  "column_break_49",
  "amount",
  "base_amount",
  "column_break_52",
  "amount_before_discount",
  "base_amount_before_discount",
  "column_break_55",
  "total_discount",
  "base_total_discount",
  "tax_exclusive_amounts_section",
  "tax_exclusive_price_list_rate",
  "base_tax_exclusive_price_list_rate",
  "column_break_61",
  "tax_exclusive_discount_amount",
  "column_break_63",
  "tax_exclusive_rate",
  "base_tax_exclusive_rate",
  "col_break4",
  "tax_exclusive_amount",
  "base_tax_exclusive_amount",
  "column_break_69",
  "tax_exclusive_amount_before_discount",
  "base_tax_exclusive_amount_before_discount",
  "column_break_72",
  "tax_exclusive_total_discount",
  "base_tax_exclusive_total_discount",
  "section_break_22",
  "item_taxes_and_charges",
  "base_item_taxes_and_charges",
  "column_break_79",
  "tax_inclusive_rate",
  "base_tax_inclusive_rate",
  "column_break_82",
  "tax_inclusive_amount",
  "base_tax_inclusive_amount",
  "net_amounts_section",
  "net_rate",
  "base_net_rate",
  "column_break_88",
  "net_amount",
  "base_net_amount",
  "column_break_25",
  "taxable_rate",
  "base_taxable_rate",
  "column_break_94",
  "taxable_amount",
  "base_taxable_amount",
  "valuation_rate",
  "item_tax_amount",
  "landed_cost_voucher_amount",
  "rm_supp_cost",
  "warehouse_section",
  "warehouse",
  "rejected_warehouse",
  "serial_no",
  "col_br_wh",
  "quality_inspection",
  "batch_no",
  "rejected_serial_no",
  "accounting",
  "expense_account",
  "col_break5",
  "asset_location",
  "asset_category",
  "deferred_expense_section",
  "deferred_expense_account",
  "service_stop_date",
  "enable_deferred_expense",
  "column_break_58",
  "service_start_date",
  "service_end_date",
  "reference",
  "bom",
  "allow_zero_valuation_rate",
  "item_tax_rate",
  "item_tax_detail",
  "include_exploded_items",
  "purchase_invoice_item",
  "col_break6",
  "item_tax_template",
  "purchase_order",
  "po_detail",
  "purchase_receipt",
  "pr_detail",
  "accounting_dimensions_section",
  "project",
  "dimension_col_break",
  "cost_center",
  "section_break_82",
  "page_break"
 ],
 "fields": [
  {
   "bold": 1,
   "columns": 3,
   "fieldname": "item_code",
   "fieldtype": "Link",
   "in_list_view": 1,
   "label": "Item",
   "oldfieldname": "item_code",
   "oldfieldtype": "Link",
   "options": "Item",
   "print_hide": 1,
   "search_index": 1
  },
  {
   "fieldname": "col_break1",
   "fieldtype": "Column Break"
  },
  {
   "fetch_from": "item_code.item_name",
   "fetch_if_empty": 1,
   "fieldname": "item_name",
   "fieldtype": "Data",
   "in_global_search": 1,
   "label": "Item Name",
   "oldfieldname": "item_name",
   "oldfieldtype": "Data",
   "reqd": 1
  },
  {
   "collapsible": 1,
   "fieldname": "description_section",
   "fieldtype": "Section Break",
   "label": "Description"
  },
  {
   "fieldname": "description",
   "fieldtype": "Text Editor",
   "label": "Description",
   "oldfieldname": "description",
   "oldfieldtype": "Text",
   "print_width": "300px",
   "width": "300px"
  },
  {
   "fieldname": "image",
   "fieldtype": "Attach",
   "hidden": 1,
   "label": "Image"
  },
  {
   "fieldname": "image_view",
   "fieldtype": "Image",
   "label": "Image View",
   "options": "image",
   "print_hide": 1
  },
  {
   "fieldname": "quantity_and_rate",
   "fieldtype": "Section Break",
   "label": "Quantity and Rate"
  },
  {
   "fieldname": "received_qty",
   "fieldtype": "Float",
   "label": "Received Qty"
  },
  {
   "bold": 1,
   "columns": 2,
   "fieldname": "qty",
   "fieldtype": "Float",
   "in_list_view": 1,
   "label": "Accepted Qty",
   "oldfieldname": "qty",
   "oldfieldtype": "Currency",
   "reqd": 1
  },
  {
   "fieldname": "rejected_qty",
   "fieldtype": "Float",
   "label": "Rejected Qty"
  },
  {
   "fieldname": "stock_uom",
   "fieldtype": "Link",
   "label": "Stock UOM",
   "options": "UOM",
   "print_hide": 1,
   "read_only": 1
  },
  {
   "fieldname": "col_break2",
   "fieldtype": "Column Break"
  },
  {
   "fieldname": "uom",
   "fieldtype": "Link",
   "label": "UOM",
   "options": "UOM",
   "reqd": 1
  },
  {
   "fieldname": "conversion_factor",
   "fieldtype": "Float",
   "label": "UOM Conversion Factor",
   "precision": "9",
   "print_hide": 1,
   "read_only": 1,
   "reqd": 1
  },
  {
   "fieldname": "stock_qty",
   "fieldtype": "Float",
   "label": "Stock Qty",
   "print_hide": 1,
   "read_only": 1,
   "reqd": 1
  },
  {
   "fieldname": "sec_break1",
   "fieldtype": "Section Break"
  },
  {
   "fieldname": "price_list_rate",
   "fieldtype": "Currency",
   "label": "Price List Rate",
   "options": "currency",
   "print_hide": 1
  },
  {
   "depends_on": "price_list_rate",
   "fieldname": "discount_percentage",
   "fieldtype": "Percent",
   "label": "Discount on Price List Rate (%)"
  },
  {
   "depends_on": "price_list_rate",
   "fieldname": "discount_amount",
   "fieldtype": "Currency",
   "label": "Discount Amount",
   "options": "currency"
  },
  {
   "fieldname": "base_price_list_rate",
   "fieldtype": "Currency",
   "force_currency_symbol": 1,
   "label": "Price List Rate (Company Currency)",
   "options": "Company:company:default_currency",
   "print_hide": 1,
   "read_only": 1
  },
  {
   "fieldname": "sec_break2",
   "fieldtype": "Section Break"
  },
  {
   "bold": 1,
   "columns": 3,
   "fieldname": "rate",
   "fieldtype": "Currency",
   "in_list_view": 1,
   "label": "Rate ",
   "oldfieldname": "import_rate",
   "oldfieldtype": "Currency",
   "options": "currency",
   "reqd": 1
  },
  {
   "columns": 2,
   "fieldname": "amount",
   "fieldtype": "Currency",
   "in_list_view": 1,
   "label": "Amount",
   "oldfieldname": "import_amount",
   "oldfieldtype": "Currency",
   "options": "currency",
   "read_only": 1,
   "reqd": 1
  },
  {
   "fieldname": "col_break4",
   "fieldtype": "Column Break"
  },
  {
   "fieldname": "base_rate",
   "fieldtype": "Currency",
   "force_currency_symbol": 1,
   "label": "Rate (Company Currency)",
   "oldfieldname": "rate",
   "oldfieldtype": "Currency",
   "options": "Company:company:default_currency",
   "print_hide": 1,
   "read_only": 1,
   "reqd": 1
  },
  {
   "fieldname": "base_amount",
   "fieldtype": "Currency",
   "force_currency_symbol": 1,
   "label": "Amount (Company Currency)",
   "oldfieldname": "amount",
   "oldfieldtype": "Currency",
   "options": "Company:company:default_currency",
   "print_hide": 1,
   "read_only": 1,
   "reqd": 1
  },
  {
   "fieldname": "pricing_rules",
   "fieldtype": "Small Text",
   "hidden": 1,
   "label": "Pricing Rules",
   "print_hide": 1,
   "read_only": 1
  },
  {
   "default": "0",
   "fieldname": "is_free_item",
   "fieldtype": "Check",
   "label": "Is Free Item",
   "print_hide": 1,
   "read_only": 1
  },
  {
   "collapsible": 1,
   "fieldname": "section_break_22",
   "fieldtype": "Section Break",
   "label": "Tax Inclusive Amounts"
  },
  {
   "fieldname": "net_rate",
   "fieldtype": "Currency",
   "label": "Net Rate",
   "options": "currency",
   "print_hide": 1,
   "read_only": 1
  },
  {
   "fieldname": "net_amount",
   "fieldtype": "Currency",
   "label": "Net Amount",
   "options": "currency",
   "print_hide": 1,
   "read_only": 1
  },
  {
   "fieldname": "column_break_25",
   "fieldtype": "Column Break"
  },
  {
   "fieldname": "base_net_rate",
   "fieldtype": "Currency",
   "force_currency_symbol": 1,
   "label": "Net Rate (Company Currency)",
   "options": "Company:company:default_currency",
   "print_hide": 1,
   "read_only": 1
  },
  {
   "fieldname": "base_net_amount",
   "fieldtype": "Currency",
   "force_currency_symbol": 1,
   "label": "Net Amount (Company Currency)",
   "options": "Company:company:default_currency",
   "print_hide": 1,
   "read_only": 1
  },
  {
   "fieldname": "weight_per_unit",
   "fieldtype": "Float",
   "label": "Weight Per Unit"
  },
  {
   "fieldname": "total_weight",
   "fieldtype": "Float",
   "label": "Total Weight",
   "read_only": 1
  },
  {
   "fieldname": "weight_uom",
   "fieldtype": "Link",
   "label": "Weight UOM",
   "options": "UOM"
  },
  {
   "collapsible": 1,
   "fieldname": "warehouse_section",
   "fieldtype": "Section Break",
   "label": "Warehouse"
  },
  {
   "fieldname": "warehouse",
   "fieldtype": "Link",
   "label": "Accepted Warehouse",
   "options": "Warehouse"
  },
  {
   "fieldname": "rejected_warehouse",
   "fieldtype": "Link",
   "label": "Rejected Warehouse",
   "options": "Warehouse"
  },
  {
   "depends_on": "eval:!doc.__islocal",
   "fieldname": "quality_inspection",
   "fieldtype": "Link",
   "label": "Quality Inspection",
   "no_copy": 1,
   "options": "Quality Inspection",
   "print_hide": 1
  },
  {
   "depends_on": "eval:!doc.is_fixed_asset",
   "fieldname": "batch_no",
   "fieldtype": "Link",
   "label": "Batch No",
   "no_copy": 1,
   "options": "Batch"
  },
  {
   "fieldname": "col_br_wh",
   "fieldtype": "Column Break"
  },
  {
   "depends_on": "eval:!doc.is_fixed_asset",
   "fieldname": "serial_no",
   "fieldtype": "Text",
   "label": "Serial No",
   "no_copy": 1
  },
  {
   "depends_on": "eval:!doc.is_fixed_asset",
   "fieldname": "rejected_serial_no",
   "fieldtype": "Text",
   "label": "Rejected Serial No",
   "no_copy": 1,
   "print_hide": 1
  },
  {
   "fieldname": "accounting",
   "fieldtype": "Section Break",
   "label": "Accounting"
  },
  {
   "fieldname": "expense_account",
   "fieldtype": "Link",
   "label": "Expense Head",
   "oldfieldname": "expense_head",
   "oldfieldtype": "Link",
   "options": "Account",
   "print_hide": 1,
   "print_width": "120px",
   "width": "120px"
  },
  {
   "fieldname": "item_tax_template",
   "fieldtype": "Link",
   "label": "Item Tax Template",
   "options": "Item Tax Template",
   "print_hide": 1
  },
  {
   "fieldname": "col_break5",
   "fieldtype": "Column Break"
  },
  {
   "fieldname": "project",
   "fieldtype": "Link",
   "label": "Project",
   "options": "Project",
   "print_hide": 1
  },
  {
   "default": ":Company",
   "depends_on": "eval:!doc.is_fixed_asset",
   "fieldname": "cost_center",
   "fieldtype": "Link",
   "label": "Cost Center",
   "oldfieldname": "cost_center",
   "oldfieldtype": "Link",
   "options": "Cost Center",
   "print_hide": 1,
   "print_width": "120px",
   "width": "120px"
  },
  {
   "collapsible": 1,
   "fieldname": "deferred_expense_section",
   "fieldtype": "Section Break",
   "label": "Deferred Expense"
  },
  {
   "depends_on": "enable_deferred_expense",
   "fieldname": "deferred_expense_account",
   "fieldtype": "Link",
   "label": "Deferred Expense Account",
   "options": "Account"
  },
  {
   "allow_on_submit": 1,
   "depends_on": "enable_deferred_expense",
   "fieldname": "service_stop_date",
   "fieldtype": "Date",
   "label": "Service Stop Date",
   "no_copy": 1
  },
  {
   "default": "0",
   "fieldname": "enable_deferred_expense",
   "fieldtype": "Check",
   "label": "Enable Deferred Expense"
  },
  {
   "fieldname": "column_break_58",
   "fieldtype": "Column Break"
  },
  {
   "depends_on": "enable_deferred_expense",
   "fieldname": "service_start_date",
   "fieldtype": "Date",
   "label": "Service Start Date",
   "no_copy": 1
  },
  {
   "depends_on": "enable_deferred_expense",
   "fieldname": "service_end_date",
   "fieldtype": "Date",
   "label": "Service End Date",
   "no_copy": 1
  },
  {
   "collapsible": 1,
   "fieldname": "reference",
   "fieldtype": "Section Break",
   "label": "Reference"
  },
  {
   "default": "0",
   "fieldname": "allow_zero_valuation_rate",
   "fieldtype": "Check",
   "label": "Allow Zero Valuation Rate",
   "no_copy": 1,
   "print_hide": 1
  },
  {
   "fieldname": "brand",
   "fieldtype": "Data",
   "hidden": 1,
   "label": "Brand",
   "oldfieldname": "brand",
   "oldfieldtype": "Data",
   "print_hide": 1
  },
  {
   "fieldname": "item_group",
   "fieldtype": "Link",
   "hidden": 1,
   "label": "Item Group",
   "oldfieldname": "item_group",
   "oldfieldtype": "Link",
   "options": "Item Group",
   "print_hide": 1,
   "read_only": 1
  },
  {
   "description": "Tax detail table fetched from item master as a string and stored in this field.\nUsed for Taxes and Charges",
   "fieldname": "item_tax_rate",
   "fieldtype": "Code",
   "hidden": 1,
   "label": "Item Tax Rate",
   "oldfieldname": "item_tax_rate",
   "oldfieldtype": "Small Text",
   "print_hide": 1,
   "read_only": 1,
   "report_hide": 1
  },
  {
   "fieldname": "item_tax_amount",
   "fieldtype": "Currency",
   "hidden": 1,
   "label": "Item Tax Amount Included in Value",
   "no_copy": 1,
   "options": "Company:company:default_currency",
   "print_hide": 1,
   "print_width": "150px",
   "read_only": 1,
   "width": "150px"
  },
  {
   "fieldname": "purchase_order",
   "fieldtype": "Link",
   "label": "Purchase Order",
   "no_copy": 1,
   "oldfieldname": "purchase_order",
   "oldfieldtype": "Link",
   "options": "Purchase Order",
   "read_only": 1,
   "search_index": 1
  },
  {
   "fieldname": "bom",
   "fieldtype": "Link",
   "label": "BOM",
   "options": "BOM"
  },
  {
   "default": "0",
   "depends_on": "eval:parent.is_subcontracted == 'Yes'",
   "fieldname": "include_exploded_items",
   "fieldtype": "Check",
   "label": "Include Exploded Items",
   "print_hide": 1,
   "read_only": 1
  },
  {
   "fieldname": "col_break6",
   "fieldtype": "Column Break"
  },
  {
   "default": "0",
   "fetch_from": "item_code.is_fixed_asset",
   "fieldname": "is_fixed_asset",
   "fieldtype": "Check",
   "hidden": 1,
   "label": "Is Fixed Asset",
   "no_copy": 1,
   "print_hide": 1,
   "read_only": 1
  },
  {
   "depends_on": "is_fixed_asset",
   "fieldname": "asset_location",
   "fieldtype": "Link",
   "label": "Asset Location",
   "options": "Location"
  },
  {
   "fieldname": "po_detail",
   "fieldtype": "Data",
   "hidden": 1,
   "label": "Purchase Order Item",
   "no_copy": 1,
   "oldfieldname": "po_detail",
   "oldfieldtype": "Data",
   "print_hide": 1,
   "read_only": 1,
   "search_index": 1
  },
  {
   "fieldname": "purchase_receipt",
   "fieldtype": "Link",
   "label": "Purchase Receipt",
   "no_copy": 1,
   "oldfieldname": "purchase_receipt",
   "oldfieldtype": "Link",
   "options": "Purchase Receipt",
   "print_hide": 1,
   "read_only": 1,
   "search_index": 1
  },
  {
   "allow_on_submit": 1,
   "default": "0",
   "fieldname": "page_break",
   "fieldtype": "Check",
   "label": "Page Break",
   "no_copy": 1,
   "print_hide": 1,
   "report_hide": 1
  },
  {
   "fieldname": "pr_detail",
   "fieldtype": "Data",
   "hidden": 1,
   "label": "Purchase Receipt Detail",
   "no_copy": 1,
   "oldfieldname": "pr_detail",
   "oldfieldtype": "Data",
   "print_hide": 1,
   "read_only": 1,
   "search_index": 1
  },
  {
   "allow_on_submit": 1,
   "fieldname": "valuation_rate",
   "fieldtype": "Currency",
   "hidden": 1,
   "label": "Valuation Rate",
   "no_copy": 1,
   "options": "Company:company:default_currency",
   "print_hide": 1,
   "read_only": 1
  },
  {
   "fieldname": "rm_supp_cost",
   "fieldtype": "Currency",
   "hidden": 1,
   "label": "Raw Materials Supplied Cost",
   "no_copy": 1,
   "options": "Company:company:default_currency",
   "print_hide": 1,
   "read_only": 1
  },
  {
   "allow_on_submit": 1,
   "fieldname": "landed_cost_voucher_amount",
   "fieldtype": "Currency",
   "label": "Landed Cost Voucher Amount",
   "no_copy": 1,
   "print_hide": 1,
   "read_only": 1
  },
  {
   "fieldname": "section_break_82",
   "fieldtype": "Section Break"
  },
  {
   "collapsible": 1,
   "fieldname": "image_section",
   "fieldtype": "Section Break",
   "label": "Image"
  },
  {
   "collapsible": 1,
   "fieldname": "accounting_dimensions_section",
   "fieldtype": "Section Break",
   "label": "Accounting Dimensions"
  },
  {
   "fieldname": "dimension_col_break",
   "fieldtype": "Column Break"
  },
  {
   "fieldname": "manufacture_details",
   "fieldtype": "Section Break",
   "label": "Manufacture"
  },
  {
   "fieldname": "manufacturer",
   "fieldtype": "Link",
   "label": "Manufacturer",
   "options": "Manufacturer"
  },
  {
   "fieldname": "column_break_13",
   "fieldtype": "Column Break"
  },
  {
   "fieldname": "manufacturer_part_no",
   "fieldtype": "Data",
   "label": "Manufacturer Part Number"
  },
  {
   "depends_on": "is_fixed_asset",
   "fetch_from": "item_code.asset_category",
   "fieldname": "asset_category",
   "fieldtype": "Link",
   "in_preview": 1,
   "label": "Asset Category",
   "options": "Asset Category",
   "read_only": 1
  },
  {
<<<<<<< HEAD
   "default": "0",
   "fieldname": "hide_item_code",
   "fieldtype": "Check",
   "label": "Hide Item Code"
  },
  {
   "fieldname": "section_break_16",
   "fieldtype": "Section Break"
  },
  {
   "fieldname": "column_break_18",
   "fieldtype": "Column Break"
  },
  {
   "fieldname": "column_break_20",
   "fieldtype": "Column Break"
  },
  {
   "fieldname": "column_break_28",
   "fieldtype": "Column Break"
  },
  {
   "depends_on": "alt_uom",
   "fieldname": "alt_uom_size",
   "fieldtype": "Float",
   "label": "Container Size",
   "print_hide": 1,
   "read_only": 1
  },
  {
   "depends_on": "alt_uom",
   "fieldname": "alt_uom_qty",
   "fieldtype": "Float",
   "label": "Contents Qty",
   "print_hide": 1,
   "read_only": 1
  },
  {
   "fieldname": "alt_uom",
   "fieldtype": "Link",
   "label": "Contents UOM",
   "options": "UOM",
   "print_hide": 1,
   "read_only": 1
  },
  {
   "fieldname": "column_break_32",
   "fieldtype": "Column Break"
  },
  {
   "fieldname": "column_break_39",
   "fieldtype": "Column Break"
  },
  {
   "default": "0",
   "depends_on": "price_list_rate",
   "fieldname": "apply_discount_after_taxes",
   "fieldtype": "Check",
   "label": "Apply Discount After Taxes"
  },
  {
   "fieldname": "column_break_49",
   "fieldtype": "Column Break"
  },
  {
   "fieldname": "column_break_52",
   "fieldtype": "Column Break"
  },
  {
   "depends_on": "total_discount",
   "fieldname": "amount_before_discount",
   "fieldtype": "Currency",
   "label": "Amount Before Discount",
   "options": "currency",
   "print_hide": 1,
   "read_only": 1
  },
  {
   "depends_on": "total_discount",
   "fieldname": "base_amount_before_discount",
   "fieldtype": "Currency",
   "force_currency_symbol": 1,
   "label": "Amount Before Discount (Company Currency)",
   "options": "Company:company:default_currency",
   "print_hide": 1,
   "read_only": 1
  },
  {
   "fieldname": "column_break_55",
   "fieldtype": "Column Break"
  },
  {
   "depends_on": "total_discount",
   "fieldname": "total_discount",
   "fieldtype": "Currency",
   "label": "Total Discount",
   "options": "currency",
   "print_hide": 1,
   "read_only": 1
  },
  {
   "depends_on": "total_discount",
   "fieldname": "base_total_discount",
   "fieldtype": "Currency",
   "force_currency_symbol": 1,
   "label": "Total Discount (Company Currency)",
   "options": "Company:company:default_currency",
   "print_hide": 1,
   "read_only": 1
  },
  {
   "collapsible": 1,
   "fieldname": "tax_exclusive_amounts_section",
   "fieldtype": "Section Break",
   "label": "Tax Exclusive Amounts"
  },
  {
   "fieldname": "tax_exclusive_price_list_rate",
   "fieldtype": "Currency",
   "label": "Tax Exclusive Price List Rate",
   "options": "currency",
   "print_hide": 1,
   "read_only": 1
  },
  {
   "fieldname": "base_tax_exclusive_price_list_rate",
   "fieldtype": "Currency",
   "force_currency_symbol": 1,
   "label": "Tax Exclusive Price List Rate (Company Currency)",
   "options": "Company:company:default_currency",
   "print_hide": 1,
   "read_only": 1
  },
  {
   "fieldname": "column_break_61",
   "fieldtype": "Column Break"
  },
  {
   "depends_on": "discount_percentage",
   "fieldname": "tax_exclusive_discount_amount",
   "fieldtype": "Currency",
   "label": "Tax Exclusive Discount Amount",
   "options": "currency",
   "print_hide": 1,
   "read_only": 1
  },
  {
   "fieldname": "column_break_63",
   "fieldtype": "Column Break"
  },
  {
   "fieldname": "tax_exclusive_rate",
   "fieldtype": "Currency",
   "label": "Tax Exclusive Rate",
   "options": "currency",
   "print_hide": 1
  },
  {
   "fieldname": "base_tax_exclusive_rate",
   "fieldtype": "Currency",
   "force_currency_symbol": 1,
   "label": "Tax Exclusive Rate (Company Currency)",
   "options": "Company:company:default_currency",
   "print_hide": 1,
   "read_only": 1
  },
  {
   "fieldname": "tax_exclusive_amount",
   "fieldtype": "Currency",
   "label": "Tax Exclusive Amount",
   "options": "currency",
   "print_hide": 1,
   "read_only": 1
  },
  {
   "fieldname": "base_tax_exclusive_amount",
   "fieldtype": "Currency",
   "force_currency_symbol": 1,
   "label": "Tax Exclusive Amount (Company Currency)",
   "options": "Company:company:default_currency",
   "print_hide": 1,
   "read_only": 1
  },
  {
   "fieldname": "column_break_69",
   "fieldtype": "Column Break"
  },
  {
   "depends_on": "total_discount",
   "fieldname": "tax_exclusive_amount_before_discount",
   "fieldtype": "Currency",
   "label": "Tax Exclusive Amount Before Discount",
   "options": "currency",
   "print_hide": 1,
   "read_only": 1
  },
  {
   "depends_on": "total_discount",
   "fieldname": "base_tax_exclusive_amount_before_discount",
   "fieldtype": "Currency",
   "force_currency_symbol": 1,
   "label": "Tax Exclusive Amount before Discount (Company Currency)",
   "options": "Company:company:default_currency",
   "print_hide": 1,
   "read_only": 1
  },
  {
   "fieldname": "column_break_72",
   "fieldtype": "Column Break"
  },
  {
   "depends_on": "total_discount",
   "fieldname": "tax_exclusive_total_discount",
   "fieldtype": "Currency",
   "label": "Tax Exclusive Total Discount",
   "options": "currency",
   "print_hide": 1,
   "read_only": 1
  },
  {
   "depends_on": "total_discount",
   "fieldname": "base_tax_exclusive_total_discount",
   "fieldtype": "Currency",
   "force_currency_symbol": 1,
   "label": "Tax Exclusive Total Discount (Company Currency)",
   "options": "Company:company:default_currency",
   "print_hide": 1,
   "read_only": 1
  },
  {
   "fieldname": "item_taxes_and_charges",
   "fieldtype": "Currency",
   "label": "Taxes and Charges",
   "options": "currency",
   "print_hide": 1,
   "read_only": 1
  },
  {
   "fieldname": "base_item_taxes_and_charges",
   "fieldtype": "Currency",
   "force_currency_symbol": 1,
   "label": "Taxes and Charges (Company Currency)",
   "options": "Company:company:default_currency",
   "print_hide": 1,
   "read_only": 1
  },
  {
   "fieldname": "column_break_79",
   "fieldtype": "Column Break"
  },
  {
   "fieldname": "tax_inclusive_rate",
   "fieldtype": "Currency",
   "label": "Tax Inclusive Rate",
   "options": "currency",
   "print_hide": 1,
   "read_only": 1
  },
  {
   "fieldname": "base_tax_inclusive_rate",
   "fieldtype": "Currency",
   "force_currency_symbol": 1,
   "label": "Tax Inclusive Rate (Company Currency)",
   "options": "Company:company:default_currency",
   "print_hide": 1,
   "read_only": 1
  },
  {
   "fieldname": "column_break_82",
   "fieldtype": "Column Break"
  },
  {
   "fieldname": "tax_inclusive_amount",
   "fieldtype": "Currency",
   "label": "Tax Inclusive Amount",
   "options": "currency",
   "print_hide": 1,
   "read_only": 1
  },
  {
   "fieldname": "base_tax_inclusive_amount",
   "fieldtype": "Currency",
   "force_currency_symbol": 1,
   "label": "Tax Inclusive Amount (Company Currency)",
   "options": "Company:company:default_currency",
   "print_hide": 1,
   "read_only": 1
  },
  {
   "collapsible": 1,
   "fieldname": "net_amounts_section",
   "fieldtype": "Section Break",
   "label": "Net Amounts"
  },
  {
   "fieldname": "column_break_88",
   "fieldtype": "Column Break"
  },
  {
   "depends_on": "eval:doc.taxable_rate != doc.net_rate",
   "fieldname": "taxable_rate",
   "fieldtype": "Currency",
   "label": "Net Taxable Rate",
   "options": "currency",
   "print_hide": 1,
   "read_only": 1
  },
  {
   "depends_on": "eval:doc.taxable_rate != doc.net_rate",
   "fieldname": "base_taxable_rate",
   "fieldtype": "Currency",
   "force_currency_symbol": 1,
   "label": "Net Taxable Rate (Company Currency)",
   "options": "Company:company:default_currency",
   "print_hide": 1,
   "read_only": 1
  },
  {
   "fieldname": "column_break_94",
   "fieldtype": "Column Break"
  },
  {
   "depends_on": "eval:doc.taxable_amount != doc.net_amount",
   "fieldname": "taxable_amount",
   "fieldtype": "Currency",
   "label": "Net Taxable Amount",
   "options": "currency",
   "print_hide": 1,
   "read_only": 1
  },
  {
   "depends_on": "eval:doc.taxable_amount != doc.net_amount",
   "fieldname": "base_taxable_amount",
   "fieldtype": "Currency",
   "force_currency_symbol": 1,
   "label": "Net Taxable Amount (Company Currency)",
   "options": "Company:company:default_currency",
   "print_hide": 1,
   "read_only": 1
  },
  {
   "fieldname": "item_tax_detail",
   "fieldtype": "Small Text",
   "hidden": 1,
   "label": "Item Tax Detail",
=======
   "depends_on": "eval:parent.update_stock == 1",
   "fieldname": "purchase_invoice_item",
   "fieldtype": "Data",
   "ignore_user_permissions": 1,
   "label": "Purchase Invoice Item",
   "no_copy": 1,
>>>>>>> 24e5a617
   "print_hide": 1,
   "read_only": 1
  }
 ],
 "idx": 1,
 "istable": 1,
<<<<<<< HEAD
 "modified": "2020-08-21 18:40:24.355680",
=======
 "modified": "2020-06-30 16:48:01.398356",
>>>>>>> 24e5a617
 "modified_by": "Administrator",
 "module": "Accounts",
 "name": "Purchase Invoice Item",
 "owner": "Administrator",
 "permissions": [],
 "sort_field": "modified",
 "sort_order": "DESC"
}<|MERGE_RESOLUTION|>--- conflicted
+++ resolved
@@ -131,7 +131,6 @@
   "item_tax_rate",
   "item_tax_detail",
   "include_exploded_items",
-  "purchase_invoice_item",
   "col_break6",
   "item_tax_template",
   "purchase_order",
@@ -809,7 +808,6 @@
    "read_only": 1
   },
   {
-<<<<<<< HEAD
    "default": "0",
    "fieldname": "hide_item_code",
    "fieldtype": "Check",
@@ -1155,25 +1153,13 @@
    "fieldtype": "Small Text",
    "hidden": 1,
    "label": "Item Tax Detail",
-=======
-   "depends_on": "eval:parent.update_stock == 1",
-   "fieldname": "purchase_invoice_item",
-   "fieldtype": "Data",
-   "ignore_user_permissions": 1,
-   "label": "Purchase Invoice Item",
-   "no_copy": 1,
->>>>>>> 24e5a617
    "print_hide": 1,
    "read_only": 1
   }
  ],
  "idx": 1,
  "istable": 1,
-<<<<<<< HEAD
- "modified": "2020-08-21 18:40:24.355680",
-=======
  "modified": "2020-06-30 16:48:01.398356",
->>>>>>> 24e5a617
  "modified_by": "Administrator",
  "module": "Accounts",
  "name": "Purchase Invoice Item",
