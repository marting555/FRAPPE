# -*- coding: utf-8 -*-
# Copyright (c) 2019, Frappe Technologies Pvt. Ltd. and Contributors
# See license.txt
from __future__ import unicode_literals

import frappe
import unittest

class TestPromotionalScheme(unittest.TestCase):
	def test_promotional_scheme(self):
		ps = make_promotional_scheme()
		price_rules = frappe.get_all('Pricing Rule', fields = ["promotional_scheme_id", "name", "creation"],
			filters = {'promotional_scheme': ps.name})
<<<<<<< HEAD
		self.assertTrue(len(price_rules),1) 
=======
		self.assertTrue(len(price_rules),1)
>>>>>>> ad06fb21
		price_doc_details = frappe.db.get_value('Pricing Rule', price_rules[0].name, ['customer', 'min_qty', 'discount_percentage'], as_dict = 1)
		self.assertTrue(price_doc_details.customer, '_Test Customer')
		self.assertTrue(price_doc_details.min_qty, 4)
		self.assertTrue(price_doc_details.discount_percentage, 20)

		ps.price_discount_slabs[0].min_qty = 6
<<<<<<< HEAD
		ps.append('customer', {  
=======
		ps.append('customer', {
>>>>>>> ad06fb21
			'customer': "_Test Customer 2"})
		ps.save()
		price_rules = frappe.get_all('Pricing Rule', fields = ["promotional_scheme_id", "name"],
			filters = {'promotional_scheme': ps.name})
<<<<<<< HEAD
		self.assertTrue(len(price_rules), 2) 
=======
		self.assertTrue(len(price_rules), 2)
>>>>>>> ad06fb21

		price_doc_details = frappe.db.get_value('Pricing Rule', price_rules[1].name, ['customer', 'min_qty', 'discount_percentage'], as_dict = 1)
		self.assertTrue(price_doc_details.customer, '_Test Customer 2')
		self.assertTrue(price_doc_details.min_qty, 6)
		self.assertTrue(price_doc_details.discount_percentage, 20)
<<<<<<< HEAD
		
=======

>>>>>>> ad06fb21
		price_doc_details = frappe.db.get_value('Pricing Rule', price_rules[0].name, ['customer', 'min_qty', 'discount_percentage'], as_dict = 1)
		self.assertTrue(price_doc_details.customer, '_Test Customer')
		self.assertTrue(price_doc_details.min_qty, 6)

		frappe.delete_doc('Promotional Scheme', ps.name)
		price_rules = frappe.get_all('Pricing Rule', fields = ["promotional_scheme_id", "name"],
			filters = {'promotional_scheme': ps.name})
		self.assertEqual(price_rules, [])
<<<<<<< HEAD
		
=======

>>>>>>> ad06fb21
def make_promotional_scheme():
	ps = frappe.new_doc('Promotional Scheme')
	ps.name = '_Test Scheme'
	ps.append('items',{
		'item_code': '_Test Item'
	})
	ps.selling = 1
	ps.append('price_discount_slabs',{
		'min_qty': 4,
		'discount_percentage': 20,
		'rule_description': 'Test'
	})
	ps.applicable_for = 'Customer'
	ps.append('customer',{
		'customer': "_Test Customer"
	})
	ps.save()

	return ps<|MERGE_RESOLUTION|>--- conflicted
+++ resolved
@@ -11,41 +11,25 @@
 		ps = make_promotional_scheme()
 		price_rules = frappe.get_all('Pricing Rule', fields = ["promotional_scheme_id", "name", "creation"],
 			filters = {'promotional_scheme': ps.name})
-<<<<<<< HEAD
-		self.assertTrue(len(price_rules),1) 
-=======
 		self.assertTrue(len(price_rules),1)
->>>>>>> ad06fb21
 		price_doc_details = frappe.db.get_value('Pricing Rule', price_rules[0].name, ['customer', 'min_qty', 'discount_percentage'], as_dict = 1)
 		self.assertTrue(price_doc_details.customer, '_Test Customer')
 		self.assertTrue(price_doc_details.min_qty, 4)
 		self.assertTrue(price_doc_details.discount_percentage, 20)
 
 		ps.price_discount_slabs[0].min_qty = 6
-<<<<<<< HEAD
 		ps.append('customer', {  
-=======
-		ps.append('customer', {
->>>>>>> ad06fb21
 			'customer': "_Test Customer 2"})
 		ps.save()
 		price_rules = frappe.get_all('Pricing Rule', fields = ["promotional_scheme_id", "name"],
 			filters = {'promotional_scheme': ps.name})
-<<<<<<< HEAD
-		self.assertTrue(len(price_rules), 2) 
-=======
 		self.assertTrue(len(price_rules), 2)
->>>>>>> ad06fb21
-
+    
 		price_doc_details = frappe.db.get_value('Pricing Rule', price_rules[1].name, ['customer', 'min_qty', 'discount_percentage'], as_dict = 1)
 		self.assertTrue(price_doc_details.customer, '_Test Customer 2')
 		self.assertTrue(price_doc_details.min_qty, 6)
 		self.assertTrue(price_doc_details.discount_percentage, 20)
-<<<<<<< HEAD
-		
-=======
-
->>>>>>> ad06fb21
+    
 		price_doc_details = frappe.db.get_value('Pricing Rule', price_rules[0].name, ['customer', 'min_qty', 'discount_percentage'], as_dict = 1)
 		self.assertTrue(price_doc_details.customer, '_Test Customer')
 		self.assertTrue(price_doc_details.min_qty, 6)
@@ -54,11 +38,7 @@
 		price_rules = frappe.get_all('Pricing Rule', fields = ["promotional_scheme_id", "name"],
 			filters = {'promotional_scheme': ps.name})
 		self.assertEqual(price_rules, [])
-<<<<<<< HEAD
-		
-=======
 
->>>>>>> ad06fb21
 def make_promotional_scheme():
 	ps = frappe.new_doc('Promotional Scheme')
 	ps.name = '_Test Scheme'
@@ -76,5 +56,5 @@
 		'customer': "_Test Customer"
 	})
 	ps.save()
-
-	return ps+      
+	return ps
