--- conflicted
+++ resolved
@@ -1632,17 +1632,14 @@
    "options": "Patient statement"
   },
   {
-<<<<<<< HEAD
    "fieldname": "pos",
    "fieldtype": "Select",
    "label": "Pos",
    "options": "GPos",
-=======
    "fetch_from": "customer.rtn",
    "fieldname": "rtn",
    "fieldtype": "Data",
    "label": "RTN",
->>>>>>> c1b582cf
    "read_only": 1
   }
  ],
@@ -1650,11 +1647,8 @@
  "idx": 181,
  "is_submittable": 1,
  "links": [],
-<<<<<<< HEAD
  "modified": "2020-03-24 22:10:33.925547",
-=======
  "modified": "2020-03-18 19:19:39.733481",
->>>>>>> c1b582cf
  "modified_by": "Administrator",
  "module": "Accounts",
  "name": "Sales Invoice",
