--- conflicted
+++ resolved
@@ -2124,7 +2124,6 @@
    "label": "Is Claim Billing"
   },
   {
-<<<<<<< HEAD
    "fieldname": "address_and_contact_tab",
    "fieldtype": "Tab Break",
    "label": "Address and Contact"
@@ -2210,12 +2209,12 @@
    "fieldname": "print_settings_section",
    "fieldtype": "Section Break",
    "label": "Print Settings"
-=======
+  },
+  {
    "fieldname": "applies_to_serial_no",
    "fieldtype": "Link",
    "label": "Applies to Serial No",
    "options": "Serial No"
->>>>>>> cc428144
   }
  ],
  "icon": "fa fa-file-text",
