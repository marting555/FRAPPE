--- conflicted
+++ resolved
@@ -1587,11 +1587,7 @@
  "idx": 181,
  "is_submittable": 1,
  "links": [],
-<<<<<<< HEAD
- "modified": "2020-05-14 15:59:58.037878",
-=======
  "modified": "2020-05-19 17:00:57.208696",
->>>>>>> e4bbdbbf
  "modified_by": "Administrator",
  "module": "Accounts",
  "name": "Sales Invoice",
