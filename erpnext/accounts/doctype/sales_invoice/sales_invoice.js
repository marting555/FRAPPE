// Copyright (c) 2015, Frappe Technologies Pvt. Ltd. and Contributors
// License: GNU General Public License v3. See license.txt

// print heading
cur_frm.pformat.print_heading = 'Invoice';

{% include 'erpnext/selling/sales_common.js' %};


frappe.provide("erpnext.accounts");
erpnext.accounts.SalesInvoiceController = erpnext.selling.SellingController.extend({
	setup: function(doc) {
		this.setup_posting_date_time_check();
		this._super(doc);
	},
	onload: function() {
		var me = this;
		this._super();

		if(!this.frm.doc.__islocal && !this.frm.doc.customer && this.frm.doc.debit_to) {
			// show debit_to in print format
			this.frm.set_df_property("debit_to", "print_hide", 0);
		}

		erpnext.queries.setup_queries(this.frm, "Warehouse", function() {
			return erpnext.queries.warehouse(me.frm.doc);
		});

		if(this.frm.doc.__islocal && this.frm.doc.is_pos) {
			//Load pos profile data on the invoice if the default value of Is POS is 1

			me.frm.script_manager.trigger("is_pos");
			me.frm.refresh_fields();
		}
	},

	refresh: function(doc, dt, dn) {
		const me = this;
		this._super();
		if(cur_frm.msgbox && cur_frm.msgbox.$wrapper.is(":visible")) {
			// hide new msgbox
			cur_frm.msgbox.hide();
		}

		this.frm.toggle_reqd("due_date", !this.frm.doc.is_return);

		if (this.frm.doc.is_return) {
			this.frm.return_print_format = "Sales Invoice Return";
		}

		this.show_general_ledger();

		if(doc.update_stock) this.show_stock_ledger();

		if (doc.docstatus == 1 && doc.outstanding_amount!=0
			&& !(cint(doc.is_return) && doc.return_against)) {
			cur_frm.add_custom_button(__('Payment'),
				this.make_payment_entry, __('Create'));
			cur_frm.page.set_inner_btn_group_as_primary(__('Create'));
		}

		if(doc.docstatus==1 && !doc.is_return) {

			var is_delivered_by_supplier = false;

			is_delivered_by_supplier = cur_frm.doc.items.some(function(item){
				return item.is_delivered_by_supplier ? true : false;
			})

			if(doc.outstanding_amount >= 0 || Math.abs(flt(doc.outstanding_amount)) < flt(doc.grand_total)) {
				cur_frm.add_custom_button(__('Return / Credit Note'),
					this.make_sales_return, __('Create'));
				cur_frm.page.set_inner_btn_group_as_primary(__('Create'));
			}

			if(cint(doc.update_stock)!=1) {
				// show Make Delivery Note button only if Sales Invoice is not created from Delivery Note
				var from_delivery_note = false;
				from_delivery_note = cur_frm.doc.items
					.some(function(item) {
						return item.delivery_note ? true : false;
					});

				if(!from_delivery_note && !is_delivered_by_supplier) {
					cur_frm.add_custom_button(__('Delivery'),
						cur_frm.cscript['Make Delivery Note'], __('Create'));
				}
			}

			if (doc.outstanding_amount>0) {
				cur_frm.add_custom_button(__('Payment Request'), function() {
					me.make_payment_request();
				}, __('Create'));

				cur_frm.add_custom_button(__('Invoice Discounting'), function() {
					cur_frm.events.create_invoice_discounting(cur_frm);
				}, __('Create'));
			}

			if (doc.docstatus === 1) {
				cur_frm.add_custom_button(__('Maintenance Schedule'), function () {
					cur_frm.cscript.make_maintenance_schedule();
				}, __('Create'));
			}

			if(!doc.auto_repeat) {
				cur_frm.add_custom_button(__('Subscription'), function() {
					erpnext.utils.make_subscription(doc.doctype, doc.name)
				}, __('Create'))
			}
		}

		// Show buttons only when pos view is active
		if (cint(doc.docstatus==0) && cur_frm.page.current_view_name!=="pos" && !doc.is_return) {
			this.frm.cscript.sales_order_btn();
			this.frm.cscript.delivery_note_btn();
			this.frm.cscript.quotation_btn();
		}

		this.set_default_print_format();
		if (doc.docstatus == 1 && !doc.inter_company_invoice_reference) {
			frappe.model.with_doc("Customer", me.frm.doc.customer, function() {
				var customer = frappe.model.get_doc("Customer", me.frm.doc.customer);
				var internal = customer.is_internal_customer;
				var disabled = customer.disabled;
				if (internal == 1 && disabled == 0) {
					me.frm.add_custom_button("Inter Company Invoice", function() {
						me.make_inter_company_invoice();
					}, __('Create'));
				}
			});
		}
	},

	make_maintenance_schedule: function() {
		frappe.model.open_mapped_doc({
			method: "erpnext.accounts.doctype.sales_invoice.sales_invoice.make_maintenance_schedule",
			frm: cur_frm
		})
	},

	on_submit: function(doc, dt, dn) {
		var me = this;

		if (frappe.get_route()[0] != 'Form') {
			return
		}

		$.each(doc["items"], function(i, row) {
			if(row.delivery_note) frappe.model.clear_doc("Delivery Note", row.delivery_note)
		})
	},

	set_default_print_format: function() {
		// set default print format to POS type or Credit Note
		if(cur_frm.doc.is_pos) {
			if(cur_frm.pos_print_format) {
				cur_frm.meta._default_print_format = cur_frm.meta.default_print_format;
				cur_frm.meta.default_print_format = cur_frm.pos_print_format;
			}
		} else if(cur_frm.doc.is_return && !cur_frm.meta.default_print_format) {
			if(cur_frm.return_print_format) {
				cur_frm.meta._default_print_format = cur_frm.meta.default_print_format;
				cur_frm.meta.default_print_format = cur_frm.return_print_format;
			}
		} else {
			if(cur_frm.meta._default_print_format) {
				cur_frm.meta.default_print_format = cur_frm.meta._default_print_format;
				cur_frm.meta._default_print_format = null;
			} else if(in_list([cur_frm.pos_print_format, cur_frm.return_print_format], cur_frm.meta.default_print_format)) {
				cur_frm.meta.default_print_format = null;
				cur_frm.meta._default_print_format = null;
			}
		}
	},

	sales_order_btn: function() {
		var me = this;
		this.$sales_order_btn = this.frm.add_custom_button(__('Sales Order'),
			function() {
				erpnext.utils.map_current_doc({
					method: "erpnext.selling.doctype.sales_order.sales_order.make_sales_invoice",
					source_doctype: "Sales Order",
					target: me.frm,
					setters: {
						customer: me.frm.doc.customer || undefined,
					},
					get_query_filters: {
						docstatus: 1,
<<<<<<< HEAD
						status: ["!=", "Closed"],
						per_completed: ["<", 99.99],
=======
						status: ["not in", ["Closed", "On Hold"]],
						per_billed: ["<", 99.99],
>>>>>>> 0c0604b7
						company: me.frm.doc.company
					}
				})
			}, __("Get items from"));
	},

	quotation_btn: function() {
		var me = this;
		this.$quotation_btn = this.frm.add_custom_button(__('Quotation'),
			function() {
				erpnext.utils.map_current_doc({
					method: "erpnext.selling.doctype.quotation.quotation.make_sales_invoice",
					source_doctype: "Quotation",
					target: me.frm,
					setters: [{
						fieldtype: 'Link',
						label: __('Customer'),
						options: 'Customer',
						fieldname: 'party_name',
						default: me.frm.doc.customer,
					}],
					get_query_filters: {
						docstatus: 1,
						status: ["!=", "Lost"],
						company: me.frm.doc.company
					}
				})
			}, __("Get items from"));
	},

	delivery_note_btn: function() {
		var me = this;
		this.$delivery_note_btn = this.frm.add_custom_button(__('Delivery Note'),
			function() {
				erpnext.utils.map_current_doc({
					method: "erpnext.stock.doctype.delivery_note.delivery_note.make_sales_invoice",
					source_doctype: "Delivery Note",
					target: me.frm,
					date_field: "posting_date",
					setters: {
						customer: me.frm.doc.customer || undefined
					},
					get_query: function() {
						var filters = {
							docstatus: 1,
							company: me.frm.doc.company,
							is_return: 0
						};
						if(me.frm.doc.customer) filters["customer"] = me.frm.doc.customer;
						return {
							query: "erpnext.controllers.queries.get_delivery_notes_to_be_billed",
							filters: filters
						};
					}
				});
			}, __("Get items from"));
	},

	tc_name: function() {
		this.get_terms();
	},
	customer: function() {
		if (this.frm.doc.is_pos){
			var pos_profile = this.frm.doc.pos_profile;
		}
		var me = this;
		if(this.frm.updating_party_details) return;
		erpnext.utils.get_party_details(this.frm,
			"erpnext.accounts.party.get_party_details", {
				posting_date: this.frm.doc.posting_date,
				party: this.frm.doc.customer,
				party_type: "Customer",
				account: this.frm.doc.debit_to,
				price_list: this.frm.doc.selling_price_list,
				pos_profile: pos_profile
			}, function() {
				me.apply_pricing_rule();
			});

		if(this.frm.doc.customer) {
			frappe.call({
				"method": "erpnext.accounts.doctype.sales_invoice.sales_invoice.get_loyalty_programs",
				"args": {
					"customer": this.frm.doc.customer
				},
				callback: function(r) {
					if(r.message && r.message.length) {
						select_loyalty_program(me.frm, r.message);
					}
				}
			});
		}
	},

	make_inter_company_invoice: function() {
		frappe.model.open_mapped_doc({
			method: "erpnext.accounts.doctype.sales_invoice.sales_invoice.make_inter_company_purchase_invoice",
			frm: me.frm
		});
	},

	debit_to: function() {
		var me = this;
		if(this.frm.doc.debit_to) {
			me.frm.call({
				method: "frappe.client.get_value",
				args: {
					doctype: "Account",
					fieldname: "account_currency",
					filters: { name: me.frm.doc.debit_to },
				},
				callback: function(r, rt) {
					if(r.message) {
						me.frm.set_value("party_account_currency", r.message.account_currency);
						me.set_dynamic_labels();
					}
				}
			});
		}
	},

	allocated_amount: function() {
		this.calculate_total_advance();
		this.frm.refresh_fields();
	},

	write_off_outstanding_amount_automatically: function() {
		if(cint(this.frm.doc.write_off_outstanding_amount_automatically)) {
			frappe.model.round_floats_in(this.frm.doc, ["grand_total", "paid_amount"]);
			// this will make outstanding amount 0
			this.frm.set_value("write_off_amount",
				flt(this.frm.doc.grand_total - this.frm.doc.paid_amount - this.frm.doc.total_advance, precision("write_off_amount"))
			);
			this.frm.toggle_enable("write_off_amount", false);

		} else {
			this.frm.toggle_enable("write_off_amount", true);
		}

		this.calculate_outstanding_amount(false);
		this.frm.refresh_fields();
	},

	write_off_amount: function() {
		this.set_in_company_currency(this.frm.doc, ["write_off_amount"]);
		this.write_off_outstanding_amount_automatically();
	},

	items_add: function(doc, cdt, cdn) {
		var row = frappe.get_doc(cdt, cdn);
		this.frm.script_manager.copy_from_first_row("items", row, ["income_account"]);
	},

	set_dynamic_labels: function() {
		this._super();
		this.hide_fields(this.frm.doc);
	},

	items_on_form_rendered: function() {
		erpnext.setup_serial_no();
	},

	packed_items_on_form_rendered: function(doc, grid_row) {
		erpnext.setup_serial_no();
	},

	make_sales_return: function() {
		frappe.model.open_mapped_doc({
			method: "erpnext.accounts.doctype.sales_invoice.sales_invoice.make_sales_return",
			frm: cur_frm
		})
	},

	asset: function(frm, cdt, cdn) {
		var row = locals[cdt][cdn];
		if(row.asset) {
			frappe.call({
				method: erpnext.assets.doctype.asset.depreciation.get_disposal_account_and_cost_center,
				args: {
					"company": frm.doc.company
				},
				callback: function(r, rt) {
					frappe.model.set_value(cdt, cdn, "income_account", r.message[0]);
					frappe.model.set_value(cdt, cdn, "cost_center", r.message[1]);
				}
			})
		}
	},

	is_pos: function(frm){
		this.set_pos_data();
	},

	pos_profile: function() {
		this.frm.doc.taxes = []
		this.set_pos_data();
	},

	set_pos_data: function() {
		if(this.frm.doc.is_pos) {
			this.frm.set_value("allocate_advances_automatically", 0);
			if(!this.frm.doc.company) {
				this.frm.set_value("is_pos", 0);
				frappe.msgprint(__("Please specify Company to proceed"));
			} else {
				var me = this;
				return this.frm.call({
					doc: me.frm.doc,
					method: "set_missing_values",
					callback: function(r) {
						if(!r.exc) {
							if(r.message && r.message.print_format) {
								me.frm.pos_print_format = r.message.print_format;
							}
							me.frm.script_manager.trigger("update_stock");
							if(me.frm.doc.taxes_and_charges) {
								me.frm.script_manager.trigger("taxes_and_charges");
							}

							frappe.model.set_default_values(me.frm.doc);
							me.set_dynamic_labels();
							me.calculate_taxes_and_totals();
						}
					}
				});
			}
		}
		else this.frm.trigger("refresh");
	},

	amount: function(){
		this.write_off_outstanding_amount_automatically()
	},

	change_amount: function(){
		if(this.frm.doc.paid_amount > this.frm.doc.grand_total){
			this.calculate_write_off_amount();
		}else {
			this.frm.set_value("change_amount", 0.0);
			this.frm.set_value("base_change_amount", 0.0);
		}

		this.frm.refresh_fields();
	},

	loyalty_amount: function(){
		this.calculate_outstanding_amount();
		this.frm.refresh_field("outstanding_amount");
		this.frm.refresh_field("paid_amount");
		this.frm.refresh_field("base_paid_amount");
	}
});

// for backward compatibility: combine new and previous states
$.extend(cur_frm.cscript, new erpnext.accounts.SalesInvoiceController({frm: cur_frm}));

// Hide Fields
// ------------
cur_frm.cscript.hide_fields = function(doc) {
	var parent_fields = ['project', 'due_date', 'is_opening', 'source', 'total_advance', 'get_advances',
		'advances', 'from_date', 'to_date'];

	if(cint(doc.is_pos) == 1) {
		hide_field(parent_fields);
	} else {
		for (var i in parent_fields) {
			var docfield = frappe.meta.docfield_map[doc.doctype][parent_fields[i]];
			if(!docfield.hidden) unhide_field(parent_fields[i]);
		}
	}

	// India related fields
	if (frappe.boot.sysdefaults.country == 'India') unhide_field(['c_form_applicable', 'c_form_no']);
	else hide_field(['c_form_applicable', 'c_form_no']);

	this.frm.toggle_enable("write_off_amount", !!!cint(doc.write_off_outstanding_amount_automatically));

	cur_frm.refresh_fields();
}

cur_frm.cscript.update_stock = function(doc, dt, dn) {
	cur_frm.cscript.hide_fields(doc, dt, dn);
	this.frm.fields_dict.items.grid.toggle_reqd("item_code", doc.update_stock? true: false)
}

cur_frm.cscript['Make Delivery Note'] = function() {
	frappe.model.open_mapped_doc({
		method: "erpnext.accounts.doctype.sales_invoice.sales_invoice.make_delivery_note",
		frm: cur_frm
	})
}

cur_frm.fields_dict.cash_bank_account.get_query = function(doc) {
	return {
		filters: [
			["Account", "account_type", "in", ["Cash", "Bank"]],
			["Account", "root_type", "=", "Asset"],
			["Account", "is_group", "=",0],
			["Account", "company", "=", doc.company]
		]
	}
}

cur_frm.fields_dict.write_off_account.get_query = function(doc) {
	return{
		filters:{
			'report_type': 'Profit and Loss',
			'is_group': 0,
			'company': doc.company
		}
	}
}

// Write off cost center
//-----------------------
cur_frm.fields_dict.write_off_cost_center.get_query = function(doc) {
	return{
		filters:{
			'is_group': 0,
			'company': doc.company
		}
	}
}

// project name
//--------------------------
cur_frm.fields_dict['project'].get_query = function(doc, cdt, cdn) {
	return{
		query: "erpnext.controllers.queries.get_project_name",
		filters: {'customer': doc.customer}
	}
}

// Income Account in Details Table
// --------------------------------
cur_frm.set_query("income_account", "items", function(doc) {
	return{
		query: "erpnext.controllers.queries.get_income_account",
		filters: {'company': doc.company}
	}
});


// Cost Center in Details Table
// -----------------------------
cur_frm.fields_dict["items"].grid.get_field("cost_center").get_query = function(doc) {
	return {
		filters: {
			'company': doc.company,
			"is_group": 0
		}
	}
}

cur_frm.cscript.income_account = function(doc, cdt, cdn) {
	erpnext.utils.copy_value_in_all_rows(doc, cdt, cdn, "items", "income_account");
}

cur_frm.cscript.expense_account = function(doc, cdt, cdn) {
	erpnext.utils.copy_value_in_all_rows(doc, cdt, cdn, "items", "expense_account");
}

cur_frm.set_query("debit_to", function(doc) {
	// filter on Account
	if (doc.customer) {
		return {
			filters: {
				'account_type': 'Receivable',
				'is_group': 0,
				'company': doc.company
			}
		}
	} else {
		return {
			filters: {
				'report_type': 'Balance Sheet',
				'is_group': 0,
				'company': doc.company
			}
		}
	}
});

cur_frm.set_query("asset", "items", function(doc, cdt, cdn) {
	var d = locals[cdt][cdn];
	return {
		filters: [
			["Asset", "item_code", "=", d.item_code],
			["Asset", "docstatus", "=", 1],
			["Asset", "status", "in", ["Submitted", "Partially Depreciated", "Fully Depreciated"]],
			["Asset", "company", "=", doc.company]
		]
	}
});

frappe.ui.form.on('Sales Invoice', {
	setup: function(frm){
		frm.add_fetch('payment_term', 'invoice_portion', 'invoice_portion');
		frm.add_fetch('payment_term', 'description', 'description');

		frm.set_query("account_for_change_amount", function() {
			return {
				filters: {
					account_type: ['in', ["Cash", "Bank"]]
				}
			};
		});

		frm.set_query("cost_center", function() {
			return {
				filters: {
					company: frm.doc.company,
					is_group: 0
				}
			};
		});

		frm.custom_make_buttons = {
			'Delivery Note': 'Delivery',
			'Sales Invoice': 'Sales Return',
			'Payment Request': 'Payment Request',
			'Payment Entry': 'Payment'
		},
		frm.fields_dict["timesheets"].grid.get_field("time_sheet").get_query = function(doc, cdt, cdn){
			return{
				query: "erpnext.projects.doctype.timesheet.timesheet.get_timesheet",
				filters: {'project': doc.project}
			}
		}

		// expense account
		frm.fields_dict['items'].grid.get_field('expense_account').get_query = function(doc) {
			if (erpnext.is_perpetual_inventory_enabled(doc.company)) {
				return {
					filters: {
						'report_type': 'Profit and Loss',
						'company': doc.company,
						"is_group": 0
					}
				}
			}
		}

		frm.fields_dict['items'].grid.get_field('deferred_revenue_account').get_query = function(doc) {
			return {
				filters: {
					'root_type': 'Liability',
					'company': doc.company,
					"is_group": 0
				}
			}
		}

		frm.set_query('company_address', function(doc) {
			if(!doc.company) {
				frappe.throw(__('Please set Company'));
			}

			return {
				query: 'frappe.contacts.doctype.address.address.address_query',
				filters: {
					link_doctype: 'Company',
					link_name: doc.company
				}
			};
		});

		frm.set_query('pos_profile', function(doc) {
			if(!doc.company) {
				frappe.throw(_('Please set Company'));
			}

			return {
				query: 'erpnext.accounts.doctype.pos_profile.pos_profile.pos_profile_query',
				filters: {
					company: doc.company
				}
			};
		});

		// set get_query for loyalty redemption account
		frm.fields_dict["loyalty_redemption_account"].get_query = function() {
			return {
				filters:{
					"company": frm.doc.company
				}
			}
		};

		// set get_query for loyalty redemption cost center
		frm.fields_dict["loyalty_redemption_cost_center"].get_query = function() {
			return {
				filters:{
					"company": frm.doc.company
				}
			}
		};
	},
	// When multiple companies are set up. in case company name is changed set default company address
	company:function(frm){
		if (frm.doc.company)
		{
			frappe.call({
				method:"frappe.contacts.doctype.address.address.get_default_address",
				args:{ doctype:'Company',name:frm.doc.company},
				callback: function(r){
					if (r.message){
						frm.set_value("company_address",r.message)
					}
					else {
						frm.set_value("company_address","")
					}
				}
			})
		}
	},

	project: function(frm){
		frm.call({
			method: "add_timesheet_data",
			doc: frm.doc,
			callback: function(r, rt) {
				refresh_field(['timesheets'])
			}
		})
	},

	onload: function(frm) {
		frm.redemption_conversion_factor = null;
	},

	redeem_loyalty_points: function(frm) {
		frm.events.get_loyalty_details(frm);
	},

	loyalty_points: function(frm) {
		if (frm.redemption_conversion_factor) {
			frm.events.set_loyalty_points(frm);
		} else {
			frappe.call({
				method: "erpnext.accounts.doctype.loyalty_program.loyalty_program.get_redeemption_factor",
				args: {
					"loyalty_program": frm.doc.loyalty_program
				},
				callback: function(r) {
					if (r) {
						frm.redemption_conversion_factor = r.message;
						frm.events.set_loyalty_points(frm);
					}
				}
			});
		}
	},

	get_loyalty_details: function(frm) {
		if (frm.doc.customer && frm.doc.redeem_loyalty_points) {
			frappe.call({
				method: "erpnext.accounts.doctype.loyalty_program.loyalty_program.get_loyalty_program_details",
				args: {
					"customer": frm.doc.customer,
					"loyalty_program": frm.doc.loyalty_program,
					"expiry_date": frm.doc.posting_date,
					"company": frm.doc.company
				},
				callback: function(r) {
					if (r) {
						frm.set_value("loyalty_redemption_account", r.message.expense_account);
						frm.set_value("loyalty_redemption_cost_center", r.message.cost_center);
						frm.redemption_conversion_factor = r.message.conversion_factor;
					}
				}
			});
		}
	},

	set_loyalty_points: function(frm) {
		if (frm.redemption_conversion_factor) {
			let loyalty_amount = flt(frm.redemption_conversion_factor*flt(frm.doc.loyalty_points), precision("loyalty_amount"));
			var remaining_amount = flt(frm.doc.grand_total) - flt(frm.doc.total_advance) - flt(frm.doc.write_off_amount);
			if (frm.doc.grand_total && (remaining_amount < loyalty_amount)) {
				let redeemable_points = parseInt(remaining_amount/frm.redemption_conversion_factor);
				frappe.throw(__("You can only redeem max {0} points in this order.",[redeemable_points]));
			}
			frm.set_value("loyalty_amount", loyalty_amount);
		}
	},

	// Healthcare
	patient: function(frm) {
		if (frappe.boot.active_domains.includes("Healthcare")){
			if(frm.doc.patient){
				frappe.call({
					method: "frappe.client.get_value",
					args:{
						doctype: "Patient",
						filters: {"name": frm.doc.patient},
						fieldname: "customer"
					},
					callback:function(patient_customer) {
						if(patient_customer){
							frm.set_value("customer", patient_customer.message.customer);
							frm.refresh_fields();
						}
					}
				});
			}
			else{
					frm.set_value("customer", '');
			}
		}
	},
	refresh: function(frm) {
		if (frappe.boot.active_domains.includes("Healthcare")){
			frm.set_df_property("patient", "hidden", 0);
			frm.set_df_property("patient_name", "hidden", 0);
			frm.set_df_property("ref_practitioner", "hidden", 0);
			if (cint(frm.doc.docstatus==0) && cur_frm.page.current_view_name!=="pos" && !frm.doc.is_return) {
				frm.add_custom_button(__('Healthcare Services'), function() {
					get_healthcare_services_to_invoice(frm);
				},"Get items from");
				frm.add_custom_button(__('Prescriptions'), function() {
					get_drugs_to_invoice(frm);
				},"Get items from");
			}
		}
		else{
			frm.set_df_property("patient", "hidden", 1);
			frm.set_df_property("patient_name", "hidden", 1);
			frm.set_df_property("ref_practitioner", "hidden", 1);
		}
	},

	create_invoice_discounting: function(frm) {
		frappe.model.open_mapped_doc({
			method: "erpnext.accounts.doctype.sales_invoice.sales_invoice.create_invoice_discounting",
			frm: frm
		});
	}
})

frappe.ui.form.on('Sales Invoice Timesheet', {
	time_sheet: function(frm, cdt, cdn){
		var d = locals[cdt][cdn];
		if(d.time_sheet) {
			frappe.call({
				method: "erpnext.projects.doctype.timesheet.timesheet.get_timesheet_data",
				args: {
					'name': d.time_sheet,
					'project': frm.doc.project || null
				},
				callback: function(r, rt) {
					if(r.message){
						data = r.message;
						frappe.model.set_value(cdt, cdn, "billing_hours", data.billing_hours);
						frappe.model.set_value(cdt, cdn, "billing_amount", data.billing_amount);
						frappe.model.set_value(cdt, cdn, "timesheet_detail", data.timesheet_detail);
						calculate_total_billing_amount(frm)
					}
				}
			})
		}
	}
})

var calculate_total_billing_amount =  function(frm) {
	var doc = frm.doc;

	doc.total_billing_amount = 0.0
	if(doc.timesheets) {
		$.each(doc.timesheets, function(index, data){
			doc.total_billing_amount += data.billing_amount
		})
	}

	refresh_field('total_billing_amount')
}

var select_loyalty_program = function(frm, loyalty_programs) {
	var dialog = new frappe.ui.Dialog({
		title: __("Select Loyalty Program"),
		fields: [
			{
				"label": __("Loyalty Program"),
				"fieldname": "loyalty_program",
				"fieldtype": "Select",
				"options": loyalty_programs,
				"default": loyalty_programs[0]
			}
		]
	});

	dialog.set_primary_action(__("Set"), function() {
		dialog.hide();
		return frappe.call({
			method: "frappe.client.set_value",
			args: {
				doctype: "Customer",
				name: frm.doc.customer,
				fieldname: "loyalty_program",
				value: dialog.get_value("loyalty_program"),
			},
			callback: function(r) { }
		});
	});

	dialog.show();
}

// Healthcare
var get_healthcare_services_to_invoice = function(frm) {
	var me = this;
	let selected_patient = '';
	var dialog = new frappe.ui.Dialog({
		title: __("Get Items from Healthcare Services"),
		fields:[
			{
				fieldtype: 'Link',
				options: 'Patient',
				label: 'Patient',
				fieldname: "patient",
				reqd: true
			},
			{ fieldtype: 'Section Break'	},
			{ fieldtype: 'HTML', fieldname: 'results_area' }
		]
	});
	var $wrapper;
	var $results;
	var $placeholder;
	dialog.set_values({
		'patient': frm.doc.patient
	});
	dialog.fields_dict["patient"].df.onchange = () => {
		var patient = dialog.fields_dict.patient.input.value;
		if(patient && patient!=selected_patient){
			selected_patient = patient;
			var method = "erpnext.healthcare.utils.get_healthcare_services_to_invoice";
			var args = {patient: patient};
			var columns = (["service", "reference_name", "reference_type"]);
			get_healthcare_items(frm, true, $results, $placeholder, method, args, columns);
		}
		else if(!patient){
			selected_patient = '';
			$results.empty();
			$results.append($placeholder);
		}
	}
	$wrapper = dialog.fields_dict.results_area.$wrapper.append(`<div class="results"
		style="border: 1px solid #d1d8dd; border-radius: 3px; height: 300px; overflow: auto;"></div>`);
	$results = $wrapper.find('.results');
	$placeholder = $(`<div class="multiselect-empty-state">
				<span class="text-center" style="margin-top: -40px;">
					<i class="fa fa-2x fa-heartbeat text-extra-muted"></i>
					<p class="text-extra-muted">No billable Healthcare Services found</p>
				</span>
			</div>`);
	$results.on('click', '.list-item--head :checkbox', (e) => {
		$results.find('.list-item-container .list-row-check')
			.prop("checked", ($(e.target).is(':checked')));
	});
	set_primary_action(frm, dialog, $results, true);
	dialog.show();
};

var get_healthcare_items = function(frm, invoice_healthcare_services, $results, $placeholder, method, args, columns) {
	var me = this;
	$results.empty();
	frappe.call({
		method: method,
		args: args,
		callback: function(data) {
			if(data.message){
				$results.append(make_list_row(columns, invoice_healthcare_services));
				for(let i=0; i<data.message.length; i++){
					$results.append(make_list_row(columns, invoice_healthcare_services, data.message[i]));
				}
			}else {
				$results.append($placeholder);
			}
		}
	});
}

var make_list_row= function(columns, invoice_healthcare_services, result={}) {
	var me = this;
	// Make a head row by default (if result not passed)
	let head = Object.keys(result).length === 0;
	let contents = ``;
	columns.forEach(function(column) {
		contents += `<div class="list-item__content ellipsis">
			${
				head ? `<span class="ellipsis">${__(frappe.model.unscrub(column))}</span>`

				:(column !== "name" ? `<span class="ellipsis">${__(result[column])}</span>`
					: `<a class="list-id ellipsis">
						${__(result[column])}</a>`)
			}
		</div>`;
	})

	let $row = $(`<div class="list-item">
		<div class="list-item__content" style="flex: 0 0 10px;">
			<input type="checkbox" class="list-row-check" ${result.checked ? 'checked' : ''}>
		</div>
		${contents}
	</div>`);

	$row = list_row_data_items(head, $row, result, invoice_healthcare_services);
	return $row;
};

var set_primary_action= function(frm, dialog, $results, invoice_healthcare_services) {
	var me = this;
	dialog.set_primary_action(__('Add'), function() {
		let checked_values = get_checked_values($results);
		if(checked_values.length > 0){
			if(invoice_healthcare_services) {
				frm.set_value("patient", dialog.fields_dict.patient.input.value);
			}
			frm.set_value("items", []);
			add_to_item_line(frm, checked_values, invoice_healthcare_services);
			dialog.hide();
		}
		else{
			if(invoice_healthcare_services){
				frappe.msgprint(__("Please select Healthcare Service"));
			}
			else{
				frappe.msgprint(__("Please select Drug"));
			}
		}
	});
};

var get_checked_values= function($results) {
	return $results.find('.list-item-container').map(function() {
		let checked_values = {};
		if ($(this).find('.list-row-check:checkbox:checked').length > 0 ) {
			checked_values['dn'] = $(this).attr('data-dn');
			checked_values['dt'] = $(this).attr('data-dt');
			checked_values['item'] = $(this).attr('data-item');
			if($(this).attr('data-rate') != 'undefined'){
				checked_values['rate'] = $(this).attr('data-rate');
			}
			else{
				checked_values['rate'] = false;
			}
			if($(this).attr('data-income-account') != 'undefined'){
				checked_values['income_account'] = $(this).attr('data-income-account');
			}
			else{
				checked_values['income_account'] = false;
			}
			if($(this).attr('data-qty') != 'undefined'){
				checked_values['qty'] = $(this).attr('data-qty');
			}
			else{
				checked_values['qty'] = false;
			}
			if($(this).attr('data-description') != 'undefined'){
				checked_values['description'] = $(this).attr('data-description');
			}
			else{
				checked_values['description'] = false;
			}
			return checked_values;
		}
	}).get();
};

var get_drugs_to_invoice = function(frm) {
	var me = this;
	let selected_encounter = '';
	var dialog = new frappe.ui.Dialog({
		title: __("Get Items from Prescriptions"),
		fields:[
			{ fieldtype: 'Link', options: 'Patient', label: 'Patient', fieldname: "patient", reqd: true },
			{ fieldtype: 'Link', options: 'Patient Encounter', label: 'Patient Encounter', fieldname: "encounter", reqd: true,
				description:'Quantity will be calculated only for items which has "Nos" as UoM. You may change as required for each invoice item.',
				get_query: function(doc) {
					return {
						filters: { patient: dialog.get_value("patient"), docstatus: 1 }
					};
				}
			},
			{ fieldtype: 'Section Break' },
			{ fieldtype: 'HTML', fieldname: 'results_area' }
		]
	});
	var $wrapper;
	var $results;
	var $placeholder;
	dialog.set_values({
		'patient': frm.doc.patient,
		'encounter': ""
	});
	dialog.fields_dict["encounter"].df.onchange = () => {
		var encounter = dialog.fields_dict.encounter.input.value;
		if(encounter && encounter!=selected_encounter){
			selected_encounter = encounter;
			var method = "erpnext.healthcare.utils.get_drugs_to_invoice";
			var args = {encounter: encounter};
			var columns = (["drug_code", "quantity", "description"]);
			get_healthcare_items(frm, false, $results, $placeholder, method, args, columns);
		}
		else if(!encounter){
			selected_encounter = '';
			$results.empty();
			$results.append($placeholder);
		}
	}
	$wrapper = dialog.fields_dict.results_area.$wrapper.append(`<div class="results"
		style="border: 1px solid #d1d8dd; border-radius: 3px; height: 300px; overflow: auto;"></div>`);
	$results = $wrapper.find('.results');
	$placeholder = $(`<div class="multiselect-empty-state">
				<span class="text-center" style="margin-top: -40px;">
					<i class="fa fa-2x fa-heartbeat text-extra-muted"></i>
					<p class="text-extra-muted">No Drug Prescription found</p>
				</span>
			</div>`);
	$results.on('click', '.list-item--head :checkbox', (e) => {
		$results.find('.list-item-container .list-row-check')
			.prop("checked", ($(e.target).is(':checked')));
	});
	set_primary_action(frm, dialog, $results, false);
	dialog.show();
};

var list_row_data_items = function(head, $row, result, invoice_healthcare_services) {
	if(invoice_healthcare_services){
		head ? $row.addClass('list-item--head')
			: $row = $(`<div class="list-item-container"
				data-dn= "${result.reference_name}" data-dt= "${result.reference_type}" data-item= "${result.service}"
				data-rate = ${result.rate}
				data-income-account = "${result.income_account}"
				data-qty = ${result.qty}
				data-description = "${result.description}">
				</div>`).append($row);
	}
	else{
		head ? $row.addClass('list-item--head')
			: $row = $(`<div class="list-item-container"
				data-item= "${result.drug_code}"
				data-qty = ${result.quantity}
				data-description = "${result.description}">
				</div>`).append($row);
	}
	return $row
};

var add_to_item_line = function(frm, checked_values, invoice_healthcare_services){
	if(invoice_healthcare_services){
		frappe.call({
			doc: frm.doc,
			method: "set_healthcare_services",
			args:{
				checked_values: checked_values
			},
			callback: function() {
				frm.trigger("validate");
				frm.refresh_fields();
			}
		});
	}
	else{
		for(let i=0; i<checked_values.length; i++){
			var si_item = frappe.model.add_child(frm.doc, 'Sales Invoice Item', 'items');
			frappe.model.set_value(si_item.doctype, si_item.name, 'item_code', checked_values[i]['item']);
			frappe.model.set_value(si_item.doctype, si_item.name, 'qty', 1);
			if(checked_values[i]['qty'] > 1){
				frappe.model.set_value(si_item.doctype, si_item.name, 'qty', parseFloat(checked_values[i]['qty']));
			}
		}
		frm.refresh_fields();
	}
};<|MERGE_RESOLUTION|>--- conflicted
+++ resolved
@@ -187,13 +187,8 @@
 					},
 					get_query_filters: {
 						docstatus: 1,
-<<<<<<< HEAD
-						status: ["!=", "Closed"],
+						status: ["not in", ["Closed", "On Hold"]],
 						per_completed: ["<", 99.99],
-=======
-						status: ["not in", ["Closed", "On Hold"]],
-						per_billed: ["<", 99.99],
->>>>>>> 0c0604b7
 						company: me.frm.doc.company
 					}
 				})
