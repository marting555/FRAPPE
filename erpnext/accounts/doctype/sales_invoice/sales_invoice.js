// Copyright (c) 2015, Frappe Technologies Pvt. Ltd. and Contributors
// License: GNU General Public License v3. See license.txt

{% include 'erpnext/selling/sales_common.js' %};
frappe.provide("erpnext.accounts");


erpnext.accounts.SalesInvoiceController = erpnext.selling.SellingController.extend({
	setup: function(doc) {
		this.setup_posting_date_time_check();
		this._super(doc);
	},
	company: function() {
		erpnext.accounts.dimensions.update_dimension(this.frm, this.frm.doctype);
	},
	onload: function() {
		var me = this;
		this._super();

		this.frm.ignore_doctypes_on_cancel_all = ['POS Invoice', 'Timesheet', 'POS Invoice Merge Log', 'POS Closing Entry'];
		if(!this.frm.doc.__islocal && !this.frm.doc.customer && this.frm.doc.debit_to) {
			// show debit_to in print format
			this.frm.set_df_property("debit_to", "print_hide", 0);
		}

		erpnext.queries.setup_queries(this.frm, "Warehouse", function() {
			return erpnext.queries.warehouse(me.frm.doc);
		});

		if(this.frm.doc.__islocal && this.frm.doc.is_pos) {
			//Load pos profile data on the invoice if the default value of Is POS is 1

			me.frm.script_manager.trigger("is_pos");
			me.frm.refresh_fields();
		}
		erpnext.queries.setup_warehouse_query(this.frm);
		erpnext.accounts.dimensions.setup_dimension_filters(this.frm, this.frm.doctype);
	},

	refresh: function(doc, dt, dn) {
		const me = this;
		this._super();
		if(cur_frm.msgbox && cur_frm.msgbox.$wrapper.is(":visible")) {
			// hide new msgbox
			cur_frm.msgbox.hide();
		}

		this.frm.toggle_reqd("due_date", !this.frm.doc.is_return);

		if (this.frm.doc.is_return) {
			this.frm.return_print_format = "Sales Invoice Return";
		}

		this.show_general_ledger();

		if(doc.update_stock) this.show_stock_ledger();

		if (doc.docstatus == 1 && doc.outstanding_amount!=0
			&& !(cint(doc.is_return) && doc.return_against)) {
			cur_frm.add_custom_button(__('Payment'),
				this.make_payment_entry, __('Create'));
			cur_frm.page.set_inner_btn_group_as_primary(__('Create'));
		}

		if(doc.docstatus==1 && !doc.is_return) {

			var is_delivered_by_supplier = false;

			is_delivered_by_supplier = cur_frm.doc.items.some(function(item){
				return item.is_delivered_by_supplier ? true : false;
			})

			if(doc.outstanding_amount >= 0 || Math.abs(flt(doc.outstanding_amount)) < flt(doc.grand_total)) {
				cur_frm.add_custom_button(__('Return / Credit Note'),
					this.make_sales_return, __('Create'));
				cur_frm.page.set_inner_btn_group_as_primary(__('Create'));
			}

			if(cint(doc.update_stock)!=1) {
				// show Make Delivery Note button only if Sales Invoice is not created from Delivery Note
				var from_delivery_note = false;
				from_delivery_note = cur_frm.doc.items
					.some(function(item) {
						return item.delivery_note ? true : false;
					});

				if(!from_delivery_note && !is_delivered_by_supplier) {
					cur_frm.add_custom_button(__('Delivery'),
						cur_frm.cscript['Make Delivery Note'], __('Create'));
				}
			}

			if (doc.outstanding_amount>0) {
				cur_frm.add_custom_button(__('Payment Request'), function() {
					me.make_payment_request();
				}, __('Create'));

				cur_frm.add_custom_button(__('Invoice Discounting'), function() {
					cur_frm.events.create_invoice_discounting(cur_frm);
				}, __('Create'));

				if (doc.due_date < frappe.datetime.get_today()) {
					cur_frm.add_custom_button(__('Dunning'), function() {
						cur_frm.events.create_dunning(cur_frm);
					}, __('Create'));
				}
			}

			if (doc.docstatus === 1) {
				cur_frm.add_custom_button(__('Maintenance Schedule'), function () {
					cur_frm.cscript.make_maintenance_schedule();
				}, __('Create'));
			}

			if(!doc.auto_repeat) {
				cur_frm.add_custom_button(__('Subscription'), function() {
					erpnext.utils.make_subscription(doc.doctype, doc.name)
				}, __('Create'))
			}
		}

		// Show buttons only when pos view is active
		if (cint(doc.docstatus==0) && cur_frm.page.current_view_name!=="pos" && !doc.is_return) {
			this.frm.cscript.sales_order_btn();
			this.frm.cscript.delivery_note_btn();
			this.frm.cscript.quotation_btn();
		}

		this.set_default_print_format();
		if (doc.docstatus == 1 && !doc.inter_company_invoice_reference) {
			let internal = me.frm.doc.is_internal_customer;
			if (internal) {
				let button_label = (me.frm.doc.company === me.frm.doc.represents_company) ? "Internal Purchase Invoice" :
					"Inter Company Purchase Invoice";

				me.frm.add_custom_button(button_label, function() {
					me.make_inter_company_invoice();
				}, __('Create'));
			}
		}
	},

	make_maintenance_schedule: function() {
		frappe.model.open_mapped_doc({
			method: "erpnext.accounts.doctype.sales_invoice.sales_invoice.make_maintenance_schedule",
			frm: cur_frm
		})
	},

	on_submit: function(doc, dt, dn) {
		var me = this;

		if (frappe.get_route()[0] != 'Form') {
			return
		}

		$.each(doc["items"], function(i, row) {
			if(row.delivery_note) frappe.model.clear_doc("Delivery Note", row.delivery_note)
		})
	},

	set_default_print_format: function() {
		// set default print format to POS type or Credit Note
		if(cur_frm.doc.is_pos) {
			if(cur_frm.pos_print_format) {
				cur_frm.meta._default_print_format = cur_frm.meta.default_print_format;
				cur_frm.meta.default_print_format = cur_frm.pos_print_format;
			}
		} else if(cur_frm.doc.is_return && !cur_frm.meta.default_print_format) {
			if(cur_frm.return_print_format) {
				cur_frm.meta._default_print_format = cur_frm.meta.default_print_format;
				cur_frm.meta.default_print_format = cur_frm.return_print_format;
			}
		} else {
			if(cur_frm.meta._default_print_format) {
				cur_frm.meta.default_print_format = cur_frm.meta._default_print_format;
				cur_frm.meta._default_print_format = null;
			} else if(in_list([cur_frm.pos_print_format, cur_frm.return_print_format], cur_frm.meta.default_print_format)) {
				cur_frm.meta.default_print_format = null;
				cur_frm.meta._default_print_format = null;
			}
		}
	},

	sales_order_btn: function() {
		var me = this;
		this.$sales_order_btn = this.frm.add_custom_button(__('Sales Order'),
			function() {
				erpnext.utils.map_current_doc({
					method: "erpnext.selling.doctype.sales_order.sales_order.make_sales_invoice",
					source_doctype: "Sales Order",
					target: me.frm,
					setters: {
						customer: me.frm.doc.customer || undefined,
					},
					get_query_filters: {
						docstatus: 1,
						status: ["not in", ["Closed", "On Hold"]],
						per_billed: ["<", 99.99],
						company: me.frm.doc.company
					}
				})
			}, __("Get Items From"));
	},

	quotation_btn: function() {
		var me = this;
		this.$quotation_btn = this.frm.add_custom_button(__('Quotation'),
			function() {
				erpnext.utils.map_current_doc({
					method: "erpnext.selling.doctype.quotation.quotation.make_sales_invoice",
					source_doctype: "Quotation",
					target: me.frm,
					setters: [{
						fieldtype: 'Link',
						label: __('Customer'),
						options: 'Customer',
						fieldname: 'party_name',
						default: me.frm.doc.customer,
					}],
					get_query_filters: {
						docstatus: 1,
						status: ["!=", "Lost"],
						company: me.frm.doc.company
					}
				})
			}, __("Get Items From"));
	},

	delivery_note_btn: function() {
		var me = this;
		this.$delivery_note_btn = this.frm.add_custom_button(__('Delivery Note'),
			function() {
				erpnext.utils.map_current_doc({
					method: "erpnext.stock.doctype.delivery_note.delivery_note.make_sales_invoice",
					source_doctype: "Delivery Note",
					target: me.frm,
					date_field: "posting_date",
					setters: {
						customer: me.frm.doc.customer || undefined
					},
					get_query: function() {
						var filters = {
							docstatus: 1,
							company: me.frm.doc.company,
							is_return: 0
						};
						if(me.frm.doc.customer) filters["customer"] = me.frm.doc.customer;
						return {
							query: "erpnext.controllers.queries.get_delivery_notes_to_be_billed",
							filters: filters
						};
					}
				});
			}, __("Get Items From"));
	},

	tc_name: function() {
		this.get_terms();
	},
	customer: function() {
		if (this.frm.doc.is_pos){
			var pos_profile = this.frm.doc.pos_profile;
		}
		var me = this;
		if(this.frm.updating_party_details) return;
		erpnext.utils.get_party_details(this.frm,
			"erpnext.accounts.party.get_party_details", {
				posting_date: this.frm.doc.posting_date,
				party: this.frm.doc.customer,
				party_type: "Customer",
				account: this.frm.doc.debit_to,
				price_list: this.frm.doc.selling_price_list,
				pos_profile: pos_profile
			}, function() {
				me.apply_pricing_rule();
			});

		if(this.frm.doc.customer) {
			frappe.call({
				"method": "erpnext.accounts.doctype.sales_invoice.sales_invoice.get_loyalty_programs",
				"args": {
					"customer": this.frm.doc.customer
				},
				callback: function(r) {
					if(r.message && r.message.length > 1) {
						select_loyalty_program(me.frm, r.message);
					}
				}
			});
		}
	},

	make_inter_company_invoice: function() {
		frappe.model.open_mapped_doc({
			method: "erpnext.accounts.doctype.sales_invoice.sales_invoice.make_inter_company_purchase_invoice",
			frm: me.frm
		});
	},

	debit_to: function() {
		var me = this;
		if(this.frm.doc.debit_to) {
			me.frm.call({
				method: "frappe.client.get_value",
				args: {
					doctype: "Account",
					fieldname: "account_currency",
					filters: { name: me.frm.doc.debit_to },
				},
				callback: function(r, rt) {
					if(r.message) {
						me.frm.set_value("party_account_currency", r.message.account_currency);
						me.set_dynamic_labels();
					}
				}
			});
		}
	},

	allocated_amount: function() {
		this.calculate_total_advance();
		this.frm.refresh_fields();
	},

	write_off_outstanding_amount_automatically: function() {
		if(cint(this.frm.doc.write_off_outstanding_amount_automatically)) {
			frappe.model.round_floats_in(this.frm.doc, ["grand_total", "paid_amount"]);
			// this will make outstanding amount 0
			this.frm.set_value("write_off_amount",
				flt(this.frm.doc.grand_total - this.frm.doc.paid_amount - this.frm.doc.total_advance, precision("write_off_amount"))
			);
			this.frm.toggle_enable("write_off_amount", false);

		} else {
			this.frm.toggle_enable("write_off_amount", true);
		}

		this.calculate_outstanding_amount(false);
		this.frm.refresh_fields();
	},

	write_off_amount: function() {
		this.set_in_company_currency(this.frm.doc, ["write_off_amount"]);
		this.write_off_outstanding_amount_automatically();
	},

	items_add: function(doc, cdt, cdn) {
		var row = frappe.get_doc(cdt, cdn);
		this.frm.script_manager.copy_from_first_row("items", row, ["income_account", "discount_account", "cost_center"]);
	},

	set_dynamic_labels: function() {
		this._super();
		this.frm.events.hide_fields(this.frm)
	},

	items_on_form_rendered: function() {
		erpnext.setup_serial_or_batch_no();
	},

	packed_items_on_form_rendered: function(doc, grid_row) {
		erpnext.setup_serial_or_batch_no();
	},

	make_sales_return: function() {
		frappe.model.open_mapped_doc({
			method: "erpnext.accounts.doctype.sales_invoice.sales_invoice.make_sales_return",
			frm: cur_frm
		})
	},

	asset: function(frm, cdt, cdn) {
		var row = locals[cdt][cdn];
		if(row.asset) {
			frappe.call({
				method: erpnext.assets.doctype.asset.depreciation.get_disposal_account_and_cost_center,
				args: {
					"company": frm.doc.company
				},
				callback: function(r, rt) {
					frappe.model.set_value(cdt, cdn, "income_account", r.message[0]);
					frappe.model.set_value(cdt, cdn, "cost_center", r.message[1]);
				}
			})
		}
	},

	is_pos: function(frm){
		this.set_pos_data();
	},

	pos_profile: function() {
		this.frm.doc.taxes = []
		this.set_pos_data();
	},

	set_pos_data: function() {
		if(this.frm.doc.is_pos) {
			this.frm.set_value("allocate_advances_automatically", 0);
			if(!this.frm.doc.company) {
				this.frm.set_value("is_pos", 0);
				frappe.msgprint(__("Please specify Company to proceed"));
			} else {
				var me = this;
				return this.frm.call({
					doc: me.frm.doc,
					method: "set_missing_values",
					callback: function(r) {
						if(!r.exc) {
							if(r.message && r.message.print_format) {
								me.frm.pos_print_format = r.message.print_format;
							}
							me.frm.trigger("update_stock");
							if(me.frm.doc.taxes_and_charges) {
								me.frm.script_manager.trigger("taxes_and_charges");
							}

							frappe.model.set_default_values(me.frm.doc);
							me.set_dynamic_labels();
							me.calculate_taxes_and_totals();
						}
					}
				});
			}
		}
		else this.frm.trigger("refresh");
	},

	amount: function(){
		this.write_off_outstanding_amount_automatically()
	},

	change_amount: function(){
		if(this.frm.doc.paid_amount > this.frm.doc.grand_total){
			this.calculate_write_off_amount();
		}else {
			this.frm.set_value("change_amount", 0.0);
			this.frm.set_value("base_change_amount", 0.0);
		}

		this.frm.refresh_fields();
	},

	loyalty_amount: function(){
		this.calculate_outstanding_amount();
		this.frm.refresh_field("outstanding_amount");
		this.frm.refresh_field("paid_amount");
		this.frm.refresh_field("base_paid_amount");
	},

	currency() {
		this._super();
		$.each(cur_frm.doc.timesheets, function(i, d) {
			let row = frappe.get_doc(d.doctype, d.name)
			set_timesheet_detail_rate(row.doctype, row.name, cur_frm.doc.currency, row.timesheet_detail)
		});
		calculate_total_billing_amount(cur_frm)
	}
});

// for backward compatibility: combine new and previous states
$.extend(cur_frm.cscript, new erpnext.accounts.SalesInvoiceController({frm: cur_frm}));

cur_frm.cscript['Make Delivery Note'] = function() {
	frappe.model.open_mapped_doc({
		method: "erpnext.accounts.doctype.sales_invoice.sales_invoice.make_delivery_note",
		frm: cur_frm
	})
}

cur_frm.fields_dict.cash_bank_account.get_query = function(doc) {
	return {
		filters: [
			["Account", "account_type", "in", ["Cash", "Bank"]],
			["Account", "root_type", "=", "Asset"],
			["Account", "is_group", "=",0],
			["Account", "company", "=", doc.company]
		]
	}
}

cur_frm.fields_dict.write_off_account.get_query = function(doc) {
	return{
		filters:{
			'report_type': 'Profit and Loss',
			'is_group': 0,
			'company': doc.company
		}
	}
}

// Write off cost center
//-----------------------
cur_frm.fields_dict.write_off_cost_center.get_query = function(doc) {
	return{
		filters:{
			'is_group': 0,
			'company': doc.company
		}
	}
}

// project name
//--------------------------
cur_frm.fields_dict['project'].get_query = function(doc, cdt, cdn) {
	return{
		query: "erpnext.controllers.queries.get_project_name",
		filters: {'customer': doc.customer}
	}
}

// Income Account in Details Table
// --------------------------------
cur_frm.set_query("income_account", "items", function(doc) {
	return{
		query: "erpnext.controllers.queries.get_income_account",
		filters: {'company': doc.company}
	}
});

// Cost Center in Details Table
// -----------------------------
cur_frm.fields_dict["items"].grid.get_field("cost_center").get_query = function(doc) {
	return {
		filters: {
			'company': doc.company,
			"is_group": 0
		}
	}
}

cur_frm.cscript.income_account = function(doc, cdt, cdn) {
	erpnext.utils.copy_value_in_all_rows(doc, cdt, cdn, "items", "income_account");
}

cur_frm.cscript.expense_account = function(doc, cdt, cdn) {
	erpnext.utils.copy_value_in_all_rows(doc, cdt, cdn, "items", "expense_account");
}

cur_frm.cscript.cost_center = function(doc, cdt, cdn) {
	erpnext.utils.copy_value_in_all_rows(doc, cdt, cdn, "items", "cost_center");
}

cur_frm.set_query("debit_to", function(doc) {
	return {
		filters: {
			'account_type': 'Receivable',
			'is_group': 0,
			'company': doc.company
		}
	}
});

cur_frm.set_query("asset", "items", function(doc, cdt, cdn) {
	var d = locals[cdt][cdn];
	return {
		filters: [
			["Asset", "item_code", "=", d.item_code],
			["Asset", "docstatus", "=", 1],
			["Asset", "status", "in", ["Submitted", "Partially Depreciated", "Fully Depreciated"]],
			["Asset", "company", "=", doc.company]
		]
	}
});

frappe.ui.form.on('Sales Invoice', {
	setup: function(frm){
		frm.add_fetch('customer', 'tax_id', 'tax_id');
		frm.add_fetch('payment_term', 'invoice_portion', 'invoice_portion');
		frm.add_fetch('payment_term', 'description', 'description');

		frm.set_query("account_for_change_amount", function() {
			return {
				filters: {
					account_type: ['in', ["Cash", "Bank"]],
					company: frm.doc.company,
					is_group: 0
				}
			};
		});

		frm.set_query("unrealized_profit_loss_account", function() {
			return {
				filters: {
					company: frm.doc.company,
					is_group: 0,
					root_type: "Liability",
				}
			};
		});

		frm.set_query("adjustment_against", function() {
			return {
				filters: {
					company: frm.doc.company,
					customer: frm.doc.customer,
					docstatus: 1
				}
			};
		});

		frm.set_query("additional_discount_account", function() {
			return {
				filters: {
					company: frm.doc.company,
					is_group: 0,
					report_type: "Profit and Loss",
				}
			};
		});

		frm.custom_make_buttons = {
			'Delivery Note': 'Delivery',
			'Sales Invoice': 'Return / Credit Note',
			'Payment Request': 'Payment Request',
			'Payment Entry': 'Payment'
		},
		frm.fields_dict["timesheets"].grid.get_field("time_sheet").get_query = function(doc, cdt, cdn){
			return{
				query: "erpnext.projects.doctype.timesheet.timesheet.get_timesheet",
				filters: {'project': doc.project}
			}
		}

		// expense account
		frm.fields_dict['items'].grid.get_field('expense_account').get_query = function(doc) {
			if (erpnext.is_perpetual_inventory_enabled(doc.company)) {
				return {
					filters: {
						'report_type': 'Profit and Loss',
						'company': doc.company,
						"is_group": 0
					}
				}
			}
		}

		// discount account
		frm.fields_dict['items'].grid.get_field('discount_account').get_query = function(doc) {
			return {
				filters: {
					'report_type': 'Profit and Loss',
					'company': doc.company,
					"is_group": 0
				}
			}
		}

		frm.fields_dict['items'].grid.get_field('deferred_revenue_account').get_query = function(doc) {
			return {
				filters: {
					'root_type': 'Liability',
					'company': doc.company,
					"is_group": 0
				}
			}
		}

		frm.set_query('company_address', function(doc) {
			if(!doc.company) {
				frappe.throw(__('Please set Company'));
			}

			return {
				query: 'frappe.contacts.doctype.address.address.address_query',
				filters: {
					link_doctype: 'Company',
					link_name: doc.company
				}
			};
		});

		frm.set_query('pos_profile', function(doc) {
			if(!doc.company) {
				frappe.throw(_('Please set Company'));
			}

			return {
				query: 'erpnext.accounts.doctype.pos_profile.pos_profile.pos_profile_query',
				filters: {
					company: doc.company
				}
			};
		});

		// set get_query for loyalty redemption account
		frm.fields_dict["loyalty_redemption_account"].get_query = function() {
			return {
				filters:{
					"company": frm.doc.company,
					"is_group": 0
				}
			}
		};

		// set get_query for loyalty redemption cost center
		frm.fields_dict["loyalty_redemption_cost_center"].get_query = function() {
			return {
				filters:{
					"company": frm.doc.company,
					"is_group": 0
				}
			}
		};
	},
	// When multiple companies are set up. in case company name is changed set default company address
	company: function(frm){
		if (frm.doc.company) {
			frappe.call({
				method: "erpnext.setup.doctype.company.company.get_default_company_address",
				args: {name:frm.doc.company, existing_address: frm.doc.company_address || ""},
				debounce: 2000,
				callback: function(r){
					if (r.message){
						frm.set_value("company_address",r.message)
					}
					else {
						frm.set_value("company_address","")
					}
				}
			})
		}
	},

	onload: function(frm) {
		frm.redemption_conversion_factor = null;
	},

	update_stock: function(frm, dt, dn) {
		frm.events.hide_fields(frm);
		frm.fields_dict.items.grid.toggle_reqd("item_code", frm.doc.update_stock);
		frm.trigger('reset_posting_time');
	},

	redeem_loyalty_points: function(frm) {
		frm.events.get_loyalty_details(frm);
	},

	loyalty_points: function(frm) {
		if (frm.redemption_conversion_factor) {
			frm.events.set_loyalty_points(frm);
		} else {
			frappe.call({
				method: "erpnext.accounts.doctype.loyalty_program.loyalty_program.get_redeemption_factor",
				args: {
					"loyalty_program": frm.doc.loyalty_program
				},
				callback: function(r) {
					if (r) {
						frm.redemption_conversion_factor = r.message;
						frm.events.set_loyalty_points(frm);
					}
				}
			});
		}
	},

	hide_fields: function(frm) {
		let doc = frm.doc;
		var parent_fields = ['project', 'due_date', 'is_opening', 'source', 'total_advance', 'get_advances',
		'advances', 'from_date', 'to_date'];

		if(cint(doc.is_pos) == 1) {
			hide_field(parent_fields);
		} else {
			for (var i in parent_fields) {
				var docfield = frappe.meta.docfield_map[doc.doctype][parent_fields[i]];
				if(!docfield.hidden) unhide_field(parent_fields[i]);
			}
		}

		// India related fields
		if (frappe.boot.sysdefaults.country == 'India') unhide_field(['c_form_applicable', 'c_form_no']);
		else hide_field(['c_form_applicable', 'c_form_no']);

		frm.toggle_enable("write_off_amount", !!!cint(doc.write_off_outstanding_amount_automatically));

		frm.refresh_fields();
	},

	get_loyalty_details: function(frm) {
		if (frm.doc.customer && frm.doc.redeem_loyalty_points) {
			frappe.call({
				method: "erpnext.accounts.doctype.loyalty_program.loyalty_program.get_loyalty_program_details",
				args: {
					"customer": frm.doc.customer,
					"loyalty_program": frm.doc.loyalty_program,
					"expiry_date": frm.doc.posting_date,
					"company": frm.doc.company
				},
				callback: function(r) {
					if (r) {
						frm.set_value("loyalty_redemption_account", r.message.expense_account);
						frm.set_value("loyalty_redemption_cost_center", r.message.cost_center);
						frm.redemption_conversion_factor = r.message.conversion_factor;
					}
				}
			});
		}
	},

	set_loyalty_points: function(frm) {
		if (frm.redemption_conversion_factor) {
			let loyalty_amount = flt(frm.redemption_conversion_factor*flt(frm.doc.loyalty_points), precision("loyalty_amount"));
			var remaining_amount = flt(frm.doc.grand_total) - flt(frm.doc.total_advance) - flt(frm.doc.write_off_amount);
			if (frm.doc.grand_total && (remaining_amount < loyalty_amount)) {
				let redeemable_points = parseInt(remaining_amount/frm.redemption_conversion_factor);
				frappe.throw(__("You can only redeem max {0} points in this order.",[redeemable_points]));
			}
			frm.set_value("loyalty_amount", loyalty_amount);
		}
	},

	// Healthcare
	patient: function(frm) {
		if (frappe.boot.active_domains.includes("Healthcare")){
			if(frm.doc.patient){
				frappe.call({
					method: "frappe.client.get_value",
					args:{
						doctype: "Patient",
						filters: {
							"name": frm.doc.patient
						},
						fieldname: "customer"
					},
					callback:function(r) {
						if(r && r.message.customer){
							frm.set_value("customer", r.message.customer);
						}
					}
				});
			}
		}
	},

<<<<<<< HEAD
	project: function(frm) {
		if (frm.doc.project) {
			frm.events.add_timesheet_data(frm, {
				project: frm.doc.project
			});
		}
	},

	async add_timesheet_data(frm, kwargs) {
		if (kwargs === "Sales Invoice") {
			// called via frm.trigger()
			kwargs = Object();
		}

		if (!kwargs.hasOwnProperty("project") && frm.doc.project) {
			kwargs.project = frm.doc.project;
		}

		const timesheets = await frm.events.get_timesheet_data(frm, kwargs);
		return frm.events.set_timesheet_data(frm, timesheets);
	},

	async get_timesheet_data(frm, kwargs) {
		return frappe.call({
			method: "erpnext.projects.doctype.timesheet.timesheet.get_projectwise_timesheet_data",
			args: kwargs
		}).then(r => {
			if (!r.exc && r.message.length > 0) {
				return r.message
			} else {
				return []
			}
		});
	},

	set_timesheet_data: function(frm, timesheets) {
		frm.clear_table("timesheets")
		timesheets.forEach(timesheet => {
			if (frm.doc.currency != timesheet.currency) {
				frappe.call({
					method: "erpnext.setup.utils.get_exchange_rate",
					args: {
						from_currency: timesheet.currency,
						to_currency: frm.doc.currency
					},
					callback: function(r) {
						if (r.message) {
							exchange_rate = r.message;
							frm.events.append_time_log(frm, timesheet, exchange_rate);
						}
					}
				});
			} else {
				frm.events.append_time_log(frm, timesheet, 1.0);
			}
=======
	add_timesheet_row: function(frm, row, exchange_rate) {
		frm.add_child('timesheets', {
			'activity_type': row.activity_type,
			'description': row.description,
			'time_sheet': row.parent,
			'billing_hours': row.billing_hours,
			'billing_amount': flt(row.billing_amount) * flt(exchange_rate),
			'timesheet_detail': row.name,
			'project_name': row.project_name
>>>>>>> 560483eb
		});
	},

	append_time_log: function(frm, time_log, exchange_rate) {
		const row = frm.add_child("timesheets");
		row.activity_type = time_log.activity_type;
		row.description = time_log.description;
		row.time_sheet = time_log.time_sheet;
		row.from_time = time_log.from_time;
		row.to_time = time_log.to_time;
		row.billing_hours = time_log.billing_hours;
		row.billing_amount = flt(time_log.billing_amount) * flt(exchange_rate);
		row.timesheet_detail = time_log.name;

		frm.refresh_field("timesheets");
		frm.trigger("calculate_timesheet_totals");
	},

	calculate_timesheet_totals: function(frm) {
		frm.set_value("total_billing_amount",
			frm.doc.timesheets.reduce((a, b) => a + (b["billing_amount"] || 0.0), 0.0));
		frm.set_value("total_billing_hours",
			frm.doc.timesheets.reduce((a, b) => a + (b["billing_hours"] || 0.0), 0.0));
	},

	refresh: function(frm) {
		if (frm.doc.docstatus===0 && !frm.doc.is_return) {
			frm.add_custom_button(__("Fetch Timesheet"), function() {
				let d = new frappe.ui.Dialog({
					title: __("Fetch Timesheet"),
					fields: [
						{
							"label" : __("From"),
							"fieldname": "from_time",
							"fieldtype": "Date",
							"reqd": 1,
						},
						{
							fieldtype: "Column Break",
							fieldname: "col_break_1",
						},
						{
							"label" : __("To"),
							"fieldname": "to_time",
							"fieldtype": "Date",
							"reqd": 1,
						},
						{
							"label" : __("Project"),
							"fieldname": "project",
							"fieldtype": "Link",
							"options": "Project",
							"default": frm.doc.project
						},
					],
					primary_action: function() {
						const data = d.get_values();
						frm.events.add_timesheet_data(frm, {
							from_time: data.from_time,
							to_time: data.to_time,
							project: data.project
						});
						d.hide();
					},
					primary_action_label: __("Get Timesheets")
				});
				d.show();
			});
		}

		if (frm.doc.is_debit_note) {
			frm.set_df_property('return_against', 'label', 'Adjustment Against');
		}

		if (frappe.boot.active_domains.includes("Healthcare")) {
			frm.set_df_property("patient", "hidden", 0);
			frm.set_df_property("patient_name", "hidden", 0);
			frm.set_df_property("ref_practitioner", "hidden", 0);
			if (cint(frm.doc.docstatus==0) && cur_frm.page.current_view_name!=="pos" && !frm.doc.is_return) {
				frm.add_custom_button(__('Healthcare Services'), function() {
					get_healthcare_services_to_invoice(frm);
				},"Get Items From");
				frm.add_custom_button(__('Prescriptions'), function() {
					get_drugs_to_invoice(frm);
				},"Get Items From");
			}
		}
		else {
			frm.set_df_property("patient", "hidden", 1);
			frm.set_df_property("patient_name", "hidden", 1);
			frm.set_df_property("ref_practitioner", "hidden", 1);
		}
	},

	create_invoice_discounting: function(frm) {
		frappe.model.open_mapped_doc({
			method: "erpnext.accounts.doctype.sales_invoice.sales_invoice.create_invoice_discounting",
			frm: frm
		});
	},

	create_dunning: function(frm) {
		frappe.model.open_mapped_doc({
			method: "erpnext.accounts.doctype.sales_invoice.sales_invoice.create_dunning",
			frm: frm
		});
	}
<<<<<<< HEAD
});


frappe.ui.form.on("Sales Invoice Timesheet", {
	timesheets_remove(frm, cdt, cdn) {
		frm.trigger("calculate_timesheet_totals");
=======
})

var calculate_total_billing_amount =  function(frm) {
	var doc = frm.doc;

	doc.total_billing_amount = 0.0
	if (doc.timesheets) {
		$.each(doc.timesheets, function(index, data){
			doc.total_billing_amount += flt(data.billing_amount)
		})
>>>>>>> 560483eb
	}
});


var set_timesheet_detail_rate = function(cdt, cdn, currency, timelog) {
	frappe.call({
		method: "erpnext.projects.doctype.timesheet.timesheet.get_timesheet_detail_rate",
		args: {
			timelog: timelog,
			currency: currency
		},
		callback: function(r) {
			if (!r.exc && r.message) {
				frappe.model.set_value(cdt, cdn, 'billing_amount', r.message);
			}
		}
	});
}

var select_loyalty_program = function(frm, loyalty_programs) {
	var dialog = new frappe.ui.Dialog({
		title: __("Select Loyalty Program"),
		fields: [
			{
				"label": __("Loyalty Program"),
				"fieldname": "loyalty_program",
				"fieldtype": "Select",
				"options": loyalty_programs,
				"default": loyalty_programs[0]
			}
		]
	});

	dialog.set_primary_action(__("Set"), function() {
		dialog.hide();
		return frappe.call({
			method: "frappe.client.set_value",
			args: {
				doctype: "Customer",
				name: frm.doc.customer,
				fieldname: "loyalty_program",
				value: dialog.get_value("loyalty_program"),
			},
			callback: function(r) { }
		});
	});

	dialog.show();
}

// Healthcare
var get_healthcare_services_to_invoice = function(frm) {
	var me = this;
	let selected_patient = '';
	var dialog = new frappe.ui.Dialog({
		title: __("Get Items from Healthcare Services"),
		fields:[
			{
				fieldtype: 'Link',
				options: 'Patient',
				label: 'Patient',
				fieldname: "patient",
				reqd: true
			},
			{ fieldtype: 'Section Break'	},
			{ fieldtype: 'HTML', fieldname: 'results_area' }
		]
	});
	var $wrapper;
	var $results;
	var $placeholder;
	dialog.set_values({
		'patient': frm.doc.patient
	});
	dialog.fields_dict["patient"].df.onchange = () => {
		var patient = dialog.fields_dict.patient.input.value;
		if(patient && patient!=selected_patient){
			selected_patient = patient;
			var method = "erpnext.healthcare.utils.get_healthcare_services_to_invoice";
			var args = {patient: patient, company: frm.doc.company};
			var columns = (["service", "reference_name", "reference_type"]);
			get_healthcare_items(frm, true, $results, $placeholder, method, args, columns);
		}
		else if(!patient){
			selected_patient = '';
			$results.empty();
			$results.append($placeholder);
		}
	}
	$wrapper = dialog.fields_dict.results_area.$wrapper.append(`<div class="results"
		style="border: 1px solid #d1d8dd; border-radius: 3px; height: 300px; overflow: auto;"></div>`);
	$results = $wrapper.find('.results');
	$placeholder = $(`<div class="multiselect-empty-state">
				<span class="text-center" style="margin-top: -40px;">
					<i class="fa fa-2x fa-heartbeat text-extra-muted"></i>
					<p class="text-extra-muted">No billable Healthcare Services found</p>
				</span>
			</div>`);
	$results.on('click', '.list-item--head :checkbox', (e) => {
		$results.find('.list-item-container .list-row-check')
			.prop("checked", ($(e.target).is(':checked')));
	});
	set_primary_action(frm, dialog, $results, true);
	dialog.show();
};

var get_healthcare_items = function(frm, invoice_healthcare_services, $results, $placeholder, method, args, columns) {
	var me = this;
	$results.empty();
	frappe.call({
		method: method,
		args: args,
		callback: function(data) {
			if(data.message){
				$results.append(make_list_row(columns, invoice_healthcare_services));
				for(let i=0; i<data.message.length; i++){
					$results.append(make_list_row(columns, invoice_healthcare_services, data.message[i]));
				}
			}else {
				$results.append($placeholder);
			}
		}
	});
}

var make_list_row= function(columns, invoice_healthcare_services, result={}) {
	var me = this;
	// Make a head row by default (if result not passed)
	let head = Object.keys(result).length === 0;
	let contents = ``;
	columns.forEach(function(column) {
		contents += `<div class="list-item__content ellipsis">
			${
				head ? `<span class="ellipsis">${__(frappe.model.unscrub(column))}</span>`

				:(column !== "name" ? `<span class="ellipsis">${__(result[column])}</span>`
					: `<a class="list-id ellipsis">
						${__(result[column])}</a>`)
			}
		</div>`;
	})

	let $row = $(`<div class="list-item">
		<div class="list-item__content" style="flex: 0 0 10px;">
			<input type="checkbox" class="list-row-check" ${result.checked ? 'checked' : ''}>
		</div>
		${contents}
	</div>`);

	$row = list_row_data_items(head, $row, result, invoice_healthcare_services);
	return $row;
};

var set_primary_action= function(frm, dialog, $results, invoice_healthcare_services) {
	var me = this;
	dialog.set_primary_action(__('Add'), function() {
		let checked_values = get_checked_values($results);
		if(checked_values.length > 0){
			if(invoice_healthcare_services) {
				frm.set_value("patient", dialog.fields_dict.patient.input.value);
			}
			frm.set_value("items", []);
			add_to_item_line(frm, checked_values, invoice_healthcare_services);
			dialog.hide();
		}
		else{
			if(invoice_healthcare_services){
				frappe.msgprint(__("Please select Healthcare Service"));
			}
			else{
				frappe.msgprint(__("Please select Drug"));
			}
		}
	});
};

var get_checked_values= function($results) {
	return $results.find('.list-item-container').map(function() {
		let checked_values = {};
		if ($(this).find('.list-row-check:checkbox:checked').length > 0 ) {
			checked_values['dn'] = $(this).attr('data-dn');
			checked_values['dt'] = $(this).attr('data-dt');
			checked_values['item'] = $(this).attr('data-item');
			if($(this).attr('data-rate') != 'undefined'){
				checked_values['rate'] = $(this).attr('data-rate');
			}
			else{
				checked_values['rate'] = false;
			}
			if($(this).attr('data-income-account') != 'undefined'){
				checked_values['income_account'] = $(this).attr('data-income-account');
			}
			else{
				checked_values['income_account'] = false;
			}
			if($(this).attr('data-qty') != 'undefined'){
				checked_values['qty'] = $(this).attr('data-qty');
			}
			else{
				checked_values['qty'] = false;
			}
			if($(this).attr('data-description') != 'undefined'){
				checked_values['description'] = $(this).attr('data-description');
			}
			else{
				checked_values['description'] = false;
			}
			return checked_values;
		}
	}).get();
};

var get_drugs_to_invoice = function(frm) {
	var me = this;
	let selected_encounter = '';
	var dialog = new frappe.ui.Dialog({
		title: __("Get Items from Prescriptions"),
		fields:[
			{ fieldtype: 'Link', options: 'Patient', label: 'Patient', fieldname: "patient", reqd: true },
			{ fieldtype: 'Link', options: 'Patient Encounter', label: 'Patient Encounter', fieldname: "encounter", reqd: true,
				description:'Quantity will be calculated only for items which has "Nos" as UoM. You may change as required for each invoice item.',
				get_query: function(doc) {
					return {
						filters: {
							patient: dialog.get_value("patient"),
							company: frm.doc.company,
							docstatus: 1
						}
					};
				}
			},
			{ fieldtype: 'Section Break' },
			{ fieldtype: 'HTML', fieldname: 'results_area' }
		]
	});
	var $wrapper;
	var $results;
	var $placeholder;
	dialog.set_values({
		'patient': frm.doc.patient,
		'encounter': ""
	});
	dialog.fields_dict["encounter"].df.onchange = () => {
		var encounter = dialog.fields_dict.encounter.input.value;
		if(encounter && encounter!=selected_encounter){
			selected_encounter = encounter;
			var method = "erpnext.healthcare.utils.get_drugs_to_invoice";
			var args = {encounter: encounter};
			var columns = (["drug_code", "quantity", "description"]);
			get_healthcare_items(frm, false, $results, $placeholder, method, args, columns);
		}
		else if(!encounter){
			selected_encounter = '';
			$results.empty();
			$results.append($placeholder);
		}
	}
	$wrapper = dialog.fields_dict.results_area.$wrapper.append(`<div class="results"
		style="border: 1px solid #d1d8dd; border-radius: 3px; height: 300px; overflow: auto;"></div>`);
	$results = $wrapper.find('.results');
	$placeholder = $(`<div class="multiselect-empty-state">
				<span class="text-center" style="margin-top: -40px;">
					<i class="fa fa-2x fa-heartbeat text-extra-muted"></i>
					<p class="text-extra-muted">No Drug Prescription found</p>
				</span>
			</div>`);
	$results.on('click', '.list-item--head :checkbox', (e) => {
		$results.find('.list-item-container .list-row-check')
			.prop("checked", ($(e.target).is(':checked')));
	});
	set_primary_action(frm, dialog, $results, false);
	dialog.show();
};

var list_row_data_items = function(head, $row, result, invoice_healthcare_services) {
	if(invoice_healthcare_services){
		head ? $row.addClass('list-item--head')
			: $row = $(`<div class="list-item-container"
				data-dn= "${result.reference_name}" data-dt= "${result.reference_type}" data-item= "${result.service}"
				data-rate = ${result.rate}
				data-income-account = "${result.income_account}"
				data-qty = ${result.qty}
				data-description = "${result.description}">
				</div>`).append($row);
	}
	else{
		head ? $row.addClass('list-item--head')
			: $row = $(`<div class="list-item-container"
				data-item= "${result.drug_code}"
				data-qty = ${result.quantity}
				data-description = "${result.description}">
				</div>`).append($row);
	}
	return $row
};

var add_to_item_line = function(frm, checked_values, invoice_healthcare_services){
	if(invoice_healthcare_services){
		frappe.call({
			doc: frm.doc,
			method: "set_healthcare_services",
			args:{
				checked_values: checked_values
			},
			callback: function() {
				frm.trigger("validate");
				frm.refresh_fields();
			}
		});
	}
	else{
		for(let i=0; i<checked_values.length; i++){
			var si_item = frappe.model.add_child(frm.doc, 'Sales Invoice Item', 'items');
			frappe.model.set_value(si_item.doctype, si_item.name, 'item_code', checked_values[i]['item']);
			frappe.model.set_value(si_item.doctype, si_item.name, 'qty', 1);
			if(checked_values[i]['qty'] > 1){
				frappe.model.set_value(si_item.doctype, si_item.name, 'qty', parseFloat(checked_values[i]['qty']));
			}
		}
		frm.refresh_fields();
	}
};<|MERGE_RESOLUTION|>--- conflicted
+++ resolved
@@ -835,7 +835,6 @@
 		}
 	},
 
-<<<<<<< HEAD
 	project: function(frm) {
 		if (frm.doc.project) {
 			frm.events.add_timesheet_data(frm, {
@@ -891,17 +890,6 @@
 			} else {
 				frm.events.append_time_log(frm, timesheet, 1.0);
 			}
-=======
-	add_timesheet_row: function(frm, row, exchange_rate) {
-		frm.add_child('timesheets', {
-			'activity_type': row.activity_type,
-			'description': row.description,
-			'time_sheet': row.parent,
-			'billing_hours': row.billing_hours,
-			'billing_amount': flt(row.billing_amount) * flt(exchange_rate),
-			'timesheet_detail': row.name,
-			'project_name': row.project_name
->>>>>>> 560483eb
 		});
 	},
 
@@ -915,6 +903,7 @@
 		row.billing_hours = time_log.billing_hours;
 		row.billing_amount = flt(time_log.billing_amount) * flt(exchange_rate);
 		row.timesheet_detail = time_log.name;
+    row.project_name = time_log.project_name;
 
 		frm.refresh_field("timesheets");
 		frm.trigger("calculate_timesheet_totals");
@@ -1009,25 +998,12 @@
 			frm: frm
 		});
 	}
-<<<<<<< HEAD
 });
 
 
 frappe.ui.form.on("Sales Invoice Timesheet", {
 	timesheets_remove(frm, cdt, cdn) {
 		frm.trigger("calculate_timesheet_totals");
-=======
-})
-
-var calculate_total_billing_amount =  function(frm) {
-	var doc = frm.doc;
-
-	doc.total_billing_amount = 0.0
-	if (doc.timesheets) {
-		$.each(doc.timesheets, function(index, data){
-			doc.total_billing_amount += flt(data.billing_amount)
-		})
->>>>>>> 560483eb
 	}
 });
 
