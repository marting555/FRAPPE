// Copyright (c) 2015, Frappe Technologies Pvt. Ltd. and Contributors
// License: GNU General Public License v3. See license.txt

{% include 'erpnext/selling/sales_common.js' %};
frappe.provide("erpnext.accounts");


erpnext.accounts.SalesInvoiceController = erpnext.selling.SellingController.extend({
	setup: function (doc) {
		this.setup_posting_date_time_check();
		this._super(doc);
	},

	company: function() {
		erpnext.accounts.dimensions.update_dimension(this.frm, this.frm.doctype);
		let me = this;
		if (this.frm.doc.company) {
			frappe.call({
				method:
					"erpnext.accounts.party.get_party_account",
				args: {
					party_type: 'Customer',
					party: this.frm.doc.customer,
					company: this.frm.doc.company
				},
				callback: (response) => {
					if (response) me.frm.set_value("debit_to", response.message);
				},
			});
		}

			frappe.db.get_value('Company', this.frm.doc.company, 'default_receivable_account', (r) => {
				me.frm.set_value('debit_to', r.default_receivable_account);
			});
	},

	onload: function() {
		var me = this;
		this._super();

		this.frm.ignore_doctypes_on_cancel_all = ['POS Invoice', 'Timesheet', 'POS Invoice Merge Log', 'POS Closing Entry'];
		if (!this.frm.doc.__islocal && !this.frm.doc.customer && this.frm.doc.debit_to) {
			// show debit_to in print format
			this.frm.set_df_property("debit_to", "print_hide", 0);
		}

		erpnext.queries.setup_queries(this.frm, "Warehouse", function () {
			return erpnext.queries.warehouse(me.frm.doc);
		});

		if (this.frm.doc.__islocal && this.frm.doc.is_pos) {
			//Load pos profile data on the invoice if the default value of Is POS is 1

			me.frm.script_manager.trigger("is_pos");
			me.frm.refresh_fields();
		}
		erpnext.queries.setup_warehouse_query(this.frm);
		erpnext.accounts.dimensions.setup_dimension_filters(this.frm, this.frm.doctype);
	},

	refresh: function (doc, dt, dn) {
		const me = this;
		this._super();
		if (cur_frm.msgbox && cur_frm.msgbox.$wrapper.is(":visible")) {
			// hide new msgbox
			cur_frm.msgbox.hide();
		}

		this.frm.toggle_reqd("due_date", !this.frm.doc.is_return);

		if (this.frm.doc.is_return) {
			this.frm.return_print_format = "Sales Invoice Return";
		}

		this.show_general_ledger();

		if (doc.update_stock) this.show_stock_ledger();

		if (doc.docstatus == 1 && doc.outstanding_amount != 0
			&& !(cint(doc.is_return) && doc.return_against)) {
			cur_frm.add_custom_button(__('Payment'),
				this.make_payment_entry, __('Create'));
			cur_frm.page.set_inner_btn_group_as_primary(__('Create'));
		}

		if (doc.docstatus == 1 && !doc.is_return) {

			var is_delivered_by_supplier = false;

			is_delivered_by_supplier = cur_frm.doc.items.some(function (item) {
				return item.is_delivered_by_supplier ? true : false;
			})

			if (doc.outstanding_amount >= 0 || Math.abs(flt(doc.outstanding_amount)) < flt(doc.grand_total)) {
				cur_frm.add_custom_button(__('Return / Credit Note'),
					this.make_sales_return, __('Create'));
				cur_frm.page.set_inner_btn_group_as_primary(__('Create'));
			}

			if (cint(doc.update_stock) != 1) {
				// show Make Delivery Note button only if Sales Invoice is not created from Delivery Note
				var from_delivery_note = false;
				from_delivery_note = cur_frm.doc.items
					.some(function (item) {
						return item.delivery_note ? true : false;
					});

				if (!from_delivery_note && !is_delivered_by_supplier) {
					cur_frm.add_custom_button(__('Delivery'),
						cur_frm.cscript['Make Delivery Note'], __('Create'));
				}
			}

			if (doc.outstanding_amount > 0) {
				cur_frm.add_custom_button(__('Payment Request'), function () {
					me.make_payment_request();
				}, __('Create'));

				cur_frm.add_custom_button(__('Invoice Discounting'), function () {
					cur_frm.events.create_invoice_discounting(cur_frm);
				}, __('Create'));

				if (doc.due_date < frappe.datetime.get_today()) {
					cur_frm.add_custom_button(__('Dunning'), function () {
						cur_frm.events.create_dunning(cur_frm);
					}, __('Create'));
				}
			}

			if (doc.docstatus === 1) {
				cur_frm.add_custom_button(__('Maintenance Schedule'), function () {
					cur_frm.cscript.make_maintenance_schedule();
				}, __('Create'));
			}

			if (!doc.auto_repeat) {
				cur_frm.add_custom_button(__('Subscription'), function () {
					erpnext.utils.make_subscription(doc.doctype, doc.name)
				}, __('Create'))
			}
		}

		// Show buttons only when pos view is active
		if (cint(doc.docstatus == 0) && cur_frm.page.current_view_name !== "pos" && !doc.is_return) {
			this.frm.cscript.sales_order_btn();
			this.frm.cscript.delivery_note_btn();
			this.frm.cscript.quotation_btn();
		}

		this.set_default_print_format();
		if (doc.docstatus == 1 && !doc.inter_company_invoice_reference) {
			let internal = me.frm.doc.is_internal_customer;
			if (internal) {
				let button_label = (me.frm.doc.company === me.frm.doc.represents_company) ? "Internal Purchase Invoice" :
					"Inter Company Purchase Invoice";

				me.frm.add_custom_button(button_label, function () {
					me.make_inter_company_invoice();
				}, __('Create'));
			}
		}
	},
	make_maintenance_schedule: function () {
		frappe.model.open_mapped_doc({
			method: "erpnext.accounts.doctype.sales_invoice.sales_invoice.make_maintenance_schedule",
			frm: cur_frm
		})
	},

	on_submit: function (doc, dt, dn) {
		var me = this;

		if (frappe.get_route()[0] != 'Form') {
			return
		}

		$.each(doc["items"], function (i, row) {
			if (row.delivery_note) frappe.model.clear_doc("Delivery Note", row.delivery_note)
		})
	},
	set_default_print_format: function() {
		// set default print format to POS type or Credit Note
		if (cur_frm.doc.is_pos) {
			if (cur_frm.pos_print_format) {
				cur_frm.meta._default_print_format = cur_frm.meta.default_print_format;
				cur_frm.meta.default_print_format = cur_frm.pos_print_format;
			}
		} else if (cur_frm.doc.is_return && !cur_frm.meta.default_print_format) {
			if (cur_frm.return_print_format) {
				cur_frm.meta._default_print_format = cur_frm.meta.default_print_format;
				cur_frm.meta.default_print_format = cur_frm.return_print_format;
			}
		} else {
			if (cur_frm.meta._default_print_format) {
				cur_frm.meta.default_print_format = cur_frm.meta._default_print_format;
				cur_frm.meta._default_print_format = null;
			} else if (in_list([cur_frm.pos_print_format, cur_frm.return_print_format], cur_frm.meta.default_print_format)) {
				cur_frm.meta.default_print_format = null;
				cur_frm.meta._default_print_format = null;
			}
		}
	},

	sales_order_btn: function () {
		var me = this;
		this.$sales_order_btn = this.frm.add_custom_button(__('Sales Order'),
			function () {
				erpnext.utils.map_current_doc({
					method: "erpnext.selling.doctype.sales_order.sales_order.make_sales_invoice",
					source_doctype: "Sales Order",
					target: me.frm,
					setters: {
						customer: me.frm.doc.customer || undefined,
					},
					get_query_filters: {
						docstatus: 1,
						status: ["not in", ["Closed", "On Hold"]],
						per_billed: ["<", 99.99],
						company: me.frm.doc.company
					}
				})
			}, __("Get Items From"));
	},

	quotation_btn: function () {
		var me = this;
		this.$quotation_btn = this.frm.add_custom_button(__('Quotation'),
			function () {
				erpnext.utils.map_current_doc({
					method: "erpnext.selling.doctype.quotation.quotation.make_sales_invoice",
					source_doctype: "Quotation",
					target: me.frm,
					setters: [{
						fieldtype: 'Link',
						label: __('Customer'),
						options: 'Customer',
						fieldname: 'party_name',
						default: me.frm.doc.customer,
					}],
					get_query_filters: {
						docstatus: 1,
						status: ["!=", "Lost"],
						company: me.frm.doc.company
					}
				})
			}, __("Get Items From"));
	},

	delivery_note_btn: function () {
		var me = this;
		this.$delivery_note_btn = this.frm.add_custom_button(__('Delivery Note'),
			function () {
				erpnext.utils.map_current_doc({
					method: "erpnext.stock.doctype.delivery_note.delivery_note.make_sales_invoice",
					source_doctype: "Delivery Note",
					target: me.frm,
					date_field: "posting_date",
					setters: {
						customer: me.frm.doc.customer || undefined
					},
					get_query: function () {
						var filters = {
							docstatus: 1,
							company: me.frm.doc.company,
							is_return: 0
						};
						if (me.frm.doc.customer) filters["customer"] = me.frm.doc.customer;
						return {
							query: "erpnext.controllers.queries.get_delivery_notes_to_be_billed",
							filters: filters
						};
					}
				});
			}, __("Get Items From"));
	},

	tc_name: function () {
		this.get_terms();
	},
	customer: function () {
		if (this.frm.doc.is_pos) {
			var pos_profile = this.frm.doc.pos_profile;
		}
		var me = this;
<<<<<<< HEAD
		if (this.frm.updating_party_details) return;
=======
		if(this.frm.updating_party_details) return;

		if (this.frm.doc.__onload && this.frm.doc.__onload.load_after_mapping) return;

>>>>>>> 71f72458
		erpnext.utils.get_party_details(this.frm,
			"erpnext.accounts.party.get_party_details", {
			posting_date: this.frm.doc.posting_date,
			party: this.frm.doc.customer,
			party_type: "Customer",
			account: this.frm.doc.debit_to,
			price_list: this.frm.doc.selling_price_list,
			pos_profile: pos_profile
		}, function () {
			me.apply_pricing_rule();
		});

		if (this.frm.doc.customer) {
			frappe.call({
				"method": "erpnext.accounts.doctype.sales_invoice.sales_invoice.get_loyalty_programs",
				"args": {
					"customer": this.frm.doc.customer
				},
				callback: function (r) {
					if (r.message && r.message.length > 1) {
						select_loyalty_program(me.frm, r.message);
					}
				}
			});
		}
	},

	make_inter_company_invoice: function () {
		frappe.model.open_mapped_doc({
			method: "erpnext.accounts.doctype.sales_invoice.sales_invoice.make_inter_company_purchase_invoice",
			frm: me.frm
		});
	},

	debit_to: function () {
		var me = this;
		if (this.frm.doc.debit_to) {
			me.frm.call({
				method: "frappe.client.get_value",
				args: {
					doctype: "Account",
					fieldname: "account_currency",
					filters: { name: me.frm.doc.debit_to },
				},
				callback: function (r, rt) {
					if (r.message) {
						me.frm.set_value("party_account_currency", r.message.account_currency);
						me.set_dynamic_labels();
					}
				}
			});
		}
	},

	allocated_amount: function () {
		this.calculate_total_advance();
		this.frm.refresh_fields();
	},

	write_off_outstanding_amount_automatically() {
		if (cint(this.frm.doc.write_off_outstanding_amount_automatically)) {
			frappe.model.round_floats_in(this.frm.doc, ["grand_total", "paid_amount"]);
			// this will make outstanding amount 0
			this.frm.set_value("write_off_amount",
				flt(this.frm.doc.grand_total - this.frm.doc.paid_amount - this.frm.doc.total_advance, precision("write_off_amount"))
			);
		}

		this.calculate_outstanding_amount(false);
		this.frm.refresh_fields();
	},

	write_off_amount: function () {
		this.set_in_company_currency(this.frm.doc, ["write_off_amount"]);
		this.write_off_outstanding_amount_automatically();
	},

	items_add: function (doc, cdt, cdn) {
		var row = frappe.get_doc(cdt, cdn);
		this.frm.script_manager.copy_from_first_row("items", row, ["income_account", "discount_account", "cost_center"]);
	},

	set_dynamic_labels: function () {
		this._super();
		this.frm.events.hide_fields(this.frm)
	},

	items_on_form_rendered: function () {
		erpnext.setup_serial_or_batch_no();
	},

	packed_items_on_form_rendered: function (doc, grid_row) {
		erpnext.setup_serial_or_batch_no();
	},

	make_sales_return: function () {
		frappe.model.open_mapped_doc({
			method: "erpnext.accounts.doctype.sales_invoice.sales_invoice.make_sales_return",
			frm: cur_frm
		})
	},

	asset: function (frm, cdt, cdn) {
		var row = locals[cdt][cdn];
		if (row.asset) {
			frappe.call({
				method: erpnext.assets.doctype.asset.depreciation.get_disposal_account_and_cost_center,
				args: {
					"company": frm.doc.company
				},
				callback: function (r, rt) {
					frappe.model.set_value(cdt, cdn, "income_account", r.message[0]);
					frappe.model.set_value(cdt, cdn, "cost_center", r.message[1]);
				}
			})
		}
	},

	is_pos: function (frm) {
		this.set_pos_data();
	},

	pos_profile: function () {
		this.frm.doc.taxes = []
		this.set_pos_data();
	},

	set_pos_data: function () {
		if (this.frm.doc.is_pos) {
			this.frm.set_value("allocate_advances_automatically", 0);
			if (!this.frm.doc.company) {
				this.frm.set_value("is_pos", 0);
				frappe.msgprint(__("Please specify Company to proceed"));
			} else {
				var me = this;
				return this.frm.call({
					doc: me.frm.doc,
					method: "set_missing_values",
					callback: function (r) {
						if (!r.exc) {
							if (r.message && r.message.print_format) {
								me.frm.pos_print_format = r.message.print_format;
							}
							me.frm.trigger("update_stock");
							if (me.frm.doc.taxes_and_charges) {
								me.frm.script_manager.trigger("taxes_and_charges");
							}

							frappe.model.set_default_values(me.frm.doc);
							me.set_dynamic_labels();
							me.calculate_taxes_and_totals();
						}
					}
				});
			}
		}
		else this.frm.trigger("refresh");
	},

	amount: function () {
		this.write_off_outstanding_amount_automatically()
	},

	change_amount: function () {
		if (this.frm.doc.paid_amount > this.frm.doc.grand_total) {
			this.calculate_write_off_amount();
		} else {
			this.frm.set_value("change_amount", 0.0);
			this.frm.set_value("base_change_amount", 0.0);
		}

		this.frm.refresh_fields();
	},

	loyalty_amount: function () {
		this.calculate_outstanding_amount();
		this.frm.refresh_field("outstanding_amount");
		this.frm.refresh_field("paid_amount");
		this.frm.refresh_field("base_paid_amount");
	},

	currency() {
		var me = this;
		this._super();
		if (this.frm.doc.timesheets) {
			this.frm.doc.timesheets.forEach((d) => {
				let row = frappe.get_doc(d.doctype, d.name)
				set_timesheet_detail_rate(row.doctype, row.name, me.frm.doc.currency, row.timesheet_detail)
			});
			frm.trigger("calculate_timesheet_totals");
		}
	}
});

// for backward compatibility: combine new and previous states
$.extend(cur_frm.cscript, new erpnext.accounts.SalesInvoiceController({ frm: cur_frm }));

cur_frm.cscript['Make Delivery Note'] = function () {
	frappe.model.open_mapped_doc({
		method: "erpnext.accounts.doctype.sales_invoice.sales_invoice.make_delivery_note",
		frm: cur_frm
	})
}

cur_frm.fields_dict.cash_bank_account.get_query = function (doc) {
	return {
		filters: [
			["Account", "account_type", "in", ["Cash", "Bank"]],
			["Account", "root_type", "=", "Asset"],
			["Account", "is_group", "=", 0],
			["Account", "company", "=", doc.company]
		]
	}
}

cur_frm.fields_dict.write_off_account.get_query = function (doc) {
	return {
		filters: {
			'report_type': 'Profit and Loss',
			'is_group': 0,
			'company': doc.company
		}
	}
}

// Write off cost center
//-----------------------
cur_frm.fields_dict.write_off_cost_center.get_query = function (doc) {
	return {
		filters: {
			'is_group': 0,
			'company': doc.company
		}
	}
}

// project name
//--------------------------
cur_frm.fields_dict['project'].get_query = function (doc, cdt, cdn) {
	return {
		query: "erpnext.controllers.queries.get_project_name",
		filters: { 'customer': doc.customer }
	}
}

// Income Account in Details Table
// --------------------------------
cur_frm.set_query("income_account", "items", function (doc) {
	return {
		query: "erpnext.controllers.queries.get_income_account",
		filters: { 'company': doc.company }
	}
});

// Cost Center in Details Table
// -----------------------------
cur_frm.fields_dict["items"].grid.get_field("cost_center").get_query = function (doc) {
	return {
		filters: {
			'company': doc.company,
			"is_group": 0
		}
	}
}

cur_frm.cscript.income_account = function (doc, cdt, cdn) {
	erpnext.utils.copy_value_in_all_rows(doc, cdt, cdn, "items", "income_account");
}

cur_frm.cscript.expense_account = function (doc, cdt, cdn) {
	erpnext.utils.copy_value_in_all_rows(doc, cdt, cdn, "items", "expense_account");
}

cur_frm.cscript.cost_center = function (doc, cdt, cdn) {
	erpnext.utils.copy_value_in_all_rows(doc, cdt, cdn, "items", "cost_center");
}

cur_frm.set_query("debit_to", function (doc) {
	return {
		filters: {
			'account_type': 'Receivable',
			'is_group': 0,
			'company': doc.company
		}
	}
});

cur_frm.set_query("asset", "items", function (doc, cdt, cdn) {
	var d = locals[cdt][cdn];
	return {
		filters: [
			["Asset", "item_code", "=", d.item_code],
			["Asset", "docstatus", "=", 1],
			["Asset", "status", "in", ["Submitted", "Partially Depreciated", "Fully Depreciated"]],
			["Asset", "company", "=", doc.company]
		]
	}
});

frappe.ui.form.on('Sales Invoice', {
	setup: function (frm) {
		frm.add_fetch('customer', 'tax_id', 'tax_id');
		frm.add_fetch('payment_term', 'invoice_portion', 'invoice_portion');
		frm.add_fetch('payment_term', 'description', 'description');

		frm.set_df_property('packed_items', 'cannot_add_rows', true);
		frm.set_df_property('packed_items', 'cannot_delete_rows', true);

		frm.set_query("account_for_change_amount", function() {
			return {
				filters: {
					account_type: ['in', ["Cash", "Bank"]],
					company: frm.doc.company,
					is_group: 0
				}
			};
		});

		frm.set_query("unrealized_profit_loss_account", function () {
			return {
				filters: {
					company: frm.doc.company,
					is_group: 0,
					root_type: "Liability",
				}
			};
		});

		frm.set_query("adjustment_against", function () {
			return {
				filters: {
					company: frm.doc.company,
					customer: frm.doc.customer,
					docstatus: 1
				}
			};
		});

		frm.set_query("additional_discount_account", function() {
			return {
				filters: {
					company: frm.doc.company,
					is_group: 0,
					report_type: "Profit and Loss",
				}
			};
		});

		frm.custom_make_buttons = {
			'Delivery Note': 'Delivery',
			'Sales Invoice': 'Return / Credit Note',
			'Payment Request': 'Payment Request',
			'Payment Entry': 'Payment'
		},
			frm.fields_dict["timesheets"].grid.get_field("time_sheet").get_query = function (doc, cdt, cdn) {
				return {
					query: "erpnext.projects.doctype.timesheet.timesheet.get_timesheet",
					filters: { 'project': doc.project }
				}
			}

		// expense account
		frm.fields_dict['items'].grid.get_field('expense_account').get_query = function (doc) {
			if (erpnext.is_perpetual_inventory_enabled(doc.company)) {
				return {
					filters: {
						'report_type': 'Profit and Loss',
						'company': doc.company,
						"is_group": 0
					}
				}
			}
		}

		// discount account
		frm.fields_dict['items'].grid.get_field('discount_account').get_query = function(doc) {
			return {
				filters: {
					'report_type': 'Profit and Loss',
					'company': doc.company,
					"is_group": 0
				}
			}
		}

		frm.fields_dict['items'].grid.get_field('deferred_revenue_account').get_query = function(doc) {
			return {
				filters: {
					'root_type': 'Liability',
					'company': doc.company,
					"is_group": 0
				}
			}
		}

		frm.set_query('company_address', function (doc) {
			if (!doc.company) {
				frappe.throw(__('Please set Company'));
			}

			return {
				query: 'frappe.contacts.doctype.address.address.address_query',
				filters: {
					link_doctype: 'Company',
					link_name: doc.company
				}
			};
		});

		frm.set_query('pos_profile', function (doc) {
			if (!doc.company) {
				frappe.throw(_('Please set Company'));
			}

			return {
				query: 'erpnext.accounts.doctype.pos_profile.pos_profile.pos_profile_query',
				filters: {
					company: doc.company
				}
			};
		});

		// set get_query for loyalty redemption account
		frm.fields_dict["loyalty_redemption_account"].get_query = function () {
			return {
				filters: {
					"company": frm.doc.company,
					"is_group": 0
				}
			}
		};

		// set get_query for loyalty redemption cost center
		frm.fields_dict["loyalty_redemption_cost_center"].get_query = function () {
			return {
				filters: {
					"company": frm.doc.company,
					"is_group": 0
				}
			}
		};
	},
//	before_save:function(frm){
//		frm.call({
//			method:"get_commision",
//			doc:frm.doc,
//			callback: function(r)
//			{
//
//				frm.refresh_field("total_commission")
//			}
//		});
//	 },
	// When multiple companies are set up. in case company name is changed set default company address
	company: function (frm) {
		if (frm.doc.company) {
			frappe.call({
				method: "erpnext.setup.doctype.company.company.get_default_company_address",
				args: { name: frm.doc.company, existing_address: frm.doc.company_address || "" },
				debounce: 2000,
				callback: function (r) {
					if (r.message) {
						frm.set_value("company_address", r.message)
					}
					else {
						frm.set_value("company_address", "")
					}
				}
			})
		}
	},
	tax_category:function(frm){
		frm.call({
			method:"calculate_taxes",
			doc:frm.doc,
			callback: function(r)
			{
				frm.refresh_field("tax_category")
                frm.refresh_field("items")
			}
		});
	},
	shipping_address:function(frm){
		frm.call({
			method:"calculate_taxes",
			doc:frm.doc,
			callback: function(r)
			{

                frm.set_value("tax_category","");
				frm.refresh_field("tax_category")
                frm.set_value("tax_category",r.message);
                frm.refresh_field("tax_category")
			}
		});
	},
	supplier_address:function(frm){
		frm.call({
			method:"calculate_taxes",
			doc:frm.doc,
			callback: function(r)
			{

                frm.set_value("tax_category","");
				frm.refresh_field("tax_category")
                frm.set_value("tax_category",r.message);
                refresh_field("tax_category")
			}
		});
	},
	customer_address:function(frm){
		frm.call({
			method:"calculate_taxes",
			doc:frm.doc,
			callback: function(r)
			{

                frm.set_value("tax_category","");
				frm.refresh_field("tax_category")
                frm.set_value("tax_category",r.message);
                refresh_field("tax_category")
			}
		});
	},
	company_address:function(frm){
		frm.call({
			method:"calculate_taxes",
			doc:frm.doc,
			callback: function(r)
			{

                frm.set_value("tax_category","");
				frm.refresh_field("tax_category")
                frm.set_value("tax_category",r.message);
                refresh_field("tax_category")
			}
		});
	},
	branch:function(frm){
		frm.call({
			method:"calculate_taxes",
			doc:frm.doc,
			callback: function(r)
			{

				frm.set_value("tax_category","");
				frm.refresh_field("tax_category")
                frm.set_value("tax_category",r.message);
                refresh_field("tax_category")
			}
		});
	},
	location:function(frm){
		frm.call({
			method:"calculate_taxes",
			doc:frm.doc,
			callback: function(r)
			{

				frm.set_value("tax_category","");
				frm.refresh_field("tax_category")
                frm.set_value("tax_category",r.message);
                refresh_field("tax_category")
			}
		});
	},
	cost_center:function(frm){
		frm.call({
			method:"calculate_taxes",
			doc:frm.doc,
			callback: function(r)
			{

				frm.set_value("tax_category","");
				frm.refresh_field("tax_category")
                frm.set_value("tax_category",r.message);
                refresh_field("tax_category")
			}
		});
	},
	project: function (frm) {
		if (!frm.doc.is_return) {
			frm.call({
				method: "add_timesheet_data",
				doc: frm.doc,
				callback: function (r, rt) {
					refresh_field(['timesheets'])
				}
			})
			frm.refresh();
		}
	},

	onload: function (frm) {
		frm.redemption_conversion_factor = null;
	},

	update_stock: function (frm, dt, dn) {
		frm.events.hide_fields(frm);
		frm.fields_dict.items.grid.toggle_reqd("item_code", frm.doc.update_stock);
		frm.trigger('reset_posting_time');
	},

	redeem_loyalty_points: function (frm) {
		frm.events.get_loyalty_details(frm);
	},

	loyalty_points: function (frm) {
		if (frm.redemption_conversion_factor) {
			frm.events.set_loyalty_points(frm);
		} else {
			frappe.call({
				method: "erpnext.accounts.doctype.loyalty_program.loyalty_program.get_redeemption_factor",
				args: {
					"loyalty_program": frm.doc.loyalty_program
				},
				callback: function (r) {
					if (r) {
						frm.redemption_conversion_factor = r.message;
						frm.events.set_loyalty_points(frm);
					}
				}
			});
		}
	},

	hide_fields: function (frm) {
		let doc = frm.doc;
		var parent_fields = ['project', 'due_date', 'is_opening', 'source', 'total_advance', 'get_advances',
			'advances', 'from_date', 'to_date'];

		if (cint(doc.is_pos) == 1) {
			hide_field(parent_fields);
		} else {
			for (var i in parent_fields) {
				var docfield = frappe.meta.docfield_map[doc.doctype][parent_fields[i]];
				if (!docfield.hidden) unhide_field(parent_fields[i]);
			}
		}

		// India related fields
		if (frappe.boot.sysdefaults.country == 'India') unhide_field(['c_form_applicable', 'c_form_no']);
		else hide_field(['c_form_applicable', 'c_form_no']);

		frm.refresh_fields();
	},

	get_loyalty_details: function (frm) {
		if (frm.doc.customer && frm.doc.redeem_loyalty_points) {
			frappe.call({
				method: "erpnext.accounts.doctype.loyalty_program.loyalty_program.get_loyalty_program_details",
				args: {
					"customer": frm.doc.customer,
					"loyalty_program": frm.doc.loyalty_program,
					"expiry_date": frm.doc.posting_date,
					"company": frm.doc.company
				},
				callback: function (r) {
					if (r) {
						frm.set_value("loyalty_redemption_account", r.message.expense_account);
						frm.set_value("loyalty_redemption_cost_center", r.message.cost_center);
						frm.redemption_conversion_factor = r.message.conversion_factor;
					}
				}
			});
		}
	},

	set_loyalty_points: function (frm) {
		if (frm.redemption_conversion_factor) {
			let loyalty_amount = flt(frm.redemption_conversion_factor * flt(frm.doc.loyalty_points), precision("loyalty_amount"));
			var remaining_amount = flt(frm.doc.grand_total) - flt(frm.doc.total_advance) - flt(frm.doc.write_off_amount);
			if (frm.doc.grand_total && (remaining_amount < loyalty_amount)) {
				let redeemable_points = parseInt(remaining_amount / frm.redemption_conversion_factor);
				frappe.throw(__("You can only redeem max {0} points in this order.", [redeemable_points]));
			}
			frm.set_value("loyalty_amount", loyalty_amount);
		}
	},

	// Healthcare
	patient: function (frm) {
		if (frappe.boot.active_domains.includes("Healthcare")) {
			if (frm.doc.patient) {
				frappe.call({
					method: "frappe.client.get_value",
					args: {
						doctype: "Patient",
						filters: {
							"name": frm.doc.patient
						},
						fieldname: "customer"
					},
					callback: function (r) {
						if (r && r.message.customer) {
							frm.set_value("customer", r.message.customer);
						}
					}
				});
			}
		}
	},

	project: function(frm) {
		if (frm.doc.project) {
			frm.events.add_timesheet_data(frm, {
				project: frm.doc.project
			});
		}
	},

	async add_timesheet_data(frm, kwargs) {
		if (kwargs === "Sales Invoice") {
			// called via frm.trigger()
			kwargs = Object();
		}

		if (!kwargs.hasOwnProperty("project") && frm.doc.project) {
			kwargs.project = frm.doc.project;
		}

		const timesheets = await frm.events.get_timesheet_data(frm, kwargs);
		return frm.events.set_timesheet_data(frm, timesheets);
	},

	async get_timesheet_data(frm, kwargs) {
		return frappe.call({
			method: "erpnext.projects.doctype.timesheet.timesheet.get_projectwise_timesheet_data",
			args: kwargs
		}).then(r => {
			if (!r.exc && r.message.length > 0) {
				return r.message
			} else {
				return []
			}
		});
	},

	set_timesheet_data: function(frm, timesheets) {
		frm.clear_table("timesheets")
		timesheets.forEach(timesheet => {
			if (frm.doc.currency != timesheet.currency) {
				frappe.call({
					method: "erpnext.setup.utils.get_exchange_rate",
					args: {
						from_currency: timesheet.currency,
						to_currency: frm.doc.currency
					},
					callback: function(r) {
						if (r.message) {
							exchange_rate = r.message;
							frm.events.append_time_log(frm, timesheet, exchange_rate);
						}
					}
				});
			} else {
				frm.events.append_time_log(frm, timesheet, 1.0);
			}
		})
	},
	add_timesheet_row: function (frm, row, exchange_rate) {
		frm.add_child('timesheets', {
			'activity_type': row.activity_type,
			'description': row.description,
			'time_sheet': row.parent,
			'billing_hours': row.billing_hours,
			'billing_amount': flt(row.billing_amount) * flt(exchange_rate),
			'timesheet_detail': row.name
		});
	},

	append_time_log: function(frm, time_log, exchange_rate) {
		const row = frm.add_child("timesheets");
		row.activity_type = time_log.activity_type;
		row.description = time_log.description;
		row.time_sheet = time_log.time_sheet;
		row.from_time = time_log.from_time;
		row.to_time = time_log.to_time;
		row.billing_hours = time_log.billing_hours;
		row.billing_amount = flt(time_log.billing_amount) * flt(exchange_rate);
		row.timesheet_detail = time_log.name;
    row.project_name = time_log.project_name;

		frm.refresh_field("timesheets");
		frm.trigger("calculate_timesheet_totals");
	},

	calculate_timesheet_totals: function(frm) {
		frm.set_value("total_billing_amount",
			frm.doc.timesheets.reduce((a, b) => a + (b["billing_amount"] || 0.0), 0.0));
		frm.set_value("total_billing_hours",
			frm.doc.timesheets.reduce((a, b) => a + (b["billing_hours"] || 0.0), 0.0));
	},

	refresh: function(frm) {
		if (frm.doc.docstatus===0 && !frm.doc.is_return) {
			frm.add_custom_button(__("Fetch Timesheet"), function() {
				let d = new frappe.ui.Dialog({
					title: __("Fetch Timesheet"),
					fields: [
						{
							"label": __("From"),
							"fieldname": "from_time",
							"fieldtype": "Date",
							"reqd": 1,
						},
						{
							fieldtype: "Column Break",
							fieldname: "col_break_1",
						},
						{
							"label": __("To"),
							"fieldname": "to_time",
							"fieldtype": "Date",
							"reqd": 1,
						},
						{
							"label": __("Project"),
							"fieldname": "project",
							"fieldtype": "Link",
							"options": "Project",
							"default": frm.doc.project
						},
					],
					primary_action: function() {
						const data = d.get_values();
						frm.events.add_timesheet_data(frm, {
							from_time: data.from_time,
							to_time: data.to_time,
							project: data.project
						});
						d.hide();
					},
					primary_action_label: __("Get Timesheets")
				});
				d.show();
			});
		}

		if (frm.doc.is_debit_note) {
			frm.set_df_property('return_against', 'label', __('Adjustment Against'));
		}

		if (frappe.boot.active_domains.includes("Healthcare")) {
			frm.set_df_property("patient", "hidden", 0);
			frm.set_df_property("patient_name", "hidden", 0);
			frm.set_df_property("ref_practitioner", "hidden", 0);
			if (cint(frm.doc.docstatus == 0) && cur_frm.page.current_view_name !== "pos" && !frm.doc.is_return) {
				frm.add_custom_button(__('Healthcare Services'), function () {
					get_healthcare_services_to_invoice(frm);
				},__("Get Items From"));
				frm.add_custom_button(__('Prescriptions'), function() {
					get_drugs_to_invoice(frm);
				},__("Get Items From"));
			}
		}
		else {
			frm.set_df_property("patient", "hidden", 1);
			frm.set_df_property("patient_name", "hidden", 1);
			frm.set_df_property("ref_practitioner", "hidden", 1);
		}
	},

	create_invoice_discounting: function (frm) {
		frappe.model.open_mapped_doc({
			method: "erpnext.accounts.doctype.sales_invoice.sales_invoice.create_invoice_discounting",
			frm: frm
		});
	},

	create_dunning: function(frm) {
		frappe.model.open_mapped_doc({
			method: "erpnext.accounts.doctype.sales_invoice.sales_invoice.create_dunning",
			frm: frm
		});
	}
});


frappe.ui.form.on("Sales Invoice Timesheet", {
	timesheets_remove(frm) {
		frm.trigger("calculate_timesheet_totals");
	}
})
frappe.ui.form.on('Sales Invoice Timesheet', {
	time_sheet: function (frm, cdt, cdn) {
		var d = locals[cdt][cdn];
		if (d.time_sheet) {
			frappe.call({
				method: "erpnext.projects.doctype.timesheet.timesheet.get_timesheet_data",
				args: {
					'name': d.time_sheet,
					'project': frm.doc.project || null
				},
				callback: function (r, rt) {
					if (r.message) {
						let data = r.message;
						frappe.model.set_value(cdt, cdn, "billing_hours", data.billing_hours);
						frappe.model.set_value(cdt, cdn, "billing_amount", data.billing_amount);
						frappe.model.set_value(cdt, cdn, "timesheet_detail", data.timesheet_detail);
						calculate_total_billing_amount(frm)
					}
				}
			})
		}
	}
})

var calculate_total_billing_amount = function (frm) {
	var doc = frm.doc;

	doc.total_billing_amount = 0.0
	if (doc.timesheets) {
		$.each(doc.timesheets, function (index, data) {
			doc.total_billing_amount += data.billing_amount
		})
	}
}


var set_timesheet_detail_rate = function(cdt, cdn, currency, timelog) {
	frappe.call({
		method: "erpnext.projects.doctype.timesheet.timesheet.get_timesheet_detail_rate",
		args: {
			timelog: timelog,
			currency: currency
		},
		callback: function(r) {
			if (!r.exc && r.message) {
				frappe.model.set_value(cdt, cdn, 'billing_amount', r.message);
			}
		}
	});
}

var select_loyalty_program = function (frm, loyalty_programs) {
	var dialog = new frappe.ui.Dialog({
		title: __("Select Loyalty Program"),
		fields: [
			{
				"label": __("Loyalty Program"),
				"fieldname": "loyalty_program",
				"fieldtype": "Select",
				"options": loyalty_programs,
				"default": loyalty_programs[0]
			}
		]
	});

	dialog.set_primary_action(__("Set"), function () {
		dialog.hide();
		return frappe.call({
			method: "frappe.client.set_value",
			args: {
				doctype: "Customer",
				name: frm.doc.customer,
				fieldname: "loyalty_program",
				value: dialog.get_value("loyalty_program"),
			},
			callback: function (r) { }
		});
	});

	dialog.show();
}

// Healthcare
var get_healthcare_services_to_invoice = function (frm) {
	var me = this;
	let selected_patient = '';
	var dialog = new frappe.ui.Dialog({
		title: __("Get Items from Healthcare Services"),
		fields: [
			{
				fieldtype: 'Link',
				options: 'Patient',
				label: 'Patient',
				fieldname: "patient",
				reqd: true
			},
			{ fieldtype: 'Section Break' },
			{ fieldtype: 'HTML', fieldname: 'results_area' }
		]
	});
	var $wrapper;
	var $results;
	var $placeholder;
	dialog.set_values({
		'patient': frm.doc.patient
	});
	dialog.fields_dict["patient"].df.onchange = () => {
		var patient = dialog.fields_dict.patient.input.value;
		if (patient && patient != selected_patient) {
			selected_patient = patient;
			var method = "erpnext.healthcare.utils.get_healthcare_services_to_invoice";
			var args = { patient: patient, company: frm.doc.company };
			var columns = (["service", "reference_name", "reference_type"]);
			get_healthcare_items(frm, true, $results, $placeholder, method, args, columns);
		}
		else if (!patient) {
			selected_patient = '';
			$results.empty();
			$results.append($placeholder);
		}
	}
	$wrapper = dialog.fields_dict.results_area.$wrapper.append(`<div class="results"
		style="border: 1px solid #d1d8dd; border-radius: 3px; height: 300px; overflow: auto;"></div>`);
	$results = $wrapper.find('.results');
	$placeholder = $(`<div class="multiselect-empty-state">
				<span class="text-center" style="margin-top: -40px;">
					<i class="fa fa-2x fa-heartbeat text-extra-muted"></i>
					<p class="text-extra-muted">No billable Healthcare Services found</p>
				</span>
			</div>`);
	$results.on('click', '.list-item--head :checkbox', (e) => {
		$results.find('.list-item-container .list-row-check')
			.prop("checked", ($(e.target).is(':checked')));
	});
	set_primary_action(frm, dialog, $results, true);
	dialog.show();
};

var get_healthcare_items = function (frm, invoice_healthcare_services, $results, $placeholder, method, args, columns) {
	var me = this;
	$results.empty();
	frappe.call({
		method: method,
		args: args,
		callback: function (data) {
			if (data.message) {
				$results.append(make_list_row(columns, invoice_healthcare_services));
				for (let i = 0; i < data.message.length; i++) {
					$results.append(make_list_row(columns, invoice_healthcare_services, data.message[i]));
				}
			} else {
				$results.append($placeholder);
			}
		}
	});
}

var make_list_row = function (columns, invoice_healthcare_services, result = {}) {
	var me = this;
	// Make a head row by default (if result not passed)
	let head = Object.keys(result).length === 0;
	let contents = ``;
	columns.forEach(function (column) {
		contents += `<div class="list-item__content ellipsis">
			${head ? `<span class="ellipsis">${__(frappe.model.unscrub(column))}</span>`

				: (column !== "name" ? `<span class="ellipsis">${__(result[column])}</span>`
					: `<a class="list-id ellipsis">
						${__(result[column])}</a>`)
			}
		</div>`;
	})

	let $row = $(`<div class="list-item">
		<div class="list-item__content" style="flex: 0 0 10px;">
			<input type="checkbox" class="list-row-check" ${result.checked ? 'checked' : ''}>
		</div>
		${contents}
	</div>`);

	$row = list_row_data_items(head, $row, result, invoice_healthcare_services);
	return $row;
};

var set_primary_action = function (frm, dialog, $results, invoice_healthcare_services) {
	var me = this;
	dialog.set_primary_action(__('Add'), function () {
		let checked_values = get_checked_values($results);
		if (checked_values.length > 0) {
			if (invoice_healthcare_services) {
				frm.set_value("patient", dialog.fields_dict.patient.input.value);
			}
			frm.set_value("items", []);
			add_to_item_line(frm, checked_values, invoice_healthcare_services);
			dialog.hide();
		}
		else {
			if (invoice_healthcare_services) {
				frappe.msgprint(__("Please select Healthcare Service"));
			}
			else {
				frappe.msgprint(__("Please select Drug"));
			}
		}
	});
};

var get_checked_values = function ($results) {
	return $results.find('.list-item-container').map(function () {
		let checked_values = {};
		if ($(this).find('.list-row-check:checkbox:checked').length > 0) {
			checked_values['dn'] = $(this).attr('data-dn');
			checked_values['dt'] = $(this).attr('data-dt');
			checked_values['item'] = $(this).attr('data-item');
			if ($(this).attr('data-rate') != 'undefined') {
				checked_values['rate'] = $(this).attr('data-rate');
			}
			else {
				checked_values['rate'] = false;
			}
			if ($(this).attr('data-income-account') != 'undefined') {
				checked_values['income_account'] = $(this).attr('data-income-account');
			}
			else {
				checked_values['income_account'] = false;
			}
			if ($(this).attr('data-qty') != 'undefined') {
				checked_values['qty'] = $(this).attr('data-qty');
			}
			else {
				checked_values['qty'] = false;
			}
			if ($(this).attr('data-description') != 'undefined') {
				checked_values['description'] = $(this).attr('data-description');
			}
			else {
				checked_values['description'] = false;
			}
			return checked_values;
		}
	}).get();
};

var get_drugs_to_invoice = function (frm) {
	var me = this;
	let selected_encounter = '';
	var dialog = new frappe.ui.Dialog({
		title: __("Get Items from Prescriptions"),
		fields: [
			{ fieldtype: 'Link', options: 'Patient', label: 'Patient', fieldname: "patient", reqd: true },
			{
				fieldtype: 'Link', options: 'Patient Encounter', label: 'Patient Encounter', fieldname: "encounter", reqd: true,
				description: 'Quantity will be calculated only for items which has "Nos" as UoM. You may change as required for each invoice item.',
				get_query: function (doc) {
					return {
						filters: {
							patient: dialog.get_value("patient"),
							company: frm.doc.company,
							docstatus: 1
						}
					};
				}
			},
			{ fieldtype: 'Section Break' },
			{ fieldtype: 'HTML', fieldname: 'results_area' }
		]
	});
	var $wrapper;
	var $results;
	var $placeholder;
	dialog.set_values({
		'patient': frm.doc.patient,
		'encounter': ""
	});
	dialog.fields_dict["encounter"].df.onchange = () => {
		var encounter = dialog.fields_dict.encounter.input.value;
		if (encounter && encounter != selected_encounter) {
			selected_encounter = encounter;
			var method = "erpnext.healthcare.utils.get_drugs_to_invoice";
			var args = { encounter: encounter };
			var columns = (["drug_code", "quantity", "description"]);
			get_healthcare_items(frm, false, $results, $placeholder, method, args, columns);
		}
		else if (!encounter) {
			selected_encounter = '';
			$results.empty();
			$results.append($placeholder);
		}
	}
	$wrapper = dialog.fields_dict.results_area.$wrapper.append(`<div class="results"
		style="border: 1px solid #d1d8dd; border-radius: 3px; height: 300px; overflow: auto;"></div>`);
	$results = $wrapper.find('.results');
	$placeholder = $(`<div class="multiselect-empty-state">
				<span class="text-center" style="margin-top: -40px;">
					<i class="fa fa-2x fa-heartbeat text-extra-muted"></i>
					<p class="text-extra-muted">No Drug Prescription found</p>
				</span>
			</div>`);
	$results.on('click', '.list-item--head :checkbox', (e) => {
		$results.find('.list-item-container .list-row-check')
			.prop("checked", ($(e.target).is(':checked')));
	});
	set_primary_action(frm, dialog, $results, false);
	dialog.show();
};

var list_row_data_items = function (head, $row, result, invoice_healthcare_services) {
	if (invoice_healthcare_services) {
		head ? $row.addClass('list-item--head')
			: $row = $(`<div class="list-item-container"
				data-dn= "${result.reference_name}" data-dt= "${result.reference_type}" data-item= "${result.service}"
				data-rate = ${result.rate}
				data-income-account = "${result.income_account}"
				data-qty = ${result.qty}
				data-description = "${result.description}">
				</div>`).append($row);
	}
	else {
		head ? $row.addClass('list-item--head')
			: $row = $(`<div class="list-item-container"
				data-item= "${result.drug_code}"
				data-qty = ${result.quantity}
				data-description = "${result.description}">
				</div>`).append($row);
	}
	return $row
};

var add_to_item_line = function (frm, checked_values, invoice_healthcare_services) {
	if (invoice_healthcare_services) {
		frappe.call({
			doc: frm.doc,
			method: "set_healthcare_services",
			args: {
				checked_values: checked_values
			},
			callback: function () {
				frm.trigger("validate");
				frm.refresh_fields();
			}
		});
	}
	else {
		for (let i = 0; i < checked_values.length; i++) {
			var si_item = frappe.model.add_child(frm.doc, 'Sales Invoice Item', 'items');
			frappe.model.set_value(si_item.doctype, si_item.name, 'item_code', checked_values[i]['item']);
			frappe.model.set_value(si_item.doctype, si_item.name, 'qty', 1);
			if (checked_values[i]['qty'] > 1) {
				frappe.model.set_value(si_item.doctype, si_item.name, 'qty', parseFloat(checked_values[i]['qty']));
			}
		}
		frm.refresh_fields();
	}
};
<|MERGE_RESOLUTION|>--- conflicted
+++ resolved
@@ -29,9 +29,7 @@
 			});
 		}
 
-			frappe.db.get_value('Company', this.frm.doc.company, 'default_receivable_account', (r) => {
-				me.frm.set_value('debit_to', r.default_receivable_account);
-			});
+		
 	},
 
 	onload: function() {
@@ -282,14 +280,10 @@
 			var pos_profile = this.frm.doc.pos_profile;
 		}
 		var me = this;
-<<<<<<< HEAD
-		if (this.frm.updating_party_details) return;
-=======
 		if(this.frm.updating_party_details) return;
 
 		if (this.frm.doc.__onload && this.frm.doc.__onload.load_after_mapping) return;
 
->>>>>>> 71f72458
 		erpnext.utils.get_party_details(this.frm,
 			"erpnext.accounts.party.get_party_details", {
 			posting_date: this.frm.doc.posting_date,
