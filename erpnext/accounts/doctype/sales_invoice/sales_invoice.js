--- conflicted
+++ resolved
@@ -29,7 +29,6 @@
 		var me = this;
 		super.onload();
 
-<<<<<<< HEAD
 		this.frm.ignore_doctypes_on_cancel_all = [
 			"POS Invoice",
 			"Timesheet",
@@ -44,10 +43,6 @@
 			"Serial and Batch Bundle",
 			"Bank Transaction",
 		];
-=======
-		this.frm.ignore_doctypes_on_cancel_all = ['POS Invoice', 'Timesheet', 'POS Invoice Merge Log',
-			'POS Closing Entry', 'Journal Entry', 'Payment Entry', "Repost Payment Ledger", "Repost Accounting Ledger", "Unreconcile Payments", "Unreconcile Payment Entries"];
->>>>>>> dd96e3c3
 
 		if (!this.frm.doc.__islocal && !this.frm.doc.customer && this.frm.doc.debit_to) {
 			// show debit_to in print format
@@ -70,40 +65,14 @@
 	refresh(doc, dt, dn) {
 		const me = this;
 		super.refresh();
-<<<<<<< HEAD
 
 		if (this.frm?.msgbox && this.frm.msgbox.$wrapper.is(":visible")) {
-=======
-		if (cur_frm.msgbox && cur_frm.msgbox.$wrapper.is(":visible")) {
->>>>>>> dd96e3c3
 			// hide new msgbox
 			this.frm.msgbox.hide();
 		}
 
 		this.frm.toggle_reqd("due_date", !this.frm.doc.is_return);
 
-<<<<<<< HEAD
-=======
-		if (this.frm.doc.repost_required && this.frm.doc.docstatus === 1) {
-			this.frm.set_intro(__("Accounting entries for this invoice needs to be reposted. Please click on 'Repost' button to update."));
-			this.frm.add_custom_button(__('Repost Accounting Entries'),
-				() => {
-					this.frm.call({
-						doc: this.frm.doc,
-						method: 'repost_accounting_entries',
-						freeze: true,
-						freeze_message: __('Reposting...'),
-						callback: (r) => {
-							if (!r.exc) {
-								frappe.msgprint(__('Accounting Entries are reposted'));
-								me.frm.refresh();
-							}
-						}
-					});
-				}).removeClass('btn-default').addClass('btn-warning');
-		}
-
->>>>>>> dd96e3c3
 		if (this.frm.doc.is_return) {
 			this.frm.return_print_format = "Sales Invoice Return";
 		}
@@ -117,24 +86,11 @@
 		}
 
 		if (doc.docstatus == 1 && doc.outstanding_amount != 0) {
-<<<<<<< HEAD
 			this.frm.add_custom_button(__("Payment"), () => this.make_payment_entry(), __("Create"));
 			this.frm.page.set_inner_btn_group_as_primary(__("Create"));
 		}
 
 		if (doc.docstatus == 1 && !doc.is_return) {
-=======
-			this.frm.add_custom_button(
-				__('Payment'),
-				() => this.make_payment_entry(),
-				__('Create')
-			);
-			this.frm.page.set_inner_btn_group_as_primary(__('Create'));
-		}
-
-		if (doc.docstatus == 1 && !doc.is_return) {
-
->>>>>>> dd96e3c3
 			var is_delivered_by_supplier = false;
 
 			is_delivered_by_supplier = cur_frm.doc.items.some(function (item) {
@@ -142,20 +98,13 @@
 			});
 
 			if (doc.outstanding_amount >= 0 || Math.abs(flt(doc.outstanding_amount)) < flt(doc.grand_total)) {
-<<<<<<< HEAD
 				cur_frm.add_custom_button(__("Return / Credit Note"), this.make_sales_return, __("Create"));
 				cur_frm.page.set_inner_btn_group_as_primary(__("Create"));
-=======
-				cur_frm.add_custom_button(__('Return / Credit Note'),
-					this.make_sales_return, __('Create'));
-				cur_frm.page.set_inner_btn_group_as_primary(__('Create'));
->>>>>>> dd96e3c3
 			}
 
 			if (cint(doc.update_stock) != 1) {
 				// show Make Delivery Note button only if Sales Invoice is not created from Delivery Note
 				var from_delivery_note = false;
-<<<<<<< HEAD
 				from_delivery_note = cur_frm.doc.items.some(function (item) {
 					return item.delivery_note ? true : false;
 				});
@@ -166,21 +115,10 @@
 						cur_frm.cscript["Make Delivery Note"],
 						__("Create")
 					);
-=======
-				from_delivery_note = cur_frm.doc.items
-					.some(function (item) {
-						return item.delivery_note ? true : false;
-					});
-
-				if (!from_delivery_note && !is_delivered_by_supplier) {
-					cur_frm.add_custom_button(__('Delivery'),
-						cur_frm.cscript['Make Delivery Note'], __('Create'));
->>>>>>> dd96e3c3
 				}
 			}
 
 			if (doc.outstanding_amount > 0) {
-<<<<<<< HEAD
 				cur_frm.add_custom_button(
 					__("Payment Request"),
 					function () {
@@ -192,20 +130,6 @@
 					__("Invoice Discounting"),
 					this.make_invoice_discounting.bind(this),
 					__("Create")
-=======
-				cur_frm.add_custom_button(__('Payment Request'), function () {
-					me.make_payment_request();
-				}, __('Create'));
-
-				cur_frm.add_custom_button(__('Invoice Discounting'), function () {
-					cur_frm.events.create_invoice_discounting(cur_frm);
-				}, __('Create'));
-
-				const payment_is_overdue = doc.payment_schedule.map(
-					row => Date.parse(row.due_date) < Date.now()
-				).reduce(
-					(prev, current) => prev || current
->>>>>>> dd96e3c3
 				);
 
 				const payment_is_overdue = doc.payment_schedule
@@ -237,7 +161,6 @@
 		if (doc.docstatus == 1 && !doc.inter_company_invoice_reference) {
 			let internal = me.frm.doc.is_internal_customer;
 			if (internal) {
-<<<<<<< HEAD
 				let button_label =
 					me.frm.doc.company === me.frm.doc.represents_company
 						? "Internal Purchase Invoice"
@@ -250,14 +173,6 @@
 					},
 					__("Create")
 				);
-=======
-				let button_label = (me.frm.doc.company === me.frm.doc.represents_company) ? "Internal Purchase Invoice" :
-					"Inter Company Purchase Invoice";
-
-				me.frm.add_custom_button(button_label, function () {
-					me.make_inter_company_invoice();
-				}, __('Create'));
->>>>>>> dd96e3c3
 			}
 		}
 
@@ -294,11 +209,7 @@
 		}
 
 		doc.items.forEach((row) => {
-<<<<<<< HEAD
 			if (row.delivery_note) frappe.model.clear_doc("Delivery Note", row.delivery_note);
-=======
-			if (row.delivery_note) frappe.model.clear_doc("Delivery Note", row.delivery_note)
->>>>>>> dd96e3c3
 		});
 	}
 
@@ -318,16 +229,12 @@
 			if (cur_frm.meta._default_print_format) {
 				cur_frm.meta.default_print_format = cur_frm.meta._default_print_format;
 				cur_frm.meta._default_print_format = null;
-<<<<<<< HEAD
 			} else if (
 				in_list(
 					[cur_frm.pos_print_format, cur_frm.return_print_format],
 					cur_frm.meta.default_print_format
 				)
 			) {
-=======
-			} else if (in_list([cur_frm.pos_print_format, cur_frm.return_print_format], cur_frm.meta.default_print_format)) {
->>>>>>> dd96e3c3
 				cur_frm.meta.default_print_format = null;
 				cur_frm.meta._default_print_format = null;
 			}
@@ -336,12 +243,8 @@
 
 	sales_order_btn() {
 		var me = this;
-<<<<<<< HEAD
 		this.$sales_order_btn = this.frm.add_custom_button(
 			__("Sales Order"),
-=======
-		this.$sales_order_btn = this.frm.add_custom_button(__('Sales Order'),
->>>>>>> dd96e3c3
 			function () {
 				erpnext.utils.map_current_doc({
 					method: "erpnext.selling.doctype.sales_order.sales_order.make_sales_invoice",
@@ -364,12 +267,8 @@
 
 	quotation_btn() {
 		var me = this;
-<<<<<<< HEAD
 		this.$quotation_btn = this.frm.add_custom_button(
 			__("Quotation"),
-=======
-		this.$quotation_btn = this.frm.add_custom_button(__('Quotation'),
->>>>>>> dd96e3c3
 			function () {
 				erpnext.utils.map_current_doc({
 					method: "erpnext.selling.doctype.quotation.quotation.make_sales_invoice",
@@ -397,12 +296,8 @@
 
 	delivery_note_btn() {
 		var me = this;
-<<<<<<< HEAD
 		this.$delivery_note_btn = this.frm.add_custom_button(
 			__("Delivery Note"),
-=======
-		this.$delivery_note_btn = this.frm.add_custom_button(__('Delivery Note'),
->>>>>>> dd96e3c3
 			function () {
 				erpnext.utils.map_current_doc({
 					method: "erpnext.stock.doctype.delivery_note.delivery_note.make_sales_invoice",
@@ -442,7 +337,6 @@
 
 		if (this.frm.doc.__onload && this.frm.doc.__onload.load_after_mapping) return;
 
-<<<<<<< HEAD
 		erpnext.utils.get_party_details(
 			this.frm,
 			"erpnext.accounts.party.get_party_details",
@@ -461,19 +355,6 @@
 				me.apply_pricing_rule();
 			}
 		);
-=======
-		erpnext.utils.get_party_details(this.frm,
-			"erpnext.accounts.party.get_party_details", {
-			posting_date: this.frm.doc.posting_date,
-			party: this.frm.doc.customer,
-			party_type: "Customer",
-			account: this.frm.doc.debit_to,
-			price_list: this.frm.doc.selling_price_list,
-			pos_profile: pos_profile
-		}, function () {
-			me.apply_pricing_rule();
-		});
->>>>>>> dd96e3c3
 
 		if (this.frm.doc.customer) {
 			frappe.call({
@@ -611,12 +492,9 @@
 				return this.frm.call({
 					doc: me.frm.doc,
 					method: "set_missing_values",
-<<<<<<< HEAD
 					args: {
 						for_validate: for_validate,
 					},
-=======
->>>>>>> dd96e3c3
 					callback: function (r) {
 						if (!r.exc) {
 							if (r.message && r.message.print_format) {
@@ -638,11 +516,7 @@
 	}
 
 	amount() {
-<<<<<<< HEAD
 		this.write_off_outstanding_amount_automatically();
-=======
-		this.write_off_outstanding_amount_automatically()
->>>>>>> dd96e3c3
 	}
 
 	change_amount() {
@@ -698,11 +572,7 @@
 // for backward compatibility: combine new and previous states
 extend_cscript(cur_frm.cscript, new erpnext.accounts.SalesInvoiceController({ frm: cur_frm }));
 
-<<<<<<< HEAD
 cur_frm.cscript["Make Delivery Note"] = function () {
-=======
-cur_frm.cscript['Make Delivery Note'] = function () {
->>>>>>> dd96e3c3
 	frappe.model.open_mapped_doc({
 		method: "erpnext.accounts.doctype.sales_invoice.sales_invoice.make_delivery_note",
 		frm: cur_frm,
@@ -715,64 +585,31 @@
 			["Account", "account_type", "in", ["Cash", "Bank"]],
 			["Account", "root_type", "=", "Asset"],
 			["Account", "is_group", "=", 0],
-<<<<<<< HEAD
 			["Account", "company", "=", doc.company],
 		],
 	};
 };
-=======
-			["Account", "company", "=", doc.company]
-		]
-	}
-}
->>>>>>> dd96e3c3
 
 cur_frm.fields_dict.write_off_account.get_query = function (doc) {
 	return {
 		filters: {
-<<<<<<< HEAD
 			report_type: "Profit and Loss",
 			is_group: 0,
 			company: doc.company,
 		},
 	};
 };
-=======
-			'report_type': 'Profit and Loss',
-			'is_group': 0,
-			'company': doc.company
-		}
-	}
-}
->>>>>>> dd96e3c3
 
 // Write off cost center
 //-----------------------
 cur_frm.fields_dict.write_off_cost_center.get_query = function (doc) {
 	return {
 		filters: {
-<<<<<<< HEAD
 			is_group: 0,
 			company: doc.company,
 		},
 	};
 };
-=======
-			'is_group': 0,
-			'company': doc.company
-		}
-	}
-}
-
-// Income Account in Details Table
-// --------------------------------
-cur_frm.set_query("income_account", "items", function (doc) {
-	return {
-		query: "erpnext.controllers.queries.get_income_account",
-		filters: { 'company': doc.company }
-	}
-});
->>>>>>> dd96e3c3
 
 // Cost Center in Details Table
 // -----------------------------
@@ -819,20 +656,12 @@
 	};
 });
 
-<<<<<<< HEAD
 frappe.ui.form.on("Sales Invoice", {
 	setup: function (frm) {
+		frm.set_value('selling_price_list', "Retail");
 		frm.add_fetch("customer", "tax_id", "tax_id");
 		frm.add_fetch("payment_term", "invoice_portion", "invoice_portion");
 		frm.add_fetch("payment_term", "description", "description");
-=======
-frappe.ui.form.on('Sales Invoice', {
-	setup: function (frm) {
-		frm.set_value('selling_price_list', "Retail");
-		frm.add_fetch('customer', 'tax_id', 'tax_id');
-		frm.add_fetch('payment_term', 'invoice_portion', 'invoice_portion');
-		frm.add_fetch('payment_term', 'description', 'description');
->>>>>>> dd96e3c3
 
 		frm.set_df_property("packed_items", "cannot_add_rows", true);
 		frm.set_df_property("packed_items", "cannot_delete_rows", true);
@@ -877,25 +706,7 @@
 			};
 		});
 
-<<<<<<< HEAD
 		frm.set_query("income_account", "items", function () {
-=======
-		frm.custom_make_buttons = {
-			'Delivery Note': 'Delivery',
-			'Sales Invoice': 'Return / Credit Note',
-			'Payment Request': 'Payment Request',
-			'Payment Entry': 'Payment'
-		},
-			frm.fields_dict["timesheets"].grid.get_field("time_sheet").get_query = function (doc, cdt, cdn) {
-				return {
-					query: "erpnext.projects.doctype.timesheet.timesheet.get_timesheet",
-					filters: { 'project': doc.project }
-				}
-			}
-
-		// discount account
-		frm.fields_dict['items'].grid.get_field('discount_account').get_query = function (doc) {
->>>>>>> dd96e3c3
 			return {
 				query: "erpnext.controllers.queries.get_income_account",
 				filters: {
@@ -905,7 +716,6 @@
 			};
 		});
 
-<<<<<<< HEAD
 		(frm.custom_make_buttons = {
 			"Delivery Note": "Delivery",
 			"Sales Invoice": "Return / Credit Note",
@@ -929,22 +739,6 @@
 				},
 			};
 		};
-=======
-		frm.fields_dict['items'].grid.get_field('deferred_revenue_account').get_query = function (doc) {
-			return {
-				filters: {
-					'root_type': 'Liability',
-					'company': doc.company,
-					"is_group": 0
-				}
-			}
-		}
-
-		frm.set_query('company_address', function (doc) {
-			if (!doc.company) {
-				frappe.throw(__('Please set Company'));
-			}
->>>>>>> dd96e3c3
 
 		frm.fields_dict["items"].grid.get_field("deferred_revenue_account").get_query = function (doc) {
 			return {
@@ -956,15 +750,9 @@
 			};
 		};
 
-<<<<<<< HEAD
 		frm.set_query("pos_profile", function (doc) {
 			if (!doc.company) {
 				frappe.throw(__("Please set Company"));
-=======
-		frm.set_query('pos_profile', function (doc) {
-			if (!doc.company) {
-				frappe.throw(__('Please set Company'));
->>>>>>> dd96e3c3
 			}
 
 			return {
@@ -979,57 +767,22 @@
 		frm.fields_dict["loyalty_redemption_account"].get_query = function () {
 			return {
 				filters: {
-<<<<<<< HEAD
 					company: frm.doc.company,
 					is_group: 0,
 				},
 			};
-=======
-					"company": frm.doc.company,
-					"is_group": 0
-				}
-			}
->>>>>>> dd96e3c3
 		};
 
 		// set get_query for loyalty redemption cost center
 		frm.fields_dict["loyalty_redemption_cost_center"].get_query = function () {
 			return {
 				filters: {
-<<<<<<< HEAD
 					company: frm.doc.company,
 					is_group: 0,
 				},
 			};
 		};
 	},
-=======
-					"company": frm.doc.company,
-					"is_group": 0
-				}
-			}
-		};
-	},
-	// When multiple companies are set up. in case company name is changed set default company address
-	company: function (frm) {
-		if (frm.doc.company) {
-			frappe.call({
-				method: "erpnext.setup.doctype.company.company.get_default_company_address",
-				args: { name: frm.doc.company, existing_address: frm.doc.company_address || "" },
-				debounce: 2000,
-				callback: function (r) {
-					if (r.message) {
-						frm.set_value("company_address", r.message)
-					}
-					else {
-						frm.set_value("company_address", "")
-					}
-				}
-			})
-		}
-	},
-
->>>>>>> dd96e3c3
 	onload: function (frm) {
 		frm.redemption_conversion_factor = null;
 	},
@@ -1064,7 +817,6 @@
 
 	hide_fields: function (frm) {
 		let doc = frm.doc;
-<<<<<<< HEAD
 		var parent_fields = [
 			"project",
 			"due_date",
@@ -1076,10 +828,6 @@
 			"from_date",
 			"to_date",
 		];
-=======
-		var parent_fields = ['project', 'due_date', 'is_opening', 'source', 'total_advance', 'get_advances',
-			'advances', 'from_date', 'to_date'];
->>>>>>> dd96e3c3
 
 		if (cint(doc.is_pos) == 1) {
 			hide_field(parent_fields);
@@ -1116,7 +864,6 @@
 
 	set_loyalty_points: function (frm) {
 		if (frm.redemption_conversion_factor) {
-<<<<<<< HEAD
 			let loyalty_amount = flt(
 				frm.redemption_conversion_factor * flt(frm.doc.loyalty_points),
 				precision("loyalty_amount")
@@ -1124,11 +871,6 @@
 			var remaining_amount =
 				flt(frm.doc.grand_total) - flt(frm.doc.total_advance) - flt(frm.doc.write_off_amount);
 			if (frm.doc.grand_total && remaining_amount < loyalty_amount) {
-=======
-			let loyalty_amount = flt(frm.redemption_conversion_factor * flt(frm.doc.loyalty_points), precision("loyalty_amount"));
-			var remaining_amount = flt(frm.doc.grand_total) - flt(frm.doc.total_advance) - flt(frm.doc.write_off_amount);
-			if (frm.doc.grand_total && (remaining_amount < loyalty_amount)) {
->>>>>>> dd96e3c3
 				let redeemable_points = parseInt(remaining_amount / frm.redemption_conversion_factor);
 				frappe.throw(__("You can only redeem max {0} points in this order.", [redeemable_points]));
 			}
@@ -1198,11 +940,7 @@
 	},
 
 	set_timesheet_data: function (frm, timesheets) {
-<<<<<<< HEAD
 		frm.clear_table("timesheets");
-=======
-		frm.clear_table("timesheets")
->>>>>>> dd96e3c3
 		timesheets.forEach(async (timesheet) => {
 			if (frm.doc.currency != timesheet.currency) {
 				const exchange_rate = await frm.events.get_exchange_rate(
@@ -1259,7 +997,6 @@
 	},
 
 	calculate_timesheet_totals: function (frm) {
-<<<<<<< HEAD
 		frm.set_value(
 			"total_billing_amount",
 			frm.doc.timesheets.reduce((a, b) => a + (b["billing_amount"] || 0.0), 0.0)
@@ -1268,17 +1005,10 @@
 			"total_billing_hours",
 			frm.doc.timesheets.reduce((a, b) => a + (b["billing_hours"] || 0.0), 0.0)
 		);
-=======
-		frm.set_value("total_billing_amount",
-			frm.doc.timesheets.reduce((a, b) => a + (b["billing_amount"] || 0.0), 0.0));
-		frm.set_value("total_billing_hours",
-			frm.doc.timesheets.reduce((a, b) => a + (b["billing_hours"] || 0.0), 0.0));
->>>>>>> dd96e3c3
 	},
 
 	refresh: function (frm) {
 		if (frm.doc.docstatus === 0 && !frm.doc.is_return) {
-<<<<<<< HEAD
 			frm.add_custom_button(
 				__("Timesheet"),
 				function () {
@@ -1341,49 +1071,6 @@
 				},
 				__("Get Items From")
 			);
-=======
-			frm.add_custom_button(__("Fetch Timesheet"), function () {
-				let d = new frappe.ui.Dialog({
-					title: __("Fetch Timesheet"),
-					fields: [
-						{
-							"label": __("From"),
-							"fieldname": "from_time",
-							"fieldtype": "Date",
-							"reqd": 1,
-						},
-						{
-							fieldtype: "Column Break",
-							fieldname: "col_break_1",
-						},
-						{
-							"label": __("To"),
-							"fieldname": "to_time",
-							"fieldtype": "Date",
-							"reqd": 1,
-						},
-						{
-							"label": __("Project"),
-							"fieldname": "project",
-							"fieldtype": "Link",
-							"options": "Project",
-							"default": frm.doc.project
-						},
-					],
-					primary_action: function () {
-						const data = d.get_values();
-						frm.events.add_timesheet_data(frm, {
-							from_time: data.from_time,
-							to_time: data.to_time,
-							project: data.project
-						});
-						d.hide();
-					},
-					primary_action_label: __("Get Timesheets")
-				});
-				d.show();
-			});
->>>>>>> dd96e3c3
 		}
 
 		if (frm.doc.is_debit_note) {
@@ -1423,23 +1110,6 @@
 			});
 		}
 	},
-<<<<<<< HEAD
-=======
-
-	create_invoice_discounting: function (frm) {
-		frappe.model.open_mapped_doc({
-			method: "erpnext.accounts.doctype.sales_invoice.sales_invoice.create_invoice_discounting",
-			frm: frm
-		});
-	},
-
-	create_dunning: function (frm) {
-		frappe.model.open_mapped_doc({
-			method: "erpnext.accounts.doctype.sales_invoice.sales_invoice.create_dunning",
-			frm: frm
-		});
-	},
->>>>>>> dd96e3c3
 });
 
 frappe.ui.form.on("Sales Invoice Timesheet", {
@@ -1487,19 +1157,12 @@
 				fieldname: "loyalty_program",
 				value: dialog.get_value("loyalty_program"),
 			},
-<<<<<<< HEAD
 			callback: function (r) {},
-=======
-			callback: function (r) { }
->>>>>>> dd96e3c3
 		});
 	});
 
 	dialog.show();
-<<<<<<< HEAD
 };
-=======
-}
 
 frappe.ui.form.on("Sales Invoice Item", {
 	qty: function (frm, cdt, cdn) {
@@ -1516,4 +1179,3 @@
 	frm.trigger("calculate_taxes_and_totals");
 	frm.refresh_fields(['rate', 'total', 'grand_total', 'net_total']);
 }
->>>>>>> dd96e3c3
