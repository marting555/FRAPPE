// Copyright (c) 2015, Frappe Technologies Pvt. Ltd. and Contributors
// License: GNU General Public License v3. See license.txt

frappe.provide("erpnext.accounts");

cur_frm.cscript.tax_table = "Sales Taxes and Charges";

erpnext.accounts.taxes.setup_tax_validations("Sales Invoice");
erpnext.accounts.payment_triggers.setup("Sales Invoice");
erpnext.accounts.pos.setup("Sales Invoice");
erpnext.accounts.taxes.setup_tax_filters("Sales Taxes and Charges");
erpnext.sales_common.setup_selling_controller();
erpnext.accounts.SalesInvoiceController = class SalesInvoiceController extends (
	erpnext.selling.SellingController
) {
	setup(doc) {
		this.setup_posting_date_time_check();
		super.setup(doc);
	}
	company() {
		super.company();
		erpnext.accounts.dimensions.update_dimension(this.frm, this.frm.doctype);
	}
	onload() {
		var me = this;
		super.onload();

		this.frm.ignore_doctypes_on_cancel_all = [
			"POS Invoice",
			"Timesheet",
			"POS Invoice Merge Log",
			"POS Closing Entry",
			"Journal Entry",
			"Payment Entry",
			"Repost Payment Ledger",
			"Repost Accounting Ledger",
			"Unreconcile Payment",
			"Unreconcile Payment Entries",
			"Serial and Batch Bundle",
			"Bank Transaction",
		];

		if (!this.frm.doc.__islocal && !this.frm.doc.customer && this.frm.doc.debit_to) {
			// show debit_to in print format
			this.frm.set_df_property("debit_to", "print_hide", 0);
		}

		erpnext.queries.setup_queries(this.frm, "Warehouse", function () {
			return erpnext.queries.warehouse(me.frm.doc);
		});

		if (this.frm.doc.__islocal && this.frm.doc.is_pos) {
			//Load pos profile data on the invoice if the default value of Is POS is 1

			me.frm.script_manager.trigger("is_pos");
			me.frm.refresh_fields();
		}
		erpnext.queries.setup_warehouse_query(this.frm);
<<<<<<< HEAD
=======
		if(me.frm.is_new() && me.frm.payment_schedule && me.frm.payment_schedule.length > 0){
			me.frm.set_value("payment_schedule", "[]")
		}
>>>>>>> bad838a7
		cur_frm.set_query("payment_term",function (doc) {
			return {
				
				filters: {
					is_for_sales: 1,
				},
			};
		});
	}

	refresh(doc, dt, dn) {
		const me = this;
		super.refresh();
		if (cur_frm.msgbox && cur_frm.msgbox.$wrapper.is(":visible")) {
			// hide new msgbox
			cur_frm.msgbox.hide();
		}

		this.frm.toggle_reqd("due_date", !this.frm.doc.is_return);

		if (this.frm.doc.is_return) {
			this.frm.return_print_format = "Sales Invoice Return";
		}

		this.show_general_ledger();
		erpnext.accounts.ledger_preview.show_accounting_ledger_preview(this.frm);

		if (doc.update_stock) {
			this.show_stock_ledger();
			erpnext.accounts.ledger_preview.show_stock_ledger_preview(this.frm);
		}

		if (doc.docstatus == 1 && doc.outstanding_amount != 0) {
			this.frm.add_custom_button(__("Payment"), () => this.make_payment_entry(), __("Create"));
			this.frm.page.set_inner_btn_group_as_primary(__("Create"));
		}

		if (doc.docstatus == 1 && !doc.is_return) {
			var is_delivered_by_supplier = false;

			is_delivered_by_supplier = cur_frm.doc.items.some(function (item) {
				return item.is_delivered_by_supplier ? true : false;
			});

			if (doc.outstanding_amount >= 0 || Math.abs(flt(doc.outstanding_amount)) < flt(doc.grand_total)) {
				cur_frm.add_custom_button(__("Return / Credit Note"), this.make_sales_return, __("Create"));
				cur_frm.page.set_inner_btn_group_as_primary(__("Create"));
			}

			if (cint(doc.update_stock) != 1) {
				// show Make Delivery Note button only if Sales Invoice is not created from Delivery Note
				var from_delivery_note = false;
				from_delivery_note = cur_frm.doc.items.some(function (item) {
					return item.delivery_note ? true : false;
				});

				if (!from_delivery_note && !is_delivered_by_supplier) {
					cur_frm.add_custom_button(
						__("Delivery"),
						cur_frm.cscript["Make Delivery Note"],
						__("Create")
					);
				}
			}

			if (doc.outstanding_amount > 0) {
				cur_frm.add_custom_button(
					__("Payment Request"),
					function () {
						me.make_payment_request();
					},
					__("Create")
				);

				cur_frm.add_custom_button(
					__("Invoice Discounting"),
					function () {
						cur_frm.events.create_invoice_discounting(cur_frm);
					},
					__("Create")
				);

				const payment_is_overdue = doc.payment_schedule
					.map((row) => Date.parse(row.due_date) < Date.now())
					.reduce((prev, current) => prev || current, false);

				if (payment_is_overdue) {
					this.frm.add_custom_button(
						__("Dunning"),
						() => {
							this.frm.events.create_dunning(this.frm);
						},
						__("Create")
					);
				}
			}

			if (doc.docstatus === 1) {
				cur_frm.add_custom_button(
					__("Maintenance Schedule"),
					function () {
						cur_frm.cscript.make_maintenance_schedule();
					},
					__("Create")
				);
			}
		}

		// Show buttons only when pos view is active
		if (cint(doc.docstatus == 0) && cur_frm.page.current_view_name !== "pos" && !doc.is_return) {
			this.frm.cscript.sales_order_btn();
			this.frm.cscript.delivery_note_btn();
			this.frm.cscript.quotation_btn();
		}

		this.set_default_print_format();
		if (doc.docstatus == 1 && !doc.inter_company_invoice_reference) {
			let internal = me.frm.doc.is_internal_customer;
			if (internal) {
				let button_label =
					me.frm.doc.company === me.frm.doc.represents_company
						? "Internal Purchase Invoice"
						: "Inter Company Purchase Invoice";

				me.frm.add_custom_button(
					button_label,
					function () {
						me.make_inter_company_invoice();
					},
					__("Create")
				);
			}
		}

		erpnext.accounts.unreconcile_payment.add_unreconcile_btn(me.frm);
	}

	make_maintenance_schedule() {
		frappe.model.open_mapped_doc({
			method: "erpnext.accounts.doctype.sales_invoice.sales_invoice.make_maintenance_schedule",
			frm: cur_frm,
		});
	}

	on_submit(doc, dt, dn) {
		var me = this;

		super.on_submit();
		if (frappe.get_route()[0] != "Form") {
			return;
		}

		doc.items.forEach((row) => {
			if (row.delivery_note) frappe.model.clear_doc("Delivery Note", row.delivery_note);
		});
	}

	set_default_print_format() {
		// set default print format to POS type or Credit Note
		if (cur_frm.doc.is_pos) {
			if (cur_frm.pos_print_format) {
				cur_frm.meta._default_print_format = cur_frm.meta.default_print_format;
				cur_frm.meta.default_print_format = cur_frm.pos_print_format;
			}
		} else if (cur_frm.doc.is_return && !cur_frm.meta.default_print_format) {
			if (cur_frm.return_print_format) {
				cur_frm.meta._default_print_format = cur_frm.meta.default_print_format;
				cur_frm.meta.default_print_format = cur_frm.return_print_format;
			}
		} else {
			if (cur_frm.meta._default_print_format) {
				cur_frm.meta.default_print_format = cur_frm.meta._default_print_format;
				cur_frm.meta._default_print_format = null;
			} else if (
				in_list(
					[cur_frm.pos_print_format, cur_frm.return_print_format],
					cur_frm.meta.default_print_format
				)
			) {
				cur_frm.meta.default_print_format = null;
				cur_frm.meta._default_print_format = null;
			}
		}
	}

	sales_order_btn() {
		var me = this;
		this.$sales_order_btn = this.frm.add_custom_button(
			__("Sales Order"),
			function () {
				erpnext.utils.map_current_doc({
					method: "erpnext.selling.doctype.sales_order.sales_order.make_sales_invoice",
					source_doctype: "Sales Order",
					target: me.frm,
					setters: {
						customer: me.frm.doc.customer || undefined,
					},
					get_query_filters: {
						docstatus: 1,
						status: ["not in", ["Closed", "On Hold"]],
						per_billed: ["<", 99.99],
						company: me.frm.doc.company,
					},
				});
			},
			__("Get Items From")
		);
	}

	quotation_btn() {
		var me = this;
		this.$quotation_btn = this.frm.add_custom_button(
			__("Quotation"),
			function () {
				erpnext.utils.map_current_doc({
					method: "erpnext.selling.doctype.quotation.quotation.make_sales_invoice",
					source_doctype: "Quotation",
					target: me.frm,
					setters: [
						{
							fieldtype: "Link",
							label: __("Customer"),
							options: "Customer",
							fieldname: "party_name",
							default: me.frm.doc.customer,
						},
					],
					get_query_filters: {
						docstatus: 1,
						status: ["!=", "Lost"],
						company: me.frm.doc.company,
					},
				});
			},
			__("Get Items From")
		);
	}

	delivery_note_btn() {
		var me = this;
		this.$delivery_note_btn = this.frm.add_custom_button(
			__("Delivery Note"),
			function () {
				erpnext.utils.map_current_doc({
					method: "erpnext.stock.doctype.delivery_note.delivery_note.make_sales_invoice",
					source_doctype: "Delivery Note",
					target: me.frm,
					date_field: "posting_date",
					setters: {
						customer: me.frm.doc.customer || undefined,
					},
					get_query: function () {
						var filters = {
							docstatus: 1,
							company: me.frm.doc.company,
							is_return: 0,
						};
						if (me.frm.doc.customer) filters["customer"] = me.frm.doc.customer;
						return {
							query: "erpnext.controllers.queries.get_delivery_notes_to_be_billed",
							filters: filters,
						};
					},
				});
			},
			__("Get Items From")
		);
	}

	tc_name() {
		this.get_terms();
	}
	customer() {
		if (this.frm.doc.is_pos) {
			var pos_profile = this.frm.doc.pos_profile;
		}
		var me = this;
		if (this.frm.updating_party_details) return;

		if (this.frm.doc.__onload && this.frm.doc.__onload.load_after_mapping) return;

		erpnext.utils.get_party_details(
			this.frm,
			"erpnext.accounts.party.get_party_details",
			{
				posting_date: this.frm.doc.posting_date,
				party: this.frm.doc.customer,
				party_type: "Customer",
				account: this.frm.doc.debit_to,
				price_list: this.frm.doc.selling_price_list,
				pos_profile: pos_profile,
			},
			function () {
				me.apply_pricing_rule();
			}
		);

		if (this.frm.doc.customer) {
			frappe.call({
				method: "erpnext.accounts.doctype.sales_invoice.sales_invoice.get_loyalty_programs",
				args: {
					customer: this.frm.doc.customer,
				},
				callback: function (r) {
					if (r.message && r.message.length > 1) {
						select_loyalty_program(me.frm, r.message);
					}
				},
			});
		}
	}

	make_inter_company_invoice() {
		let me = this;
		frappe.model.open_mapped_doc({
			method: "erpnext.accounts.doctype.sales_invoice.sales_invoice.make_inter_company_purchase_invoice",
			frm: me.frm,
		});
	}

	debit_to() {
		var me = this;
		if (this.frm.doc.debit_to) {
			me.frm.call({
				method: "frappe.client.get_value",
				args: {
					doctype: "Account",
					fieldname: "account_currency",
					filters: { name: me.frm.doc.debit_to },
				},
				callback: function (r, rt) {
					if (r.message) {
						me.frm.set_value("party_account_currency", r.message.account_currency);
						me.set_dynamic_labels();
					}
				},
			});
		}
	}

	allocated_amount() {
		this.calculate_total_advance();
		this.frm.refresh_fields();
	}

	write_off_outstanding_amount_automatically() {
		if (cint(this.frm.doc.write_off_outstanding_amount_automatically)) {
			frappe.model.round_floats_in(this.frm.doc, ["grand_total", "paid_amount"]);
			// this will make outstanding amount 0
			this.frm.set_value(
				"write_off_amount",
				flt(
					this.frm.doc.grand_total - this.frm.doc.paid_amount - this.frm.doc.total_advance,
					precision("write_off_amount")
				)
			);
		}

		this.calculate_outstanding_amount(false);
		this.frm.refresh_fields();
	}

	write_off_amount() {
		this.set_in_company_currency(this.frm.doc, ["write_off_amount"]);
		this.write_off_outstanding_amount_automatically();
	}

	items_add(doc, cdt, cdn) {
		var row = frappe.get_doc(cdt, cdn);
		this.frm.script_manager.copy_from_first_row("items", row, [
			"income_account",
			"discount_account",
			"cost_center",
		]);
	}

	set_dynamic_labels() {
		super.set_dynamic_labels();
		this.frm.events.hide_fields(this.frm);
	}

	items_on_form_rendered() {
		erpnext.setup_serial_or_batch_no();
	}

	packed_items_on_form_rendered(doc, grid_row) {
		erpnext.setup_serial_or_batch_no();
	}

	make_sales_return() {
		frappe.model.open_mapped_doc({
			method: "erpnext.accounts.doctype.sales_invoice.sales_invoice.make_sales_return",
			frm: cur_frm,
		});
	}

	asset(frm, cdt, cdn) {
		var row = locals[cdt][cdn];
		if (row.asset) {
			frappe.call({
				method: assets.assets.doctype.asset.depreciation.get_disposal_account_and_cost_center,
				args: {
					company: frm.doc.company,
				},
				callback: function (r, rt) {
					frappe.model.set_value(cdt, cdn, "income_account", r.message[0]);
					frappe.model.set_value(cdt, cdn, "cost_center", r.message[1]);
				},
			});
		}
	}

	is_pos(frm) {
		this.set_pos_data();
	}

	pos_profile() {
		this.frm.doc.taxes = [];
		this.set_pos_data();
	}

	set_pos_data() {
		if (this.frm.doc.is_pos) {
			this.frm.set_value("allocate_advances_automatically", 0);
			if (!this.frm.doc.company) {
				this.frm.set_value("is_pos", 0);
				frappe.msgprint(__("Please specify Company to proceed"));
			} else {
				var me = this;
				const for_validate = me.frm.doc.is_return ? true : false;
				return this.frm.call({
					doc: me.frm.doc,
					method: "set_missing_values",
					args: {
						for_validate: for_validate,
					},
					callback: function (r) {
						if (!r.exc) {
							if (r.message && r.message.print_format) {
								me.frm.pos_print_format = r.message.print_format;
							}
							me.frm.trigger("update_stock");
							if (me.frm.doc.taxes_and_charges) {
								me.frm.script_manager.trigger("taxes_and_charges");
							}

							frappe.model.set_default_values(me.frm.doc);
							me.set_dynamic_labels();
							me.calculate_taxes_and_totals();
						}
					},
				});
			}
		} else this.frm.trigger("refresh");
	}

	amount() {
		this.write_off_outstanding_amount_automatically();
	}

	change_amount() {
		if (this.frm.doc.paid_amount > this.frm.doc.grand_total) {
			this.calculate_write_off_amount();
		} else {
			this.frm.set_value("change_amount", 0.0);
			this.frm.set_value("base_change_amount", 0.0);
		}

		this.frm.refresh_fields();
	}

	loyalty_amount() {
		this.calculate_outstanding_amount();
		this.frm.refresh_field("outstanding_amount");
		this.frm.refresh_field("paid_amount");
		this.frm.refresh_field("base_paid_amount");
	}

	currency() {
		var me = this;
		super.currency();
		if (this.frm.doc.timesheets) {
			this.frm.doc.timesheets.forEach((d) => {
				let row = frappe.get_doc(d.doctype, d.name);
				set_timesheet_detail_rate(row.doctype, row.name, me.frm.doc.currency, row.timesheet_detail);
			});
			this.frm.trigger("calculate_timesheet_totals");
		}
	}

	is_cash_or_non_trade_discount() {
		this.frm.set_df_property(
			"additional_discount_account",
			"hidden",
			1 - this.frm.doc.is_cash_or_non_trade_discount
		);
		this.frm.set_df_property(
			"additional_discount_account",
			"reqd",
			this.frm.doc.is_cash_or_non_trade_discount
		);

		if (!this.frm.doc.is_cash_or_non_trade_discount) {
			this.frm.set_value("additional_discount_account", "");
		}

		this.calculate_taxes_and_totals();
	}

	payment_term(frm){
		if(frm.payment_term){
			frappe.call({
				doc: frm,
				method: "get_payment_discount_term",
				callback: (response)=>{
					cur_frm.set_value('payment_discount_terms', []); 
					let discount_terms = response.message
					if(discount_terms){
						for (let discount_term of discount_terms){
							let discount_date = frappe.datetime.add_days(cur_frm.doc.posting_date, discount_term.no_of_days) 
							let childTable = cur_frm.add_child("payment_discount_terms");

							childTable.no_of_days = discount_term.no_of_days
							childTable.discount = discount_term.discount
							childTable.discount_date = discount_date
							cur_frm.refresh_fields("payment_discount_terms");
						}
					}
				}
			})
		} else {
			if (frm.payment_discount_terms.length > 0) cur_frm.set_value('payment_discount_terms', []); 
		}
	}

	validate(frm){
		if(frm.payment_discount_terms && frm.payment_discount_terms.length > 0){
			for(let discount_row of frm.payment_discount_terms){
				if(discount_row.discount_date > frm.due_date){
					frappe.throw(`Error from Row ${discount_row.idx} <br><b>Discount term period</b> cannot be greater then <b>Payment Due Date</b>.`)
				}
			}
		}
	}
};

// for backward compatibility: combine new and previous states
extend_cscript(cur_frm.cscript, new erpnext.accounts.SalesInvoiceController({ frm: cur_frm }));

cur_frm.cscript["Make Delivery Note"] = function () {
	frappe.model.open_mapped_doc({
		method: "erpnext.accounts.doctype.sales_invoice.sales_invoice.make_delivery_note",
		frm: cur_frm,
	});
};

cur_frm.fields_dict.cash_bank_account.get_query = function (doc) {
	return {
		filters: [
			["Account", "account_type", "in", ["Cash", "Bank"]],
			["Account", "root_type", "=", "Asset"],
			["Account", "is_group", "=", 0],
			["Account", "company", "=", doc.company],
		],
	};
};

cur_frm.fields_dict.write_off_account.get_query = function (doc) {
	return {
		filters: {
			report_type: "Profit and Loss",
			is_group: 0,
			company: doc.company,
		},
	};
};

// Write off cost center
//-----------------------
cur_frm.fields_dict.write_off_cost_center.get_query = function (doc) {
	return {
		filters: {
			is_group: 0,
			company: doc.company,
		},
	};
};

// Cost Center in Details Table
// -----------------------------
cur_frm.fields_dict["items"].grid.get_field("cost_center").get_query = function (doc) {
	return {
		filters: {
			company: doc.company,
			is_group: 0,
		},
	};
};

cur_frm.cscript.income_account = function (doc, cdt, cdn) {
	erpnext.utils.copy_value_in_all_rows(doc, cdt, cdn, "items", "income_account");
};

cur_frm.cscript.expense_account = function (doc, cdt, cdn) {
	erpnext.utils.copy_value_in_all_rows(doc, cdt, cdn, "items", "expense_account");
};

cur_frm.cscript.cost_center = function (doc, cdt, cdn) {
	erpnext.utils.copy_value_in_all_rows(doc, cdt, cdn, "items", "cost_center");
};

cur_frm.set_query("debit_to", function (doc) {
	return {
		filters: {
			account_type: "Receivable",
			is_group: 0,
			company: doc.company,
		},
	};
});

cur_frm.set_query("asset", "items", function (doc, cdt, cdn) {
	var d = locals[cdt][cdn];
	return {
		filters: [
			["Asset", "item_code", "=", d.item_code],
			["Asset", "docstatus", "=", 1],
			["Asset", "status", "in", ["Submitted", "Partially Depreciated", "Fully Depreciated"]],
			["Asset", "company", "=", doc.company],
		],
	};
});

frappe.ui.form.on("Sales Invoice", {
	setup: function (frm) {
		frm.add_fetch("customer", "tax_id", "tax_id");
		frm.add_fetch("payment_term", "invoice_portion", "invoice_portion");
		frm.add_fetch("payment_term", "description", "description");

		frm.set_df_property("packed_items", "cannot_add_rows", true);
		frm.set_df_property("packed_items", "cannot_delete_rows", true);

		frm.set_query("account_for_change_amount", function () {
			return {
				filters: {
					account_type: ["in", ["Cash", "Bank"]],
					company: frm.doc.company,
					is_group: 0,
				},
			};
		});

		frm.set_query("unrealized_profit_loss_account", function () {
			return {
				filters: {
					company: frm.doc.company,
					is_group: 0,
					root_type: "Liability",
				},
			};
		});

		frm.set_query("adjustment_against", function () {
			return {
				filters: {
					company: frm.doc.company,
					customer: frm.doc.customer,
					docstatus: 1,
				},
			};
		});

		frm.set_query("additional_discount_account", function () {
			return {
				filters: {
					company: frm.doc.company,
					is_group: 0,
					report_type: "Profit and Loss",
				},
			};
		});

		frm.set_query("income_account", "items", function () {
			return {
				query: "erpnext.controllers.queries.get_income_account",
				filters: {
					company: frm.doc.company,
					disabled: 0,
				},
			};
		});

		(frm.custom_make_buttons = {
			"Delivery Note": "Delivery",
			"Sales Invoice": "Return / Credit Note",
			"Payment Request": "Payment Request",
			"Payment Entry": "Payment",
		}),
			(frm.fields_dict["timesheets"].grid.get_field("time_sheet").get_query = function (doc, cdt, cdn) {
				return {
					query: "erpnext.projects.doctype.timesheet.timesheet.get_timesheet",
					filters: { project: doc.project },
				};
			});

		// discount account
		frm.fields_dict["items"].grid.get_field("discount_account").get_query = function (doc) {
			return {
				filters: {
					report_type: "Profit and Loss",
					company: doc.company,
					is_group: 0,
				},
			};
		};

		frm.fields_dict["items"].grid.get_field("deferred_revenue_account").get_query = function (doc) {
			return {
				filters: {
					root_type: "Liability",
					company: doc.company,
					is_group: 0,
				},
			};
		};

		frm.set_query("company_address", function (doc) {
			if (!doc.company) {
				frappe.throw(__("Please set Company"));
			}

			return {
				query: "frappe.contacts.doctype.address.address.address_query",
				filters: {
					link_doctype: "Company",
					link_name: doc.company,
				},
			};
		});

		frm.set_query("pos_profile", function (doc) {
			if (!doc.company) {
				frappe.throw(__("Please set Company"));
			}

			return {
				query: "erpnext.accounts.doctype.pos_profile.pos_profile.pos_profile_query",
				filters: {
					company: doc.company,
				},
			};
		});

		// set get_query for loyalty redemption account
		frm.fields_dict["loyalty_redemption_account"].get_query = function () {
			return {
				filters: {
					company: frm.doc.company,
					is_group: 0,
				},
			};
		};

		// set get_query for loyalty redemption cost center
		frm.fields_dict["loyalty_redemption_cost_center"].get_query = function () {
			return {
				filters: {
					company: frm.doc.company,
					is_group: 0,
				},
			};
		};
	},
	// When multiple companies are set up. in case company name is changed set default company address
	company: function (frm) {
		if (frm.doc.company) {
			frappe.call({
				method: "erpnext.setup.doctype.company.company.get_default_company_address",
				args: { name: frm.doc.company, existing_address: frm.doc.company_address || "" },
				debounce: 2000,
				callback: function (r) {
					if (r.message) {
						frm.set_value("company_address", r.message);
					} else {
						frm.set_value("company_address", "");
					}
				},
			});
		}
	},

	onload: function (frm) {
		frm.redemption_conversion_factor = null;
	},

	update_stock: function (frm, dt, dn) {
		frm.events.hide_fields(frm);
		frm.trigger("reset_posting_time");
	},

	redeem_loyalty_points: function (frm) {
		frm.events.get_loyalty_details(frm);
	},

	loyalty_points: function (frm) {
		if (frm.redemption_conversion_factor) {
			frm.events.set_loyalty_points(frm);
		} else {
			frappe.call({
				method: "erpnext.accounts.doctype.loyalty_program.loyalty_program.get_redeemption_factor",
				args: {
					loyalty_program: frm.doc.loyalty_program,
				},
				callback: function (r) {
					if (r) {
						frm.redemption_conversion_factor = r.message;
						frm.events.set_loyalty_points(frm);
					}
				},
			});
		}
	},

	hide_fields: function (frm) {
		let doc = frm.doc;
		var parent_fields = [
			"project",
			"due_date",
			"is_opening",
			"source",
			"total_advance",
			"get_advances",
			"advances",
			"from_date",
			"to_date",
		];

		if (cint(doc.is_pos) == 1) {
			hide_field(parent_fields);
		} else {
			for (var i in parent_fields) {
				var docfield = frappe.meta.docfield_map[doc.doctype][parent_fields[i]];
				if (!docfield.hidden) unhide_field(parent_fields[i]);
			}
		}

		frm.refresh_fields();
	},

	get_loyalty_details: function (frm) {
		if (frm.doc.customer && frm.doc.redeem_loyalty_points) {
			frappe.call({
				method: "erpnext.accounts.doctype.loyalty_program.loyalty_program.get_loyalty_program_details",
				args: {
					customer: frm.doc.customer,
					loyalty_program: frm.doc.loyalty_program,
					expiry_date: frm.doc.posting_date,
					company: frm.doc.company,
				},
				callback: function (r) {
					if (r) {
						frm.set_value("loyalty_redemption_account", r.message.expense_account);
						frm.set_value("loyalty_redemption_cost_center", r.message.cost_center);
						frm.redemption_conversion_factor = r.message.conversion_factor;
					}
				},
			});
		}
	},

	set_loyalty_points: function (frm) {
		if (frm.redemption_conversion_factor) {
			let loyalty_amount = flt(
				frm.redemption_conversion_factor * flt(frm.doc.loyalty_points),
				precision("loyalty_amount")
			);
			var remaining_amount =
				flt(frm.doc.grand_total) - flt(frm.doc.total_advance) - flt(frm.doc.write_off_amount);
			if (frm.doc.grand_total && remaining_amount < loyalty_amount) {
				let redeemable_points = parseInt(remaining_amount / frm.redemption_conversion_factor);
				frappe.throw(__("You can only redeem max {0} points in this order.", [redeemable_points]));
			}
			frm.set_value("loyalty_amount", loyalty_amount);
		}
	},

	project: function (frm) {
		if (frm.doc.project) {
			frm.events.add_timesheet_data(frm, {
				project: frm.doc.project,
			});
		}
	},

	async add_timesheet_data(frm, kwargs) {
		if (kwargs === "Sales Invoice") {
			// called via frm.trigger()
			kwargs = Object();
		}

		if (!Object.prototype.hasOwnProperty.call(kwargs, "project") && frm.doc.project) {
			kwargs.project = frm.doc.project;
		}

		const timesheets = await frm.events.get_timesheet_data(frm, kwargs);
		return frm.events.set_timesheet_data(frm, timesheets);
	},

	async get_timesheet_data(frm, kwargs) {
		return frappe
			.call({
				method: "erpnext.projects.doctype.timesheet.timesheet.get_projectwise_timesheet_data",
				args: kwargs,
			})
			.then((r) => {
				if (!r.exc && r.message.length > 0) {
					return r.message;
				} else {
					return [];
				}
			});
	},

	set_timesheet_data: function (frm, timesheets) {
		frm.clear_table("timesheets");
		timesheets.forEach(async (timesheet) => {
			if (frm.doc.currency != timesheet.currency) {
				const exchange_rate = await frm.events.get_exchange_rate(
					frm,
					timesheet.currency,
					frm.doc.currency
				);
				frm.events.append_time_log(frm, timesheet, exchange_rate);
			} else {
				frm.events.append_time_log(frm, timesheet, 1.0);
			}
		});
		frm.trigger("calculate_timesheet_totals");
		frm.refresh();
	},

	async get_exchange_rate(frm, from_currency, to_currency) {
		if (
			frm.exchange_rates &&
			frm.exchange_rates[from_currency] &&
			frm.exchange_rates[from_currency][to_currency]
		) {
			return frm.exchange_rates[from_currency][to_currency];
		}

		return frappe.call({
			method: "erpnext.setup.utils.get_exchange_rate",
			args: {
				from_currency,
				to_currency,
			},
			callback: function (r) {
				if (r.message) {
					// cache exchange rates
					frm.exchange_rates = frm.exchange_rates || {};
					frm.exchange_rates[from_currency] = frm.exchange_rates[from_currency] || {};
					frm.exchange_rates[from_currency][to_currency] = r.message;
				}
			},
		});
	},

	append_time_log: function (frm, time_log, exchange_rate) {
		const row = frm.add_child("timesheets");
		row.activity_type = time_log.activity_type;
		row.description = time_log.description;
		row.time_sheet = time_log.time_sheet;
		row.from_time = time_log.from_time;
		row.to_time = time_log.to_time;
		row.billing_hours = time_log.billing_hours;
		row.billing_amount = flt(time_log.billing_amount) * flt(exchange_rate);
		row.timesheet_detail = time_log.name;
		row.project_name = time_log.project_name;
	},

	calculate_timesheet_totals: function (frm) {
		frm.set_value(
			"total_billing_amount",
			frm.doc.timesheets.reduce((a, b) => a + (b["billing_amount"] || 0.0), 0.0)
		);
		frm.set_value(
			"total_billing_hours",
			frm.doc.timesheets.reduce((a, b) => a + (b["billing_hours"] || 0.0), 0.0)
		);
	},

	refresh: function (frm) {
		if (frm.doc.docstatus === 0 && !frm.doc.is_return) {
			frm.add_custom_button(__("Fetch Timesheet"), function () {
				let d = new frappe.ui.Dialog({
					title: __("Fetch Timesheet"),
					fields: [
						{
							label: __("From"),
							fieldname: "from_time",
							fieldtype: "Date",
							reqd: 1,
						},
						{
							fieldtype: "Column Break",
							fieldname: "col_break_1",
						},
						{
							label: __("To"),
							fieldname: "to_time",
							fieldtype: "Date",
							reqd: 1,
						},
						{
							label: __("Project"),
							fieldname: "project",
							fieldtype: "Link",
							options: "Project",
							default: frm.doc.project,
						},
					],
					primary_action: function () {
						const data = d.get_values();
						frm.events.add_timesheet_data(frm, {
							from_time: data.from_time,
							to_time: data.to_time,
							project: data.project,
						});
						d.hide();
					},
					primary_action_label: __("Get Timesheets"),
				});
				d.show();
			});
		}

		if (frm.doc.is_debit_note) {
			frm.set_df_property("return_against", "label", __("Adjustment Against"));
		}
	},

	create_invoice_discounting: function (frm) {
		frappe.model.open_mapped_doc({
			method: "erpnext.accounts.doctype.sales_invoice.sales_invoice.create_invoice_discounting",
			frm: frm,
		});
	},

	create_dunning: function (frm) {
		frappe.model.open_mapped_doc({
			method: "erpnext.accounts.doctype.sales_invoice.sales_invoice.create_dunning",
			frm: frm,
		});
	},
});

frappe.ui.form.on("Sales Invoice Timesheet", {
	timesheets_remove(frm) {
		frm.trigger("calculate_timesheet_totals");
	},
});

var set_timesheet_detail_rate = function (cdt, cdn, currency, timelog) {
	frappe.call({
		method: "erpnext.projects.doctype.timesheet.timesheet.get_timesheet_detail_rate",
		args: {
			timelog: timelog,
			currency: currency,
		},
		callback: function (r) {
			if (!r.exc && r.message) {
				frappe.model.set_value(cdt, cdn, "billing_amount", r.message);
			}
		},
	});
};

var select_loyalty_program = function (frm, loyalty_programs) {
	var dialog = new frappe.ui.Dialog({
		title: __("Select Loyalty Program"),
		fields: [
			{
				label: __("Loyalty Program"),
				fieldname: "loyalty_program",
				fieldtype: "Select",
				options: loyalty_programs,
				default: loyalty_programs[0],
			},
		],
	});

	dialog.set_primary_action(__("Set Loyalty Program"), function () {
		dialog.hide();
		return frappe.call({
			method: "frappe.client.set_value",
			args: {
				doctype: "Customer",
				name: frm.doc.customer,
				fieldname: "loyalty_program",
				value: dialog.get_value("loyalty_program"),
			},
			callback: function (r) {},
		});
	});

	dialog.show();
};<|MERGE_RESOLUTION|>--- conflicted
+++ resolved
@@ -56,12 +56,9 @@
 			me.frm.refresh_fields();
 		}
 		erpnext.queries.setup_warehouse_query(this.frm);
-<<<<<<< HEAD
-=======
 		if(me.frm.is_new() && me.frm.payment_schedule && me.frm.payment_schedule.length > 0){
 			me.frm.set_value("payment_schedule", "[]")
 		}
->>>>>>> bad838a7
 		cur_frm.set_query("payment_term",function (doc) {
 			return {
 				
