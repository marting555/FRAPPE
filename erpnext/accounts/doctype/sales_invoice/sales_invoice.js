--- conflicted
+++ resolved
@@ -37,11 +37,7 @@
 		super.onload();
 
 		this.frm.ignore_doctypes_on_cancel_all = ['POS Invoice', 'Timesheet', 'POS Invoice Merge Log',
-<<<<<<< HEAD
-							  'POS Closing Entry', 'Journal Entry', 'Payment Entry', "Repost Payment Ledger", "Repost Accounting Ledger"];
-=======
 							  'POS Closing Entry', 'Journal Entry', 'Payment Entry', "Repost Payment Ledger", "Repost Accounting Ledger", "Unreconcile Payments", "Unreconcile Payment Entries"];
->>>>>>> 44bad3bd
 
 		if(!this.frm.doc.__islocal && !this.frm.doc.customer && this.frm.doc.debit_to) {
 			// show debit_to in print format
@@ -102,12 +98,7 @@
 			erpnext.accounts.ledger_preview.show_stock_ledger_preview(this.frm);
 		}
 
-<<<<<<< HEAD
-		if (doc.docstatus == 1 && doc.outstanding_amount!=0
-			&& !(cint(doc.is_return) && doc.return_against)) {
-=======
 		if (doc.docstatus == 1 && doc.outstanding_amount!=0) {
->>>>>>> 44bad3bd
 			this.frm.add_custom_button(
 				__('Payment'),
 				() => this.make_payment_entry(),
