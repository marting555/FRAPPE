// Copyright (c) 2015, Frappe Technologies Pvt. Ltd. and Contributors
// License: GNU General Public License v3. See license.txt

frappe.provide("erpnext.accounts");

cur_frm.cscript.tax_table = "Sales Taxes and Charges";

erpnext.accounts.taxes.setup_tax_validations("Sales Invoice");
erpnext.accounts.payment_triggers.setup("Sales Invoice");
erpnext.accounts.pos.setup("Sales Invoice");
erpnext.accounts.taxes.setup_tax_filters("Sales Taxes and Charges");
erpnext.sales_common.setup_selling_controller();
erpnext.accounts.SalesInvoiceController = class SalesInvoiceController extends (
	erpnext.selling.SellingController
) {
	setup(doc) {
		this.setup_posting_date_time_check();
		super.setup(doc);
	}
	company() {
		super.company();
		erpnext.accounts.dimensions.update_dimension(this.frm, this.frm.doctype);
	}
	onload() {
		var me = this;
		super.onload();

		this.frm.ignore_doctypes_on_cancel_all = [
			"POS Invoice",
			"Timesheet",
			"POS Invoice Merge Log",
			"POS Closing Entry",
			"Journal Entry",
			"Payment Entry",
			"Repost Payment Ledger",
			"Repost Accounting Ledger",
			"Unreconcile Payment",
			"Unreconcile Payment Entries",
			"Serial and Batch Bundle",
			"Bank Transaction",
		];

		if (!this.frm.doc.__islocal && !this.frm.doc.customer && this.frm.doc.debit_to) {
			// show debit_to in print format
			this.frm.set_df_property("debit_to", "print_hide", 0);
		}

		erpnext.queries.setup_queries(this.frm, "Warehouse", function () {
			return erpnext.queries.warehouse(me.frm.doc);
		});

		if (this.frm.doc.__islocal && this.frm.doc.is_pos) {
			//Load pos profile data on the invoice if the default value of Is POS is 1

			me.frm.script_manager.trigger("is_pos");
			me.frm.refresh_fields();
		}
		erpnext.queries.setup_warehouse_query(this.frm);
	}

	refresh(doc, dt, dn) {
		const me = this;
		super.refresh();
			// hide new msgbox
			cur_frm.msgbox.hide();
			if (this.frm?.msgbox && this.frm.msgbox.$wrapper.is(":visible")) {
				this.frm.msgbox.hide();
		}

		this.frm.toggle_reqd("due_date", !this.frm.doc.is_return);

		if (this.frm.doc.is_return) {
			this.frm.return_print_format = "Sales Invoice Return";
		}

		this.show_general_ledger();
		erpnext.accounts.ledger_preview.show_accounting_ledger_preview(this.frm);

		if (doc.update_stock) {
			this.show_stock_ledger();
			erpnext.accounts.ledger_preview.show_stock_ledger_preview(this.frm);
		}

		if (doc.docstatus == 1 && doc.outstanding_amount != 0) {
			this.frm.add_custom_button(__("Payment"), () => this.make_payment_entry(), __("Create"));
			this.frm.page.set_inner_btn_group_as_primary(__("Create"));
		}

		if (doc.docstatus == 1 && !doc.is_return) {
			var is_delivered_by_supplier = false;

			is_delivered_by_supplier = cur_frm.doc.items.some(function (item) {
				return item.is_delivered_by_supplier ? true : false;
			});

			if (doc.outstanding_amount >= 0 || Math.abs(flt(doc.outstanding_amount)) < flt(doc.grand_total)) {
				cur_frm.add_custom_button(__("Return / Credit Note"), this.make_sales_return, __("Create"));
				cur_frm.page.set_inner_btn_group_as_primary(__("Create"));
			}

			if (cint(doc.update_stock) != 1) {
				// show Make Delivery Note button only if Sales Invoice is not created from Delivery Note
				var from_delivery_note = false;
				from_delivery_note = cur_frm.doc.items.some(function (item) {
					return item.delivery_note ? true : false;
				});

				if (!from_delivery_note && !is_delivered_by_supplier) {
					cur_frm.add_custom_button(
						__("Delivery"),
						cur_frm.cscript["Make Delivery Note"],
						__("Create")
					);
				}
			}

			if (doc.outstanding_amount > 0) {
				cur_frm.add_custom_button(
					__("Payment Request"),
					function () {
						me.make_payment_request();
					},
					__("Create")
				);

				cur_frm.add_custom_button(
					__("Invoice Discounting"),
					function () {
						cur_frm.events.create_invoice_discounting(cur_frm);
					},
					__("Create")
				);

				const payment_is_overdue = doc.payment_schedule
					.map((row) => Date.parse(row.due_date) < Date.now())
					.reduce((prev, current) => prev || current, false);

				if (payment_is_overdue) {
					this.frm.add_custom_button(
						__("Dunning"),
						() => {
							this.frm.events.create_dunning(this.frm);
						},
						__("Create")
					);
				}
			}

			if (doc.docstatus === 1) {
				cur_frm.add_custom_button(
					__("Maintenance Schedule"),
					function () {
						cur_frm.cscript.make_maintenance_schedule();
					},
					__("Create")
				);
			}
		}

		// Show buttons only when pos view is active
		if (cint(doc.docstatus == 0) && cur_frm.page.current_view_name !== "pos" && !doc.is_return) {
			this.frm.cscript.sales_order_btn();
			this.frm.cscript.delivery_note_btn();
			this.frm.cscript.quotation_btn();
		}

		this.set_default_print_format();
		if (doc.docstatus == 1 && !doc.inter_company_invoice_reference) {
			let internal = me.frm.doc.is_internal_customer;
			if (internal) {
				let button_label =
					me.frm.doc.company === me.frm.doc.represents_company
						? "Internal Purchase Invoice"
						: "Inter Company Purchase Invoice";

				me.frm.add_custom_button(
					button_label,
					function () {
						me.make_inter_company_invoice();
					},
					__("Create")
				);
			}
		}

		erpnext.accounts.unreconcile_payment.add_unreconcile_btn(me.frm);
	}

	make_maintenance_schedule() {
		frappe.model.open_mapped_doc({
			method: "erpnext.accounts.doctype.sales_invoice.sales_invoice.make_maintenance_schedule",
			frm: cur_frm,
		});
	}

	on_submit(doc, dt, dn) {
		var me = this;

		super.on_submit();
		if (frappe.get_route()[0] != "Form") {
			return;
		}

		doc.items.forEach((row) => {
			if (row.delivery_note) frappe.model.clear_doc("Delivery Note", row.delivery_note);
		});
	}

	set_default_print_format() {
		// set default print format to POS type or Credit Note
		if (cur_frm.doc.is_pos) {
			if (cur_frm.pos_print_format) {
				cur_frm.meta._default_print_format = cur_frm.meta.default_print_format;
				cur_frm.meta.default_print_format = cur_frm.pos_print_format;
			}
		} else if (cur_frm.doc.is_return && !cur_frm.meta.default_print_format) {
			if (cur_frm.return_print_format) {
				cur_frm.meta._default_print_format = cur_frm.meta.default_print_format;
				cur_frm.meta.default_print_format = cur_frm.return_print_format;
			}
		} else {
			if (cur_frm.meta._default_print_format) {
				cur_frm.meta.default_print_format = cur_frm.meta._default_print_format;
				cur_frm.meta._default_print_format = null;
			} else if (
				in_list(
					[cur_frm.pos_print_format, cur_frm.return_print_format],
					cur_frm.meta.default_print_format
				)
			) {
				cur_frm.meta.default_print_format = null;
				cur_frm.meta._default_print_format = null;
			}
		}
	}

	sales_order_btn() {
		var me = this;
		this.$sales_order_btn = this.frm.add_custom_button(
			__("Sales Order"),
			function () {
				erpnext.utils.map_current_doc({
					method: "erpnext.selling.doctype.sales_order.sales_order.make_sales_invoice",
					source_doctype: "Sales Order",
					target: me.frm,
					setters: {
						customer: me.frm.doc.customer || undefined,
					},
					get_query_filters: {
						docstatus: 1,
						status: ["not in", ["Closed", "On Hold"]],
						per_billed: ["<", 99.99],
						company: me.frm.doc.company,
					},
				});
			},
			__("Get Items From")
		);
	}

	quotation_btn() {
		var me = this;
		this.$quotation_btn = this.frm.add_custom_button(
			__("Quotation"),
			function () {
				erpnext.utils.map_current_doc({
					method: "erpnext.selling.doctype.quotation.quotation.make_sales_invoice",
					source_doctype: "Quotation",
					target: me.frm,
					setters: [
						{
							fieldtype: "Link",
							label: __("Customer"),
							options: "Customer",
							fieldname: "party_name",
							default: me.frm.doc.customer,
						},
					],
					get_query_filters: {
						docstatus: 1,
						status: ["!=", "Lost"],
						company: me.frm.doc.company,
					},
				});
			},
			__("Get Items From")
		);
	}

	delivery_note_btn() {
		var me = this;
		this.$delivery_note_btn = this.frm.add_custom_button(
			__("Delivery Note"),
			function () {
				erpnext.utils.map_current_doc({
					method: "erpnext.stock.doctype.delivery_note.delivery_note.make_sales_invoice",
					source_doctype: "Delivery Note",
					target: me.frm,
					date_field: "posting_date",
					setters: {
						customer: me.frm.doc.customer || undefined,
					},
					get_query: function () {
						var filters = {
							docstatus: 1,
							company: me.frm.doc.company,
							is_return: 0,
						};
						if (me.frm.doc.customer) filters["customer"] = me.frm.doc.customer;
						return {
							query: "erpnext.controllers.queries.get_delivery_notes_to_be_billed",
							filters: filters,
						};
					},
				});
			},
			__("Get Items From")
		);
	}

	tc_name() {
		this.get_terms();
	}
	customer() {
		if (this.frm.doc.is_pos) {
			var pos_profile = this.frm.doc.pos_profile;
		}
		var me = this;
		if (this.frm.updating_party_details) return;

		if (this.frm.doc.__onload && this.frm.doc.__onload.load_after_mapping) return;

		erpnext.utils.get_party_details(
			this.frm,
			"erpnext.accounts.party.get_party_details",
			{
				posting_date: this.frm.doc.posting_date,
				party: this.frm.doc.customer,
				party_type: "Customer",
				account: this.frm.doc.debit_to,
				price_list: this.frm.doc.selling_price_list,
				pos_profile: pos_profile,
				fetch_payment_terms_template: cint(
					(this.frm.doc.is_return == 0) & !this.frm.doc.ignore_default_payment_terms_template
				),
			},
			function () {
				me.apply_pricing_rule();
			}
		);

		if (this.frm.doc.customer) {
			frappe.call({
				method: "erpnext.accounts.doctype.sales_invoice.sales_invoice.get_loyalty_programs",
				args: {
					customer: this.frm.doc.customer,
				},
				callback: function (r) {
					if (r.message && r.message.length > 1) {
						select_loyalty_program(me.frm, r.message);
					}
				},
			});
		}
	}

	make_inter_company_invoice() {
		let me = this;
		frappe.model.open_mapped_doc({
			method: "erpnext.accounts.doctype.sales_invoice.sales_invoice.make_inter_company_purchase_invoice",
			frm: me.frm,
		});
	}

	debit_to() {
		var me = this;
		if (this.frm.doc.debit_to) {
			me.frm.call({
				method: "frappe.client.get_value",
				args: {
					doctype: "Account",
					fieldname: "account_currency",
					filters: { name: me.frm.doc.debit_to },
				},
				callback: function (r, rt) {
					if (r.message) {
						me.frm.set_value("party_account_currency", r.message.account_currency);
						me.set_dynamic_labels();
					}
				},
			});
		}
	}

	allocated_amount() {
		this.calculate_total_advance();
		this.frm.refresh_fields();
	}

	write_off_outstanding_amount_automatically() {
		if (cint(this.frm.doc.write_off_outstanding_amount_automatically)) {
			frappe.model.round_floats_in(this.frm.doc, ["grand_total", "paid_amount"]);
			// this will make outstanding amount 0
			this.frm.set_value(
				"write_off_amount",
				flt(
					this.frm.doc.grand_total - this.frm.doc.paid_amount - this.frm.doc.total_advance,
					precision("write_off_amount")
				)
			);
		}

		this.calculate_outstanding_amount(false);
		this.frm.refresh_fields();
	}

	write_off_amount() {
		this.set_in_company_currency(this.frm.doc, ["write_off_amount"]);
		this.write_off_outstanding_amount_automatically();
	}

	items_add(doc, cdt, cdn) {
		var row = frappe.get_doc(cdt, cdn);
		this.frm.script_manager.copy_from_first_row("items", row, [
			"income_account",
			"discount_account",
			"cost_center",
		]);
	}

	set_dynamic_labels() {
		super.set_dynamic_labels();
		this.frm.events.hide_fields(this.frm);
	}

	items_on_form_rendered() {
		erpnext.setup_serial_or_batch_no();
	}

	packed_items_on_form_rendered(doc, grid_row) {
		erpnext.setup_serial_or_batch_no();
	}

	make_sales_return() {
		frappe.model.open_mapped_doc({
			method: "erpnext.accounts.doctype.sales_invoice.sales_invoice.make_sales_return",
			frm: cur_frm,
		});
	}

	is_pos(frm) {
		this.set_pos_data();
	}

	pos_profile() {
		this.frm.doc.taxes = [];
		this.set_pos_data();
	}

	set_pos_data() {
		if (this.frm.doc.is_pos) {
			this.frm.set_value("allocate_advances_automatically", 0);
			if (!this.frm.doc.company) {
				this.frm.set_value("is_pos", 0);
				frappe.msgprint(__("Please specify Company to proceed"));
			} else {
				var me = this;
				const for_validate = me.frm.doc.is_return ? true : false;
				return this.frm.call({
					doc: me.frm.doc,
					method: "set_missing_values",
					args: {
						for_validate: for_validate,
					},
					callback: function (r) {
						if (!r.exc) {
							if (r.message && r.message.print_format) {
								me.frm.pos_print_format = r.message.print_format;
							}
							me.frm.trigger("update_stock");
							if (me.frm.doc.taxes_and_charges) {
								me.frm.script_manager.trigger("taxes_and_charges");
							}

							frappe.model.set_default_values(me.frm.doc);
							me.set_dynamic_labels();
							me.calculate_taxes_and_totals();
						}
					},
				});
			}
		} else this.frm.trigger("refresh");
	}

	amount() {
		this.write_off_outstanding_amount_automatically();
	}

	change_amount() {
		if (this.frm.doc.paid_amount > this.frm.doc.grand_total) {
			this.calculate_write_off_amount();
		} else {
			this.frm.set_value("change_amount", 0.0);
			this.frm.set_value("base_change_amount", 0.0);
		}

		this.frm.refresh_fields();
	}

	loyalty_amount() {
		this.calculate_outstanding_amount();
		this.frm.refresh_field("outstanding_amount");
		this.frm.refresh_field("paid_amount");
		this.frm.refresh_field("base_paid_amount");
	}

	currency() {
		var me = this;
		super.currency();
		if (this.frm.doc.timesheets) {
			this.frm.trigger("calculate_timesheet_totals");
		}
	}

	is_cash_or_non_trade_discount() {
		this.frm.set_df_property(
			"additional_discount_account",
			"hidden",
			1 - this.frm.doc.is_cash_or_non_trade_discount
		);
		this.frm.set_df_property(
			"additional_discount_account",
			"reqd",
			this.frm.doc.is_cash_or_non_trade_discount
		);

		if (!this.frm.doc.is_cash_or_non_trade_discount) {
			this.frm.set_value("additional_discount_account", "");
		}

		this.calculate_taxes_and_totals();
	}

};

// for backward compatibility: combine new and previous states
extend_cscript(cur_frm.cscript, new erpnext.accounts.SalesInvoiceController({ frm: cur_frm }));

cur_frm.cscript["Make Delivery Note"] = function () {
	frappe.model.open_mapped_doc({
		method: "erpnext.accounts.doctype.sales_invoice.sales_invoice.make_delivery_note",
		frm: cur_frm,
	});
};

cur_frm.set_query("cash_bank_account", function(doc) {
	return {
		filters: [
			["Account", "account_type", "in", ["Cash", "Bank"]],
			["Account", "root_type", "=", "Asset"],
			["Account", "is_group", "=", 0],
			["Account", "company", "=", doc.company]
		]
	};
<<<<<<< HEAD
});

=======
};
>>>>>>> a4c9eac5
cur_frm.fields_dict.write_off_account.get_query = function (doc) {
	return {
		filters: {
			report_type: "Profit and Loss",
			is_group: 0,
			company: doc.company,
		},
	};
};

// Write off cost center
//-----------------------
cur_frm.fields_dict.write_off_cost_center.get_query = function (doc) {
	return {
		filters: {
			is_group: 0,
			company: doc.company,
		},
	};
};

// Cost Center in Details Table
// -----------------------------
cur_frm.fields_dict["items"].grid.get_field("cost_center").get_query = function (doc) {
	return {
		filters: {
			company: doc.company,
			is_group: 0,
		},
	};
};

cur_frm.cscript.income_account = function (doc, cdt, cdn) {
	erpnext.utils.copy_value_in_all_rows(doc, cdt, cdn, "items", "income_account");
};

cur_frm.cscript.expense_account = function (doc, cdt, cdn) {
	erpnext.utils.copy_value_in_all_rows(doc, cdt, cdn, "items", "expense_account");
};

cur_frm.cscript.cost_center = function (doc, cdt, cdn) {
	erpnext.utils.copy_value_in_all_rows(doc, cdt, cdn, "items", "cost_center");
};

cur_frm.set_query("debit_to", function (doc) {
	return {
		filters: {
			account_type: "Receivable",
			is_group: 0,
			company: doc.company,
		},
	};
});

frappe.ui.form.on("Sales Invoice", {
	setup: function (frm) {
		frm.add_fetch("customer", "tax_id", "tax_id");
		frm.add_fetch("payment_term", "invoice_portion", "invoice_portion");
		frm.add_fetch("payment_term", "description", "description");

		frm.set_df_property("packed_items", "cannot_add_rows", true);
		frm.set_df_property("packed_items", "cannot_delete_rows", true);

		frm.set_query("account_for_change_amount", function () {
			return {
				filters: {
					account_type: ["in", ["Cash", "Bank"]],
					company: frm.doc.company,
					is_group: 0,
				},
			};
		});

		frm.set_query("unrealized_profit_loss_account", function () {
			return {
				filters: {
					company: frm.doc.company,
					is_group: 0,
					root_type: "Liability",
				},
			};
		});

		frm.set_query("adjustment_against", function () {
			return {
				filters: {
					company: frm.doc.company,
					customer: frm.doc.customer,
					docstatus: 1,
				},
			};
		});

		frm.set_query("additional_discount_account", function () {
			return {
				filters: {
					company: frm.doc.company,
					is_group: 0,
					report_type: "Profit and Loss",
				},
			};
		});

		frm.set_query("income_account", "items", function () {
			return {
				query: "erpnext.controllers.queries.get_income_account",
				filters: {
					company: frm.doc.company,
					disabled: 0,
				},
			};
		});

		(frm.custom_make_buttons = {
			"Delivery Note": "Delivery",
			"Sales Invoice": "Return / Credit Note",
			"Payment Request": "Payment Request",
			"Payment Entry": "Payment",
		}),

		// discount account
		frm.fields_dict["items"].grid.get_field("discount_account").get_query = function (doc) {
			return {
				filters: {
					report_type: "Profit and Loss",
					company: doc.company,
					is_group: 0,
				},
			};
		};

		frm.fields_dict["items"].grid.get_field("deferred_revenue_account").get_query = function (doc) {
			return {
				filters: {
					root_type: "Liability",
					company: doc.company,
					is_group: 0,
				},
			};
		};


		frm.set_query("pos_profile", function (doc) {
			if (!doc.company) {
				frappe.throw(__("Please set Company"));
			}

			return {
				query: "erpnext.accounts.doctype.pos_profile.pos_profile.pos_profile_query",
				filters: {
					company: doc.company,
				},
			};
		});

		// set get_query for loyalty redemption account
		frm.fields_dict["loyalty_redemption_account"].get_query = function () {
			return {
				filters: {
					company: frm.doc.company,
					is_group: 0,
				},
			};
		};

		// set get_query for loyalty redemption cost center
		frm.fields_dict["loyalty_redemption_cost_center"].get_query = function () {
			return {
				filters: {
					company: frm.doc.company,
					is_group: 0,
				},
			};
		};
	},
	// When multiple companies are set up. in case company name is changed set default company address
	company: function (frm) {
		if (frm.doc.company) {
			frappe.call({
				method: "erpnext.setup.doctype.company.company.get_default_company_address",
				args: { name: frm.doc.company, existing_address: frm.doc.company_address || "" },
				debounce: 2000,
				callback: function (r) {
					if (r.message) {
						frm.set_value("company_address", r.message);
					} else {
						frm.set_value("company_address", "");
					}
				},
			});
		}
	},

	onload: function (frm) {
		frm.redemption_conversion_factor = null;
	},

	update_stock: function (frm, dt, dn) {
		frm.events.hide_fields(frm);
		frm.trigger("reset_posting_time");
	},

	redeem_loyalty_points: function (frm) {
		frm.events.get_loyalty_details(frm);
	},

	loyalty_points: function (frm) {
		if (frm.redemption_conversion_factor) {
			frm.events.set_loyalty_points(frm);
		} else {
			frappe.call({
				method: "erpnext.accounts.doctype.loyalty_program.loyalty_program.get_redeemption_factor",
				args: {
					loyalty_program: frm.doc.loyalty_program,
				},
				callback: function (r) {
					if (r) {
						frm.redemption_conversion_factor = r.message;
						frm.events.set_loyalty_points(frm);
					}
				},
			});
		}
	},

	hide_fields: function (frm) {
		let doc = frm.doc;
		var parent_fields = [
			// "project",
			"due_date",
			"is_opening",
			"total_advance",
			"get_advances",
			"advances",
			"from_date",
			"to_date",
		];

		if (cint(doc.is_pos) == 1) {
			hide_field(parent_fields);
		} else {
			for (var i in parent_fields) {
				var docfield = frappe.meta.docfield_map[doc.doctype][parent_fields[i]];
				if (!docfield.hidden) unhide_field(parent_fields[i]);
			}
		}

		frm.refresh_fields();
	},

	get_loyalty_details: function (frm) {
		if (frm.doc.customer && frm.doc.redeem_loyalty_points) {
			frappe.call({
				method: "erpnext.accounts.doctype.loyalty_program.loyalty_program.get_loyalty_program_details",
				args: {
					customer: frm.doc.customer,
					loyalty_program: frm.doc.loyalty_program,
					expiry_date: frm.doc.posting_date,
					company: frm.doc.company,
				},
				callback: function (r) {
					if (r) {
						frm.set_value("loyalty_redemption_account", r.message.expense_account);
						frm.set_value("loyalty_redemption_cost_center", r.message.cost_center);
						frm.redemption_conversion_factor = r.message.conversion_factor;
					}
				},
			});
		}
	},

	set_loyalty_points: function (frm) {
		if (frm.redemption_conversion_factor) {
			let loyalty_amount = flt(
				frm.redemption_conversion_factor * flt(frm.doc.loyalty_points),
				precision("loyalty_amount")
			);
			var remaining_amount =
				flt(frm.doc.grand_total) - flt(frm.doc.total_advance) - flt(frm.doc.write_off_amount);
			if (frm.doc.grand_total && remaining_amount < loyalty_amount) {
				let redeemable_points = parseInt(remaining_amount / frm.redemption_conversion_factor);
				frappe.throw(__("You can only redeem max {0} points in this order.", [redeemable_points]));
			}
			frm.set_value("loyalty_amount", loyalty_amount);
		}
	},

	calculate_timesheet_totals: function (frm) {
		frm.set_value(
			"total_billing_amount",
			frm.doc.timesheets.reduce((a, b) => a + (b["billing_amount"] || 0.0), 0.0)
		);
		frm.set_value(
			"total_billing_hours",
			frm.doc.timesheets.reduce((a, b) => a + (b["billing_hours"] || 0.0), 0.0)
		);
	},

	refresh: function (frm) {
		if (frm.doc.is_debit_note) {
			frm.set_df_property("return_against", "label", __("Adjustment Against"));
		}
	},

	create_invoice_discounting: function (frm) {
		frappe.model.open_mapped_doc({
			method: "erpnext.accounts.doctype.sales_invoice.sales_invoice.create_invoice_discounting",
			frm: frm,
		});
	},

	create_dunning: function (frm) {
		frappe.model.open_mapped_doc({
			method: "erpnext.accounts.doctype.sales_invoice.sales_invoice.create_dunning",
			frm: frm,
		});
	},
});

frappe.ui.form.on("Sales Invoice Timesheet", {
	timesheets_remove(frm) {
		frm.trigger("calculate_timesheet_totals");
	},
});

var select_loyalty_program = function (frm, loyalty_programs) {
	var dialog = new frappe.ui.Dialog({
		title: __("Select Loyalty Program"),
		fields: [
			{
				label: __("Loyalty Program"),
				fieldname: "loyalty_program",
				fieldtype: "Select",
				options: loyalty_programs,
				default: loyalty_programs[0],
			},
		],
	});

	dialog.set_primary_action(__("Set Loyalty Program"), function () {
		dialog.hide();
		return frappe.call({
			method: "frappe.client.set_value",
			args: {
				doctype: "Customer",
				name: frm.doc.customer,
				fieldname: "loyalty_program",
				value: dialog.get_value("loyalty_program"),
			},
			callback: function (r) {},
		});
	});

	dialog.show();
};

frappe.ui.form.on("Discount Terms", {
	no_of_days:(frm)=>{
		let discount_date = frappe.datetime.add_days(frappe.datetime.get_today(), frm.selected_doc.no_of_days)
		frm.selected_doc.discount_date = discount_date
		frm.refresh_field("payment_discount_terms")
	}
})<|MERGE_RESOLUTION|>--- conflicted
+++ resolved
@@ -562,12 +562,9 @@
 			["Account", "company", "=", doc.company]
 		]
 	};
-<<<<<<< HEAD
+
 });
 
-=======
-};
->>>>>>> a4c9eac5
 cur_frm.fields_dict.write_off_account.get_query = function (doc) {
 	return {
 		filters: {
