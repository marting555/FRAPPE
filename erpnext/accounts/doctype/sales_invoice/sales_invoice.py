--- conflicted
+++ resolved
@@ -851,7 +851,6 @@
 					}, account_currency, item=tax)
 				)
 
-<<<<<<< HEAD
 	def allocate_advance_taxes(self, gl_entries):
 		tax_map = self.get_tax_map()
 		for pe in self.get('advances'):
@@ -891,7 +890,7 @@
 
 					frappe.db.set_value('Advance Taxes and Charges', tax.name, 'allocated_amount', tax.allocated_amount + unallocated_amount)
 					tax_map[tax.account_head] -= unallocated_amount
-=======
+
 	def make_internal_transfer_gl_entries(self, gl_entries):
 		if self.is_internal_transfer() and flt(self.base_total_taxes_and_charges):
 			account_currency = get_account_currency(self.unrealized_profit_loss_account)
@@ -903,7 +902,6 @@
 					"debit_in_account_currency": flt(self.base_total_taxes_and_charges),
 					"cost_center": self.cost_center
 				}, account_currency, item=self))
->>>>>>> 6f29f67a
 
 	def make_item_gl_entries(self, gl_entries):
 		# income account gl entries
