--- conflicted
+++ resolved
@@ -560,14 +560,7 @@
 					continue
 
 				for d in self.get('items'):
-<<<<<<< HEAD
-					if not d.item_code: continue
-
-					is_stock_item = frappe.get_cached_value('Item', d.item_code, 'is_stock_item')
-					if (d.item_code and is_stock_item ==1 and not d.get(key.lower().replace(' ', '_')) and not self.get(value[1])):
-=======
 					if (d.item_code and not d.get(key.lower().replace(' ', '_')) and not self.get(value[1])):
->>>>>>> 00175c96
 						msgprint(_("{0} is mandatory for Item {1}").format(key, d.item_code), raise_exception=1)
 
 
@@ -748,14 +741,6 @@
 				update_outstanding_amt(self.debit_to, "Customer", self.customer,
 					self.doctype, self.return_against if cint(self.is_return) and self.return_against else self.name)
 
-<<<<<<< HEAD
-			if (repost_future_gle or self.flags.repost_future_gle) and cint(self.update_stock) \
-				and cint(auto_accounting_for_stock):
-					items, warehouses = self.get_items_and_warehouses()
-					update_gl_entries_after(self.posting_date, self.posting_time,
-						warehouses, items, company = self.company)
-=======
->>>>>>> 00175c96
 		elif self.docstatus == 2 and cint(self.update_stock) \
 			and cint(auto_accounting_for_stock):
 				make_reverse_gl_entries(voucher_type=self.doctype, voucher_no=self.name)
@@ -804,12 +789,8 @@
 						if self.party_account_currency==self.company_currency else grand_total,
 					"against_voucher": self.return_against if cint(self.is_return) and self.return_against else self.name,
 					"against_voucher_type": self.doctype,
-<<<<<<< HEAD
-					"cost_center": self.cost_center
-=======
 					"cost_center": self.cost_center,
 					"project": self.project
->>>>>>> 00175c96
 				}, self.party_account_currency, item=self)
 			)
 
@@ -946,12 +927,8 @@
 							if self.party_account_currency==self.company_currency else flt(self.change_amount),
 						"against_voucher": self.return_against if cint(self.is_return) and self.return_against else self.name,
 						"against_voucher_type": self.doctype,
-<<<<<<< HEAD
-						"cost_center": self.cost_center
-=======
 						"cost_center": self.cost_center,
 						"project": self.project
->>>>>>> 00175c96
 					}, self.party_account_currency, item=self)
 				)
 
@@ -984,12 +961,8 @@
 						else flt(self.write_off_amount, self.precision("write_off_amount"))),
 					"against_voucher": self.return_against if cint(self.is_return) else self.name,
 					"against_voucher_type": self.doctype,
-<<<<<<< HEAD
-					"cost_center": self.cost_center
-=======
 					"cost_center": self.cost_center,
 					"project": self.project
->>>>>>> 00175c96
 				}, self.party_account_currency, item=self)
 			)
 			gl_entries.append(
@@ -1109,13 +1082,8 @@
 					and self.name != serial_no_details.sales_invoice:
 					sales_invoice_company = frappe.db.get_value("Sales Invoice", serial_no_details.sales_invoice, "company")
 					if sales_invoice_company == self.company:
-<<<<<<< HEAD
-						frappe.throw(_("Serial Number: {0} is already referenced in Sales Invoice: {1}"
-							.format(serial_no, serial_no_details.sales_invoice)))
-=======
 						frappe.throw(_("Serial Number: {0} is already referenced in Sales Invoice: {1}")
 							.format(serial_no, serial_no_details.sales_invoice))
->>>>>>> 00175c96
 
 	def update_project(self):
 		if self.project:
