# Copyright (c) 2015, Frappe Technologies Pvt. Ltd. and Contributors
# License: GNU General Public License v3. See license.txt


import frappe
from frappe import _, msgprint, throw
from frappe.contacts.doctype.address.address import get_address_display
from frappe.model.mapper import get_mapped_doc
from frappe.model.utils import get_fetch_values
from frappe.utils import add_days, cint, cstr, flt, formatdate, get_link_to_form, getdate, nowdate

import erpnext
from erpnext.accounts.deferred_revenue import validate_service_stop_date
from erpnext.accounts.doctype.loyalty_program.loyalty_program import (
    get_loyalty_program_details_with_points,
    validate_loyalty_points,
)
from erpnext.accounts.doctype.repost_accounting_ledger.repost_accounting_ledger import (
<<<<<<< HEAD
	validate_docs_for_deferred_accounting,
	validate_docs_for_voucher_types,
=======
    validate_docs_for_deferred_accounting,
>>>>>>> dd96e3c3
)
from erpnext.accounts.doctype.tax_withholding_category.tax_withholding_category import (
    get_party_tax_withholding_details,
)
from erpnext.accounts.general_ledger import get_round_off_account_and_cost_center
from erpnext.accounts.party import get_due_date, get_party_account, get_party_details
from erpnext.accounts.utils import (
	cancel_exchange_gain_loss_journal,
	get_account_currency,
	update_voucher_outstanding,
)
from erpnext.assets.doctype.asset.depreciation import (
    depreciate_asset,
    get_disposal_account_and_cost_center,
    get_gl_entries_on_asset_disposal,
    get_gl_entries_on_asset_regain,
    reset_depreciation_schedule,
    reverse_depreciation_entry_made_after_disposal,
)
from erpnext.assets.doctype.asset_activity.asset_activity import add_asset_activity
from erpnext.controllers.accounts_controller import validate_account_head
from erpnext.controllers.selling_controller import SellingController
from erpnext.projects.doctype.timesheet.timesheet import get_projectwise_timesheet_data
from erpnext.setup.doctype.company.company import update_company_current_month_sales
from erpnext.stock.doctype.delivery_note.delivery_note import update_billed_amount_based_on_so
from erpnext.stock.doctype.serial_no.serial_no import get_serial_nos

form_grid_templates = {"items": "templates/form_grid/item_grid.html"}


class SalesInvoice(SellingController):
<<<<<<< HEAD
	# begin: auto-generated types
	# This code is auto-generated. Do not modify anything in this block.

	from typing import TYPE_CHECKING

	if TYPE_CHECKING:
		from frappe.types import DF

		from erpnext.accounts.doctype.payment_schedule.payment_schedule import PaymentSchedule
		from erpnext.accounts.doctype.pricing_rule_detail.pricing_rule_detail import PricingRuleDetail
		from erpnext.accounts.doctype.sales_invoice_advance.sales_invoice_advance import SalesInvoiceAdvance
		from erpnext.accounts.doctype.sales_invoice_item.sales_invoice_item import SalesInvoiceItem
		from erpnext.accounts.doctype.sales_invoice_payment.sales_invoice_payment import SalesInvoicePayment
		from erpnext.accounts.doctype.sales_invoice_timesheet.sales_invoice_timesheet import (
			SalesInvoiceTimesheet,
		)
		from erpnext.accounts.doctype.sales_taxes_and_charges.sales_taxes_and_charges import (
			SalesTaxesandCharges,
		)
		from erpnext.selling.doctype.sales_team.sales_team import SalesTeam
		from erpnext.stock.doctype.packed_item.packed_item import PackedItem

		account_for_change_amount: DF.Link | None
		additional_discount_account: DF.Link | None
		additional_discount_percentage: DF.Float
		address_display: DF.SmallText | None
		advances: DF.Table[SalesInvoiceAdvance]
		against_income_account: DF.SmallText | None
		allocate_advances_automatically: DF.Check
		amended_from: DF.Link | None
		amount_eligible_for_commission: DF.Currency
		apply_discount_on: DF.Literal["", "Grand Total", "Net Total"]
		auto_repeat: DF.Link | None
		base_change_amount: DF.Currency
		base_discount_amount: DF.Currency
		base_grand_total: DF.Currency
		base_in_words: DF.SmallText | None
		base_net_total: DF.Currency
		base_paid_amount: DF.Currency
		base_rounded_total: DF.Currency
		base_rounding_adjustment: DF.Currency
		base_total: DF.Currency
		base_total_taxes_and_charges: DF.Currency
		base_write_off_amount: DF.Currency
		campaign: DF.Link | None
		cash_bank_account: DF.Link | None
		change_amount: DF.Currency
		commission_rate: DF.Float
		company: DF.Link
		company_address: DF.Link | None
		company_address_display: DF.SmallText | None
		company_contact_person: DF.Link | None
		company_tax_id: DF.Data | None
		contact_display: DF.SmallText | None
		contact_email: DF.Data | None
		contact_mobile: DF.SmallText | None
		contact_person: DF.Link | None
		conversion_rate: DF.Float
		cost_center: DF.Link | None
		currency: DF.Link
		customer: DF.Link | None
		customer_address: DF.Link | None
		customer_group: DF.Link | None
		customer_name: DF.SmallText | None
		debit_to: DF.Link
		disable_rounded_total: DF.Check
		discount_amount: DF.Currency
		dispatch_address: DF.SmallText | None
		dispatch_address_name: DF.Link | None
		due_date: DF.Date | None
		from_date: DF.Date | None
		grand_total: DF.Currency
		group_same_items: DF.Check
		ignore_default_payment_terms_template: DF.Check
		ignore_pricing_rule: DF.Check
		in_words: DF.SmallText | None
		incoterm: DF.Link | None
		inter_company_invoice_reference: DF.Link | None
		is_cash_or_non_trade_discount: DF.Check
		is_consolidated: DF.Check
		is_debit_note: DF.Check
		is_discounted: DF.Check
		is_internal_customer: DF.Check
		is_opening: DF.Literal["No", "Yes"]
		is_pos: DF.Check
		is_return: DF.Check
		items: DF.Table[SalesInvoiceItem]
		language: DF.Data | None
		letter_head: DF.Link | None
		loyalty_amount: DF.Currency
		loyalty_points: DF.Int
		loyalty_program: DF.Link | None
		loyalty_redemption_account: DF.Link | None
		loyalty_redemption_cost_center: DF.Link | None
		named_place: DF.Data | None
		naming_series: DF.Literal["ACC-SINV-.YYYY.-", "ACC-SINV-RET-.YYYY.-"]
		net_total: DF.Currency
		only_include_allocated_payments: DF.Check
		other_charges_calculation: DF.TextEditor | None
		outstanding_amount: DF.Currency
		packed_items: DF.Table[PackedItem]
		paid_amount: DF.Currency
		party_account_currency: DF.Link | None
		payment_schedule: DF.Table[PaymentSchedule]
		payment_terms_template: DF.Link | None
		payments: DF.Table[SalesInvoicePayment]
		plc_conversion_rate: DF.Float
		po_date: DF.Date | None
		po_no: DF.Data | None
		pos_profile: DF.Link | None
		posting_date: DF.Date
		posting_time: DF.Time | None
		price_list_currency: DF.Link
		pricing_rules: DF.Table[PricingRuleDetail]
		project: DF.Link | None
		redeem_loyalty_points: DF.Check
		remarks: DF.SmallText | None
		represents_company: DF.Link | None
		return_against: DF.Link | None
		rounded_total: DF.Currency
		rounding_adjustment: DF.Currency
		sales_partner: DF.Link | None
		sales_team: DF.Table[SalesTeam]
		scan_barcode: DF.Data | None
		select_print_heading: DF.Link | None
		selling_price_list: DF.Link
		set_posting_time: DF.Check
		set_target_warehouse: DF.Link | None
		set_warehouse: DF.Link | None
		shipping_address: DF.SmallText | None
		shipping_address_name: DF.Link | None
		shipping_rule: DF.Link | None
		source: DF.Link | None
		status: DF.Literal[
			"",
			"Draft",
			"Return",
			"Credit Note Issued",
			"Submitted",
			"Paid",
			"Partly Paid",
			"Unpaid",
			"Unpaid and Discounted",
			"Partly Paid and Discounted",
			"Overdue and Discounted",
			"Overdue",
			"Cancelled",
			"Internal Transfer",
		]
		subscription: DF.Link | None
		tax_category: DF.Link | None
		tax_id: DF.Data | None
		taxes: DF.Table[SalesTaxesandCharges]
		taxes_and_charges: DF.Link | None
		tc_name: DF.Link | None
		terms: DF.TextEditor | None
		territory: DF.Link | None
		timesheets: DF.Table[SalesInvoiceTimesheet]
		title: DF.Data | None
		to_date: DF.Date | None
		total: DF.Currency
		total_advance: DF.Currency
		total_billing_amount: DF.Currency
		total_billing_hours: DF.Float
		total_commission: DF.Currency
		total_net_weight: DF.Float
		total_qty: DF.Float
		total_taxes_and_charges: DF.Currency
		unrealized_profit_loss_account: DF.Link | None
		update_billed_amount_in_delivery_note: DF.Check
		update_billed_amount_in_sales_order: DF.Check
		update_outstanding_for_self: DF.Check
		update_stock: DF.Check
		use_company_roundoff_cost_center: DF.Check
		write_off_account: DF.Link | None
		write_off_amount: DF.Currency
		write_off_cost_center: DF.Link | None
		write_off_outstanding_amount_automatically: DF.Check
	# end: auto-generated types

	def __init__(self, *args, **kwargs):
		super().__init__(*args, **kwargs)
		self.status_updater = [
			{
				"source_dt": "Sales Invoice Item",
				"target_field": "billed_amt",
				"target_ref_field": "amount",
				"target_dt": "Sales Order Item",
				"join_field": "so_detail",
				"target_parent_dt": "Sales Order",
				"target_parent_field": "per_billed",
				"source_field": "amount",
				"percent_join_field": "sales_order",
				"status_field": "billing_status",
				"keyword": "Billed",
				"overflow_type": "billing",
			}
		]

	def set_indicator(self):
		"""Set indicator for portal"""
		if self.outstanding_amount < 0:
			self.indicator_title = _("Credit Note Issued")
			self.indicator_color = "gray"
		elif self.outstanding_amount > 0 and getdate(self.due_date) >= getdate(nowdate()):
			self.indicator_color = "orange"
			self.indicator_title = _("Unpaid")
		elif self.outstanding_amount > 0 and getdate(self.due_date) < getdate(nowdate()):
			self.indicator_color = "red"
			self.indicator_title = _("Overdue")
		elif cint(self.is_return) == 1:
			self.indicator_title = _("Return")
			self.indicator_color = "gray"
		else:
			self.indicator_color = "green"
			self.indicator_title = _("Paid")

	def validate(self):
		self.validate_auto_set_posting_time()
		super().validate()

		if not (self.is_pos or self.is_debit_note):
			self.so_dn_required()

		self.set_tax_withholding()

		self.validate_proj_cust()
		self.validate_pos_return()
		self.validate_with_previous_doc()
		self.validate_uom_is_integer("stock_uom", "stock_qty")
		self.validate_uom_is_integer("uom", "qty")
		self.check_sales_order_on_hold_or_close("sales_order")
		self.validate_debit_to_acc()
		self.clear_unallocated_advances("Sales Invoice Advance", "advances")
		self.validate_fixed_asset()
		self.set_income_account_for_fixed_assets()
		self.validate_item_cost_centers()
		self.check_conversion_rate()
		self.validate_accounts()

		validate_inter_company_party(
			self.doctype, self.customer, self.company, self.inter_company_invoice_reference
		)

		if cint(self.is_pos):
			self.validate_pos()

		if cint(self.update_stock):
			self.validate_dropship_item()
			self.validate_warehouse()
			self.update_current_stock()
			self.validate_delivery_note()

		is_deferred_invoice = any(d.get("enable_deferred_revenue") for d in self.get("items"))

		# validate service stop date to lie in between start and end date
		if is_deferred_invoice:
			validate_service_stop_date(self)

		if not self.is_opening:
			self.is_opening = "No"

		if self.redeem_loyalty_points:
			lp = frappe.get_doc("Loyalty Program", self.loyalty_program)
			self.loyalty_redemption_account = (
				lp.expense_account if not self.loyalty_redemption_account else self.loyalty_redemption_account
			)
			self.loyalty_redemption_cost_center = (
				lp.cost_center
				if not self.loyalty_redemption_cost_center
				else self.loyalty_redemption_cost_center
			)

		self.set_against_income_account()
		self.validate_time_sheets_are_submitted()
		self.validate_multiple_billing("Delivery Note", "dn_detail", "amount")
		if self.is_return:
			self.timesheets = []
		self.update_packing_list()
		self.set_billing_hours_and_amount()
		self.update_timesheet_billing_for_project()
		self.set_status()
		if self.is_pos and not self.is_return:
			self.verify_payment_amount_is_positive()

		# validate amount in mode of payments for returned invoices for pos must be negative
		if self.is_pos and self.is_return:
			self.verify_payment_amount_is_negative()

		if (
			self.redeem_loyalty_points
			and self.loyalty_program
			and self.loyalty_points
			and not self.is_consolidated
		):
			validate_loyalty_points(self, self.loyalty_points)

		self.allow_write_off_only_on_pos()
		self.reset_default_field_value("set_warehouse", "items", "warehouse")

	def validate_accounts(self):
		self.validate_write_off_account()
		self.validate_account_for_change_amount()
		self.validate_income_account()

	def validate_for_repost(self):
		self.validate_write_off_account()
		self.validate_account_for_change_amount()
		self.validate_income_account()
		validate_docs_for_voucher_types(["Sales Invoice"])
		validate_docs_for_deferred_accounting([self.name], [])

	def validate_fixed_asset(self):
		for d in self.get("items"):
			if d.is_fixed_asset and d.meta.get_field("asset") and d.asset:
				asset = frappe.get_doc("Asset", d.asset)
				if self.doctype == "Sales Invoice" and self.docstatus == 1:
					if self.update_stock:
						frappe.throw(_("'Update Stock' cannot be checked for fixed asset sale"))

					elif asset.status in ("Scrapped", "Cancelled", "Capitalized") or (
						asset.status == "Sold" and not self.is_return
					):
						frappe.throw(
							_("Row #{0}: Asset {1} cannot be submitted, it is already {2}").format(
								d.idx, d.asset, asset.status
							)
						)

	def validate_item_cost_centers(self):
		for item in self.items:
			cost_center_company = frappe.get_cached_value("Cost Center", item.cost_center, "company")
			if cost_center_company != self.company:
				frappe.throw(
					_("Row #{0}: Cost Center {1} does not belong to company {2}").format(
						frappe.bold(item.idx), frappe.bold(item.cost_center), frappe.bold(self.company)
					)
				)

	def validate_income_account(self):
		for item in self.get("items"):
			validate_account_head(item.idx, item.income_account, self.company, "Income")

	def set_tax_withholding(self):
		if self.get("is_opening") == "Yes":
			return

		tax_withholding_details = get_party_tax_withholding_details(self)

		if not tax_withholding_details:
			return

		accounts = []
		tax_withholding_account = tax_withholding_details.get("account_head")

		for d in self.taxes:
			if d.account_head == tax_withholding_account:
				d.update(tax_withholding_details)
			accounts.append(d.account_head)

		if not accounts or tax_withholding_account not in accounts:
			self.append("taxes", tax_withholding_details)

		to_remove = [
			d
			for d in self.taxes
			if not d.tax_amount and d.charge_type == "Actual" and d.account_head == tax_withholding_account
		]

		for d in to_remove:
			self.remove(d)

		# calculate totals again after applying TDS
		self.calculate_taxes_and_totals()

	def before_save(self):
		self.set_account_for_mode_of_payment()
		self.set_paid_amount()

	def before_submit(self):
		self.add_remarks()

	def on_submit(self):
		self.validate_pos_paid_amount()

		if not self.auto_repeat:
			frappe.get_doc("Authorization Control").validate_approving_authority(
				self.doctype, self.company, self.base_grand_total, self
			)

		self.check_prev_docstatus()

		if self.is_return and not self.update_billed_amount_in_sales_order:
			# NOTE status updating bypassed for is_return
			self.status_updater = []

		self.update_status_updater_args()
		self.update_prevdoc_status()

		self.update_billing_status_in_dn()
		self.clear_unallocated_mode_of_payments()

		# Updating stock ledger should always be called after updating prevdoc status,
		# because updating reserved qty in bin depends upon updated delivered qty in SO
		if self.update_stock == 1:
			for table_name in ["items", "packed_items"]:
				if not self.get(table_name):
					continue

				self.make_bundle_for_sales_purchase_return(table_name)
				self.make_bundle_using_old_serial_batch_fields(table_name)

			self.update_stock_reservation_entries()
			self.update_stock_ledger()

		# this sequence because outstanding may get -ve
		self.make_gl_entries()

		if self.update_stock == 1:
			self.repost_future_sle_and_gle()

		if not self.is_return:
			self.update_billing_status_for_zero_amount_refdoc("Delivery Note")
			self.update_billing_status_for_zero_amount_refdoc("Sales Order")
			self.check_credit_limit()

		if not cint(self.is_pos) == 1 and not self.is_return:
			self.update_against_document_in_jv()

		self.update_time_sheet(self.name)

		if frappe.db.get_single_value("Selling Settings", "sales_update_frequency") == "Each Transaction":
			update_company_current_month_sales(self.company)
			self.update_project()
		update_linked_doc(self.doctype, self.name, self.inter_company_invoice_reference)

		# create the loyalty point ledger entry if the customer is enrolled in any loyalty program
		if not self.is_return and not self.is_consolidated and self.loyalty_program:
			self.make_loyalty_point_entry()
		elif self.is_return and self.return_against and not self.is_consolidated and self.loyalty_program:
			against_si_doc = frappe.get_doc("Sales Invoice", self.return_against)
			against_si_doc.delete_loyalty_point_entry()
			against_si_doc.make_loyalty_point_entry()
		if self.redeem_loyalty_points and not self.is_consolidated and self.loyalty_points:
			self.apply_loyalty_points()

		self.process_common_party_accounting()

	def validate_pos_return(self):
		if self.is_consolidated:
			# pos return is already validated in pos invoice
			return

		if self.is_pos and self.is_return:
			total_amount_in_payments = 0
			for payment in self.payments:
				total_amount_in_payments += payment.amount
			invoice_total = self.rounded_total or self.grand_total
			if total_amount_in_payments < invoice_total:
				frappe.throw(_("Total payments amount can't be greater than {}").format(-invoice_total))

	def validate_pos_paid_amount(self):
		if len(self.payments) == 0 and self.is_pos and flt(self.grand_total) > 0:
			frappe.throw(_("At least one mode of payment is required for POS invoice."))

	def check_if_consolidated_invoice(self):
		# since POS Invoice extends Sales Invoice, we explicitly check if doctype is Sales Invoice
		if self.doctype == "Sales Invoice" and self.is_consolidated:
			invoice_or_credit_note = "consolidated_credit_note" if self.is_return else "consolidated_invoice"
			pos_closing_entry = frappe.get_all(
				"POS Invoice Merge Log",
				filters={invoice_or_credit_note: self.name},
				pluck="pos_closing_entry",
			)
			if pos_closing_entry and pos_closing_entry[0]:
				msg = _("To cancel a {} you need to cancel the POS Closing Entry {}.").format(
					frappe.bold(_("Consolidated Sales Invoice")),
					get_link_to_form("POS Closing Entry", pos_closing_entry[0]),
				)
				frappe.throw(msg, title=_("Not Allowed"))

	def before_cancel(self):
		self.check_if_consolidated_invoice()

		super().before_cancel()
		self.update_time_sheet(None)

	def on_cancel(self):
		check_if_return_invoice_linked_with_payment_entry(self)

		super().on_cancel()

		self.check_sales_order_on_hold_or_close("sales_order")

		if self.is_return and not self.update_billed_amount_in_sales_order:
			# NOTE status updating bypassed for is_return
			self.status_updater = []

		self.update_status_updater_args()
		self.update_prevdoc_status()
		self.update_billing_status_in_dn()

		if not self.is_return:
			self.update_billing_status_for_zero_amount_refdoc("Delivery Note")
			self.update_billing_status_for_zero_amount_refdoc("Sales Order")

		# Updating stock ledger should always be called after updating prevdoc status,
		# because updating reserved qty in bin depends upon updated delivered qty in SO
		if self.update_stock == 1:
			self.update_stock_ledger()

		self.make_gl_entries_on_cancel()

		if self.update_stock == 1:
			self.update_stock_reservation_entries()
			self.repost_future_sle_and_gle()

		self.db_set("status", "Cancelled")

		if frappe.db.get_single_value("Selling Settings", "sales_update_frequency") == "Each Transaction":
			update_company_current_month_sales(self.company)
			self.update_project()
		if not self.is_return and not self.is_consolidated and self.loyalty_program:
			self.delete_loyalty_point_entry()
		elif self.is_return and self.return_against and not self.is_consolidated and self.loyalty_program:
			against_si_doc = frappe.get_doc("Sales Invoice", self.return_against)
			against_si_doc.delete_loyalty_point_entry()
			against_si_doc.make_loyalty_point_entry()

		unlink_inter_company_doc(self.doctype, self.name, self.inter_company_invoice_reference)

		self.unlink_sales_invoice_from_timesheets()
		self.ignore_linked_doctypes = (
			"GL Entry",
			"Stock Ledger Entry",
			"Repost Item Valuation",
			"Repost Payment Ledger",
			"Repost Payment Ledger Items",
			"Repost Accounting Ledger",
			"Repost Accounting Ledger Items",
			"Unreconcile Payment",
			"Unreconcile Payment Entries",
			"Payment Ledger Entry",
			"Serial and Batch Bundle",
		)

		self.delete_auto_created_batches()

	def update_status_updater_args(self):
		if cint(self.update_stock):
			self.status_updater.append(
				{
					"source_dt": "Sales Invoice Item",
					"target_dt": "Sales Order Item",
					"target_parent_dt": "Sales Order",
					"target_parent_field": "per_delivered",
					"target_field": "delivered_qty",
					"target_ref_field": "qty",
					"source_field": "qty",
					"join_field": "so_detail",
					"percent_join_field": "sales_order",
					"status_field": "delivery_status",
					"keyword": "Delivered",
					"second_source_dt": "Delivery Note Item",
					"second_source_field": "qty",
					"second_join_field": "so_detail",
					"overflow_type": "delivery",
					"extra_cond": """ and exists(select name from `tabSales Invoice`
					where name=`tabSales Invoice Item`.parent and update_stock = 1)""",
				}
			)
			if cint(self.is_return):
				self.status_updater.append(
					{
						"source_dt": "Sales Invoice Item",
						"target_dt": "Sales Order Item",
						"join_field": "so_detail",
						"target_field": "returned_qty",
						"target_parent_dt": "Sales Order",
						"source_field": "-1 * qty",
						"second_source_dt": "Delivery Note Item",
						"second_source_field": "-1 * qty",
						"second_join_field": "so_detail",
						"extra_cond": """ and exists (select name from `tabSales Invoice` where name=`tabSales Invoice Item`.parent and update_stock=1 and is_return=1)""",
					}
				)

	def check_credit_limit(self):
		from erpnext.selling.doctype.customer.customer import check_credit_limit

		validate_against_credit_limit = False
		bypass_credit_limit_check_at_sales_order = frappe.db.get_value(
			"Customer Credit Limit",
			filters={"parent": self.customer, "parenttype": "Customer", "company": self.company},
			fieldname=["bypass_credit_limit_check"],
		)

		if bypass_credit_limit_check_at_sales_order:
			validate_against_credit_limit = True

		for d in self.get("items"):
			if not (d.sales_order or d.delivery_note):
				validate_against_credit_limit = True
				break
		if validate_against_credit_limit:
			check_credit_limit(self.customer, self.company, bypass_credit_limit_check_at_sales_order)

	def unlink_sales_invoice_from_timesheets(self):
		for row in self.timesheets:
			timesheet = frappe.get_doc("Timesheet", row.time_sheet)
			for time_log in timesheet.time_logs:
				if time_log.sales_invoice == self.name:
					time_log.sales_invoice = None
			timesheet.calculate_total_amounts()
			timesheet.calculate_percentage_billed()
			timesheet.flags.ignore_validate_update_after_submit = True
			timesheet.set_status()
			timesheet.db_update_all()

	@frappe.whitelist()
	def set_missing_values(self, for_validate=False):
		pos = self.set_pos_fields(for_validate)

		if not self.debit_to:
			self.debit_to = get_party_account("Customer", self.customer, self.company)
			self.party_account_currency = frappe.db.get_value(
				"Account", self.debit_to, "account_currency", cache=True
			)
		if not self.due_date and self.customer:
			self.due_date = get_due_date(
				self.posting_date,
				"Customer",
				self.customer,
				self.company,
				template_name=self.payment_terms_template,
			)

		super().set_missing_values(for_validate)

		print_format = pos.get("print_format") if pos else None
		if not print_format and not cint(frappe.db.get_value("Print Format", "POS Invoice", "disabled")):
			print_format = "POS Invoice"

		if pos:
			return {
				"print_format": print_format,
				"allow_edit_rate": pos.get("allow_user_to_edit_rate"),
				"allow_edit_discount": pos.get("allow_user_to_edit_discount"),
				"campaign": pos.get("campaign"),
				"allow_print_before_pay": pos.get("allow_print_before_pay"),
			}

	def update_time_sheet(self, sales_invoice):
		for d in self.timesheets:
			if d.time_sheet:
				timesheet = frappe.get_doc("Timesheet", d.time_sheet)
				self.update_time_sheet_detail(timesheet, d, sales_invoice)
				timesheet.calculate_total_amounts()
				timesheet.calculate_percentage_billed()
				timesheet.flags.ignore_validate_update_after_submit = True
				timesheet.set_status()
				timesheet.db_update_all()

	def update_time_sheet_detail(self, timesheet, args, sales_invoice):
		for data in timesheet.time_logs:
			if (
				(self.project and args.timesheet_detail == data.name)
				or (not self.project and not data.sales_invoice)
				or (not sales_invoice and data.sales_invoice == self.name)
			):
				data.sales_invoice = sales_invoice

	def on_update_after_submit(self):
		fields_to_check = [
			"additional_discount_account",
			"cash_bank_account",
			"account_for_change_amount",
			"write_off_account",
			"loyalty_redemption_account",
			"unrealized_profit_loss_account",
			"is_opening",
		]
		child_tables = {
			"items": ("income_account", "expense_account", "discount_account"),
			"taxes": ("account_head",),
		}
		self.needs_repost = self.check_if_fields_updated(fields_to_check, child_tables)
		if self.needs_repost:
			self.validate_for_repost()
			self.repost_accounting_entries()

	def set_paid_amount(self):
		paid_amount = 0.0
		base_paid_amount = 0.0
		for data in self.payments:
			data.base_amount = flt(data.amount * self.conversion_rate, self.precision("base_paid_amount"))
			paid_amount += data.amount
			base_paid_amount += data.base_amount

		self.paid_amount = paid_amount
		self.base_paid_amount = base_paid_amount

	def set_account_for_mode_of_payment(self):
		for payment in self.payments:
			if not payment.account:
				payment.account = get_bank_cash_account(payment.mode_of_payment, self.company).get("account")

	def validate_time_sheets_are_submitted(self):
		for data in self.timesheets:
			if data.time_sheet:
				status = frappe.db.get_value("Timesheet", data.time_sheet, "status")
				if status not in ["Submitted", "Payslip"]:
					frappe.throw(_("Timesheet {0} is already completed or cancelled").format(data.time_sheet))

	def set_pos_fields(self, for_validate=False):
		"""Set retail related fields from POS Profiles"""
		if cint(self.is_pos) != 1:
			return

		if not self.account_for_change_amount:
			self.account_for_change_amount = frappe.get_cached_value(
				"Company", self.company, "default_cash_account"
			)

		from erpnext.stock.get_item_details import get_pos_profile, get_pos_profile_item_details

		if not self.pos_profile and not self.flags.ignore_pos_profile:
			pos_profile = get_pos_profile(self.company) or {}
			if not pos_profile:
				return
			self.pos_profile = pos_profile.get("name")

		pos = {}
		if self.pos_profile:
			pos = frappe.get_doc("POS Profile", self.pos_profile)

		if not self.get("payments") and not for_validate:
			update_multi_mode_option(self, pos)

		if pos:
			if not for_validate:
				self.tax_category = pos.get("tax_category")

			if not for_validate and not self.customer:
				self.customer = pos.customer

			if not for_validate:
				self.ignore_pricing_rule = pos.ignore_pricing_rule

			if pos.get("account_for_change_amount"):
				self.account_for_change_amount = pos.get("account_for_change_amount")

			for fieldname in (
				"currency",
				"letter_head",
				"tc_name",
				"company",
				"select_print_heading",
				"write_off_account",
				"taxes_and_charges",
				"write_off_cost_center",
				"apply_discount_on",
				"cost_center",
			):
				if (not for_validate) or (for_validate and not self.get(fieldname)):
					self.set(fieldname, pos.get(fieldname))

			if pos.get("company_address"):
				self.company_address = pos.get("company_address")

			if self.customer:
				customer_price_list, customer_group = frappe.get_value(
					"Customer", self.customer, ["default_price_list", "customer_group"]
				)
				customer_group_price_list = frappe.get_value(
					"Customer Group", customer_group, "default_price_list"
				)
				selling_price_list = (
					customer_price_list or customer_group_price_list or pos.get("selling_price_list")
				)
			else:
				selling_price_list = pos.get("selling_price_list")

			if selling_price_list:
				self.set("selling_price_list", selling_price_list)

			if not for_validate:
				self.update_stock = cint(pos.get("update_stock"))

			# set pos values in items
			for item in self.get("items"):
				if item.get("item_code"):
					profile_details = get_pos_profile_item_details(
						pos, frappe._dict(item.as_dict()), pos, update_data=True
					)
					for fname, val in profile_details.items():
						if (not for_validate) or (for_validate and not item.get(fname)):
							item.set(fname, val)

			# fetch terms
			if self.tc_name and not self.terms:
				self.terms = frappe.db.get_value("Terms and Conditions", self.tc_name, "terms")

			# fetch charges
			if self.taxes_and_charges and not len(self.get("taxes")):
				self.set_taxes()

		return pos

	def get_company_abbr(self):
		return frappe.db.sql("select abbr from tabCompany where name=%s", self.company)[0][0]

	def validate_debit_to_acc(self):
		if not self.debit_to:
			self.debit_to = get_party_account("Customer", self.customer, self.company)
			if not self.debit_to:
				self.raise_missing_debit_credit_account_error("Customer", self.customer)

		account = frappe.get_cached_value(
			"Account", self.debit_to, ["account_type", "report_type", "account_currency"], as_dict=True
		)

		if not account:
			frappe.throw(_("Debit To is required"), title=_("Account Missing"))

		if account.report_type != "Balance Sheet":
			msg = (
				_("Please ensure {} account is a Balance Sheet account.").format(frappe.bold(_("Debit To")))
				+ " "
			)
			msg += _(
				"You can change the parent account to a Balance Sheet account or select a different account."
			)
			frappe.throw(msg, title=_("Invalid Account"))

		if self.customer and account.account_type != "Receivable":
			msg = (
				_("Please ensure {} account {} is a Receivable account.").format(
					frappe.bold(_("Debit To")), frappe.bold(self.debit_to)
				)
				+ " "
			)
			msg += _("Change the account type to Receivable or select a different account.")
			frappe.throw(msg, title=_("Invalid Account"))

		self.party_account_currency = account.account_currency

	def clear_unallocated_mode_of_payments(self):
		self.set("payments", self.get("payments", {"amount": ["not in", [0, None, ""]]}))

		frappe.db.sql(
			"""delete from `tabSales Invoice Payment` where parent = %s
			and amount = 0""",
			self.name,
		)

	def validate_with_previous_doc(self):
		super().validate_with_previous_doc(
			{
				"Sales Order": {
					"ref_dn_field": "sales_order",
					"compare_fields": [
						["customer", "="],
						["company", "="],
						["project", "="],
						["currency", "="],
					],
				},
				"Sales Order Item": {
					"ref_dn_field": "so_detail",
					"compare_fields": [["item_code", "="], ["uom", "="], ["conversion_factor", "="]],
					"is_child_table": True,
					"allow_duplicate_prev_row_id": True,
				},
				"Delivery Note": {
					"ref_dn_field": "delivery_note",
					"compare_fields": [
						["customer", "="],
						["company", "="],
						["project", "="],
						["currency", "="],
					],
				},
				"Delivery Note Item": {
					"ref_dn_field": "dn_detail",
					"compare_fields": [["item_code", "="], ["uom", "="], ["conversion_factor", "="]],
					"is_child_table": True,
					"allow_duplicate_prev_row_id": True,
				},
			}
		)

		if (
			cint(frappe.db.get_single_value("Selling Settings", "maintain_same_sales_rate"))
			and not self.is_return
			and not self.is_internal_customer
		):
			self.validate_rate_with_reference_doc(
				[["Sales Order", "sales_order", "so_detail"], ["Delivery Note", "delivery_note", "dn_detail"]]
			)

	def set_against_income_account(self):
		"""Set against account for debit to account"""
		against_acc = []
		for d in self.get("items"):
			if d.income_account and d.income_account not in against_acc:
				against_acc.append(d.income_account)
		self.against_income_account = ",".join(against_acc)

	def force_set_against_income_account(self):
		self.set_against_income_account()
		frappe.db.set_value(self.doctype, self.name, "against_income_account", self.against_income_account)

	def add_remarks(self):
		if not self.remarks:
			if self.po_no:
				self.remarks = _("Against Customer Order {0}").format(self.po_no)
				if self.po_date:
					self.remarks += " " + _("dated {0}").format(formatdate(self.po_date))

			else:
				self.remarks = _("No Remarks")

	def validate_auto_set_posting_time(self):
		# Don't auto set the posting date and time if invoice is amended
		if self.is_new() and self.amended_from:
			self.set_posting_time = 1

		self.validate_posting_time()

	def so_dn_required(self):
		"""check in manage account if sales order / delivery note required or not."""
		if self.is_return:
			return

		prev_doc_field_map = {
			"Sales Order": ["so_required", "is_pos"],
			"Delivery Note": ["dn_required", "update_stock"],
		}
		for key, value in prev_doc_field_map.items():
			if frappe.db.get_single_value("Selling Settings", value[0]) == "Yes":
				if frappe.get_value("Customer", self.customer, value[0]):
					continue

				for d in self.get("items"):
					if d.item_code and not d.get(key.lower().replace(" ", "_")) and not self.get(value[1]):
						msgprint(
							_("{0} is mandatory for Item {1}").format(key, d.item_code), raise_exception=1
						)

	def validate_proj_cust(self):
		"""check for does customer belong to same project as entered.."""
		if self.project and self.customer:
			res = frappe.db.sql(
				"""select name from `tabProject`
				where name = %s and (customer = %s or customer is null or customer = '')""",
				(self.project, self.customer),
			)
			if not res:
				throw(_("Customer {0} does not belong to project {1}").format(self.customer, self.project))

	def validate_pos(self):
		if self.is_return:
			invoice_total = self.rounded_total or self.grand_total
			if abs(flt(self.paid_amount)) + abs(flt(self.write_off_amount)) - abs(
				flt(invoice_total)
			) > 1.0 / (10.0 ** (self.precision("grand_total") + 1.0)):
				frappe.throw(_("Paid amount + Write Off Amount can not be greater than Grand Total"))

	def validate_warehouse(self):
		super().validate_warehouse()

		for d in self.get_item_list():
			if (
				not d.warehouse
				and d.item_code
				and frappe.get_cached_value("Item", d.item_code, "is_stock_item")
			):
				frappe.throw(_("Warehouse required for stock Item {0}").format(d.item_code))

	def validate_delivery_note(self):
		for d in self.get("items"):
			if d.delivery_note:
				msgprint(
					_("Stock cannot be updated against Delivery Note {0}").format(d.delivery_note),
					raise_exception=1,
				)

	def allow_write_off_only_on_pos(self):
		if not self.is_pos and self.write_off_account:
			self.write_off_account = None

	def validate_write_off_account(self):
		if flt(self.write_off_amount) and not self.write_off_account:
			self.write_off_account = frappe.get_cached_value("Company", self.company, "write_off_account")

		if flt(self.write_off_amount) and not self.write_off_account:
			msgprint(_("Please enter Write Off Account"), raise_exception=1)

	def validate_account_for_change_amount(self):
		if flt(self.change_amount) and not self.account_for_change_amount:
			msgprint(_("Please enter Account for Change Amount"), raise_exception=1)

	def validate_dropship_item(self):
		for item in self.items:
			if item.sales_order:
				if frappe.db.get_value("Sales Order Item", item.so_detail, "delivered_by_supplier"):
					frappe.throw(_("Could not update stock, invoice contains drop shipping item."))

	def update_current_stock(self):
		for d in self.get("items"):
			if d.item_code and d.warehouse:
				bin = frappe.db.sql(
					"select actual_qty from `tabBin` where item_code = %s and warehouse = %s",
					(d.item_code, d.warehouse),
					as_dict=1,
				)
				d.actual_qty = bin and flt(bin[0]["actual_qty"]) or 0

		for d in self.get("packed_items"):
			bin = frappe.db.sql(
				"select actual_qty, projected_qty from `tabBin` where item_code =	%s and warehouse = %s",
				(d.item_code, d.warehouse),
				as_dict=1,
			)
			d.actual_qty = bin and flt(bin[0]["actual_qty"]) or 0
			d.projected_qty = bin and flt(bin[0]["projected_qty"]) or 0

	def update_packing_list(self):
		if cint(self.update_stock) == 1:
			from erpnext.stock.doctype.packed_item.packed_item import make_packing_list

			make_packing_list(self)
		else:
			self.set("packed_items", [])

	def set_billing_hours_and_amount(self):
		if not self.project:
			for timesheet in self.timesheets:
				ts_doc = frappe.get_doc("Timesheet", timesheet.time_sheet)
				if not timesheet.billing_hours and ts_doc.total_billable_hours:
					timesheet.billing_hours = ts_doc.total_billable_hours

				if not timesheet.billing_amount and ts_doc.total_billable_amount:
					timesheet.billing_amount = ts_doc.total_billable_amount

	def update_timesheet_billing_for_project(self):
		if not self.timesheets and self.project and self.is_auto_fetch_timesheet_enabled():
			self.add_timesheet_data()
		else:
			self.calculate_billing_amount_for_timesheet()

	@frappe.whitelist()
	def is_auto_fetch_timesheet_enabled(self):
		return frappe.db.get_single_value("Projects Settings", "fetch_timesheet_in_sales_invoice")

	@frappe.whitelist()
	def add_timesheet_data(self):
		self.set("timesheets", [])
		if self.project:
			for data in get_projectwise_timesheet_data(self.project):
				self.append(
					"timesheets",
					{
						"time_sheet": data.time_sheet,
						"billing_hours": data.billing_hours,
						"billing_amount": data.billing_amount,
						"timesheet_detail": data.name,
						"activity_type": data.activity_type,
						"description": data.description,
					},
				)

			self.calculate_billing_amount_for_timesheet()

	def calculate_billing_amount_for_timesheet(self):
		def timesheet_sum(field):
			return sum((ts.get(field) or 0.0) for ts in self.timesheets)

		self.total_billing_amount = timesheet_sum("billing_amount")
		self.total_billing_hours = timesheet_sum("billing_hours")

	def get_warehouse(self):
		user_pos_profile = frappe.db.sql(
			"""select name, warehouse from `tabPOS Profile`
=======
    def __init__(self, *args, **kwargs):
        super(SalesInvoice, self).__init__(*args, **kwargs)
        self.status_updater = [
            {
                "source_dt": "Sales Invoice Item",
                "target_field": "billed_amt",
                "target_ref_field": "amount",
                "target_dt": "Sales Order Item",
                "join_field": "so_detail",
                "target_parent_dt": "Sales Order",
                "target_parent_field": "per_billed",
                "source_field": "amount",
                "percent_join_field": "sales_order",
                "status_field": "billing_status",
                "keyword": "Billed",
                "overflow_type": "billing",
            }
        ]

    def set_indicator(self):
        """Set indicator for portal"""
        if self.outstanding_amount < 0:
            self.indicator_title = _("Credit Note Issued")
            self.indicator_color = "gray"
        elif self.outstanding_amount > 0 and getdate(self.due_date) >= getdate(nowdate()):
            self.indicator_color = "orange"
            self.indicator_title = _("Unpaid")
        elif self.outstanding_amount > 0 and getdate(self.due_date) < getdate(nowdate()):
            self.indicator_color = "red"
            self.indicator_title = _("Overdue")
        elif cint(self.is_return) == 1:
            self.indicator_title = _("Return")
            self.indicator_color = "gray"
        else:
            self.indicator_color = "green"
            self.indicator_title = _("Paid")

    def validate(self):
        super(SalesInvoice, self).validate()
        self.validate_auto_set_posting_time()

        if not self.is_pos:
            self.so_dn_required()

        self.set_tax_withholding()

        self.validate_proj_cust()
        self.validate_pos_return()
        self.validate_with_previous_doc()
        self.validate_uom_is_integer("stock_uom", "stock_qty")
        self.validate_uom_is_integer("uom", "qty")
        self.check_sales_order_on_hold_or_close("sales_order")
        self.validate_debit_to_acc()
        self.clear_unallocated_advances("Sales Invoice Advance", "advances")
        self.add_remarks()
        self.validate_fixed_asset()
        self.set_income_account_for_fixed_assets()
        self.validate_item_cost_centers()
        self.check_conversion_rate()
        self.validate_accounts()

        validate_inter_company_party(
            self.doctype, self.customer, self.company, self.inter_company_invoice_reference
        )

        if cint(self.is_pos):
            self.validate_pos()

        if cint(self.update_stock):
            self.validate_dropship_item()
            self.validate_warehouse()
            self.update_current_stock()
            self.validate_delivery_note()

        # validate service stop date to lie in between start and end date
        validate_service_stop_date(self)

        if not self.is_opening:
            self.is_opening = "No"

        if self.redeem_loyalty_points:
            lp = frappe.get_doc("Loyalty Program", self.loyalty_program)
            self.loyalty_redemption_account = (
                lp.expense_account
                if not self.loyalty_redemption_account
                else self.loyalty_redemption_account
            )
            self.loyalty_redemption_cost_center = (
                lp.cost_center
                if not self.loyalty_redemption_cost_center
                else self.loyalty_redemption_cost_center
            )

        self.set_against_income_account()
        self.validate_time_sheets_are_submitted()
        self.validate_multiple_billing("Delivery Note", "dn_detail", "amount")
        if not self.is_return:
            self.validate_serial_numbers()
        else:
            self.timesheets = []
        self.update_packing_list()
        self.set_billing_hours_and_amount()
        self.update_timesheet_billing_for_project()
        self.set_status()
        if self.is_pos and not self.is_return:
            self.verify_payment_amount_is_positive()

        # validate amount in mode of payments for returned invoices for pos must be negative
        if self.is_pos and self.is_return:
            self.verify_payment_amount_is_negative()

        if (
            self.redeem_loyalty_points
            and self.loyalty_program
            and self.loyalty_points
            and not self.is_consolidated
        ):
            validate_loyalty_points(self, self.loyalty_points)

        self.reset_default_field_value("set_warehouse", "items", "warehouse")

    def validate_accounts(self):
        self.validate_write_off_account()
        self.validate_account_for_change_amount()
        self.validate_income_account()

    def validate_for_repost(self):
        self.validate_write_off_account()
        self.validate_account_for_change_amount()
        self.validate_income_account()
        validate_docs_for_deferred_accounting([self.name], [])

    def validate_fixed_asset(self):
        for d in self.get("items"):
            if d.is_fixed_asset and d.meta.get_field("asset") and d.asset:
                asset = frappe.get_doc("Asset", d.asset)
                if self.doctype == "Sales Invoice" and self.docstatus == 1:
                    if self.update_stock:
                        frappe.throw(_("'Update Stock' cannot be checked for fixed asset sale"))

                    elif asset.status in (
                        "Scrapped",
                        "Cancelled",
                        "Capitalized",
                        "Decapitalized",
                    ) or (asset.status == "Sold" and not self.is_return):
                        frappe.throw(
                            _("Row #{0}: Asset {1} cannot be submitted, it is already {2}").format(
                                d.idx, d.asset, asset.status
                            )
                        )

    def validate_item_cost_centers(self):
        for item in self.items:
            cost_center_company = frappe.get_cached_value(
                "Cost Center", item.cost_center, "company"
            )
            if cost_center_company != self.company:
                frappe.throw(
                    _("Row #{0}: Cost Center {1} does not belong to company {2}").format(
                        frappe.bold(item.idx),
                        frappe.bold(item.cost_center),
                        frappe.bold(self.company),
                    )
                )

    def validate_income_account(self):
        for item in self.get("items"):
            validate_account_head(item.idx, item.income_account, self.company, "Income")

    def set_tax_withholding(self):
        tax_withholding_details = get_party_tax_withholding_details(self)

        if not tax_withholding_details:
            return

        accounts = []
        tax_withholding_account = tax_withholding_details.get("account_head")

        for d in self.taxes:
            if d.account_head == tax_withholding_account:
                d.update(tax_withholding_details)
            accounts.append(d.account_head)

        if not accounts or tax_withholding_account not in accounts:
            self.append("taxes", tax_withholding_details)

        to_remove = [
            d
            for d in self.taxes
            if not d.tax_amount
            and d.charge_type == "Actual"
            and d.account_head == tax_withholding_account
        ]

        for d in to_remove:
            self.remove(d)

        # calculate totals again after applying TDS
        self.calculate_taxes_and_totals()

    def before_save(self):
        set_account_for_mode_of_payment(self)

    def on_submit(self):
        self.validate_pos_paid_amount()

        if not self.auto_repeat:
            frappe.get_doc("Authorization Control").validate_approving_authority(
                self.doctype, self.company, self.base_grand_total, self
            )

        self.check_prev_docstatus()

        if self.is_return and not self.update_billed_amount_in_sales_order:
            # NOTE status updating bypassed for is_return
            self.status_updater = []

        self.update_status_updater_args()
        self.update_prevdoc_status()

        self.update_billing_status_in_dn()
        self.clear_unallocated_mode_of_payments()

        # Updating stock ledger should always be called after updating prevdoc status,
        # because updating reserved qty in bin depends upon updated delivered qty in SO
        if self.update_stock == 1:
            self.update_stock_ledger()

        # this sequence because outstanding may get -ve
        self.make_gl_entries()

        if self.update_stock == 1:
            self.repost_future_sle_and_gle()

        if not self.is_return:
            self.update_billing_status_for_zero_amount_refdoc("Delivery Note")
            self.update_billing_status_for_zero_amount_refdoc("Sales Order")
            self.check_credit_limit()

        if not cint(self.is_pos) == 1 and not self.is_return:
            self.update_against_document_in_jv()

        self.update_time_sheet(self.name)

        if (
            frappe.db.get_single_value("Selling Settings", "sales_update_frequency")
            == "Each Transaction"
        ):
            update_company_current_month_sales(self.company)
            self.update_project()
        update_linked_doc(self.doctype, self.name, self.inter_company_invoice_reference)

        # create the loyalty point ledger entry if the customer is enrolled in any loyalty program
        if not self.is_return and not self.is_consolidated and self.loyalty_program:
            self.make_loyalty_point_entry()
        elif (
            self.is_return
            and self.return_against
            and not self.is_consolidated
            and self.loyalty_program
        ):
            against_si_doc = frappe.get_doc("Sales Invoice", self.return_against)
            against_si_doc.delete_loyalty_point_entry()
            against_si_doc.make_loyalty_point_entry()
        if self.redeem_loyalty_points and not self.is_consolidated and self.loyalty_points:
            self.apply_loyalty_points()

        self.process_common_party_accounting()

    def validate_pos_return(self):
        if self.is_consolidated:
            # pos return is already validated in pos invoice
            return

        if self.is_pos and self.is_return:
            total_amount_in_payments = 0
            for payment in self.payments:
                total_amount_in_payments += payment.amount
            invoice_total = self.rounded_total or self.grand_total
            if total_amount_in_payments < invoice_total:
                frappe.throw(
                    _("Total payments amount can't be greater than {}").format(-invoice_total)
                )

    def validate_pos_paid_amount(self):
        if len(self.payments) == 0 and self.is_pos:
            frappe.throw(_("At least one mode of payment is required for POS invoice."))

    def check_if_consolidated_invoice(self):
        # since POS Invoice extends Sales Invoice, we explicitly check if doctype is Sales Invoice
        if self.doctype == "Sales Invoice" and self.is_consolidated:
            invoice_or_credit_note = (
                "consolidated_credit_note" if self.is_return else "consolidated_invoice"
            )
            pos_closing_entry = frappe.get_all(
                "POS Invoice Merge Log",
                filters={invoice_or_credit_note: self.name},
                pluck="pos_closing_entry",
            )
            if pos_closing_entry and pos_closing_entry[0]:
                msg = _("To cancel a {} you need to cancel the POS Closing Entry {}.").format(
                    frappe.bold("Consolidated Sales Invoice"),
                    get_link_to_form("POS Closing Entry", pos_closing_entry[0]),
                )
                frappe.throw(msg, title=_("Not Allowed"))

    def before_cancel(self):
        self.check_if_consolidated_invoice()

        super(SalesInvoice, self).before_cancel()
        self.update_time_sheet(None)

    def on_cancel(self):
        check_if_return_invoice_linked_with_payment_entry(self)

        super(SalesInvoice, self).on_cancel()

        self.check_sales_order_on_hold_or_close("sales_order")

        if self.is_return and not self.update_billed_amount_in_sales_order:
            # NOTE status updating bypassed for is_return
            self.status_updater = []

        self.update_status_updater_args()
        self.update_prevdoc_status()
        self.update_billing_status_in_dn()

        if not self.is_return:
            self.update_billing_status_for_zero_amount_refdoc("Delivery Note")
            self.update_billing_status_for_zero_amount_refdoc("Sales Order")

        # Updating stock ledger should always be called after updating prevdoc status,
        # because updating reserved qty in bin depends upon updated delivered qty in SO
        if self.update_stock == 1:
            self.update_stock_ledger()

        self.make_gl_entries_on_cancel()

        if self.update_stock == 1:
            self.repost_future_sle_and_gle()

        self.db_set("status", "Cancelled")
        self.db_set("repost_required", 0)

        if (
            frappe.db.get_single_value("Selling Settings", "sales_update_frequency")
            == "Each Transaction"
        ):
            update_company_current_month_sales(self.company)
            self.update_project()
        if not self.is_return and not self.is_consolidated and self.loyalty_program:
            self.delete_loyalty_point_entry()
        elif (
            self.is_return
            and self.return_against
            and not self.is_consolidated
            and self.loyalty_program
        ):
            against_si_doc = frappe.get_doc("Sales Invoice", self.return_against)
            against_si_doc.delete_loyalty_point_entry()
            against_si_doc.make_loyalty_point_entry()

        unlink_inter_company_doc(self.doctype, self.name, self.inter_company_invoice_reference)

        self.unlink_sales_invoice_from_timesheets()
        self.ignore_linked_doctypes = (
            "GL Entry",
            "Stock Ledger Entry",
            "Repost Item Valuation",
            "Repost Payment Ledger",
            "Repost Payment Ledger Items",
            "Repost Accounting Ledger",
            "Repost Accounting Ledger Items",
            "Unreconcile Payments",
            "Unreconcile Payment Entries",
            "Payment Ledger Entry",
            "Serial and Batch Bundle",
        )

    def update_status_updater_args(self):
        if cint(self.update_stock):
            self.status_updater.append(
                {
                    "source_dt": "Sales Invoice Item",
                    "target_dt": "Sales Order Item",
                    "target_parent_dt": "Sales Order",
                    "target_parent_field": "per_delivered",
                    "target_field": "delivered_qty",
                    "target_ref_field": "qty",
                    "source_field": "qty",
                    "join_field": "so_detail",
                    "percent_join_field": "sales_order",
                    "status_field": "delivery_status",
                    "keyword": "Delivered",
                    "second_source_dt": "Delivery Note Item",
                    "second_source_field": "qty",
                    "second_join_field": "so_detail",
                    "overflow_type": "delivery",
                    "extra_cond": """ and exists(select name from `tabSales Invoice`
					where name=`tabSales Invoice Item`.parent and update_stock = 1)""",
                }
            )
            if cint(self.is_return):
                self.status_updater.append(
                    {
                        "source_dt": "Sales Invoice Item",
                        "target_dt": "Sales Order Item",
                        "join_field": "so_detail",
                        "target_field": "returned_qty",
                        "target_parent_dt": "Sales Order",
                        "source_field": "-1 * qty",
                        "second_source_dt": "Delivery Note Item",
                        "second_source_field": "-1 * qty",
                        "second_join_field": "so_detail",
                        "extra_cond": """ and exists (select name from `tabSales Invoice` where name=`tabSales Invoice Item`.parent and update_stock=1 and is_return=1)""",
                    }
                )

    def check_credit_limit(self):
        from erpnext.selling.doctype.customer.customer import check_credit_limit

        validate_against_credit_limit = False
        bypass_credit_limit_check_at_sales_order = frappe.db.get_value(
            "Customer Credit Limit",
            filters={"parent": self.customer, "parenttype": "Customer", "company": self.company},
            fieldname=["bypass_credit_limit_check"],
        )

        if bypass_credit_limit_check_at_sales_order:
            validate_against_credit_limit = True

        for d in self.get("items"):
            if not (d.sales_order or d.delivery_note):
                validate_against_credit_limit = True
                break
        if validate_against_credit_limit:
            check_credit_limit(
                self.customer, self.company, bypass_credit_limit_check_at_sales_order
            )

    def unlink_sales_invoice_from_timesheets(self):
        for row in self.timesheets:
            timesheet = frappe.get_doc("Timesheet", row.time_sheet)
            for time_log in timesheet.time_logs:
                if time_log.sales_invoice == self.name:
                    time_log.sales_invoice = None
            timesheet.calculate_total_amounts()
            timesheet.calculate_percentage_billed()
            timesheet.flags.ignore_validate_update_after_submit = True
            timesheet.set_status()
            timesheet.db_update_all()

    @frappe.whitelist()
    def set_missing_values(self, for_validate=False):
        pos = self.set_pos_fields(for_validate)

        if not self.debit_to:
            self.debit_to = get_party_account("Customer", self.customer, self.company)
            self.party_account_currency = frappe.db.get_value(
                "Account", self.debit_to, "account_currency", cache=True
            )
        if not self.due_date and self.customer:
            self.due_date = get_due_date(
                self.posting_date, "Customer", self.customer, self.company
            )

        super(SalesInvoice, self).set_missing_values(for_validate)

        print_format = pos.get("print_format") if pos else None
        if not print_format and not cint(
            frappe.db.get_value("Print Format", "POS Invoice", "disabled")
        ):
            print_format = "POS Invoice"

        if pos:
            return {
                "print_format": print_format,
                "allow_edit_rate": pos.get("allow_user_to_edit_rate"),
                "allow_edit_discount": pos.get("allow_user_to_edit_discount"),
                "campaign": pos.get("campaign"),
                "allow_print_before_pay": pos.get("allow_print_before_pay"),
            }

    def update_time_sheet(self, sales_invoice):
        for d in self.timesheets:
            if d.time_sheet:
                timesheet = frappe.get_doc("Timesheet", d.time_sheet)
                self.update_time_sheet_detail(timesheet, d, sales_invoice)
                timesheet.calculate_total_amounts()
                timesheet.calculate_percentage_billed()
                timesheet.flags.ignore_validate_update_after_submit = True
                timesheet.set_status()
                timesheet.db_update_all()

    def update_time_sheet_detail(self, timesheet, args, sales_invoice):
        for data in timesheet.time_logs:
            if (
                (self.project and args.timesheet_detail == data.name)
                or (not self.project and not data.sales_invoice)
                or (not sales_invoice and data.sales_invoice == self.name)
            ):
                data.sales_invoice = sales_invoice

    def on_update(self):
        self.set_paid_amount()

    def on_update_after_submit(self):
        if hasattr(self, "repost_required"):
            fields_to_check = [
                "additional_discount_account",
                "cash_bank_account",
                "account_for_change_amount",
                "write_off_account",
                "loyalty_redemption_account",
                "unrealized_profit_loss_account",
            ]
            child_tables = {
                "items": ("income_account", "expense_account", "discount_account"),
                "taxes": ("account_head",),
            }
            self.needs_repost = self.check_if_fields_updated(fields_to_check, child_tables)
            if self.needs_repost:
                self.validate_for_repost()
                self.db_set("repost_required", self.needs_repost)

    def set_paid_amount(self):
        paid_amount = 0.0
        base_paid_amount = 0.0
        for data in self.payments:
            data.base_amount = flt(
                data.amount * self.conversion_rate, self.precision("base_paid_amount")
            )
            paid_amount += data.amount
            base_paid_amount += data.base_amount

        self.paid_amount = paid_amount
        self.base_paid_amount = base_paid_amount

    def validate_time_sheets_are_submitted(self):
        for data in self.timesheets:
            if data.time_sheet:
                status = frappe.db.get_value("Timesheet", data.time_sheet, "status")
                if status not in ["Submitted", "Payslip"]:
                    frappe.throw(
                        _("Timesheet {0} is already completed or cancelled").format(
                            data.time_sheet
                        )
                    )

    def set_pos_fields(self, for_validate=False):
        """Set retail related fields from POS Profiles"""
        if cint(self.is_pos) != 1:
            return

        if not self.account_for_change_amount:
            self.account_for_change_amount = frappe.get_cached_value(
                "Company", self.company, "default_cash_account"
            )

        from erpnext.stock.get_item_details import get_pos_profile, get_pos_profile_item_details

        if not self.pos_profile and not self.flags.ignore_pos_profile:
            pos_profile = get_pos_profile(self.company) or {}
            if not pos_profile:
                return
            self.pos_profile = pos_profile.get("name")

        pos = {}
        if self.pos_profile:
            pos = frappe.get_doc("POS Profile", self.pos_profile)

        if not self.get("payments") and not for_validate:
            update_multi_mode_option(self, pos)

        if pos:
            if not for_validate:
                self.tax_category = pos.get("tax_category")

            if not for_validate and not self.customer:
                self.customer = pos.customer

            if not for_validate:
                self.ignore_pricing_rule = pos.ignore_pricing_rule

            if pos.get("account_for_change_amount"):
                self.account_for_change_amount = pos.get("account_for_change_amount")

            for fieldname in (
                "currency",
                "letter_head",
                "tc_name",
                "company",
                "select_print_heading",
                "write_off_account",
                "taxes_and_charges",
                "write_off_cost_center",
                "apply_discount_on",
                "cost_center",
            ):
                if (not for_validate) or (for_validate and not self.get(fieldname)):
                    self.set(fieldname, pos.get(fieldname))

            if pos.get("company_address"):
                self.company_address = pos.get("company_address")

            if self.customer:
                customer_price_list, customer_group = frappe.get_value(
                    "Customer", self.customer, ["default_price_list", "customer_group"]
                )
                customer_group_price_list = frappe.get_value(
                    "Customer Group", customer_group, "default_price_list"
                )
                selling_price_list = (
                    customer_price_list
                    or customer_group_price_list
                    or pos.get("selling_price_list")
                )
            else:
                selling_price_list = pos.get("selling_price_list")

            if selling_price_list:
                self.set("selling_price_list", selling_price_list)

            if not for_validate:
                self.update_stock = cint(pos.get("update_stock"))

            # set pos values in items
            for item in self.get("items"):
                if item.get("item_code"):
                    profile_details = get_pos_profile_item_details(
                        pos, frappe._dict(item.as_dict()), pos, update_data=True
                    )
                    for fname, val in profile_details.items():
                        if (not for_validate) or (for_validate and not item.get(fname)):
                            item.set(fname, val)

            # fetch terms
            if self.tc_name and not self.terms:
                self.terms = frappe.db.get_value("Terms and Conditions", self.tc_name, "terms")

            # fetch charges
            if self.taxes_and_charges and not len(self.get("taxes")):
                self.set_taxes()

        return pos

    def get_company_abbr(self):
        return frappe.db.sql("select abbr from tabCompany where name=%s", self.company)[0][0]

    def validate_debit_to_acc(self):
        if not self.debit_to:
            self.debit_to = get_party_account("Customer", self.customer, self.company)
            if not self.debit_to:
                self.raise_missing_debit_credit_account_error("Customer", self.customer)

        account = frappe.get_cached_value(
            "Account",
            self.debit_to,
            ["account_type", "report_type", "account_currency"],
            as_dict=True,
        )

        if not account:
            frappe.throw(_("Debit To is required"), title=_("Account Missing"))

        if account.report_type != "Balance Sheet":
            msg = (
                _("Please ensure {} account is a Balance Sheet account.").format(
                    frappe.bold("Debit To")
                )
                + " "
            )
            msg += _(
                "You can change the parent account to a Balance Sheet account or select a different account."
            )
            frappe.throw(msg, title=_("Invalid Account"))

        if self.customer and account.account_type != "Receivable":
            msg = (
                _("Please ensure {} account {} is a Receivable account.").format(
                    frappe.bold("Debit To"), frappe.bold(self.debit_to)
                )
                + " "
            )
            msg += _("Change the account type to Receivable or select a different account.")
            frappe.throw(msg, title=_("Invalid Account"))

        self.party_account_currency = account.account_currency

    def clear_unallocated_mode_of_payments(self):
        self.set("payments", self.get("payments", {"amount": ["not in", [0, None, ""]]}))

        frappe.db.sql(
            """delete from `tabSales Invoice Payment` where parent = %s
			and amount = 0""",
            self.name,
        )

    def validate_with_previous_doc(self):
        super(SalesInvoice, self).validate_with_previous_doc(
            {
                "Sales Order": {
                    "ref_dn_field": "sales_order",
                    "compare_fields": [
                        ["customer", "="],
                        ["company", "="],
                        ["project", "="],
                        ["currency", "="],
                    ],
                },
                "Sales Order Item": {
                    "ref_dn_field": "so_detail",
                    "compare_fields": [
                        ["item_code", "="],
                        ["uom", "="],
                        ["conversion_factor", "="],
                    ],
                    "is_child_table": True,
                    "allow_duplicate_prev_row_id": True,
                },
                "Delivery Note": {
                    "ref_dn_field": "delivery_note",
                    "compare_fields": [
                        ["customer", "="],
                        ["company", "="],
                        ["project", "="],
                        ["currency", "="],
                    ],
                },
                "Delivery Note Item": {
                    "ref_dn_field": "dn_detail",
                    "compare_fields": [
                        ["item_code", "="],
                        ["uom", "="],
                        ["conversion_factor", "="],
                    ],
                    "is_child_table": True,
                    "allow_duplicate_prev_row_id": True,
                },
            }
        )

        if (
            cint(frappe.db.get_single_value("Selling Settings", "maintain_same_sales_rate"))
            and not self.is_return
            and not self.is_internal_customer
        ):
            self.validate_rate_with_reference_doc(
                [
                    ["Sales Order", "sales_order", "so_detail"],
                    ["Delivery Note", "delivery_note", "dn_detail"],
                ]
            )

    def set_against_income_account(self):
        """Set against account for debit to account"""
        against_acc = []
        for d in self.get("items"):
            if d.income_account and d.income_account not in against_acc:
                against_acc.append(d.income_account)
        self.against_income_account = ",".join(against_acc)

    def add_remarks(self):
        if not self.remarks:
            if self.po_no and self.po_date:
                self.remarks = _("Against Customer Order {0} dated {1}").format(
                    self.po_no, formatdate(self.po_date)
                )
            else:
                self.remarks = _("No Remarks")

    def validate_auto_set_posting_time(self):
        # Don't auto set the posting date and time if invoice is amended
        if self.is_new() and self.amended_from:
            self.set_posting_time = 1

        self.validate_posting_time()

    def so_dn_required(self):
        """check in manage account if sales order / delivery note required or not."""
        if self.is_return:
            return

        prev_doc_field_map = {
            "Sales Order": ["so_required", "is_pos"],
            "Delivery Note": ["dn_required", "update_stock"],
        }
        for key, value in prev_doc_field_map.items():
            if frappe.db.get_single_value("Selling Settings", value[0]) == "Yes":

                if frappe.get_value("Customer", self.customer, value[0]):
                    continue

                for d in self.get("items"):
                    if (
                        d.item_code
                        and not d.get(key.lower().replace(" ", "_"))
                        and not self.get(value[1])
                    ):
                        msgprint(
                            _("{0} is mandatory for Item {1}").format(key, d.item_code),
                            raise_exception=1,
                        )

    def validate_proj_cust(self):
        """check for does customer belong to same project as entered.."""
        if self.project and self.customer:
            res = frappe.db.sql(
                """select name from `tabProject`
				where name = %s and (customer = %s or customer is null or customer = '')""",
                (self.project, self.customer),
            )
            if not res:
                throw(
                    _("Customer {0} does not belong to project {1}").format(
                        self.customer, self.project
                    )
                )

    def validate_pos(self):
        if self.is_return:
            invoice_total = self.rounded_total or self.grand_total
            if flt(self.paid_amount) + flt(self.write_off_amount) - flt(invoice_total) > 1.0 / (
                10.0 ** (self.precision("grand_total") + 1.0)
            ):
                frappe.throw(
                    _("Paid amount + Write Off Amount can not be greater than Grand Total")
                )

    def validate_warehouse(self):
        super(SalesInvoice, self).validate_warehouse()

        for d in self.get_item_list():
            if (
                not d.warehouse
                and d.item_code
                and frappe.get_cached_value("Item", d.item_code, "is_stock_item")
            ):
                frappe.throw(_("Warehouse required for stock Item {0}").format(d.item_code))

    def validate_delivery_note(self):
        for d in self.get("items"):
            if d.delivery_note:
                msgprint(
                    _("Stock cannot be updated against Delivery Note {0}").format(d.delivery_note),
                    raise_exception=1,
                )

    def validate_write_off_account(self):
        if flt(self.write_off_amount) and not self.write_off_account:
            self.write_off_account = frappe.get_cached_value(
                "Company", self.company, "write_off_account"
            )

        if flt(self.write_off_amount) and not self.write_off_account:
            msgprint(_("Please enter Write Off Account"), raise_exception=1)

    def validate_account_for_change_amount(self):
        if flt(self.change_amount) and not self.account_for_change_amount:
            msgprint(_("Please enter Account for Change Amount"), raise_exception=1)

    def validate_dropship_item(self):
        for item in self.items:
            if item.sales_order:
                if frappe.db.get_value(
                    "Sales Order Item", item.so_detail, "delivered_by_supplier"
                ):
                    frappe.throw(_("Could not update stock, invoice contains drop shipping item."))

    def update_current_stock(self):
        for d in self.get("items"):
            if d.item_code and d.warehouse:
                bin = frappe.db.sql(
                    "select actual_qty from `tabBin` where item_code = %s and warehouse = %s",
                    (d.item_code, d.warehouse),
                    as_dict=1,
                )
                d.actual_qty = bin and flt(bin[0]["actual_qty"]) or 0

        for d in self.get("packed_items"):
            bin = frappe.db.sql(
                "select actual_qty, projected_qty from `tabBin` where item_code =	%s and warehouse = %s",
                (d.item_code, d.warehouse),
                as_dict=1,
            )
            d.actual_qty = bin and flt(bin[0]["actual_qty"]) or 0
            d.projected_qty = bin and flt(bin[0]["projected_qty"]) or 0

    def update_packing_list(self):
        if cint(self.update_stock) == 1:
            from erpnext.stock.doctype.packed_item.packed_item import make_packing_list

            make_packing_list(self)
        else:
            self.set("packed_items", [])

    def set_billing_hours_and_amount(self):
        if not self.project:
            for timesheet in self.timesheets:
                ts_doc = frappe.get_doc("Timesheet", timesheet.time_sheet)
                if not timesheet.billing_hours and ts_doc.total_billable_hours:
                    timesheet.billing_hours = ts_doc.total_billable_hours

                if not timesheet.billing_amount and ts_doc.total_billable_amount:
                    timesheet.billing_amount = ts_doc.total_billable_amount

    def update_timesheet_billing_for_project(self):
        if not self.timesheets and self.project:
            self.add_timesheet_data()
        else:
            self.calculate_billing_amount_for_timesheet()

    @frappe.whitelist()
    def add_timesheet_data(self):
        self.set("timesheets", [])
        if self.project:
            for data in get_projectwise_timesheet_data(self.project):
                self.append(
                    "timesheets",
                    {
                        "time_sheet": data.time_sheet,
                        "billing_hours": data.billing_hours,
                        "billing_amount": data.billing_amount,
                        "timesheet_detail": data.name,
                        "activity_type": data.activity_type,
                        "description": data.description,
                    },
                )

            self.calculate_billing_amount_for_timesheet()

    def calculate_billing_amount_for_timesheet(self):
        def timesheet_sum(field):
            return sum((ts.get(field) or 0.0) for ts in self.timesheets)

        self.total_billing_amount = timesheet_sum("billing_amount")
        self.total_billing_hours = timesheet_sum("billing_hours")

    def get_warehouse(self):
        user_pos_profile = frappe.db.sql(
            """select name, warehouse from `tabPOS Profile`
>>>>>>> dd96e3c3
			where ifnull(user,'') = %s and company = %s""",
            (frappe.session["user"], self.company),
        )
        warehouse = user_pos_profile[0][1] if user_pos_profile else None

        if not warehouse:
            global_pos_profile = frappe.db.sql(
                """select name, warehouse from `tabPOS Profile`
				where (user is null or user = '') and company = %s""",
<<<<<<< HEAD
				self.company,
			)

			if global_pos_profile:
				warehouse = global_pos_profile[0][1]
			elif not user_pos_profile:
				msgprint(_("POS Profile required to make POS Entry"), raise_exception=True)

		return warehouse

	def set_income_account_for_fixed_assets(self):
		disposal_account = depreciation_cost_center = None
		for d in self.get("items"):
			if d.is_fixed_asset:
				if not disposal_account:
					disposal_account, depreciation_cost_center = get_disposal_account_and_cost_center(
						self.company
					)

				d.income_account = disposal_account
				if not d.cost_center:
					d.cost_center = depreciation_cost_center

	def check_prev_docstatus(self):
		for d in self.get("items"):
			if (
				d.sales_order
				and frappe.db.get_value("Sales Order", d.sales_order, "docstatus", cache=True) != 1
			):
				frappe.throw(_("Sales Order {0} is not submitted").format(d.sales_order))

			if (
				d.delivery_note
				and frappe.db.get_value("Delivery Note", d.delivery_note, "docstatus", cache=True) != 1
			):
				throw(_("Delivery Note {0} is not submitted").format(d.delivery_note))

	def make_gl_entries(self, gl_entries=None, from_repost=False):
		from erpnext.accounts.general_ledger import make_gl_entries, make_reverse_gl_entries

		auto_accounting_for_stock = erpnext.is_perpetual_inventory_enabled(self.company)
		if not gl_entries:
			gl_entries = self.get_gl_entries()

		if gl_entries:
			# if POS and amount is written off, updating outstanding amt after posting all gl entries
			update_outstanding = (
				"No"
				if (cint(self.is_pos) or self.write_off_account or cint(self.redeem_loyalty_points))
				else "Yes"
			)

			if self.docstatus == 1:
				make_gl_entries(
					gl_entries,
					update_outstanding=update_outstanding,
					merge_entries=False,
					from_repost=from_repost,
				)

				self.make_exchange_gain_loss_journal()
			elif self.docstatus == 2:
				cancel_exchange_gain_loss_journal(frappe._dict(doctype=self.doctype, name=self.name))
				make_reverse_gl_entries(voucher_type=self.doctype, voucher_no=self.name)

			if update_outstanding == "No":
				update_voucher_outstanding(
					voucher_type=self.doctype,
					voucher_no=self.return_against
					if cint(self.is_return) and self.return_against
					else self.name,
					account=self.debit_to,
					party_type="Customer",
					party=self.customer,
				)

		elif self.docstatus == 2 and cint(self.update_stock) and cint(auto_accounting_for_stock):
			make_reverse_gl_entries(voucher_type=self.doctype, voucher_no=self.name)

	def get_gl_entries(self, warehouse_account=None):
		from erpnext.accounts.general_ledger import merge_similar_entries

		gl_entries = []

		self.make_customer_gl_entry(gl_entries)

		self.make_tax_gl_entries(gl_entries)
		self.make_internal_transfer_gl_entries(gl_entries)

		self.make_item_gl_entries(gl_entries)
		self.make_precision_loss_gl_entry(gl_entries)
		self.make_discount_gl_entries(gl_entries)

		gl_entries = make_regional_gl_entries(gl_entries, self)

		# merge gl entries before adding pos entries
		gl_entries = merge_similar_entries(gl_entries)

		self.make_loyalty_point_redemption_gle(gl_entries)
		self.make_pos_gl_entries(gl_entries)

		self.make_write_off_gl_entry(gl_entries)
		self.make_gle_for_rounding_adjustment(gl_entries)

		self.set_transaction_currency_and_rate_in_gl_map(gl_entries)
		return gl_entries

	def make_customer_gl_entry(self, gl_entries):
		# Checked both rounding_adjustment and rounded_total
		# because rounded_total had value even before introduction of posting GLE based on rounded total
		grand_total = (
			self.rounded_total if (self.rounding_adjustment and self.rounded_total) else self.grand_total
		)
		base_grand_total = flt(
			self.base_rounded_total
			if (self.base_rounding_adjustment and self.base_rounded_total)
			else self.base_grand_total,
			self.precision("base_grand_total"),
		)

		if grand_total and not self.is_internal_transfer():
			against_voucher = self.name
			if self.is_return and self.return_against and not self.update_outstanding_for_self:
				against_voucher = self.return_against

			# Did not use base_grand_total to book rounding loss gle
			gl_entries.append(
				self.get_gl_dict(
					{
						"account": self.debit_to,
						"party_type": "Customer",
						"party": self.customer,
						"due_date": self.due_date,
						"against": self.against_income_account,
						"debit": base_grand_total,
						"debit_in_account_currency": base_grand_total
						if self.party_account_currency == self.company_currency
						else grand_total,
						"debit_in_transaction_currency": grand_total,
						"against_voucher": against_voucher,
						"against_voucher_type": self.doctype,
						"cost_center": self.cost_center,
						"project": self.project,
					},
					self.party_account_currency,
					item=self,
				)
			)

	def make_tax_gl_entries(self, gl_entries):
		enable_discount_accounting = cint(
			frappe.db.get_single_value("Selling Settings", "enable_discount_accounting")
		)

		for tax in self.get("taxes"):
			amount, base_amount = self.get_tax_amounts(tax, enable_discount_accounting)

			if flt(tax.base_tax_amount_after_discount_amount):
				account_currency = get_account_currency(tax.account_head)
				gl_entries.append(
					self.get_gl_dict(
						{
							"account": tax.account_head,
							"against": self.customer,
							"credit": flt(base_amount, tax.precision("tax_amount_after_discount_amount")),
							"credit_in_account_currency": (
								flt(base_amount, tax.precision("base_tax_amount_after_discount_amount"))
								if account_currency == self.company_currency
								else flt(amount, tax.precision("tax_amount_after_discount_amount"))
							),
							"credit_in_transaction_currency": flt(
								amount, tax.precision("tax_amount_after_discount_amount")
							),
							"cost_center": tax.cost_center,
						},
						account_currency,
						item=tax,
					)
				)

	def make_internal_transfer_gl_entries(self, gl_entries):
		if self.is_internal_transfer() and flt(self.base_total_taxes_and_charges):
			account_currency = get_account_currency(self.unrealized_profit_loss_account)
			gl_entries.append(
				self.get_gl_dict(
					{
						"account": self.unrealized_profit_loss_account,
						"against": self.customer,
						"debit": flt(self.total_taxes_and_charges),
						"debit_in_account_currency": flt(self.base_total_taxes_and_charges),
						"debit_in_transaction_currency": flt(self.total_taxes_and_charges),
						"cost_center": self.cost_center,
					},
					account_currency,
					item=self,
				)
			)

	def make_item_gl_entries(self, gl_entries):
		# income account gl entries
		enable_discount_accounting = cint(
			frappe.db.get_single_value("Selling Settings", "enable_discount_accounting")
		)

		for item in self.get("items"):
			if flt(item.base_net_amount, item.precision("base_net_amount")):
				# Do not book income for transfer within same company
				if self.is_internal_transfer():
					continue

				if item.is_fixed_asset:
					asset = self.get_asset(item)

					if self.is_return:
						fixed_asset_gl_entries = get_gl_entries_on_asset_regain(
							asset,
							item.base_net_amount,
							item.finance_book,
							self.get("doctype"),
							self.get("name"),
							self.get("posting_date"),
						)
						asset.db_set("disposal_date", None)
						add_asset_activity(asset.name, _("Asset returned"))

						if asset.calculate_depreciation:
							posting_date = frappe.db.get_value(
								"Sales Invoice", self.return_against, "posting_date"
							)
							reverse_depreciation_entry_made_after_disposal(asset, posting_date)
							notes = _(
								"This schedule was created when Asset {0} was returned through Sales Invoice {1}."
							).format(
								get_link_to_form(asset.doctype, asset.name),
								get_link_to_form(self.doctype, self.get("name")),
							)
							reset_depreciation_schedule(asset, self.posting_date, notes)
							asset.reload()

					else:
						if asset.calculate_depreciation:
							if not asset.status == "Fully Depreciated":
								notes = _(
									"This schedule was created when Asset {0} was sold through Sales Invoice {1}."
								).format(
									get_link_to_form(asset.doctype, asset.name),
									get_link_to_form(self.doctype, self.get("name")),
								)
								depreciate_asset(asset, self.posting_date, notes)
								asset.reload()

						fixed_asset_gl_entries = get_gl_entries_on_asset_disposal(
							asset,
							item.base_net_amount,
							item.finance_book,
							self.get("doctype"),
							self.get("name"),
							self.get("posting_date"),
						)
						asset.db_set("disposal_date", self.posting_date)
						add_asset_activity(asset.name, _("Asset sold"))

					for gle in fixed_asset_gl_entries:
						gle["against"] = self.customer
						gl_entries.append(self.get_gl_dict(gle, item=item))

					self.set_asset_status(asset)

				else:
					income_account = (
						item.income_account
						if (not item.enable_deferred_revenue or self.is_return)
						else item.deferred_revenue_account
					)

					amount, base_amount = self.get_amount_and_base_amount(item, enable_discount_accounting)

					account_currency = get_account_currency(income_account)
					gl_entries.append(
						self.get_gl_dict(
							{
								"account": income_account,
								"against": self.customer,
								"credit": flt(base_amount, item.precision("base_net_amount")),
								"credit_in_account_currency": (
									flt(base_amount, item.precision("base_net_amount"))
									if account_currency == self.company_currency
									else flt(amount, item.precision("net_amount"))
								),
								"credit_in_transaction_currency": flt(amount, item.precision("net_amount")),
								"cost_center": item.cost_center,
								"project": item.project or self.project,
							},
							account_currency,
							item=item,
						)
					)

		# expense account gl entries
		if cint(self.update_stock) and erpnext.is_perpetual_inventory_enabled(self.company):
			gl_entries += super().get_gl_entries()

	def get_asset(self, item):
		if item.get("asset"):
			asset = frappe.get_doc("Asset", item.asset)
		else:
			frappe.throw(
				_("Row #{0}: You must select an Asset for Item {1}.").format(item.idx, item.item_name),
				title=_("Missing Asset"),
			)

		self.check_finance_books(item, asset)
		return asset

	@property
	def enable_discount_accounting(self):
		if not hasattr(self, "_enable_discount_accounting"):
			self._enable_discount_accounting = cint(
				frappe.db.get_single_value("Selling Settings", "enable_discount_accounting")
			)

		return self._enable_discount_accounting

	def set_asset_status(self, asset):
		if self.is_return:
			asset.set_status()
		else:
			asset.set_status("Sold" if self.docstatus == 1 else None)

	def make_loyalty_point_redemption_gle(self, gl_entries):
		if cint(self.redeem_loyalty_points):
			gl_entries.append(
				self.get_gl_dict(
					{
						"account": self.debit_to,
						"party_type": "Customer",
						"party": self.customer,
						"against": "Expense account - "
						+ cstr(self.loyalty_redemption_account)
						+ " for the Loyalty Program",
						"credit": self.loyalty_amount,
						"credit_in_transaction_currency": self.loyalty_amount,
						"against_voucher": self.return_against if cint(self.is_return) else self.name,
						"against_voucher_type": self.doctype,
						"cost_center": self.cost_center,
					},
					item=self,
				)
			)
			gl_entries.append(
				self.get_gl_dict(
					{
						"account": self.loyalty_redemption_account,
						"cost_center": self.cost_center or self.loyalty_redemption_cost_center,
						"against": self.customer,
						"debit": self.loyalty_amount,
						"debit_in_transaction_currency": self.loyalty_amount,
						"remark": "Loyalty Points redeemed by the customer",
					},
					item=self,
				)
			)

	def make_pos_gl_entries(self, gl_entries):
		if cint(self.is_pos):
			skip_change_gl_entries = not cint(
				frappe.db.get_single_value("Accounts Settings", "post_change_gl_entries")
			)

			for payment_mode in self.payments:
				if skip_change_gl_entries and payment_mode.account == self.account_for_change_amount:
					payment_mode.base_amount -= flt(self.change_amount)

				against_voucher = self.name
				if self.is_return and self.return_against and not self.update_outstanding_for_self:
					against_voucher = self.return_against

				if payment_mode.base_amount:
					# POS, make payment entries
					gl_entries.append(
						self.get_gl_dict(
							{
								"account": self.debit_to,
								"party_type": "Customer",
								"party": self.customer,
								"against": payment_mode.account,
								"credit": payment_mode.base_amount,
								"credit_in_account_currency": payment_mode.base_amount
								if self.party_account_currency == self.company_currency
								else payment_mode.amount,
								"credit_in_transaction_currency": payment_mode.amount,
								"against_voucher": against_voucher,
								"against_voucher_type": self.doctype,
								"cost_center": self.cost_center,
							},
							self.party_account_currency,
							item=self,
						)
					)

					payment_mode_account_currency = get_account_currency(payment_mode.account)
					gl_entries.append(
						self.get_gl_dict(
							{
								"account": payment_mode.account,
								"against": self.customer,
								"debit": payment_mode.base_amount,
								"debit_in_account_currency": payment_mode.base_amount
								if payment_mode_account_currency == self.company_currency
								else payment_mode.amount,
								"debit_in_transaction_currency": payment_mode.amount,
								"cost_center": self.cost_center,
							},
							payment_mode_account_currency,
							item=self,
						)
					)

			if not skip_change_gl_entries:
				self.make_gle_for_change_amount(gl_entries)

	def make_gle_for_change_amount(self, gl_entries):
		if self.change_amount:
			if self.account_for_change_amount:
				gl_entries.append(
					self.get_gl_dict(
						{
							"account": self.debit_to,
							"party_type": "Customer",
							"party": self.customer,
							"against": self.account_for_change_amount,
							"debit": flt(self.base_change_amount),
							"debit_in_account_currency": flt(self.base_change_amount)
							if self.party_account_currency == self.company_currency
							else flt(self.change_amount),
							"debit_in_transaction_currency": flt(self.change_amount),
							"against_voucher": self.return_against
							if cint(self.is_return) and self.return_against
							else self.name,
							"against_voucher_type": self.doctype,
							"cost_center": self.cost_center,
							"project": self.project,
						},
						self.party_account_currency,
						item=self,
					)
				)

				gl_entries.append(
					self.get_gl_dict(
						{
							"account": self.account_for_change_amount,
							"against": self.customer,
							"credit": self.base_change_amount,
							"credit_in_transaction_currency": self.change_amount,
							"cost_center": self.cost_center,
						},
						item=self,
					)
				)
			else:
				frappe.throw(_("Select change amount account"), title=_("Mandatory Field"))

	def make_write_off_gl_entry(self, gl_entries):
		# write off entries, applicable if only pos
		if (
			self.is_pos
			and self.write_off_account
			and flt(self.write_off_amount, self.precision("write_off_amount"))
		):
			write_off_account_currency = get_account_currency(self.write_off_account)
			default_cost_center = frappe.get_cached_value("Company", self.company, "cost_center")

			gl_entries.append(
				self.get_gl_dict(
					{
						"account": self.debit_to,
						"party_type": "Customer",
						"party": self.customer,
						"against": self.write_off_account,
						"credit": flt(self.base_write_off_amount, self.precision("base_write_off_amount")),
						"credit_in_account_currency": (
							flt(self.base_write_off_amount, self.precision("base_write_off_amount"))
							if self.party_account_currency == self.company_currency
							else flt(self.write_off_amount, self.precision("write_off_amount"))
						),
						"credit_in_transaction_currency": flt(
							self.write_off_amount, self.precision("write_off_amount")
						),
						"against_voucher": self.return_against if cint(self.is_return) else self.name,
						"against_voucher_type": self.doctype,
						"cost_center": self.cost_center,
						"project": self.project,
					},
					self.party_account_currency,
					item=self,
				)
			)
			gl_entries.append(
				self.get_gl_dict(
					{
						"account": self.write_off_account,
						"against": self.customer,
						"debit": flt(self.base_write_off_amount, self.precision("base_write_off_amount")),
						"debit_in_account_currency": (
							flt(self.base_write_off_amount, self.precision("base_write_off_amount"))
							if write_off_account_currency == self.company_currency
							else flt(self.write_off_amount, self.precision("write_off_amount"))
						),
						"debit_in_transaction_currency": flt(
							self.write_off_amount, self.precision("write_off_amount")
						),
						"cost_center": self.cost_center or self.write_off_cost_center or default_cost_center,
					},
					write_off_account_currency,
					item=self,
				)
			)

	def make_gle_for_rounding_adjustment(self, gl_entries):
		if (
			flt(self.rounding_adjustment, self.precision("rounding_adjustment"))
			and self.base_rounding_adjustment
			and not self.is_internal_transfer()
		):
			(
				round_off_account,
				round_off_cost_center,
				round_off_for_opening,
			) = get_round_off_account_and_cost_center(
				self.company, "Sales Invoice", self.name, self.use_company_roundoff_cost_center
			)

			if self.is_opening == "Yes" and self.rounding_adjustment:
				if not round_off_for_opening:
					frappe.throw(
						_(
							"Opening Invoice has rounding adjustment of {0}.<br><br> '{1}' account is required to post these values. Please set it in Company: {2}.<br><br> Or, '{3}' can be enabled to not post any rounding adjustment."
						).format(
							frappe.bold(self.rounding_adjustment),
							frappe.bold("Round Off for Opening"),
							get_link_to_form("Company", self.company),
							frappe.bold("Disable Rounded Total"),
						)
					)
				else:
					round_off_account = round_off_for_opening

			gl_entries.append(
				self.get_gl_dict(
					{
						"account": round_off_account,
						"against": self.customer,
						"credit_in_account_currency": flt(
							self.rounding_adjustment, self.precision("rounding_adjustment")
						),
						"credit_in_transaction_currency": flt(
							self.rounding_adjustment, self.precision("rounding_adjustment")
						),
						"credit": flt(
							self.base_rounding_adjustment, self.precision("base_rounding_adjustment")
						),
						"cost_center": round_off_cost_center
						if self.use_company_roundoff_cost_center
						else (self.cost_center or round_off_cost_center),
					},
					item=self,
				)
			)

	def update_billing_status_in_dn(self, update_modified=True):
		if self.is_return and not self.update_billed_amount_in_delivery_note:
			return
		updated_delivery_notes = []
		for d in self.get("items"):
			if d.dn_detail:
				billed_amt = frappe.db.sql(
					"""select sum(amount) from `tabSales Invoice Item`
					where dn_detail=%s and docstatus=1""",
					d.dn_detail,
				)
				billed_amt = billed_amt and billed_amt[0][0] or 0
				frappe.db.set_value(
					"Delivery Note Item",
					d.dn_detail,
					"billed_amt",
					billed_amt,
					update_modified=update_modified,
				)
				updated_delivery_notes.append(d.delivery_note)
			elif d.so_detail:
				updated_delivery_notes += update_billed_amount_based_on_so(d.so_detail, update_modified)

		for dn in set(updated_delivery_notes):
			frappe.get_doc("Delivery Note", dn).update_billing_percentage(update_modified=update_modified)

	def on_recurring(self, reference_doc, auto_repeat_doc):
		self.set("write_off_amount", reference_doc.get("write_off_amount"))
		self.due_date = None

	def update_project(self):
		unique_projects = list(set([d.project for d in self.get("items") if d.project]))
		if self.project and self.project not in unique_projects:
			unique_projects.append(self.project)

		for p in unique_projects:
			project = frappe.get_doc("Project", p)
			project.update_billed_amount()
			project.calculate_gross_margin()
			project.db_update()

	def verify_payment_amount_is_positive(self):
		for entry in self.payments:
			if entry.amount < 0:
				frappe.throw(_("Row #{0} (Payment Table): Amount must be positive").format(entry.idx))

	def verify_payment_amount_is_negative(self):
		for entry in self.payments:
			if entry.amount > 0:
				frappe.throw(_("Row #{0} (Payment Table): Amount must be negative").format(entry.idx))

	# collection of the loyalty points, create the ledger entry for that.
	def make_loyalty_point_entry(self):
		returned_amount = self.get_returned_amount()
		current_amount = flt(self.grand_total) - cint(self.loyalty_amount)
		eligible_amount = current_amount - returned_amount
		lp_details = get_loyalty_program_details_with_points(
			self.customer,
			company=self.company,
			current_transaction_amount=current_amount,
			loyalty_program=self.loyalty_program,
			expiry_date=self.posting_date,
			include_expired_entry=True,
		)
		if (
			lp_details
			and getdate(lp_details.from_date) <= getdate(self.posting_date)
			and (not lp_details.to_date or getdate(lp_details.to_date) >= getdate(self.posting_date))
		):
			collection_factor = lp_details.collection_factor if lp_details.collection_factor else 1.0
			points_earned = cint(eligible_amount / collection_factor)

			doc = frappe.get_doc(
				{
					"doctype": "Loyalty Point Entry",
					"company": self.company,
					"loyalty_program": lp_details.loyalty_program,
					"loyalty_program_tier": lp_details.tier_name,
					"customer": self.customer,
					"invoice_type": self.doctype,
					"invoice": self.name,
					"loyalty_points": points_earned,
					"purchase_amount": eligible_amount,
					"expiry_date": add_days(self.posting_date, lp_details.expiry_duration),
					"posting_date": self.posting_date,
				}
			)
			doc.flags.ignore_permissions = 1
			doc.save()
			self.set_loyalty_program_tier()

	# valdite the redemption and then delete the loyalty points earned on cancel of the invoice
	def delete_loyalty_point_entry(self):
		lp_entry = frappe.db.sql(
			"select name from `tabLoyalty Point Entry` where invoice=%s", (self.name), as_dict=1
		)

		if not lp_entry:
			return
		against_lp_entry = frappe.db.sql(
			"""select name, invoice from `tabLoyalty Point Entry`
=======
                self.company,
            )

            if global_pos_profile:
                warehouse = global_pos_profile[0][1]
            elif not user_pos_profile:
                msgprint(_("POS Profile required to make POS Entry"), raise_exception=True)

        return warehouse

    def set_income_account_for_fixed_assets(self):
        disposal_account = depreciation_cost_center = None
        for d in self.get("items"):
            if d.is_fixed_asset:
                if not disposal_account:
                    disposal_account, depreciation_cost_center = (
                        get_disposal_account_and_cost_center(self.company)
                    )

                d.income_account = disposal_account
                if not d.cost_center:
                    d.cost_center = depreciation_cost_center

    def check_prev_docstatus(self):
        for d in self.get("items"):
            if (
                d.sales_order
                and frappe.db.get_value("Sales Order", d.sales_order, "docstatus", cache=True) != 1
            ):
                frappe.throw(_("Sales Order {0} is not submitted").format(d.sales_order))

            if (
                d.delivery_note
                and frappe.db.get_value("Delivery Note", d.delivery_note, "docstatus", cache=True)
                != 1
            ):
                throw(_("Delivery Note {0} is not submitted").format(d.delivery_note))

    def make_gl_entries(self, gl_entries=None, from_repost=False):
        from erpnext.accounts.general_ledger import make_gl_entries, make_reverse_gl_entries

        auto_accounting_for_stock = erpnext.is_perpetual_inventory_enabled(self.company)
        if not gl_entries:
            gl_entries = self.get_gl_entries()

        if gl_entries:
            # if POS and amount is written off, updating outstanding amt after posting all gl entries
            update_outstanding = (
                "No"
                if (
                    cint(self.is_pos) or self.write_off_account or cint(self.redeem_loyalty_points)
                )
                else "Yes"
            )

            if self.docstatus == 1:
                make_gl_entries(
                    gl_entries,
                    update_outstanding=update_outstanding,
                    merge_entries=False,
                    from_repost=from_repost,
                )

                self.make_exchange_gain_loss_journal()
            elif self.docstatus == 2:
                cancel_exchange_gain_loss_journal(
                    frappe._dict(doctype=self.doctype, name=self.name)
                )
                make_reverse_gl_entries(voucher_type=self.doctype, voucher_no=self.name)

            if update_outstanding == "No":
                from erpnext.accounts.doctype.gl_entry.gl_entry import update_outstanding_amt

                update_outstanding_amt(
                    self.debit_to,
                    "Customer",
                    self.customer,
                    self.doctype,
                    (
                        self.return_against
                        if cint(self.is_return) and self.return_against
                        else self.name
                    ),
                )

        elif self.docstatus == 2 and cint(self.update_stock) and cint(auto_accounting_for_stock):
            make_reverse_gl_entries(voucher_type=self.doctype, voucher_no=self.name)

    def get_gl_entries(self, warehouse_account=None):
        from erpnext.accounts.general_ledger import merge_similar_entries

        gl_entries = []

        self.make_customer_gl_entry(gl_entries)

        self.make_tax_gl_entries(gl_entries)
        self.make_internal_transfer_gl_entries(gl_entries)

        self.make_item_gl_entries(gl_entries)
        self.make_precision_loss_gl_entry(gl_entries)
        self.make_discount_gl_entries(gl_entries)

        # merge gl entries before adding pos entries
        gl_entries = merge_similar_entries(gl_entries)

        self.make_loyalty_point_redemption_gle(gl_entries)
        self.make_pos_gl_entries(gl_entries)

        self.make_write_off_gl_entry(gl_entries)
        self.make_gle_for_rounding_adjustment(gl_entries)

        return gl_entries

    def make_customer_gl_entry(self, gl_entries):
        # Checked both rounding_adjustment and rounded_total
        # because rounded_total had value even before introduction of posting GLE based on rounded total
        grand_total = (
            self.rounded_total
            if (self.rounding_adjustment and self.rounded_total)
            else self.grand_total
        )
        base_grand_total = flt(
            (
                self.base_rounded_total
                if (self.base_rounding_adjustment and self.base_rounded_total)
                else self.base_grand_total
            ),
            self.precision("base_grand_total"),
        )

        if grand_total and not self.is_internal_transfer():
            # Did not use base_grand_total to book rounding loss gle
            gl_entries.append(
                self.get_gl_dict(
                    {
                        "account": self.debit_to,
                        "party_type": "Customer",
                        "party": self.customer,
                        "due_date": self.due_date,
                        "against": self.against_income_account,
                        "debit": base_grand_total,
                        "debit_in_account_currency": (
                            base_grand_total
                            if self.party_account_currency == self.company_currency
                            else grand_total
                        ),
                        "against_voucher": self.name,
                        "against_voucher_type": self.doctype,
                        "cost_center": self.cost_center,
                        "project": self.project,
                    },
                    self.party_account_currency,
                    item=self,
                )
            )

    def make_tax_gl_entries(self, gl_entries):
        enable_discount_accounting = cint(
            frappe.db.get_single_value("Selling Settings", "enable_discount_accounting")
        )

        for tax in self.get("taxes"):
            amount, base_amount = self.get_tax_amounts(tax, enable_discount_accounting)

            if flt(tax.base_tax_amount_after_discount_amount):
                account_currency = get_account_currency(tax.account_head)
                gl_entries.append(
                    self.get_gl_dict(
                        {
                            "account": tax.account_head,
                            "against": self.customer,
                            "credit": flt(
                                base_amount, tax.precision("tax_amount_after_discount_amount")
                            ),
                            "credit_in_account_currency": (
                                flt(
                                    base_amount,
                                    tax.precision("base_tax_amount_after_discount_amount"),
                                )
                                if account_currency == self.company_currency
                                else flt(amount, tax.precision("tax_amount_after_discount_amount"))
                            ),
                            "cost_center": tax.cost_center,
                        },
                        account_currency,
                        item=tax,
                    )
                )

    def make_internal_transfer_gl_entries(self, gl_entries):
        if self.is_internal_transfer() and flt(self.base_total_taxes_and_charges):
            account_currency = get_account_currency(self.unrealized_profit_loss_account)
            gl_entries.append(
                self.get_gl_dict(
                    {
                        "account": self.unrealized_profit_loss_account,
                        "against": self.customer,
                        "debit": flt(self.total_taxes_and_charges),
                        "debit_in_account_currency": flt(self.base_total_taxes_and_charges),
                        "cost_center": self.cost_center,
                    },
                    account_currency,
                    item=self,
                )
            )

    def make_item_gl_entries(self, gl_entries):
        # income account gl entries
        enable_discount_accounting = cint(
            frappe.db.get_single_value("Selling Settings", "enable_discount_accounting")
        )

        for item in self.get("items"):
            if flt(item.base_net_amount, item.precision("base_net_amount")):
                if item.is_fixed_asset:
                    asset = self.get_asset(item)

                    if self.is_return:
                        fixed_asset_gl_entries = get_gl_entries_on_asset_regain(
                            asset,
                            item.base_net_amount,
                            item.finance_book,
                            self.get("doctype"),
                            self.get("name"),
                            self.get("posting_date"),
                        )
                        asset.db_set("disposal_date", None)
                        add_asset_activity(asset.name, _("Asset returned"))

                        if asset.calculate_depreciation:
                            posting_date = frappe.db.get_value(
                                "Sales Invoice", self.return_against, "posting_date"
                            )
                            reverse_depreciation_entry_made_after_disposal(asset, posting_date)
                            notes = _(
                                "This schedule was created when Asset {0} was returned through Sales Invoice {1}."
                            ).format(
                                get_link_to_form(asset.doctype, asset.name),
                                get_link_to_form(self.doctype, self.get("name")),
                            )
                            reset_depreciation_schedule(asset, self.posting_date, notes)
                            asset.reload()

                    else:
                        if asset.calculate_depreciation:
                            notes = _(
                                "This schedule was created when Asset {0} was sold through Sales Invoice {1}."
                            ).format(
                                get_link_to_form(asset.doctype, asset.name),
                                get_link_to_form(self.doctype, self.get("name")),
                            )
                            depreciate_asset(asset, self.posting_date, notes)
                            asset.reload()

                        fixed_asset_gl_entries = get_gl_entries_on_asset_disposal(
                            asset,
                            item.base_net_amount,
                            item.finance_book,
                            self.get("doctype"),
                            self.get("name"),
                            self.get("posting_date"),
                        )
                        asset.db_set("disposal_date", self.posting_date)
                        add_asset_activity(asset.name, _("Asset sold"))

                    for gle in fixed_asset_gl_entries:
                        gle["against"] = self.customer
                        gl_entries.append(self.get_gl_dict(gle, item=item))

                    self.set_asset_status(asset)

                else:
                    # Do not book income for transfer within same company
                    if not self.is_internal_transfer():
                        income_account = (
                            item.income_account
                            if (not item.enable_deferred_revenue or self.is_return)
                            else item.deferred_revenue_account
                        )

                        amount, base_amount = self.get_amount_and_base_amount(
                            item, enable_discount_accounting
                        )

                        account_currency = get_account_currency(income_account)
                        gl_entries.append(
                            self.get_gl_dict(
                                {
                                    "account": income_account,
                                    "against": self.customer,
                                    "credit": flt(base_amount, item.precision("base_net_amount")),
                                    "credit_in_account_currency": (
                                        flt(base_amount, item.precision("base_net_amount"))
                                        if account_currency == self.company_currency
                                        else flt(amount, item.precision("net_amount"))
                                    ),
                                    "cost_center": item.cost_center,
                                    "project": item.project or self.project,
                                },
                                account_currency,
                                item=item,
                            )
                        )

        # expense account gl entries
        if cint(self.update_stock) and erpnext.is_perpetual_inventory_enabled(self.company):
            gl_entries += super(SalesInvoice, self).get_gl_entries()

    def get_asset(self, item):
        if item.get("asset"):
            asset = frappe.get_doc("Asset", item.asset)
        else:
            frappe.throw(
                _("Row #{0}: You must select an Asset for Item {1}.").format(
                    item.idx, item.item_name
                ),
                title=_("Missing Asset"),
            )

        self.check_finance_books(item, asset)
        return asset

    @property
    def enable_discount_accounting(self):
        if not hasattr(self, "_enable_discount_accounting"):
            self._enable_discount_accounting = cint(
                frappe.db.get_single_value("Selling Settings", "enable_discount_accounting")
            )

        return self._enable_discount_accounting

    def set_asset_status(self, asset):
        if self.is_return:
            asset.set_status()
        else:
            asset.set_status("Sold" if self.docstatus == 1 else None)

    def make_loyalty_point_redemption_gle(self, gl_entries):
        if cint(self.redeem_loyalty_points):
            gl_entries.append(
                self.get_gl_dict(
                    {
                        "account": self.debit_to,
                        "party_type": "Customer",
                        "party": self.customer,
                        "against": "Expense account - "
                        + cstr(self.loyalty_redemption_account)
                        + " for the Loyalty Program",
                        "credit": self.loyalty_amount,
                        "against_voucher": (
                            self.return_against if cint(self.is_return) else self.name
                        ),
                        "against_voucher_type": self.doctype,
                        "cost_center": self.cost_center,
                    },
                    item=self,
                )
            )
            gl_entries.append(
                self.get_gl_dict(
                    {
                        "account": self.loyalty_redemption_account,
                        "cost_center": self.cost_center or self.loyalty_redemption_cost_center,
                        "against": self.customer,
                        "debit": self.loyalty_amount,
                        "remark": "Loyalty Points redeemed by the customer",
                    },
                    item=self,
                )
            )

    def make_pos_gl_entries(self, gl_entries):
        if cint(self.is_pos):

            skip_change_gl_entries = not cint(
                frappe.db.get_single_value("Accounts Settings", "post_change_gl_entries")
            )

            for payment_mode in self.payments:
                if (
                    skip_change_gl_entries
                    and payment_mode.account == self.account_for_change_amount
                ):
                    payment_mode.base_amount -= flt(self.change_amount)

                if payment_mode.base_amount:
                    # POS, make payment entries
                    gl_entries.append(
                        self.get_gl_dict(
                            {
                                "account": self.debit_to,
                                "party_type": "Customer",
                                "party": self.customer,
                                "against": payment_mode.account,
                                "credit": payment_mode.base_amount,
                                "credit_in_account_currency": (
                                    payment_mode.base_amount
                                    if self.party_account_currency == self.company_currency
                                    else payment_mode.amount
                                ),
                                "against_voucher": (
                                    self.return_against
                                    if cint(self.is_return) and self.return_against
                                    else self.name
                                ),
                                "against_voucher_type": self.doctype,
                                "cost_center": self.cost_center,
                            },
                            self.party_account_currency,
                            item=self,
                        )
                    )

                    payment_mode_account_currency = get_account_currency(payment_mode.account)
                    gl_entries.append(
                        self.get_gl_dict(
                            {
                                "account": payment_mode.account,
                                "against": self.customer,
                                "debit": payment_mode.base_amount,
                                "debit_in_account_currency": (
                                    payment_mode.base_amount
                                    if payment_mode_account_currency == self.company_currency
                                    else payment_mode.amount
                                ),
                                "cost_center": self.cost_center,
                            },
                            payment_mode_account_currency,
                            item=self,
                        )
                    )

            if not skip_change_gl_entries:
                self.make_gle_for_change_amount(gl_entries)

    def make_gle_for_change_amount(self, gl_entries):
        if self.change_amount:
            if self.account_for_change_amount:
                gl_entries.append(
                    self.get_gl_dict(
                        {
                            "account": self.debit_to,
                            "party_type": "Customer",
                            "party": self.customer,
                            "against": self.account_for_change_amount,
                            "debit": flt(self.base_change_amount),
                            "debit_in_account_currency": (
                                flt(self.base_change_amount)
                                if self.party_account_currency == self.company_currency
                                else flt(self.change_amount)
                            ),
                            "against_voucher": (
                                self.return_against
                                if cint(self.is_return) and self.return_against
                                else self.name
                            ),
                            "against_voucher_type": self.doctype,
                            "cost_center": self.cost_center,
                            "project": self.project,
                        },
                        self.party_account_currency,
                        item=self,
                    )
                )

                gl_entries.append(
                    self.get_gl_dict(
                        {
                            "account": self.account_for_change_amount,
                            "against": self.customer,
                            "credit": self.base_change_amount,
                            "cost_center": self.cost_center,
                        },
                        item=self,
                    )
                )
            else:
                frappe.throw(_("Select change amount account"), title=_("Mandatory Field"))

    def make_write_off_gl_entry(self, gl_entries):
        # write off entries, applicable if only pos
        if (
            self.is_pos
            and self.write_off_account
            and flt(self.write_off_amount, self.precision("write_off_amount"))
        ):
            write_off_account_currency = get_account_currency(self.write_off_account)
            default_cost_center = frappe.get_cached_value("Company", self.company, "cost_center")

            gl_entries.append(
                self.get_gl_dict(
                    {
                        "account": self.debit_to,
                        "party_type": "Customer",
                        "party": self.customer,
                        "against": self.write_off_account,
                        "credit": flt(
                            self.base_write_off_amount, self.precision("base_write_off_amount")
                        ),
                        "credit_in_account_currency": (
                            flt(
                                self.base_write_off_amount, self.precision("base_write_off_amount")
                            )
                            if self.party_account_currency == self.company_currency
                            else flt(self.write_off_amount, self.precision("write_off_amount"))
                        ),
                        "against_voucher": (
                            self.return_against if cint(self.is_return) else self.name
                        ),
                        "against_voucher_type": self.doctype,
                        "cost_center": self.cost_center,
                        "project": self.project,
                    },
                    self.party_account_currency,
                    item=self,
                )
            )
            gl_entries.append(
                self.get_gl_dict(
                    {
                        "account": self.write_off_account,
                        "against": self.customer,
                        "debit": flt(
                            self.base_write_off_amount, self.precision("base_write_off_amount")
                        ),
                        "debit_in_account_currency": (
                            flt(
                                self.base_write_off_amount, self.precision("base_write_off_amount")
                            )
                            if write_off_account_currency == self.company_currency
                            else flt(self.write_off_amount, self.precision("write_off_amount"))
                        ),
                        "cost_center": self.cost_center
                        or self.write_off_cost_center
                        or default_cost_center,
                    },
                    write_off_account_currency,
                    item=self,
                )
            )

    def make_gle_for_rounding_adjustment(self, gl_entries):
        if (
            flt(self.rounding_adjustment, self.precision("rounding_adjustment"))
            and self.base_rounding_adjustment
            and not self.is_internal_transfer()
        ):
            round_off_account, round_off_cost_center = get_round_off_account_and_cost_center(
                self.company, "Sales Invoice", self.name, self.use_company_roundoff_cost_center
            )

            gl_entries.append(
                self.get_gl_dict(
                    {
                        "account": round_off_account,
                        "against": self.customer,
                        "credit_in_account_currency": flt(
                            self.rounding_adjustment, self.precision("rounding_adjustment")
                        ),
                        "credit": flt(
                            self.base_rounding_adjustment,
                            self.precision("base_rounding_adjustment"),
                        ),
                        "cost_center": (
                            round_off_cost_center
                            if self.use_company_roundoff_cost_center
                            else (self.cost_center or round_off_cost_center)
                        ),
                    },
                    item=self,
                )
            )

    def update_billing_status_in_dn(self, update_modified=True):
        if self.is_return and not self.update_billed_amount_in_delivery_note:
            return
        updated_delivery_notes = []
        for d in self.get("items"):
            if d.dn_detail:
                billed_amt = frappe.db.sql(
                    """select sum(amount) from `tabSales Invoice Item`
					where dn_detail=%s and docstatus=1""",
                    d.dn_detail,
                )
                billed_amt = billed_amt and billed_amt[0][0] or 0
                frappe.db.set_value(
                    "Delivery Note Item",
                    d.dn_detail,
                    "billed_amt",
                    billed_amt,
                    update_modified=update_modified,
                )
                updated_delivery_notes.append(d.delivery_note)
            elif d.so_detail:
                updated_delivery_notes += update_billed_amount_based_on_so(
                    d.so_detail, update_modified
                )

        for dn in set(updated_delivery_notes):
            frappe.get_doc("Delivery Note", dn).update_billing_percentage(
                update_modified=update_modified
            )

    def on_recurring(self, reference_doc, auto_repeat_doc):
        self.set("write_off_amount", reference_doc.get("write_off_amount"))
        self.due_date = None

    def validate_serial_numbers(self):
        """
        validate serial number agains Delivery Note and Sales Invoice
        """
        self.set_serial_no_against_delivery_note()
        self.validate_serial_against_delivery_note()

    def set_serial_no_against_delivery_note(self):
        for item in self.items:
            if (
                item.serial_no
                and item.delivery_note
                and item.qty != len(get_serial_nos(item.serial_no))
            ):
                item.serial_no = get_delivery_note_serial_no(
                    item.item_code, item.qty, item.delivery_note
                )

    def validate_serial_against_delivery_note(self):
        """
        validate if the serial numbers in Sales Invoice Items are same as in
        Delivery Note Item
        """

        for item in self.items:
            if not item.delivery_note or not item.dn_detail:
                continue

            serial_nos = (
                frappe.db.get_value("Delivery Note Item", item.dn_detail, "serial_no") or ""
            )
            dn_serial_nos = set(get_serial_nos(serial_nos))

            serial_nos = item.serial_no or ""
            si_serial_nos = set(get_serial_nos(serial_nos))
            serial_no_diff = si_serial_nos - dn_serial_nos

            if serial_no_diff:
                dn_link = frappe.utils.get_link_to_form("Delivery Note", item.delivery_note)
                serial_no_msg = ", ".join(frappe.bold(d) for d in serial_no_diff)

                msg = _(
                    "Row #{0}: The following Serial Nos are not present in Delivery Note {1}:"
                ).format(item.idx, dn_link)
                msg += " " + serial_no_msg

                frappe.throw(msg=msg, title=_("Serial Nos Mismatch"))

            if item.serial_no and cint(item.qty) != len(si_serial_nos):
                frappe.throw(
                    _(
                        "Row #{0}: {1} Serial numbers required for Item {2}. You have provided {3}."
                    ).format(item.idx, item.qty, item.item_code, len(si_serial_nos))
                )

    def update_project(self):
        if self.project:
            project = frappe.get_doc("Project", self.project)
            project.update_billed_amount()
            project.db_update()

    def verify_payment_amount_is_positive(self):
        for entry in self.payments:
            if entry.amount < 0:
                frappe.throw(
                    _("Row #{0} (Payment Table): Amount must be positive").format(entry.idx)
                )

    def verify_payment_amount_is_negative(self):
        for entry in self.payments:
            if entry.amount > 0:
                frappe.throw(
                    _("Row #{0} (Payment Table): Amount must be negative").format(entry.idx)
                )

    # collection of the loyalty points, create the ledger entry for that.
    def make_loyalty_point_entry(self):
        returned_amount = self.get_returned_amount()
        current_amount = flt(self.grand_total) - cint(self.loyalty_amount)
        eligible_amount = current_amount - returned_amount
        lp_details = get_loyalty_program_details_with_points(
            self.customer,
            company=self.company,
            current_transaction_amount=current_amount,
            loyalty_program=self.loyalty_program,
            expiry_date=self.posting_date,
            include_expired_entry=True,
        )
        if (
            lp_details
            and getdate(lp_details.from_date) <= getdate(self.posting_date)
            and (
                not lp_details.to_date or getdate(lp_details.to_date) >= getdate(self.posting_date)
            )
        ):

            collection_factor = (
                lp_details.collection_factor if lp_details.collection_factor else 1.0
            )
            points_earned = cint(eligible_amount / collection_factor)

            doc = frappe.get_doc(
                {
                    "doctype": "Loyalty Point Entry",
                    "company": self.company,
                    "loyalty_program": lp_details.loyalty_program,
                    "loyalty_program_tier": lp_details.tier_name,
                    "customer": self.customer,
                    "invoice_type": self.doctype,
                    "invoice": self.name,
                    "loyalty_points": points_earned,
                    "purchase_amount": eligible_amount,
                    "expiry_date": add_days(self.posting_date, lp_details.expiry_duration),
                    "posting_date": self.posting_date,
                }
            )
            doc.flags.ignore_permissions = 1
            doc.save()
            self.set_loyalty_program_tier()

    # valdite the redemption and then delete the loyalty points earned on cancel of the invoice
    def delete_loyalty_point_entry(self):
        lp_entry = frappe.db.sql(
            "select name from `tabLoyalty Point Entry` where invoice=%s", (self.name), as_dict=1
        )

        if not lp_entry:
            return
        against_lp_entry = frappe.db.sql(
            """select name, invoice from `tabLoyalty Point Entry`
>>>>>>> dd96e3c3
			where redeem_against=%s""",
            (lp_entry[0].name),
            as_dict=1,
        )
        if against_lp_entry:
            invoice_list = ", ".join([d.invoice for d in against_lp_entry])
            frappe.throw(
                _(
                    """{} can't be cancelled since the Loyalty Points earned has been redeemed. First cancel the {} No {}"""
                ).format(self.doctype, self.doctype, invoice_list)
            )
        else:
            frappe.db.sql("""delete from `tabLoyalty Point Entry` where invoice=%s""", (self.name))
            # Set loyalty program
            self.set_loyalty_program_tier()

    def set_loyalty_program_tier(self):
        lp_details = get_loyalty_program_details_with_points(
            self.customer,
            company=self.company,
            loyalty_program=self.loyalty_program,
            include_expired_entry=True,
        )
        frappe.db.set_value(
            "Customer", self.customer, "loyalty_program_tier", lp_details.tier_name
        )

    def get_returned_amount(self):
        from frappe.query_builder.functions import Sum

        doc = frappe.qb.DocType(self.doctype)
        returned_amount = (
            frappe.qb.from_(doc)
            .select(Sum(doc.grand_total))
            .where((doc.docstatus == 1) & (doc.is_return == 1) & (doc.return_against == self.name))
        ).run()

        return abs(returned_amount[0][0]) if returned_amount[0][0] else 0

    # redeem the loyalty points.
    def apply_loyalty_points(self):
        from erpnext.accounts.doctype.loyalty_point_entry.loyalty_point_entry import (
            get_loyalty_point_entries,
            get_redemption_details,
        )

        loyalty_point_entries = get_loyalty_point_entries(
            self.customer, self.loyalty_program, self.company, self.posting_date
        )
        redemption_details = get_redemption_details(
            self.customer, self.loyalty_program, self.company
        )

        points_to_redeem = self.loyalty_points
        for lp_entry in loyalty_point_entries:
            if lp_entry.invoice_type != self.doctype or lp_entry.invoice == self.name:
                # redeemption should be done against same doctype
                # also it shouldn't be against itself
                continue
            available_points = lp_entry.loyalty_points - flt(redemption_details.get(lp_entry.name))
            if available_points > points_to_redeem:
                redeemed_points = points_to_redeem
            else:
                redeemed_points = available_points
            doc = frappe.get_doc(
                {
                    "doctype": "Loyalty Point Entry",
                    "company": self.company,
                    "loyalty_program": self.loyalty_program,
                    "loyalty_program_tier": lp_entry.loyalty_program_tier,
                    "customer": self.customer,
                    "invoice_type": self.doctype,
                    "invoice": self.name,
                    "redeem_against": lp_entry.name,
                    "loyalty_points": -1 * redeemed_points,
                    "purchase_amount": self.grand_total,
                    "expiry_date": lp_entry.expiry_date,
                    "posting_date": self.posting_date,
                }
            )
            doc.flags.ignore_permissions = 1
            doc.save()
            points_to_redeem -= redeemed_points
            if points_to_redeem < 1:  # since points_to_redeem is integer
                break

    def set_status(self, update=False, status=None, update_modified=True):
        if self.is_new():
            if self.get("amended_from"):
                self.status = "Draft"
            return

        outstanding_amount = flt(self.outstanding_amount, self.precision("outstanding_amount"))
        total = get_total_in_party_account_currency(self)

        if not status:
            if self.docstatus == 2:
                status = "Cancelled"
            elif self.docstatus == 1:
                if self.is_internal_transfer():
                    self.status = "Internal Transfer"
                elif is_overdue(self, total):
                    self.status = "Overdue"
                elif 0 < outstanding_amount < total:
                    self.status = "Partly Paid"
                elif outstanding_amount > 0 and getdate(self.due_date) >= getdate():
                    self.status = "Unpaid"
                # Check if outstanding amount is 0 due to credit note issued against invoice
                elif self.is_return == 0 and frappe.db.get_value(
                    "Sales Invoice", {"is_return": 1, "return_against": self.name, "docstatus": 1}
                ):
                    self.status = "Credit Note Issued"
                elif self.is_return == 1:
                    self.status = "Return"
                elif outstanding_amount <= 0:
                    self.status = "Paid"
                else:
                    self.status = "Submitted"

                if (
                    self.status in ("Unpaid", "Partly Paid", "Overdue")
                    and self.is_discounted
                    and get_discounting_status(self.name) == "Disbursed"
                ):
                    self.status += " and Discounted"

            else:
                self.status = "Draft"

        if update:
            self.db_set("status", self.status, update_modified=update_modified)


def get_total_in_party_account_currency(doc):
    total_fieldname = "grand_total" if doc.disable_rounded_total else "rounded_total"
    if doc.party_account_currency != doc.currency:
        total_fieldname = "base_" + total_fieldname

    return flt(doc.get(total_fieldname), doc.precision(total_fieldname))


def is_overdue(doc, total):
    outstanding_amount = flt(doc.outstanding_amount, doc.precision("outstanding_amount"))
    if outstanding_amount <= 0:
        return

    today = getdate()
    if doc.get("is_pos") or not doc.get("payment_schedule"):
        return getdate(doc.due_date) < today

    # calculate payable amount till date
    payment_amount_field = (
        "base_payment_amount" if doc.party_account_currency != doc.currency else "payment_amount"
    )

<<<<<<< HEAD
	payable_amount = flt(
		sum(
			payment.get(payment_amount_field)
			for payment in doc.payment_schedule
			if getdate(payment.due_date) < today
		),
		doc.precision("outstanding_amount"),
	)

	return flt(total - outstanding_amount, doc.precision("outstanding_amount")) < payable_amount
=======
    payable_amount = sum(
        payment.get(payment_amount_field)
        for payment in doc.payment_schedule
        if getdate(payment.due_date) < today
    )

    return (total - outstanding_amount) < payable_amount
>>>>>>> dd96e3c3


def get_discounting_status(sales_invoice):
    status = None

    invoice_discounting_list = frappe.db.sql(
        """
		select status
		from `tabInvoice Discounting` id, `tabDiscounted Invoice` d
		where
			id.name = d.parent
			and d.sales_invoice=%s
			and id.docstatus=1
			and status in ('Disbursed', 'Settled')
	""",
        sales_invoice,
    )

    for d in invoice_discounting_list:
        status = d[0]
        if status == "Disbursed":
            break

    return status


def validate_inter_company_party(doctype, party, company, inter_company_reference):
<<<<<<< HEAD
	if not party:
		return

	if doctype in ["Sales Invoice", "Sales Order"]:
		partytype, ref_partytype, internal = "Customer", "Supplier", "is_internal_customer"

		if doctype == "Sales Invoice":
			ref_doc = "Purchase Invoice"
		else:
			ref_doc = "Purchase Order"
	else:
		partytype, ref_partytype, internal = "Supplier", "Customer", "is_internal_supplier"

		if doctype == "Purchase Invoice":
			ref_doc = "Sales Invoice"
		else:
			ref_doc = "Sales Order"

	if inter_company_reference:
		doc = frappe.get_doc(ref_doc, inter_company_reference)
		ref_party = doc.supplier if doctype in ["Sales Invoice", "Sales Order"] else doc.customer
		if not frappe.db.get_value(partytype, {"represents_company": doc.company}, "name") == party:
			frappe.throw(_("Invalid {0} for Inter Company Transaction.").format(_(partytype)))
		if not frappe.get_cached_value(ref_partytype, ref_party, "represents_company") == company:
			frappe.throw(_("Invalid Company for Inter Company Transaction."))

	elif frappe.db.get_value(partytype, {"name": party, internal: 1}, "name") == party:
		companies = frappe.get_all(
			"Allowed To Transact With",
			fields=["company"],
			filters={"parenttype": partytype, "parent": party},
		)
		companies = [d.company for d in companies]
		if company not in companies:
			frappe.throw(
				_("{0} not allowed to transact with {1}. Please change the Company.").format(
					_(partytype), company
				)
			)


def update_linked_doc(doctype, name, inter_company_reference):
	if doctype in ["Sales Invoice", "Purchase Invoice"]:
		ref_field = "inter_company_invoice_reference"
	else:
		ref_field = "inter_company_order_reference"
=======
    if not party:
        return

    if doctype in ["Sales Invoice", "Sales Order"]:
        partytype, ref_partytype, internal = "Customer", "Supplier", "is_internal_customer"

        if doctype == "Sales Invoice":
            ref_doc = "Purchase Invoice"
        else:
            ref_doc = "Purchase Order"
    else:
        partytype, ref_partytype, internal = "Supplier", "Customer", "is_internal_supplier"

        if doctype == "Purchase Invoice":
            ref_doc = "Sales Invoice"
        else:
            ref_doc = "Sales Order"

    if inter_company_reference:
        doc = frappe.get_doc(ref_doc, inter_company_reference)
        ref_party = doc.supplier if doctype in ["Sales Invoice", "Sales Order"] else doc.customer
        if (
            not frappe.db.get_value(partytype, {"represents_company": doc.company}, "name")
            == party
        ):
            frappe.throw(_("Invalid {0} for Inter Company Transaction.").format(_(partytype)))
        if not frappe.get_cached_value(ref_partytype, ref_party, "represents_company") == company:
            frappe.throw(_("Invalid Company for Inter Company Transaction."))

    elif frappe.db.get_value(partytype, {"name": party, internal: 1}, "name") == party:
        companies = frappe.get_all(
            "Allowed To Transact With",
            fields=["company"],
            filters={"parenttype": partytype, "parent": party},
        )
        companies = [d.company for d in companies]
        if not company in companies:
            frappe.throw(
                _("{0} not allowed to transact with {1}. Please change the Company.").format(
                    _(partytype), company
                )
            )


def update_linked_doc(doctype, name, inter_company_reference):

    if doctype in ["Sales Invoice", "Purchase Invoice"]:
        ref_field = "inter_company_invoice_reference"
    else:
        ref_field = "inter_company_order_reference"
>>>>>>> dd96e3c3

    if inter_company_reference:
        frappe.db.set_value(doctype, inter_company_reference, ref_field, name)


def unlink_inter_company_doc(doctype, name, inter_company_reference):
<<<<<<< HEAD
	if doctype in ["Sales Invoice", "Purchase Invoice"]:
		ref_doc = "Purchase Invoice" if doctype == "Sales Invoice" else "Sales Invoice"
		ref_field = "inter_company_invoice_reference"
	else:
		ref_doc = "Purchase Order" if doctype == "Sales Order" else "Sales Order"
		ref_field = "inter_company_order_reference"
=======

    if doctype in ["Sales Invoice", "Purchase Invoice"]:
        ref_doc = "Purchase Invoice" if doctype == "Sales Invoice" else "Sales Invoice"
        ref_field = "inter_company_invoice_reference"
    else:
        ref_doc = "Purchase Order" if doctype == "Sales Order" else "Sales Order"
        ref_field = "inter_company_order_reference"
>>>>>>> dd96e3c3

    if inter_company_reference:
        frappe.db.set_value(doctype, name, ref_field, "")
        frappe.db.set_value(ref_doc, inter_company_reference, ref_field, "")


def get_list_context(context=None):
    from erpnext.controllers.website_list_for_contact import get_list_context

    list_context = get_list_context(context)
    list_context.update(
        {
            "show_sidebar": True,
            "show_search": True,
            "no_breadcrumbs": True,
            "title": _("Invoices"),
        }
    )
    return list_context


@frappe.whitelist()
def get_bank_cash_account(mode_of_payment, company):
    account = frappe.db.get_value(
        "Mode of Payment Account",
        {"parent": mode_of_payment, "company": company},
        "default_account",
    )
    if not account:
        frappe.throw(
            _("Please set default Cash or Bank account in Mode of Payment {0}").format(
                get_link_to_form("Mode of Payment", mode_of_payment)
            ),
            title=_("Missing Account"),
        )
    return {"account": account}


@frappe.whitelist()
def make_maintenance_schedule(source_name, target_doc=None):
    doclist = get_mapped_doc(
        "Sales Invoice",
        source_name,
        {
            "Sales Invoice": {
                "doctype": "Maintenance Schedule",
                "validation": {"docstatus": ["=", 1]},
            },
            "Sales Invoice Item": {
                "doctype": "Maintenance Schedule Item",
            },
        },
        target_doc,
    )

    return doclist


@frappe.whitelist()
def make_delivery_note(source_name, target_doc=None):
<<<<<<< HEAD
	def set_missing_values(source, target):
		target.run_method("set_missing_values")
		target.run_method("set_po_nos")
		target.run_method("calculate_taxes_and_totals")

	def update_item(source_doc, target_doc, source_parent):
		target_doc.qty = flt(source_doc.qty) - flt(source_doc.delivered_qty)
		target_doc.stock_qty = target_doc.qty * flt(source_doc.conversion_factor)

		target_doc.base_amount = target_doc.qty * flt(source_doc.base_rate)
		target_doc.amount = target_doc.qty * flt(source_doc.rate)

	doclist = get_mapped_doc(
		"Sales Invoice",
		source_name,
		{
			"Sales Invoice": {"doctype": "Delivery Note", "validation": {"docstatus": ["=", 1]}},
			"Sales Invoice Item": {
				"doctype": "Delivery Note Item",
				"field_map": {
					"name": "si_detail",
					"parent": "against_sales_invoice",
					"serial_no": "serial_no",
					"sales_order": "against_sales_order",
					"so_detail": "so_detail",
					"cost_center": "cost_center",
				},
				"postprocess": update_item,
				"condition": lambda doc: doc.delivered_by_supplier != 1,
			},
			"Sales Taxes and Charges": {"doctype": "Sales Taxes and Charges", "reset_value": True},
			"Sales Team": {
				"doctype": "Sales Team",
				"field_map": {"incentives": "incentives"},
				"add_if_empty": True,
			},
		},
		target_doc,
		set_missing_values,
	)

	return doclist
=======
    def set_missing_values(source, target):
        target.run_method("set_missing_values")
        target.run_method("set_po_nos")
        target.run_method("calculate_taxes_and_totals")

    def update_item(source_doc, target_doc, source_parent):
        target_doc.qty = flt(source_doc.qty) - flt(source_doc.delivered_qty)
        target_doc.stock_qty = target_doc.qty * flt(source_doc.conversion_factor)

        target_doc.base_amount = target_doc.qty * flt(source_doc.base_rate)
        target_doc.amount = target_doc.qty * flt(source_doc.rate)

    doclist = get_mapped_doc(
        "Sales Invoice",
        source_name,
        {
            "Sales Invoice": {"doctype": "Delivery Note", "validation": {"docstatus": ["=", 1]}},
            "Sales Invoice Item": {
                "doctype": "Delivery Note Item",
                "field_map": {
                    "name": "si_detail",
                    "parent": "against_sales_invoice",
                    "serial_no": "serial_no",
                    "sales_order": "against_sales_order",
                    "so_detail": "so_detail",
                    "cost_center": "cost_center",
                },
                "postprocess": update_item,
                "condition": lambda doc: doc.delivered_by_supplier != 1,
            },
            "Sales Taxes and Charges": {
                "doctype": "Sales Taxes and Charges",
                "add_if_empty": True,
            },
            "Sales Team": {
                "doctype": "Sales Team",
                "field_map": {"incentives": "incentives"},
                "add_if_empty": True,
            },
        },
        target_doc,
        set_missing_values,
    )

    doclist.set_onload("ignore_price_list", True)
    return doclist
>>>>>>> dd96e3c3


@frappe.whitelist()
def make_sales_return(source_name, target_doc=None):
    from erpnext.controllers.sales_and_purchase_return import make_return_doc

    return make_return_doc("Sales Invoice", source_name, target_doc)


<<<<<<< HEAD
=======
def set_account_for_mode_of_payment(self):
    for data in self.payments:
        if not data.account:
            data.account = get_bank_cash_account(data.mode_of_payment, self.company).get("account")


>>>>>>> dd96e3c3
def get_inter_company_details(doc, doctype):
    if doctype in ["Sales Invoice", "Sales Order", "Delivery Note"]:
        parties = frappe.db.get_all(
            "Supplier",
            fields=["name"],
            filters={"disabled": 0, "is_internal_supplier": 1, "represents_company": doc.company},
        )
        company = frappe.get_cached_value("Customer", doc.customer, "represents_company")

        if not parties:
            frappe.throw(
                _(
                    "No Supplier found for Inter Company Transactions which represents company {0}"
                ).format(frappe.bold(doc.company))
            )

        party = get_internal_party(parties, "Supplier", doc)
    else:
        parties = frappe.db.get_all(
            "Customer",
            fields=["name"],
            filters={"disabled": 0, "is_internal_customer": 1, "represents_company": doc.company},
        )
        company = frappe.get_cached_value("Supplier", doc.supplier, "represents_company")

        if not parties:
            frappe.throw(
                _(
                    "No Customer found for Inter Company Transactions which represents company {0}"
                ).format(frappe.bold(doc.company))
            )

        party = get_internal_party(parties, "Customer", doc)

    return {"party": party, "company": company}


def get_internal_party(parties, link_doctype, doc):
    if len(parties) == 1:
        party = parties[0].name
    else:
        # If more than one Internal Supplier/Customer, get supplier/customer on basis of address
        if doc.get("company_address") or doc.get("shipping_address"):
            party = frappe.db.get_value(
                "Dynamic Link",
                {
                    "parent": doc.get("company_address") or doc.get("shipping_address"),
                    "parenttype": "Address",
                    "link_doctype": link_doctype,
                },
                "link_name",
            )

            if not party:
                party = parties[0].name
        else:
            party = parties[0].name

    return party


def validate_inter_company_transaction(doc, doctype):
<<<<<<< HEAD
	details = get_inter_company_details(doc, doctype)
	price_list = (
		doc.selling_price_list
		if doctype in ["Sales Invoice", "Sales Order", "Delivery Note"]
		else doc.buying_price_list
	)
	valid_price_list = frappe.db.get_value("Price List", {"name": price_list, "buying": 1, "selling": 1})
	if not valid_price_list and not doc.is_internal_transfer():
		frappe.throw(_("Selected Price List should have buying and selling fields checked."))

	party = details.get("party")
	if not party:
		partytype = "Supplier" if doctype in ["Sales Invoice", "Sales Order"] else "Customer"
		frappe.throw(_("No {0} found for Inter Company Transactions.").format(partytype))

	company = details.get("company")
	default_currency = frappe.get_cached_value("Company", company, "default_currency")
	if default_currency != doc.currency:
		frappe.throw(
			_("Company currencies of both the companies should match for Inter Company Transactions.")
		)

	return
=======

    details = get_inter_company_details(doc, doctype)
    price_list = (
        doc.selling_price_list
        if doctype in ["Sales Invoice", "Sales Order", "Delivery Note"]
        else doc.buying_price_list
    )
    valid_price_list = frappe.db.get_value(
        "Price List", {"name": price_list, "buying": 1, "selling": 1}
    )
    if not valid_price_list and not doc.is_internal_transfer():
        frappe.throw(_("Selected Price List should have buying and selling fields checked."))

    party = details.get("party")
    if not party:
        partytype = "Supplier" if doctype in ["Sales Invoice", "Sales Order"] else "Customer"
        frappe.throw(_("No {0} found for Inter Company Transactions.").format(partytype))

    company = details.get("company")
    default_currency = frappe.get_cached_value("Company", company, "default_currency")
    if default_currency != doc.currency:
        frappe.throw(
            _(
                "Company currencies of both the companies should match for Inter Company Transactions."
            )
        )

    return
>>>>>>> dd96e3c3


@frappe.whitelist()
def make_inter_company_purchase_invoice(source_name, target_doc=None):
    return make_inter_company_transaction("Sales Invoice", source_name, target_doc)


@erpnext.allow_regional
def make_regional_gl_entries(gl_entries, doc):
	return gl_entries


def make_inter_company_transaction(doctype, source_name, target_doc=None):
    if doctype in ["Sales Invoice", "Sales Order"]:
        source_doc = frappe.get_doc(doctype, source_name)
        target_doctype = "Purchase Invoice" if doctype == "Sales Invoice" else "Purchase Order"
        target_detail_field = (
            "sales_invoice_item" if doctype == "Sales Invoice" else "sales_order_item"
        )
        source_document_warehouse_field = "target_warehouse"
        target_document_warehouse_field = "from_warehouse"
        received_items = get_received_items(source_name, target_doctype, target_detail_field)
    else:
        source_doc = frappe.get_doc(doctype, source_name)
        target_doctype = "Sales Invoice" if doctype == "Purchase Invoice" else "Sales Order"
        source_document_warehouse_field = "from_warehouse"
        target_document_warehouse_field = "target_warehouse"
        received_items = {}

    validate_inter_company_transaction(source_doc, doctype)
    details = get_inter_company_details(source_doc, doctype)

    def set_missing_values(source, target):
        target.run_method("set_missing_values")
        set_purchase_references(target)

    def update_details(source_doc, target_doc, source_parent):
        target_doc.inter_company_invoice_reference = source_doc.name
        if target_doc.doctype in ["Purchase Invoice", "Purchase Order"]:
            currency = frappe.db.get_value("Supplier", details.get("party"), "default_currency")
            target_doc.company = details.get("company")
            target_doc.supplier = details.get("party")
            target_doc.is_internal_supplier = 1
            target_doc.ignore_pricing_rule = 1
            target_doc.buying_price_list = source_doc.selling_price_list

            # Invert Addresses
            update_address(
                target_doc, "supplier_address", "address_display", source_doc.company_address
            )
            update_address(
                target_doc,
                "shipping_address",
                "shipping_address_display",
                source_doc.customer_address,
            )
            update_address(
                target_doc,
                "billing_address",
                "billing_address_display",
                source_doc.customer_address,
            )

            if currency:
                target_doc.currency = currency

            update_taxes(
                target_doc,
                party=target_doc.supplier,
                party_type="Supplier",
                company=target_doc.company,
                doctype=target_doc.doctype,
                party_address=target_doc.supplier_address,
                company_address=target_doc.shipping_address,
            )

        else:
            currency = frappe.db.get_value("Customer", details.get("party"), "default_currency")
            target_doc.company = details.get("company")
            target_doc.customer = details.get("party")
            target_doc.selling_price_list = source_doc.buying_price_list

            update_address(
                target_doc,
                "company_address",
                "company_address_display",
                source_doc.supplier_address,
            )
            update_address(
                target_doc,
                "shipping_address_name",
                "shipping_address",
                source_doc.shipping_address,
            )
            update_address(
                target_doc, "customer_address", "address_display", source_doc.shipping_address
            )

            if currency:
                target_doc.currency = currency

            update_taxes(
                target_doc,
                party=target_doc.customer,
                party_type="Customer",
                company=target_doc.company,
                doctype=target_doc.doctype,
                party_address=target_doc.customer_address,
                company_address=target_doc.company_address,
                shipping_address_name=target_doc.shipping_address_name,
            )

    def update_item(source, target, source_parent):
        target.qty = flt(source.qty) - received_items.get(source.name, 0.0)
        if source.doctype == "Purchase Order Item" and target.doctype == "Sales Order Item":
            target.purchase_order = source.parent
            target.purchase_order_item = source.name
            target.material_request = source.material_request
            target.material_request_item = source.material_request_item

        if (
            source.get("purchase_order")
            and source.get("purchase_order_item")
            and target.doctype == "Purchase Invoice Item"
        ):
            target.purchase_order = source.purchase_order
            target.po_detail = source.purchase_order_item

    item_field_map = {
        "doctype": target_doctype + " Item",
        "field_no_map": ["income_account", "expense_account", "cost_center", "warehouse"],
        "field_map": {
            "rate": "rate",
        },
        "postprocess": update_item,
        "condition": lambda doc: doc.qty > 0,
    }

    if doctype in ["Sales Invoice", "Sales Order"]:
        item_field_map["field_map"].update(
            {
                "name": target_detail_field,
            }
        )

    if source_doc.get("update_stock"):
        item_field_map["field_map"].update(
            {
                source_document_warehouse_field: target_document_warehouse_field,
                "batch_no": "batch_no",
                "serial_no": "serial_no",
            }
        )
    elif target_doctype == "Sales Order":
        item_field_map["field_map"].update(
            {
                source_document_warehouse_field: "warehouse",
            }
        )

    doclist = get_mapped_doc(
        doctype,
        source_name,
        {
            doctype: {
                "doctype": target_doctype,
                "postprocess": update_details,
                "set_target_warehouse": "set_from_warehouse",
                "field_no_map": ["taxes_and_charges", "set_warehouse", "shipping_address"],
            },
            doctype + " Item": item_field_map,
        },
        target_doc,
        set_missing_values,
    )

    return doclist


def get_received_items(reference_name, doctype, reference_fieldname):
<<<<<<< HEAD
	reference_field = "inter_company_invoice_reference"
	if doctype == "Purchase Order":
		reference_field = "inter_company_order_reference"

	filters = {
		reference_field: reference_name,
		"docstatus": 1,
	}

	target_doctypes = frappe.get_all(
		doctype,
		filters=filters,
		as_list=True,
	)
=======
    target_doctypes = frappe.get_all(
        doctype,
        filters={"inter_company_invoice_reference": reference_name, "docstatus": 1},
        as_list=True,
    )
>>>>>>> dd96e3c3

    if target_doctypes:
        target_doctypes = list(target_doctypes[0])

    received_items_map = frappe._dict(
        frappe.get_all(
            doctype + " Item",
            filters={"parent": ("in", target_doctypes)},
            fields=[reference_fieldname, "qty"],
            as_list=1,
        )
    )

    return received_items_map


def set_purchase_references(doc):
    # add internal PO or PR links if any

    if doc.is_internal_transfer():
        if doc.doctype == "Purchase Receipt":
            so_item_map = get_delivery_note_details(doc.inter_company_invoice_reference)

            if so_item_map:
                pd_item_map, parent_child_map, warehouse_map = get_pd_details(
                    "Purchase Order Item", so_item_map, "sales_order_item"
                )

                update_pr_items(doc, so_item_map, pd_item_map, parent_child_map, warehouse_map)

        elif doc.doctype == "Purchase Invoice":
            dn_item_map, so_item_map = get_sales_invoice_details(
                doc.inter_company_invoice_reference
            )
            # First check for Purchase receipt
            if list(dn_item_map.values()):
                pd_item_map, parent_child_map, warehouse_map = get_pd_details(
                    "Purchase Receipt Item", dn_item_map, "delivery_note_item"
                )

                update_pi_items(
                    doc,
                    "pr_detail",
                    "purchase_receipt",
                    dn_item_map,
                    pd_item_map,
                    parent_child_map,
                    warehouse_map,
                )


def update_pi_items(
    doc,
    detail_field,
    parent_field,
    sales_item_map,
    purchase_item_map,
    parent_child_map,
    warehouse_map,
):
    for item in doc.get("items"):
        item.set(detail_field, purchase_item_map.get(sales_item_map.get(item.sales_invoice_item)))
        item.set(parent_field, parent_child_map.get(sales_item_map.get(item.sales_invoice_item)))
        if doc.update_stock:
            item.warehouse = warehouse_map.get(sales_item_map.get(item.sales_invoice_item))
            if (
                not item.warehouse
                and item.get("purchase_order")
                and item.get("purchase_order_item")
            ):
                item.warehouse = frappe.db.get_value(
                    "Purchase Order Item", item.purchase_order_item, "warehouse"
                )


def update_pr_items(doc, sales_item_map, purchase_item_map, parent_child_map, warehouse_map):
<<<<<<< HEAD
	for item in doc.get("items"):
		item.warehouse = warehouse_map.get(sales_item_map.get(item.delivery_note_item))
		if not item.warehouse and item.get("purchase_order") and item.get("purchase_order_item"):
			item.warehouse = frappe.db.get_value("Purchase Order Item", item.purchase_order_item, "warehouse")
=======
    for item in doc.get("items"):
        item.warehouse = warehouse_map.get(sales_item_map.get(item.delivery_note_item))
        if not item.warehouse and item.get("purchase_order") and item.get("purchase_order_item"):
            item.warehouse = frappe.db.get_value(
                "Purchase Order Item", item.purchase_order_item, "warehouse"
            )
>>>>>>> dd96e3c3


def get_delivery_note_details(internal_reference):
    si_item_details = frappe.get_all(
        "Delivery Note Item", fields=["name", "so_detail"], filters={"parent": internal_reference}
    )

    return {d.name: d.so_detail for d in si_item_details if d.so_detail}


def get_sales_invoice_details(internal_reference):
    dn_item_map = {}
    so_item_map = {}

    si_item_details = frappe.get_all(
        "Sales Invoice Item",
        fields=["name", "so_detail", "dn_detail"],
        filters={"parent": internal_reference},
    )

    for d in si_item_details:
        if d.dn_detail:
            dn_item_map.setdefault(d.name, d.dn_detail)
        if d.so_detail:
            so_item_map.setdefault(d.name, d.so_detail)

    return dn_item_map, so_item_map


def get_pd_details(doctype, sd_detail_map, sd_detail_field):
    pd_item_map = {}
    accepted_warehouse_map = {}
    parent_child_map = {}

    pd_item_details = frappe.get_all(
        doctype,
        fields=[sd_detail_field, "name", "warehouse", "parent"],
        filters={sd_detail_field: ("in", list(sd_detail_map.values()))},
    )

    for d in pd_item_details:
        pd_item_map.setdefault(d.get(sd_detail_field), d.name)
        parent_child_map.setdefault(d.get(sd_detail_field), d.parent)
        accepted_warehouse_map.setdefault(d.get(sd_detail_field), d.warehouse)

    return pd_item_map, parent_child_map, accepted_warehouse_map


def update_taxes(
    doc,
    party=None,
    party_type=None,
    company=None,
    doctype=None,
    party_address=None,
    company_address=None,
    shipping_address_name=None,
    master_doctype=None,
):
    # Update Party Details
    party_details = get_party_details(
        party=party,
        party_type=party_type,
        company=company,
        doctype=doctype,
        party_address=party_address,
        company_address=company_address,
        shipping_address=shipping_address_name,
    )

    # Update taxes and charges if any
    doc.taxes_and_charges = party_details.get("taxes_and_charges")
    doc.set("taxes", party_details.get("taxes"))


def update_address(doc, address_field, address_display_field, address_name):
    doc.set(address_field, address_name)
    fetch_values = get_fetch_values(doc.doctype, address_field, address_name)

    for key, value in fetch_values.items():
        doc.set(key, value)

    doc.set(address_display_field, get_address_display(doc.get(address_field)))


@frappe.whitelist()
def get_loyalty_programs(customer):
    """sets applicable loyalty program to the customer or returns a list of applicable programs"""
    from erpnext.selling.doctype.customer.customer import get_loyalty_programs

    customer = frappe.get_doc("Customer", customer)
    if customer.loyalty_program:
        return [customer.loyalty_program]

    lp_details = get_loyalty_programs(customer)

    if len(lp_details) == 1:
        customer.db_set("loyalty_program", lp_details[0])
        return lp_details
    else:
        return lp_details


<<<<<<< HEAD
=======
def on_doctype_update():
    frappe.db.add_index("Sales Invoice", ["customer", "is_return", "return_against"])


>>>>>>> dd96e3c3
@frappe.whitelist()
def create_invoice_discounting(source_name, target_doc=None):
    invoice = frappe.get_doc("Sales Invoice", source_name)
    invoice_discounting = frappe.new_doc("Invoice Discounting")
    invoice_discounting.company = invoice.company
    invoice_discounting.append(
        "invoices",
        {
            "sales_invoice": source_name,
            "customer": invoice.customer,
            "posting_date": invoice.posting_date,
            "outstanding_amount": invoice.outstanding_amount,
        },
    )

    return invoice_discounting


def update_multi_mode_option(doc, pos_profile):
    def append_payment(payment_mode):
        payment = doc.append("payments", {})
        payment.default = payment_mode.default
        payment.mode_of_payment = payment_mode.mop
        payment.account = payment_mode.default_account
        payment.type = payment_mode.type

    doc.set("payments", [])
    invalid_modes = []
    mode_of_payments = [d.mode_of_payment for d in pos_profile.get("payments")]
    mode_of_payments_info = get_mode_of_payments_info(mode_of_payments, doc.company)

    for row in pos_profile.get("payments"):
        payment_mode = mode_of_payments_info.get(row.mode_of_payment)
        if not payment_mode:
            invalid_modes.append(get_link_to_form("Mode of Payment", row.mode_of_payment))
            continue

        payment_mode.default = row.default
        append_payment(payment_mode)

    if invalid_modes:
        if invalid_modes == 1:
            msg = _("Please set default Cash or Bank account in Mode of Payment {}")
        else:
            msg = _("Please set default Cash or Bank account in Mode of Payments {}")
        frappe.throw(msg.format(", ".join(invalid_modes)), title=_("Missing Account"))


def get_all_mode_of_payments(doc):
    return frappe.db.sql(
        """
		select mpa.default_account, mpa.parent, mp.type as type
		from `tabMode of Payment Account` mpa,`tabMode of Payment` mp
		where mpa.parent = mp.name and mpa.company = %(company)s and mp.enabled = 1""",
        {"company": doc.company},
        as_dict=1,
    )


def get_mode_of_payments_info(mode_of_payments, company):
    data = frappe.db.sql(
        """
		select
			mpa.default_account, mpa.parent as mop, mp.type as type
		from
			`tabMode of Payment Account` mpa,`tabMode of Payment` mp
		where
			mpa.parent = mp.name and
			mpa.company = %s and
			mp.enabled = 1 and
			mp.name in %s
		group by
			mp.name
		""",
        (company, mode_of_payments),
        as_dict=1,
    )

    return {row.get("mop"): row for row in data}


def get_mode_of_payment_info(mode_of_payment, company):
    return frappe.db.sql(
        """
		select mpa.default_account, mpa.parent, mp.type as type
		from `tabMode of Payment Account` mpa,`tabMode of Payment` mp
		where mpa.parent = mp.name and mpa.company = %s and mp.enabled = 1 and mp.name = %s""",
        (company, mode_of_payment),
        as_dict=1,
    )


@frappe.whitelist()
def create_dunning(source_name, target_doc=None, ignore_permissions=False):
<<<<<<< HEAD
	from frappe.model.mapper import get_mapped_doc

	def postprocess_dunning(source, target):
		from erpnext.accounts.doctype.dunning.dunning import get_dunning_letter_text

		dunning_type = frappe.db.exists("Dunning Type", {"is_default": 1, "company": source.company})
		if dunning_type:
			dunning_type = frappe.get_doc("Dunning Type", dunning_type)
			target.dunning_type = dunning_type.name
			target.rate_of_interest = dunning_type.rate_of_interest
			target.dunning_fee = dunning_type.dunning_fee
			target.income_account = dunning_type.income_account
			target.cost_center = dunning_type.cost_center
			letter_text = get_dunning_letter_text(
				dunning_type=dunning_type.name, doc=target.as_dict(), language=source.language
			)

			if letter_text:
				target.body_text = letter_text.get("body_text")
				target.closing_text = letter_text.get("closing_text")
				target.language = letter_text.get("language")

		# update outstanding from doc
		if source.payment_schedule and len(source.payment_schedule) == 1:
			for row in target.overdue_payments:
				if row.payment_schedule == source.payment_schedule[0].name:
					row.outstanding = source.get("outstanding_amount")

		target.validate()

	return get_mapped_doc(
		from_doctype="Sales Invoice",
		from_docname=source_name,
		target_doc=target_doc,
		table_maps={
			"Sales Invoice": {
				"doctype": "Dunning",
				"field_map": {"customer_address": "customer_address", "parent": "sales_invoice"},
			},
			"Payment Schedule": {
				"doctype": "Overdue Payment",
				"field_map": {"name": "payment_schedule", "parent": "sales_invoice"},
				"condition": lambda doc: doc.outstanding > 0 and getdate(doc.due_date) < getdate(),
			},
		},
		postprocess=postprocess_dunning,
		ignore_permissions=ignore_permissions,
	)


def check_if_return_invoice_linked_with_payment_entry(self):
	# If a Return invoice is linked with payment entry along with other invoices,
	# the cancellation of the Return causes allocated amount to be greater than paid

	if not frappe.db.get_single_value("Accounts Settings", "unlink_payment_on_cancellation_of_invoice"):
		return

	payment_entries = []
	if self.is_return and self.return_against:
		invoice = self.return_against
	else:
		invoice = self.name

	payment_entries = frappe.db.sql_list(
		"""
=======
    from frappe.model.mapper import get_mapped_doc

    def postprocess_dunning(source, target):
        from erpnext.accounts.doctype.dunning.dunning import get_dunning_letter_text

        dunning_type = frappe.db.exists(
            "Dunning Type", {"is_default": 1, "company": source.company}
        )
        if dunning_type:
            dunning_type = frappe.get_doc("Dunning Type", dunning_type)
            target.dunning_type = dunning_type.name
            target.rate_of_interest = dunning_type.rate_of_interest
            target.dunning_fee = dunning_type.dunning_fee
            target.income_account = dunning_type.income_account
            target.cost_center = dunning_type.cost_center
            letter_text = get_dunning_letter_text(
                dunning_type=dunning_type.name, doc=target.as_dict(), language=source.language
            )

            if letter_text:
                target.body_text = letter_text.get("body_text")
                target.closing_text = letter_text.get("closing_text")
                target.language = letter_text.get("language")

        target.validate()

    return get_mapped_doc(
        from_doctype="Sales Invoice",
        from_docname=source_name,
        target_doc=target_doc,
        table_maps={
            "Sales Invoice": {
                "doctype": "Dunning",
                "field_map": {"customer_address": "customer_address", "parent": "sales_invoice"},
            },
            "Payment Schedule": {
                "doctype": "Overdue Payment",
                "field_map": {"name": "payment_schedule", "parent": "sales_invoice"},
                "condition": lambda doc: doc.outstanding > 0 and getdate(doc.due_date) < getdate(),
            },
        },
        postprocess=postprocess_dunning,
        ignore_permissions=ignore_permissions,
    )


def check_if_return_invoice_linked_with_payment_entry(self):
    # If a Return invoice is linked with payment entry along with other invoices,
    # the cancellation of the Return causes allocated amount to be greater than paid

    if not frappe.db.get_single_value(
        "Accounts Settings", "unlink_payment_on_cancellation_of_invoice"
    ):
        return

    payment_entries = []
    if self.is_return and self.return_against:
        invoice = self.return_against
    else:
        invoice = self.name

    payment_entries = frappe.db.sql_list(
        """
>>>>>>> dd96e3c3
		SELECT
			t1.name
		FROM
			`tabPayment Entry` t1, `tabPayment Entry Reference` t2
		WHERE
			t1.name = t2.parent
			and t1.docstatus = 1
			and t2.reference_name = %s
			and t2.allocated_amount < 0
		""",
        invoice,
    )

    links_to_pe = []
    if payment_entries:
        for payment in payment_entries:
            payment_entry = frappe.get_doc("Payment Entry", payment)
            if len(payment_entry.references) > 1:
                links_to_pe.append(payment_entry.name)
        if links_to_pe:
            payment_entries_link = [
                get_link_to_form("Payment Entry", name, label=name) for name in links_to_pe
            ]
            message = _("Please cancel and amend the Payment Entry")
            message += " " + ", ".join(payment_entries_link) + " "
            message += _("to unallocate the amount of this Return Invoice before cancelling it.")
            frappe.throw(message)<|MERGE_RESOLUTION|>--- conflicted
+++ resolved
@@ -16,12 +16,8 @@
     validate_loyalty_points,
 )
 from erpnext.accounts.doctype.repost_accounting_ledger.repost_accounting_ledger import (
-<<<<<<< HEAD
-	validate_docs_for_deferred_accounting,
+    validate_docs_for_deferred_accounting,
 	validate_docs_for_voucher_types,
-=======
-    validate_docs_for_deferred_accounting,
->>>>>>> dd96e3c3
 )
 from erpnext.accounts.doctype.tax_withholding_category.tax_withholding_category import (
     get_party_tax_withholding_details,
@@ -53,8 +49,7 @@
 
 
 class SalesInvoice(SellingController):
-<<<<<<< HEAD
-	# begin: auto-generated types
+    # begin: auto-generated types
 	# This code is auto-generated. Do not modify anything in this block.
 
 	from typing import TYPE_CHECKING
@@ -236,143 +231,145 @@
 
 	def __init__(self, *args, **kwargs):
 		super().__init__(*args, **kwargs)
-		self.status_updater = [
-			{
-				"source_dt": "Sales Invoice Item",
-				"target_field": "billed_amt",
-				"target_ref_field": "amount",
-				"target_dt": "Sales Order Item",
-				"join_field": "so_detail",
-				"target_parent_dt": "Sales Order",
-				"target_parent_field": "per_billed",
-				"source_field": "amount",
-				"percent_join_field": "sales_order",
-				"status_field": "billing_status",
-				"keyword": "Billed",
-				"overflow_type": "billing",
-			}
-		]
-
-	def set_indicator(self):
-		"""Set indicator for portal"""
-		if self.outstanding_amount < 0:
-			self.indicator_title = _("Credit Note Issued")
-			self.indicator_color = "gray"
-		elif self.outstanding_amount > 0 and getdate(self.due_date) >= getdate(nowdate()):
-			self.indicator_color = "orange"
-			self.indicator_title = _("Unpaid")
-		elif self.outstanding_amount > 0 and getdate(self.due_date) < getdate(nowdate()):
-			self.indicator_color = "red"
-			self.indicator_title = _("Overdue")
-		elif cint(self.is_return) == 1:
-			self.indicator_title = _("Return")
-			self.indicator_color = "gray"
-		else:
-			self.indicator_color = "green"
-			self.indicator_title = _("Paid")
-
-	def validate(self):
-		self.validate_auto_set_posting_time()
+        self.status_updater = [
+            {
+                "source_dt": "Sales Invoice Item",
+                "target_field": "billed_amt",
+                "target_ref_field": "amount",
+                "target_dt": "Sales Order Item",
+                "join_field": "so_detail",
+                "target_parent_dt": "Sales Order",
+                "target_parent_field": "per_billed",
+                "source_field": "amount",
+                "percent_join_field": "sales_order",
+                "status_field": "billing_status",
+                "keyword": "Billed",
+                "overflow_type": "billing",
+            }
+        ]
+
+    def set_indicator(self):
+        """Set indicator for portal"""
+        if self.outstanding_amount < 0:
+            self.indicator_title = _("Credit Note Issued")
+            self.indicator_color = "gray"
+        elif self.outstanding_amount > 0 and getdate(self.due_date) >= getdate(nowdate()):
+            self.indicator_color = "orange"
+            self.indicator_title = _("Unpaid")
+        elif self.outstanding_amount > 0 and getdate(self.due_date) < getdate(nowdate()):
+            self.indicator_color = "red"
+            self.indicator_title = _("Overdue")
+        elif cint(self.is_return) == 1:
+            self.indicator_title = _("Return")
+            self.indicator_color = "gray"
+        else:
+            self.indicator_color = "green"
+            self.indicator_title = _("Paid")
+
+    def validate(self):
+        self.validate_auto_set_posting_time()
 		super().validate()
 
-		if not (self.is_pos or self.is_debit_note):
-			self.so_dn_required()
-
-		self.set_tax_withholding()
-
-		self.validate_proj_cust()
-		self.validate_pos_return()
-		self.validate_with_previous_doc()
-		self.validate_uom_is_integer("stock_uom", "stock_qty")
-		self.validate_uom_is_integer("uom", "qty")
-		self.check_sales_order_on_hold_or_close("sales_order")
-		self.validate_debit_to_acc()
-		self.clear_unallocated_advances("Sales Invoice Advance", "advances")
-		self.validate_fixed_asset()
+        if not (self.is_pos or self.is_debit_note):
+            self.so_dn_required()
+
+        self.set_tax_withholding()
+
+        self.validate_proj_cust()
+        self.validate_pos_return()
+        self.validate_with_previous_doc()
+        self.validate_uom_is_integer("stock_uom", "stock_qty")
+        self.validate_uom_is_integer("uom", "qty")
+        self.check_sales_order_on_hold_or_close("sales_order")
+        self.validate_debit_to_acc()
+        self.clear_unallocated_advances("Sales Invoice Advance", "advances")
+        self.validate_fixed_asset()
 		self.set_income_account_for_fixed_assets()
 		self.validate_item_cost_centers()
 		self.check_conversion_rate()
 		self.validate_accounts()
 
-		validate_inter_company_party(
-			self.doctype, self.customer, self.company, self.inter_company_invoice_reference
-		)
-
-		if cint(self.is_pos):
-			self.validate_pos()
-
-		if cint(self.update_stock):
-			self.validate_dropship_item()
-			self.validate_warehouse()
-			self.update_current_stock()
-			self.validate_delivery_note()
-
-		is_deferred_invoice = any(d.get("enable_deferred_revenue") for d in self.get("items"))
+        validate_inter_company_party(
+            self.doctype, self.customer, self.company, self.inter_company_invoice_reference
+        )
+
+        if cint(self.is_pos):
+            self.validate_pos()
+
+        if cint(self.update_stock):
+            self.validate_dropship_item()
+            self.validate_warehouse()
+            self.update_current_stock()
+            self.validate_delivery_note()
+
+        is_deferred_invoice = any(d.get("enable_deferred_revenue") for d in self.get("items"))
 
 		# validate service stop date to lie in between start and end date
 		if is_deferred_invoice:
 			validate_service_stop_date(self)
 
-		if not self.is_opening:
-			self.is_opening = "No"
-
-		if self.redeem_loyalty_points:
-			lp = frappe.get_doc("Loyalty Program", self.loyalty_program)
-			self.loyalty_redemption_account = (
-				lp.expense_account if not self.loyalty_redemption_account else self.loyalty_redemption_account
-			)
-			self.loyalty_redemption_cost_center = (
-				lp.cost_center
-				if not self.loyalty_redemption_cost_center
-				else self.loyalty_redemption_cost_center
-			)
-
-		self.set_against_income_account()
-		self.validate_time_sheets_are_submitted()
-		self.validate_multiple_billing("Delivery Note", "dn_detail", "amount")
-		if self.is_return:
-			self.timesheets = []
-		self.update_packing_list()
-		self.set_billing_hours_and_amount()
-		self.update_timesheet_billing_for_project()
-		self.set_status()
-		if self.is_pos and not self.is_return:
-			self.verify_payment_amount_is_positive()
-
-		# validate amount in mode of payments for returned invoices for pos must be negative
-		if self.is_pos and self.is_return:
-			self.verify_payment_amount_is_negative()
-
-		if (
-			self.redeem_loyalty_points
-			and self.loyalty_program
-			and self.loyalty_points
-			and not self.is_consolidated
-		):
-			validate_loyalty_points(self, self.loyalty_points)
-
-		self.allow_write_off_only_on_pos()
+        if not self.is_opening:
+            self.is_opening = "No"
+
+        if self.redeem_loyalty_points:
+            lp = frappe.get_doc("Loyalty Program", self.loyalty_program)
+            self.loyalty_redemption_account = (
+                lp.expense_account
+                if not self.loyalty_redemption_account
+                else self.loyalty_redemption_account
+            )
+            self.loyalty_redemption_cost_center = (
+                lp.cost_center
+                if not self.loyalty_redemption_cost_center
+                else self.loyalty_redemption_cost_center
+            )
+
+        self.set_against_income_account()
+        self.validate_time_sheets_are_submitted()
+        self.validate_multiple_billing("Delivery Note", "dn_detail", "amount")
+        if self.is_return:
+            self.timesheets = []
+        self.update_packing_list()
+        self.set_billing_hours_and_amount()
+        self.update_timesheet_billing_for_project()
+        self.set_status()
+        if self.is_pos and not self.is_return:
+            self.verify_payment_amount_is_positive()
+
+        # validate amount in mode of payments for returned invoices for pos must be negative
+        if self.is_pos and self.is_return:
+            self.verify_payment_amount_is_negative()
+
+        if (
+            self.redeem_loyalty_points
+            and self.loyalty_program
+            and self.loyalty_points
+            and not self.is_consolidated
+        ):
+            validate_loyalty_points(self, self.loyalty_points)
+
+        self.allow_write_off_only_on_pos()
 		self.reset_default_field_value("set_warehouse", "items", "warehouse")
 
-	def validate_accounts(self):
-		self.validate_write_off_account()
-		self.validate_account_for_change_amount()
-		self.validate_income_account()
-
-	def validate_for_repost(self):
-		self.validate_write_off_account()
-		self.validate_account_for_change_amount()
-		self.validate_income_account()
-		validate_docs_for_voucher_types(["Sales Invoice"])
+    def validate_accounts(self):
+        self.validate_write_off_account()
+        self.validate_account_for_change_amount()
+        self.validate_income_account()
+
+    def validate_for_repost(self):
+        self.validate_write_off_account()
+        self.validate_account_for_change_amount()
+        self.validate_income_account()
+        validate_docs_for_voucher_types(["Sales Invoice"])
 		validate_docs_for_deferred_accounting([self.name], [])
 
-	def validate_fixed_asset(self):
-		for d in self.get("items"):
-			if d.is_fixed_asset and d.meta.get_field("asset") and d.asset:
-				asset = frappe.get_doc("Asset", d.asset)
-				if self.doctype == "Sales Invoice" and self.docstatus == 1:
-					if self.update_stock:
-						frappe.throw(_("'Update Stock' cannot be checked for fixed asset sale"))
+    def validate_fixed_asset(self):
+        for d in self.get("items"):
+            if d.is_fixed_asset and d.meta.get_field("asset") and d.asset:
+                asset = frappe.get_doc("Asset", d.asset)
+                if self.doctype == "Sales Invoice" and self.docstatus == 1:
+                    if self.update_stock:
+                        frappe.throw(_("'Update Stock' cannot be checked for fixed asset sale"))
 
 					elif asset.status in ("Scrapped", "Cancelled", "Capitalized") or (
 						asset.status == "Sold" and not self.is_return
@@ -383,83 +380,89 @@
 							)
 						)
 
-	def validate_item_cost_centers(self):
-		for item in self.items:
-			cost_center_company = frappe.get_cached_value("Cost Center", item.cost_center, "company")
-			if cost_center_company != self.company:
-				frappe.throw(
-					_("Row #{0}: Cost Center {1} does not belong to company {2}").format(
-						frappe.bold(item.idx), frappe.bold(item.cost_center), frappe.bold(self.company)
-					)
-				)
-
-	def validate_income_account(self):
-		for item in self.get("items"):
-			validate_account_head(item.idx, item.income_account, self.company, "Income")
-
-	def set_tax_withholding(self):
-		if self.get("is_opening") == "Yes":
+    def validate_item_cost_centers(self):
+        for item in self.items:
+            cost_center_company = frappe.get_cached_value(
+                "Cost Center", item.cost_center, "company"
+            )
+            if cost_center_company != self.company:
+                frappe.throw(
+                    _("Row #{0}: Cost Center {1} does not belong to company {2}").format(
+                        frappe.bold(item.idx),
+                        frappe.bold(item.cost_center),
+                        frappe.bold(self.company),
+                    )
+                )
+
+    def validate_income_account(self):
+        for item in self.get("items"):
+            validate_account_head(item.idx, item.income_account, self.company, "Income")
+
+    def set_tax_withholding(self):
+        if self.get("is_opening") == "Yes":
 			return
 
 		tax_withholding_details = get_party_tax_withholding_details(self)
 
-		if not tax_withholding_details:
-			return
-
-		accounts = []
-		tax_withholding_account = tax_withholding_details.get("account_head")
-
-		for d in self.taxes:
-			if d.account_head == tax_withholding_account:
-				d.update(tax_withholding_details)
-			accounts.append(d.account_head)
-
-		if not accounts or tax_withholding_account not in accounts:
-			self.append("taxes", tax_withholding_details)
-
-		to_remove = [
-			d
-			for d in self.taxes
-			if not d.tax_amount and d.charge_type == "Actual" and d.account_head == tax_withholding_account
-		]
-
-		for d in to_remove:
-			self.remove(d)
-
-		# calculate totals again after applying TDS
-		self.calculate_taxes_and_totals()
-
-	def before_save(self):
-		self.set_account_for_mode_of_payment()
+        if not tax_withholding_details:
+            return
+
+        accounts = []
+        tax_withholding_account = tax_withholding_details.get("account_head")
+
+        for d in self.taxes:
+            if d.account_head == tax_withholding_account:
+                d.update(tax_withholding_details)
+            accounts.append(d.account_head)
+
+        if not accounts or tax_withholding_account not in accounts:
+            self.append("taxes", tax_withholding_details)
+
+        to_remove = [
+            d
+            for d in self.taxes
+            if not d.tax_amount
+            and d.charge_type == "Actual"
+            and d.account_head == tax_withholding_account
+        ]
+
+        for d in to_remove:
+            self.remove(d)
+
+        # calculate totals again after applying TDS
+        self.calculate_taxes_and_totals()
+
+    def before_save(self):
+        self.set_account_for_mode_of_payment()
 		self.set_paid_amount()
 
 	def before_submit(self):
 		self.add_remarks()
 
-	def on_submit(self):
-		self.validate_pos_paid_amount()
-
-		if not self.auto_repeat:
-			frappe.get_doc("Authorization Control").validate_approving_authority(
-				self.doctype, self.company, self.base_grand_total, self
-			)
-
-		self.check_prev_docstatus()
-
-		if self.is_return and not self.update_billed_amount_in_sales_order:
-			# NOTE status updating bypassed for is_return
-			self.status_updater = []
-
-		self.update_status_updater_args()
-		self.update_prevdoc_status()
-
-		self.update_billing_status_in_dn()
-		self.clear_unallocated_mode_of_payments()
-
-		# Updating stock ledger should always be called after updating prevdoc status,
-		# because updating reserved qty in bin depends upon updated delivered qty in SO
-		if self.update_stock == 1:
-			for table_name in ["items", "packed_items"]:
+    def on_submit(self):
+        self.validate_pos_paid_amount()
+
+        if not self.auto_repeat:
+            frappe.get_doc("Authorization Control").validate_approving_authority(
+                self.doctype, self.company, self.base_grand_total, self
+            )
+
+        self.check_prev_docstatus()
+
+        if self.is_return and not self.update_billed_amount_in_sales_order:
+            # NOTE status updating bypassed for is_return
+            self.status_updater = []
+
+        self.update_status_updater_args()
+        self.update_prevdoc_status()
+
+        self.update_billing_status_in_dn()
+        self.clear_unallocated_mode_of_payments()
+
+        # Updating stock ledger should always be called after updating prevdoc status,
+        # because updating reserved qty in bin depends upon updated delivered qty in SO
+        if self.update_stock == 1:
+            for table_name in ["items", "packed_items"]:
 				if not self.get(table_name):
 					continue
 
@@ -469,136 +472,138 @@
 			self.update_stock_reservation_entries()
 			self.update_stock_ledger()
 
-		# this sequence because outstanding may get -ve
-		self.make_gl_entries()
-
-		if self.update_stock == 1:
-			self.repost_future_sle_and_gle()
-
-		if not self.is_return:
-			self.update_billing_status_for_zero_amount_refdoc("Delivery Note")
-			self.update_billing_status_for_zero_amount_refdoc("Sales Order")
-			self.check_credit_limit()
-
-		if not cint(self.is_pos) == 1 and not self.is_return:
-			self.update_against_document_in_jv()
-
-		self.update_time_sheet(self.name)
-
-		if frappe.db.get_single_value("Selling Settings", "sales_update_frequency") == "Each Transaction":
-			update_company_current_month_sales(self.company)
-			self.update_project()
-		update_linked_doc(self.doctype, self.name, self.inter_company_invoice_reference)
-
-		# create the loyalty point ledger entry if the customer is enrolled in any loyalty program
-		if not self.is_return and not self.is_consolidated and self.loyalty_program:
-			self.make_loyalty_point_entry()
-		elif self.is_return and self.return_against and not self.is_consolidated and self.loyalty_program:
-			against_si_doc = frappe.get_doc("Sales Invoice", self.return_against)
-			against_si_doc.delete_loyalty_point_entry()
-			against_si_doc.make_loyalty_point_entry()
-		if self.redeem_loyalty_points and not self.is_consolidated and self.loyalty_points:
-			self.apply_loyalty_points()
-
-		self.process_common_party_accounting()
-
-	def validate_pos_return(self):
-		if self.is_consolidated:
-			# pos return is already validated in pos invoice
-			return
-
-		if self.is_pos and self.is_return:
-			total_amount_in_payments = 0
-			for payment in self.payments:
-				total_amount_in_payments += payment.amount
-			invoice_total = self.rounded_total or self.grand_total
-			if total_amount_in_payments < invoice_total:
-				frappe.throw(_("Total payments amount can't be greater than {}").format(-invoice_total))
-
-	def validate_pos_paid_amount(self):
-		if len(self.payments) == 0 and self.is_pos and flt(self.grand_total) > 0:
-			frappe.throw(_("At least one mode of payment is required for POS invoice."))
-
-	def check_if_consolidated_invoice(self):
-		# since POS Invoice extends Sales Invoice, we explicitly check if doctype is Sales Invoice
-		if self.doctype == "Sales Invoice" and self.is_consolidated:
-			invoice_or_credit_note = "consolidated_credit_note" if self.is_return else "consolidated_invoice"
+        # this sequence because outstanding may get -ve
+        self.make_gl_entries()
+
+        if self.update_stock == 1:
+            self.repost_future_sle_and_gle()
+
+        if not self.is_return:
+            self.update_billing_status_for_zero_amount_refdoc("Delivery Note")
+            self.update_billing_status_for_zero_amount_refdoc("Sales Order")
+            self.check_credit_limit()
+
+        if not cint(self.is_pos) == 1 and not self.is_return:
+            self.update_against_document_in_jv()
+
+        self.update_time_sheet(self.name)
+
+        if frappe.db.get_single_value("Selling Settings", "sales_update_frequency") == "Each Transaction":
+            update_company_current_month_sales(self.company)
+            self.update_project()
+        update_linked_doc(self.doctype, self.name, self.inter_company_invoice_reference)
+
+        # create the loyalty point ledger entry if the customer is enrolled in any loyalty program
+        if not self.is_return and not self.is_consolidated and self.loyalty_program:
+            self.make_loyalty_point_entry()
+        elif self.is_return and self.return_against and not self.is_consolidated and self.loyalty_program:
+            against_si_doc = frappe.get_doc("Sales Invoice", self.return_against)
+            against_si_doc.delete_loyalty_point_entry()
+            against_si_doc.make_loyalty_point_entry()
+        if self.redeem_loyalty_points and not self.is_consolidated and self.loyalty_points:
+            self.apply_loyalty_points()
+
+        self.process_common_party_accounting()
+
+    def validate_pos_return(self):
+        if self.is_consolidated:
+            # pos return is already validated in pos invoice
+            return
+
+        if self.is_pos and self.is_return:
+            total_amount_in_payments = 0
+            for payment in self.payments:
+                total_amount_in_payments += payment.amount
+            invoice_total = self.rounded_total or self.grand_total
+            if total_amount_in_payments < invoice_total:
+                frappe.throw(
+                    _("Total payments amount can't be greater than {}").format(-invoice_total)
+                )
+
+    def validate_pos_paid_amount(self):
+        if len(self.payments) == 0 and self.is_pos and flt(self.grand_total) > 0:
+            frappe.throw(_("At least one mode of payment is required for POS invoice."))
+
+    def check_if_consolidated_invoice(self):
+        # since POS Invoice extends Sales Invoice, we explicitly check if doctype is Sales Invoice
+        if self.doctype == "Sales Invoice" and self.is_consolidated:
+            invoice_or_credit_note = "consolidated_credit_note" if self.is_return else "consolidated_invoice"
 			pos_closing_entry = frappe.get_all(
 				"POS Invoice Merge Log",
 				filters={invoice_or_credit_note: self.name},
 				pluck="pos_closing_entry",
-			)
-			if pos_closing_entry and pos_closing_entry[0]:
-				msg = _("To cancel a {} you need to cancel the POS Closing Entry {}.").format(
-					frappe.bold(_("Consolidated Sales Invoice")),
-					get_link_to_form("POS Closing Entry", pos_closing_entry[0]),
-				)
-				frappe.throw(msg, title=_("Not Allowed"))
-
-	def before_cancel(self):
-		self.check_if_consolidated_invoice()
-
-		super().before_cancel()
-		self.update_time_sheet(None)
-
-	def on_cancel(self):
-		check_if_return_invoice_linked_with_payment_entry(self)
-
-		super().on_cancel()
-
-		self.check_sales_order_on_hold_or_close("sales_order")
-
-		if self.is_return and not self.update_billed_amount_in_sales_order:
-			# NOTE status updating bypassed for is_return
-			self.status_updater = []
-
-		self.update_status_updater_args()
-		self.update_prevdoc_status()
-		self.update_billing_status_in_dn()
-
-		if not self.is_return:
-			self.update_billing_status_for_zero_amount_refdoc("Delivery Note")
-			self.update_billing_status_for_zero_amount_refdoc("Sales Order")
-
-		# Updating stock ledger should always be called after updating prevdoc status,
-		# because updating reserved qty in bin depends upon updated delivered qty in SO
-		if self.update_stock == 1:
-			self.update_stock_ledger()
-
-		self.make_gl_entries_on_cancel()
-
-		if self.update_stock == 1:
-			self.update_stock_reservation_entries()
+            )
+            if pos_closing_entry and pos_closing_entry[0]:
+                msg = _("To cancel a {} you need to cancel the POS Closing Entry {}.").format(
+                    frappe.bold(_("Consolidated Sales Invoice")),
+                    get_link_to_form("POS Closing Entry", pos_closing_entry[0]),
+                )
+                frappe.throw(msg, title=_("Not Allowed"))
+
+    def before_cancel(self):
+        self.check_if_consolidated_invoice()
+
+        super().before_cancel()
+        self.update_time_sheet(None)
+
+    def on_cancel(self):
+        check_if_return_invoice_linked_with_payment_entry(self)
+
+        super().on_cancel()
+
+        self.check_sales_order_on_hold_or_close("sales_order")
+
+        if self.is_return and not self.update_billed_amount_in_sales_order:
+            # NOTE status updating bypassed for is_return
+            self.status_updater = []
+
+        self.update_status_updater_args()
+        self.update_prevdoc_status()
+        self.update_billing_status_in_dn()
+
+        if not self.is_return:
+            self.update_billing_status_for_zero_amount_refdoc("Delivery Note")
+            self.update_billing_status_for_zero_amount_refdoc("Sales Order")
+
+        # Updating stock ledger should always be called after updating prevdoc status,
+        # because updating reserved qty in bin depends upon updated delivered qty in SO
+        if self.update_stock == 1:
+            self.update_stock_ledger()
+
+        self.make_gl_entries_on_cancel()
+
+        if self.update_stock == 1:
+            self.update_stock_reservation_entries()
 			self.repost_future_sle_and_gle()
 
 		self.db_set("status", "Cancelled")
 
-		if frappe.db.get_single_value("Selling Settings", "sales_update_frequency") == "Each Transaction":
-			update_company_current_month_sales(self.company)
-			self.update_project()
-		if not self.is_return and not self.is_consolidated and self.loyalty_program:
-			self.delete_loyalty_point_entry()
-		elif self.is_return and self.return_against and not self.is_consolidated and self.loyalty_program:
-			against_si_doc = frappe.get_doc("Sales Invoice", self.return_against)
-			against_si_doc.delete_loyalty_point_entry()
-			against_si_doc.make_loyalty_point_entry()
-
-		unlink_inter_company_doc(self.doctype, self.name, self.inter_company_invoice_reference)
-
-		self.unlink_sales_invoice_from_timesheets()
-		self.ignore_linked_doctypes = (
-			"GL Entry",
-			"Stock Ledger Entry",
-			"Repost Item Valuation",
-			"Repost Payment Ledger",
-			"Repost Payment Ledger Items",
-			"Repost Accounting Ledger",
-			"Repost Accounting Ledger Items",
-			"Unreconcile Payment",
-			"Unreconcile Payment Entries",
-			"Payment Ledger Entry",
-			"Serial and Batch Bundle",
-		)
+        if frappe.db.get_single_value("Selling Settings", "sales_update_frequency") == "Each Transaction":
+            update_company_current_month_sales(self.company)
+            self.update_project()
+        if not self.is_return and not self.is_consolidated and self.loyalty_program:
+            self.delete_loyalty_point_entry()
+        elif self.is_return and self.return_against and not self.is_consolidated and self.loyalty_program:
+            against_si_doc = frappe.get_doc("Sales Invoice", self.return_against)
+            against_si_doc.delete_loyalty_point_entry()
+            against_si_doc.make_loyalty_point_entry()
+
+        unlink_inter_company_doc(self.doctype, self.name, self.inter_company_invoice_reference)
+
+        self.unlink_sales_invoice_from_timesheets()
+        self.ignore_linked_doctypes = (
+            "GL Entry",
+            "Stock Ledger Entry",
+            "Repost Item Valuation",
+            "Repost Payment Ledger",
+            "Repost Payment Ledger Items",
+            "Repost Accounting Ledger",
+            "Repost Accounting Ledger Items",
+            "Unreconcile Payment",
+            "Unreconcile Payment Entries",
+            "Payment Ledger Entry",
+            "Serial and Batch Bundle",
+        )
 
 		self.delete_auto_created_batches()
 
@@ -623,59 +628,61 @@
 					"overflow_type": "delivery",
 					"extra_cond": """ and exists(select name from `tabSales Invoice`
 					where name=`tabSales Invoice Item`.parent and update_stock = 1)""",
-				}
-			)
-			if cint(self.is_return):
-				self.status_updater.append(
-					{
-						"source_dt": "Sales Invoice Item",
-						"target_dt": "Sales Order Item",
-						"join_field": "so_detail",
-						"target_field": "returned_qty",
-						"target_parent_dt": "Sales Order",
-						"source_field": "-1 * qty",
-						"second_source_dt": "Delivery Note Item",
-						"second_source_field": "-1 * qty",
-						"second_join_field": "so_detail",
-						"extra_cond": """ and exists (select name from `tabSales Invoice` where name=`tabSales Invoice Item`.parent and update_stock=1 and is_return=1)""",
-					}
-				)
-
-	def check_credit_limit(self):
-		from erpnext.selling.doctype.customer.customer import check_credit_limit
-
-		validate_against_credit_limit = False
-		bypass_credit_limit_check_at_sales_order = frappe.db.get_value(
-			"Customer Credit Limit",
-			filters={"parent": self.customer, "parenttype": "Customer", "company": self.company},
-			fieldname=["bypass_credit_limit_check"],
-		)
-
-		if bypass_credit_limit_check_at_sales_order:
-			validate_against_credit_limit = True
-
-		for d in self.get("items"):
-			if not (d.sales_order or d.delivery_note):
-				validate_against_credit_limit = True
-				break
-		if validate_against_credit_limit:
-			check_credit_limit(self.customer, self.company, bypass_credit_limit_check_at_sales_order)
-
-	def unlink_sales_invoice_from_timesheets(self):
-		for row in self.timesheets:
-			timesheet = frappe.get_doc("Timesheet", row.time_sheet)
-			for time_log in timesheet.time_logs:
-				if time_log.sales_invoice == self.name:
-					time_log.sales_invoice = None
-			timesheet.calculate_total_amounts()
-			timesheet.calculate_percentage_billed()
-			timesheet.flags.ignore_validate_update_after_submit = True
-			timesheet.set_status()
-			timesheet.db_update_all()
-
-	@frappe.whitelist()
-	def set_missing_values(self, for_validate=False):
-		pos = self.set_pos_fields(for_validate)
+                }
+            )
+            if cint(self.is_return):
+                self.status_updater.append(
+                    {
+                        "source_dt": "Sales Invoice Item",
+                        "target_dt": "Sales Order Item",
+                        "join_field": "so_detail",
+                        "target_field": "returned_qty",
+                        "target_parent_dt": "Sales Order",
+                        "source_field": "-1 * qty",
+                        "second_source_dt": "Delivery Note Item",
+                        "second_source_field": "-1 * qty",
+                        "second_join_field": "so_detail",
+                        "extra_cond": """ and exists (select name from `tabSales Invoice` where name=`tabSales Invoice Item`.parent and update_stock=1 and is_return=1)""",
+                    }
+                )
+
+    def check_credit_limit(self):
+        from erpnext.selling.doctype.customer.customer import check_credit_limit
+
+        validate_against_credit_limit = False
+        bypass_credit_limit_check_at_sales_order = frappe.db.get_value(
+            "Customer Credit Limit",
+            filters={"parent": self.customer, "parenttype": "Customer", "company": self.company},
+            fieldname=["bypass_credit_limit_check"],
+        )
+
+        if bypass_credit_limit_check_at_sales_order:
+            validate_against_credit_limit = True
+
+        for d in self.get("items"):
+            if not (d.sales_order or d.delivery_note):
+                validate_against_credit_limit = True
+                break
+        if validate_against_credit_limit:
+            check_credit_limit(
+                self.customer, self.company, bypass_credit_limit_check_at_sales_order
+            )
+
+    def unlink_sales_invoice_from_timesheets(self):
+        for row in self.timesheets:
+            timesheet = frappe.get_doc("Timesheet", row.time_sheet)
+            for time_log in timesheet.time_logs:
+                if time_log.sales_invoice == self.name:
+                    time_log.sales_invoice = None
+            timesheet.calculate_total_amounts()
+            timesheet.calculate_percentage_billed()
+            timesheet.flags.ignore_validate_update_after_submit = True
+            timesheet.set_status()
+            timesheet.db_update_all()
+
+    @frappe.whitelist()
+    def set_missing_values(self, for_validate=False):
+        pos = self.set_pos_fields(for_validate)
 
 		if not self.debit_to:
 			self.debit_to = get_party_account("Customer", self.customer, self.company)
@@ -691,42 +698,44 @@
 				template_name=self.payment_terms_template,
 			)
 
-		super().set_missing_values(for_validate)
-
-		print_format = pos.get("print_format") if pos else None
-		if not print_format and not cint(frappe.db.get_value("Print Format", "POS Invoice", "disabled")):
-			print_format = "POS Invoice"
-
-		if pos:
-			return {
-				"print_format": print_format,
-				"allow_edit_rate": pos.get("allow_user_to_edit_rate"),
-				"allow_edit_discount": pos.get("allow_user_to_edit_discount"),
-				"campaign": pos.get("campaign"),
-				"allow_print_before_pay": pos.get("allow_print_before_pay"),
-			}
-
-	def update_time_sheet(self, sales_invoice):
-		for d in self.timesheets:
-			if d.time_sheet:
-				timesheet = frappe.get_doc("Timesheet", d.time_sheet)
-				self.update_time_sheet_detail(timesheet, d, sales_invoice)
-				timesheet.calculate_total_amounts()
-				timesheet.calculate_percentage_billed()
-				timesheet.flags.ignore_validate_update_after_submit = True
-				timesheet.set_status()
-				timesheet.db_update_all()
-
-	def update_time_sheet_detail(self, timesheet, args, sales_invoice):
-		for data in timesheet.time_logs:
-			if (
-				(self.project and args.timesheet_detail == data.name)
-				or (not self.project and not data.sales_invoice)
-				or (not sales_invoice and data.sales_invoice == self.name)
-			):
-				data.sales_invoice = sales_invoice
-
-	def on_update_after_submit(self):
+        super().set_missing_values(for_validate)
+
+        print_format = pos.get("print_format") if pos else None
+        if not print_format and not cint(
+            frappe.db.get_value("Print Format", "POS Invoice", "disabled")
+        ):
+            print_format = "POS Invoice"
+
+        if pos:
+            return {
+                "print_format": print_format,
+                "allow_edit_rate": pos.get("allow_user_to_edit_rate"),
+                "allow_edit_discount": pos.get("allow_user_to_edit_discount"),
+                "campaign": pos.get("campaign"),
+                "allow_print_before_pay": pos.get("allow_print_before_pay"),
+            }
+
+    def update_time_sheet(self, sales_invoice):
+        for d in self.timesheets:
+            if d.time_sheet:
+                timesheet = frappe.get_doc("Timesheet", d.time_sheet)
+                self.update_time_sheet_detail(timesheet, d, sales_invoice)
+                timesheet.calculate_total_amounts()
+                timesheet.calculate_percentage_billed()
+                timesheet.flags.ignore_validate_update_after_submit = True
+                timesheet.set_status()
+                timesheet.db_update_all()
+
+    def update_time_sheet_detail(self, timesheet, args, sales_invoice):
+        for data in timesheet.time_logs:
+            if (
+                (self.project and args.timesheet_detail == data.name)
+                or (not self.project and not data.sales_invoice)
+                or (not sales_invoice and data.sales_invoice == self.name)
+            ):
+                data.sales_invoice = sales_invoice
+
+    def on_update_after_submit(self):
 		fields_to_check = [
 			"additional_discount_account",
 			"cash_bank_account",
@@ -745,18 +754,20 @@
 			self.validate_for_repost()
 			self.repost_accounting_entries()
 
-	def set_paid_amount(self):
-		paid_amount = 0.0
-		base_paid_amount = 0.0
-		for data in self.payments:
-			data.base_amount = flt(data.amount * self.conversion_rate, self.precision("base_paid_amount"))
-			paid_amount += data.amount
-			base_paid_amount += data.base_amount
-
-		self.paid_amount = paid_amount
-		self.base_paid_amount = base_paid_amount
-
-	def set_account_for_mode_of_payment(self):
+    def set_paid_amount(self):
+        paid_amount = 0.0
+        base_paid_amount = 0.0
+        for data in self.payments:
+            data.base_amount = flt(
+                data.amount * self.conversion_rate, self.precision("base_paid_amount")
+            )
+            paid_amount += data.amount
+            base_paid_amount += data.base_amount
+
+        self.paid_amount = paid_amount
+        self.base_paid_amount = base_paid_amount
+
+    def set_account_for_mode_of_payment(self):
 		for payment in self.payments:
 			if not payment.account:
 				payment.account = get_bank_cash_account(payment.mode_of_payment, self.company).get("account")
@@ -766,122 +777,130 @@
 			if data.time_sheet:
 				status = frappe.db.get_value("Timesheet", data.time_sheet, "status")
 				if status not in ["Submitted", "Payslip"]:
-					frappe.throw(_("Timesheet {0} is already completed or cancelled").format(data.time_sheet))
-
-	def set_pos_fields(self, for_validate=False):
-		"""Set retail related fields from POS Profiles"""
-		if cint(self.is_pos) != 1:
-			return
-
-		if not self.account_for_change_amount:
-			self.account_for_change_amount = frappe.get_cached_value(
-				"Company", self.company, "default_cash_account"
-			)
-
-		from erpnext.stock.get_item_details import get_pos_profile, get_pos_profile_item_details
-
-		if not self.pos_profile and not self.flags.ignore_pos_profile:
-			pos_profile = get_pos_profile(self.company) or {}
-			if not pos_profile:
-				return
-			self.pos_profile = pos_profile.get("name")
-
-		pos = {}
-		if self.pos_profile:
-			pos = frappe.get_doc("POS Profile", self.pos_profile)
-
-		if not self.get("payments") and not for_validate:
-			update_multi_mode_option(self, pos)
-
-		if pos:
-			if not for_validate:
-				self.tax_category = pos.get("tax_category")
-
-			if not for_validate and not self.customer:
-				self.customer = pos.customer
-
-			if not for_validate:
-				self.ignore_pricing_rule = pos.ignore_pricing_rule
-
-			if pos.get("account_for_change_amount"):
-				self.account_for_change_amount = pos.get("account_for_change_amount")
-
-			for fieldname in (
-				"currency",
-				"letter_head",
-				"tc_name",
-				"company",
-				"select_print_heading",
-				"write_off_account",
-				"taxes_and_charges",
-				"write_off_cost_center",
-				"apply_discount_on",
-				"cost_center",
-			):
-				if (not for_validate) or (for_validate and not self.get(fieldname)):
-					self.set(fieldname, pos.get(fieldname))
-
-			if pos.get("company_address"):
-				self.company_address = pos.get("company_address")
-
-			if self.customer:
-				customer_price_list, customer_group = frappe.get_value(
-					"Customer", self.customer, ["default_price_list", "customer_group"]
-				)
-				customer_group_price_list = frappe.get_value(
-					"Customer Group", customer_group, "default_price_list"
-				)
-				selling_price_list = (
-					customer_price_list or customer_group_price_list or pos.get("selling_price_list")
-				)
-			else:
-				selling_price_list = pos.get("selling_price_list")
-
-			if selling_price_list:
-				self.set("selling_price_list", selling_price_list)
-
-			if not for_validate:
-				self.update_stock = cint(pos.get("update_stock"))
-
-			# set pos values in items
-			for item in self.get("items"):
-				if item.get("item_code"):
-					profile_details = get_pos_profile_item_details(
-						pos, frappe._dict(item.as_dict()), pos, update_data=True
-					)
-					for fname, val in profile_details.items():
-						if (not for_validate) or (for_validate and not item.get(fname)):
-							item.set(fname, val)
-
-			# fetch terms
-			if self.tc_name and not self.terms:
-				self.terms = frappe.db.get_value("Terms and Conditions", self.tc_name, "terms")
-
-			# fetch charges
-			if self.taxes_and_charges and not len(self.get("taxes")):
-				self.set_taxes()
-
-		return pos
-
-	def get_company_abbr(self):
-		return frappe.db.sql("select abbr from tabCompany where name=%s", self.company)[0][0]
-
-	def validate_debit_to_acc(self):
-		if not self.debit_to:
-			self.debit_to = get_party_account("Customer", self.customer, self.company)
-			if not self.debit_to:
-				self.raise_missing_debit_credit_account_error("Customer", self.customer)
-
-		account = frappe.get_cached_value(
-			"Account", self.debit_to, ["account_type", "report_type", "account_currency"], as_dict=True
-		)
-
-		if not account:
-			frappe.throw(_("Debit To is required"), title=_("Account Missing"))
-
-		if account.report_type != "Balance Sheet":
-			msg = (
-				_("Please ensure {} account is a Balance Sheet account.").format(frappe.bold(_("Debit To")))
+					frappe.throw(_("Timesheet {0} is already completed or cancelled").format(data.time_sheet)
+                    )
+
+    def set_pos_fields(self, for_validate=False):
+        """Set retail related fields from POS Profiles"""
+        if cint(self.is_pos) != 1:
+            return
+
+        if not self.account_for_change_amount:
+            self.account_for_change_amount = frappe.get_cached_value(
+                "Company", self.company, "default_cash_account"
+            )
+
+        from erpnext.stock.get_item_details import get_pos_profile, get_pos_profile_item_details
+
+        if not self.pos_profile and not self.flags.ignore_pos_profile:
+            pos_profile = get_pos_profile(self.company) or {}
+            if not pos_profile:
+                return
+            self.pos_profile = pos_profile.get("name")
+
+        pos = {}
+        if self.pos_profile:
+            pos = frappe.get_doc("POS Profile", self.pos_profile)
+
+        if not self.get("payments") and not for_validate:
+            update_multi_mode_option(self, pos)
+
+        if pos:
+            if not for_validate:
+                self.tax_category = pos.get("tax_category")
+
+            if not for_validate and not self.customer:
+                self.customer = pos.customer
+
+            if not for_validate:
+                self.ignore_pricing_rule = pos.ignore_pricing_rule
+
+            if pos.get("account_for_change_amount"):
+                self.account_for_change_amount = pos.get("account_for_change_amount")
+
+            for fieldname in (
+                "currency",
+                "letter_head",
+                "tc_name",
+                "company",
+                "select_print_heading",
+                "write_off_account",
+                "taxes_and_charges",
+                "write_off_cost_center",
+                "apply_discount_on",
+                "cost_center",
+            ):
+                if (not for_validate) or (for_validate and not self.get(fieldname)):
+                    self.set(fieldname, pos.get(fieldname))
+
+            if pos.get("company_address"):
+                self.company_address = pos.get("company_address")
+
+            if self.customer:
+                customer_price_list, customer_group = frappe.get_value(
+                    "Customer", self.customer, ["default_price_list", "customer_group"]
+                )
+                customer_group_price_list = frappe.get_value(
+                    "Customer Group", customer_group, "default_price_list"
+                )
+                selling_price_list = (
+                    customer_price_list
+                    or customer_group_price_list
+                    or pos.get("selling_price_list")
+                )
+            else:
+                selling_price_list = pos.get("selling_price_list")
+
+            if selling_price_list:
+                self.set("selling_price_list", selling_price_list)
+
+            if not for_validate:
+                self.update_stock = cint(pos.get("update_stock"))
+
+            # set pos values in items
+            for item in self.get("items"):
+                if item.get("item_code"):
+                    profile_details = get_pos_profile_item_details(
+                        pos, frappe._dict(item.as_dict()), pos, update_data=True
+                    )
+                    for fname, val in profile_details.items():
+                        if (not for_validate) or (for_validate and not item.get(fname)):
+                            item.set(fname, val)
+
+            # fetch terms
+            if self.tc_name and not self.terms:
+                self.terms = frappe.db.get_value("Terms and Conditions", self.tc_name, "terms")
+
+            # fetch charges
+            if self.taxes_and_charges and not len(self.get("taxes")):
+                self.set_taxes()
+
+        return pos
+
+    def get_company_abbr(self):
+        return frappe.db.sql("select abbr from tabCompany where name=%s", self.company)[0][0]
+
+    def validate_debit_to_acc(self):
+        if not self.debit_to:
+            self.debit_to = get_party_account("Customer", self.customer, self.company)
+            if not self.debit_to:
+                self.raise_missing_debit_credit_account_error("Customer", self.customer)
+
+        account = frappe.get_cached_value(
+            "Account",
+            self.debit_to,
+            ["account_type", "report_type", "account_currency"],
+            as_dict=True,
+        )
+
+        if not account:
+            frappe.throw(_("Debit To is required"), title=_("Account Missing"))
+
+        if account.report_type != "Balance Sheet":
+            msg = (
+                _("Please ensure {} account is a Balance Sheet account.").format(
+                    frappe.bold(_("Debit To")
+                ))
 				+ " "
 			)
 			msg += _(
@@ -889,26 +908,26 @@
 			)
 			frappe.throw(msg, title=_("Invalid Account"))
 
-		if self.customer and account.account_type != "Receivable":
-			msg = (
-				_("Please ensure {} account {} is a Receivable account.").format(
-					frappe.bold(_("Debit To")), frappe.bold(self.debit_to)
-				)
-				+ " "
-			)
-			msg += _("Change the account type to Receivable or select a different account.")
-			frappe.throw(msg, title=_("Invalid Account"))
-
-		self.party_account_currency = account.account_currency
-
-	def clear_unallocated_mode_of_payments(self):
-		self.set("payments", self.get("payments", {"amount": ["not in", [0, None, ""]]}))
-
-		frappe.db.sql(
-			"""delete from `tabSales Invoice Payment` where parent = %s
+        if self.customer and account.account_type != "Receivable":
+            msg = (
+                _("Please ensure {} account {} is a Receivable account.").format(
+                    frappe.bold(_("Debit To")), frappe.bold(self.debit_to)
+                )
+                + " "
+            )
+            msg += _("Change the account type to Receivable or select a different account.")
+            frappe.throw(msg, title=_("Invalid Account"))
+
+        self.party_account_currency = account.account_currency
+
+    def clear_unallocated_mode_of_payments(self):
+        self.set("payments", self.get("payments", {"amount": ["not in", [0, None, ""]]}))
+
+        frappe.db.sql(
+            """delete from `tabSales Invoice Payment` where parent = %s
 			and amount = 0""",
-			self.name,
-		)
+            self.name,
+        )
 
 	def validate_with_previous_doc(self):
 		super().validate_with_previous_doc(
@@ -946,943 +965,6 @@
 			}
 		)
 
-		if (
-			cint(frappe.db.get_single_value("Selling Settings", "maintain_same_sales_rate"))
-			and not self.is_return
-			and not self.is_internal_customer
-		):
-			self.validate_rate_with_reference_doc(
-				[["Sales Order", "sales_order", "so_detail"], ["Delivery Note", "delivery_note", "dn_detail"]]
-			)
-
-	def set_against_income_account(self):
-		"""Set against account for debit to account"""
-		against_acc = []
-		for d in self.get("items"):
-			if d.income_account and d.income_account not in against_acc:
-				against_acc.append(d.income_account)
-		self.against_income_account = ",".join(against_acc)
-
-	def force_set_against_income_account(self):
-		self.set_against_income_account()
-		frappe.db.set_value(self.doctype, self.name, "against_income_account", self.against_income_account)
-
-	def add_remarks(self):
-		if not self.remarks:
-			if self.po_no:
-				self.remarks = _("Against Customer Order {0}").format(self.po_no)
-				if self.po_date:
-					self.remarks += " " + _("dated {0}").format(formatdate(self.po_date))
-
-			else:
-				self.remarks = _("No Remarks")
-
-	def validate_auto_set_posting_time(self):
-		# Don't auto set the posting date and time if invoice is amended
-		if self.is_new() and self.amended_from:
-			self.set_posting_time = 1
-
-		self.validate_posting_time()
-
-	def so_dn_required(self):
-		"""check in manage account if sales order / delivery note required or not."""
-		if self.is_return:
-			return
-
-		prev_doc_field_map = {
-			"Sales Order": ["so_required", "is_pos"],
-			"Delivery Note": ["dn_required", "update_stock"],
-		}
-		for key, value in prev_doc_field_map.items():
-			if frappe.db.get_single_value("Selling Settings", value[0]) == "Yes":
-				if frappe.get_value("Customer", self.customer, value[0]):
-					continue
-
-				for d in self.get("items"):
-					if d.item_code and not d.get(key.lower().replace(" ", "_")) and not self.get(value[1]):
-						msgprint(
-							_("{0} is mandatory for Item {1}").format(key, d.item_code), raise_exception=1
-						)
-
-	def validate_proj_cust(self):
-		"""check for does customer belong to same project as entered.."""
-		if self.project and self.customer:
-			res = frappe.db.sql(
-				"""select name from `tabProject`
-				where name = %s and (customer = %s or customer is null or customer = '')""",
-				(self.project, self.customer),
-			)
-			if not res:
-				throw(_("Customer {0} does not belong to project {1}").format(self.customer, self.project))
-
-	def validate_pos(self):
-		if self.is_return:
-			invoice_total = self.rounded_total or self.grand_total
-			if abs(flt(self.paid_amount)) + abs(flt(self.write_off_amount)) - abs(
-				flt(invoice_total)
-			) > 1.0 / (10.0 ** (self.precision("grand_total") + 1.0)):
-				frappe.throw(_("Paid amount + Write Off Amount can not be greater than Grand Total"))
-
-	def validate_warehouse(self):
-		super().validate_warehouse()
-
-		for d in self.get_item_list():
-			if (
-				not d.warehouse
-				and d.item_code
-				and frappe.get_cached_value("Item", d.item_code, "is_stock_item")
-			):
-				frappe.throw(_("Warehouse required for stock Item {0}").format(d.item_code))
-
-	def validate_delivery_note(self):
-		for d in self.get("items"):
-			if d.delivery_note:
-				msgprint(
-					_("Stock cannot be updated against Delivery Note {0}").format(d.delivery_note),
-					raise_exception=1,
-				)
-
-	def allow_write_off_only_on_pos(self):
-		if not self.is_pos and self.write_off_account:
-			self.write_off_account = None
-
-	def validate_write_off_account(self):
-		if flt(self.write_off_amount) and not self.write_off_account:
-			self.write_off_account = frappe.get_cached_value("Company", self.company, "write_off_account")
-
-		if flt(self.write_off_amount) and not self.write_off_account:
-			msgprint(_("Please enter Write Off Account"), raise_exception=1)
-
-	def validate_account_for_change_amount(self):
-		if flt(self.change_amount) and not self.account_for_change_amount:
-			msgprint(_("Please enter Account for Change Amount"), raise_exception=1)
-
-	def validate_dropship_item(self):
-		for item in self.items:
-			if item.sales_order:
-				if frappe.db.get_value("Sales Order Item", item.so_detail, "delivered_by_supplier"):
-					frappe.throw(_("Could not update stock, invoice contains drop shipping item."))
-
-	def update_current_stock(self):
-		for d in self.get("items"):
-			if d.item_code and d.warehouse:
-				bin = frappe.db.sql(
-					"select actual_qty from `tabBin` where item_code = %s and warehouse = %s",
-					(d.item_code, d.warehouse),
-					as_dict=1,
-				)
-				d.actual_qty = bin and flt(bin[0]["actual_qty"]) or 0
-
-		for d in self.get("packed_items"):
-			bin = frappe.db.sql(
-				"select actual_qty, projected_qty from `tabBin` where item_code =	%s and warehouse = %s",
-				(d.item_code, d.warehouse),
-				as_dict=1,
-			)
-			d.actual_qty = bin and flt(bin[0]["actual_qty"]) or 0
-			d.projected_qty = bin and flt(bin[0]["projected_qty"]) or 0
-
-	def update_packing_list(self):
-		if cint(self.update_stock) == 1:
-			from erpnext.stock.doctype.packed_item.packed_item import make_packing_list
-
-			make_packing_list(self)
-		else:
-			self.set("packed_items", [])
-
-	def set_billing_hours_and_amount(self):
-		if not self.project:
-			for timesheet in self.timesheets:
-				ts_doc = frappe.get_doc("Timesheet", timesheet.time_sheet)
-				if not timesheet.billing_hours and ts_doc.total_billable_hours:
-					timesheet.billing_hours = ts_doc.total_billable_hours
-
-				if not timesheet.billing_amount and ts_doc.total_billable_amount:
-					timesheet.billing_amount = ts_doc.total_billable_amount
-
-	def update_timesheet_billing_for_project(self):
-		if not self.timesheets and self.project and self.is_auto_fetch_timesheet_enabled():
-			self.add_timesheet_data()
-		else:
-			self.calculate_billing_amount_for_timesheet()
-
-	@frappe.whitelist()
-	def is_auto_fetch_timesheet_enabled(self):
-		return frappe.db.get_single_value("Projects Settings", "fetch_timesheet_in_sales_invoice")
-
-	@frappe.whitelist()
-	def add_timesheet_data(self):
-		self.set("timesheets", [])
-		if self.project:
-			for data in get_projectwise_timesheet_data(self.project):
-				self.append(
-					"timesheets",
-					{
-						"time_sheet": data.time_sheet,
-						"billing_hours": data.billing_hours,
-						"billing_amount": data.billing_amount,
-						"timesheet_detail": data.name,
-						"activity_type": data.activity_type,
-						"description": data.description,
-					},
-				)
-
-			self.calculate_billing_amount_for_timesheet()
-
-	def calculate_billing_amount_for_timesheet(self):
-		def timesheet_sum(field):
-			return sum((ts.get(field) or 0.0) for ts in self.timesheets)
-
-		self.total_billing_amount = timesheet_sum("billing_amount")
-		self.total_billing_hours = timesheet_sum("billing_hours")
-
-	def get_warehouse(self):
-		user_pos_profile = frappe.db.sql(
-			"""select name, warehouse from `tabPOS Profile`
-=======
-    def __init__(self, *args, **kwargs):
-        super(SalesInvoice, self).__init__(*args, **kwargs)
-        self.status_updater = [
-            {
-                "source_dt": "Sales Invoice Item",
-                "target_field": "billed_amt",
-                "target_ref_field": "amount",
-                "target_dt": "Sales Order Item",
-                "join_field": "so_detail",
-                "target_parent_dt": "Sales Order",
-                "target_parent_field": "per_billed",
-                "source_field": "amount",
-                "percent_join_field": "sales_order",
-                "status_field": "billing_status",
-                "keyword": "Billed",
-                "overflow_type": "billing",
-            }
-        ]
-
-    def set_indicator(self):
-        """Set indicator for portal"""
-        if self.outstanding_amount < 0:
-            self.indicator_title = _("Credit Note Issued")
-            self.indicator_color = "gray"
-        elif self.outstanding_amount > 0 and getdate(self.due_date) >= getdate(nowdate()):
-            self.indicator_color = "orange"
-            self.indicator_title = _("Unpaid")
-        elif self.outstanding_amount > 0 and getdate(self.due_date) < getdate(nowdate()):
-            self.indicator_color = "red"
-            self.indicator_title = _("Overdue")
-        elif cint(self.is_return) == 1:
-            self.indicator_title = _("Return")
-            self.indicator_color = "gray"
-        else:
-            self.indicator_color = "green"
-            self.indicator_title = _("Paid")
-
-    def validate(self):
-        super(SalesInvoice, self).validate()
-        self.validate_auto_set_posting_time()
-
-        if not self.is_pos:
-            self.so_dn_required()
-
-        self.set_tax_withholding()
-
-        self.validate_proj_cust()
-        self.validate_pos_return()
-        self.validate_with_previous_doc()
-        self.validate_uom_is_integer("stock_uom", "stock_qty")
-        self.validate_uom_is_integer("uom", "qty")
-        self.check_sales_order_on_hold_or_close("sales_order")
-        self.validate_debit_to_acc()
-        self.clear_unallocated_advances("Sales Invoice Advance", "advances")
-        self.add_remarks()
-        self.validate_fixed_asset()
-        self.set_income_account_for_fixed_assets()
-        self.validate_item_cost_centers()
-        self.check_conversion_rate()
-        self.validate_accounts()
-
-        validate_inter_company_party(
-            self.doctype, self.customer, self.company, self.inter_company_invoice_reference
-        )
-
-        if cint(self.is_pos):
-            self.validate_pos()
-
-        if cint(self.update_stock):
-            self.validate_dropship_item()
-            self.validate_warehouse()
-            self.update_current_stock()
-            self.validate_delivery_note()
-
-        # validate service stop date to lie in between start and end date
-        validate_service_stop_date(self)
-
-        if not self.is_opening:
-            self.is_opening = "No"
-
-        if self.redeem_loyalty_points:
-            lp = frappe.get_doc("Loyalty Program", self.loyalty_program)
-            self.loyalty_redemption_account = (
-                lp.expense_account
-                if not self.loyalty_redemption_account
-                else self.loyalty_redemption_account
-            )
-            self.loyalty_redemption_cost_center = (
-                lp.cost_center
-                if not self.loyalty_redemption_cost_center
-                else self.loyalty_redemption_cost_center
-            )
-
-        self.set_against_income_account()
-        self.validate_time_sheets_are_submitted()
-        self.validate_multiple_billing("Delivery Note", "dn_detail", "amount")
-        if not self.is_return:
-            self.validate_serial_numbers()
-        else:
-            self.timesheets = []
-        self.update_packing_list()
-        self.set_billing_hours_and_amount()
-        self.update_timesheet_billing_for_project()
-        self.set_status()
-        if self.is_pos and not self.is_return:
-            self.verify_payment_amount_is_positive()
-
-        # validate amount in mode of payments for returned invoices for pos must be negative
-        if self.is_pos and self.is_return:
-            self.verify_payment_amount_is_negative()
-
-        if (
-            self.redeem_loyalty_points
-            and self.loyalty_program
-            and self.loyalty_points
-            and not self.is_consolidated
-        ):
-            validate_loyalty_points(self, self.loyalty_points)
-
-        self.reset_default_field_value("set_warehouse", "items", "warehouse")
-
-    def validate_accounts(self):
-        self.validate_write_off_account()
-        self.validate_account_for_change_amount()
-        self.validate_income_account()
-
-    def validate_for_repost(self):
-        self.validate_write_off_account()
-        self.validate_account_for_change_amount()
-        self.validate_income_account()
-        validate_docs_for_deferred_accounting([self.name], [])
-
-    def validate_fixed_asset(self):
-        for d in self.get("items"):
-            if d.is_fixed_asset and d.meta.get_field("asset") and d.asset:
-                asset = frappe.get_doc("Asset", d.asset)
-                if self.doctype == "Sales Invoice" and self.docstatus == 1:
-                    if self.update_stock:
-                        frappe.throw(_("'Update Stock' cannot be checked for fixed asset sale"))
-
-                    elif asset.status in (
-                        "Scrapped",
-                        "Cancelled",
-                        "Capitalized",
-                        "Decapitalized",
-                    ) or (asset.status == "Sold" and not self.is_return):
-                        frappe.throw(
-                            _("Row #{0}: Asset {1} cannot be submitted, it is already {2}").format(
-                                d.idx, d.asset, asset.status
-                            )
-                        )
-
-    def validate_item_cost_centers(self):
-        for item in self.items:
-            cost_center_company = frappe.get_cached_value(
-                "Cost Center", item.cost_center, "company"
-            )
-            if cost_center_company != self.company:
-                frappe.throw(
-                    _("Row #{0}: Cost Center {1} does not belong to company {2}").format(
-                        frappe.bold(item.idx),
-                        frappe.bold(item.cost_center),
-                        frappe.bold(self.company),
-                    )
-                )
-
-    def validate_income_account(self):
-        for item in self.get("items"):
-            validate_account_head(item.idx, item.income_account, self.company, "Income")
-
-    def set_tax_withholding(self):
-        tax_withholding_details = get_party_tax_withholding_details(self)
-
-        if not tax_withholding_details:
-            return
-
-        accounts = []
-        tax_withholding_account = tax_withholding_details.get("account_head")
-
-        for d in self.taxes:
-            if d.account_head == tax_withholding_account:
-                d.update(tax_withholding_details)
-            accounts.append(d.account_head)
-
-        if not accounts or tax_withholding_account not in accounts:
-            self.append("taxes", tax_withholding_details)
-
-        to_remove = [
-            d
-            for d in self.taxes
-            if not d.tax_amount
-            and d.charge_type == "Actual"
-            and d.account_head == tax_withholding_account
-        ]
-
-        for d in to_remove:
-            self.remove(d)
-
-        # calculate totals again after applying TDS
-        self.calculate_taxes_and_totals()
-
-    def before_save(self):
-        set_account_for_mode_of_payment(self)
-
-    def on_submit(self):
-        self.validate_pos_paid_amount()
-
-        if not self.auto_repeat:
-            frappe.get_doc("Authorization Control").validate_approving_authority(
-                self.doctype, self.company, self.base_grand_total, self
-            )
-
-        self.check_prev_docstatus()
-
-        if self.is_return and not self.update_billed_amount_in_sales_order:
-            # NOTE status updating bypassed for is_return
-            self.status_updater = []
-
-        self.update_status_updater_args()
-        self.update_prevdoc_status()
-
-        self.update_billing_status_in_dn()
-        self.clear_unallocated_mode_of_payments()
-
-        # Updating stock ledger should always be called after updating prevdoc status,
-        # because updating reserved qty in bin depends upon updated delivered qty in SO
-        if self.update_stock == 1:
-            self.update_stock_ledger()
-
-        # this sequence because outstanding may get -ve
-        self.make_gl_entries()
-
-        if self.update_stock == 1:
-            self.repost_future_sle_and_gle()
-
-        if not self.is_return:
-            self.update_billing_status_for_zero_amount_refdoc("Delivery Note")
-            self.update_billing_status_for_zero_amount_refdoc("Sales Order")
-            self.check_credit_limit()
-
-        if not cint(self.is_pos) == 1 and not self.is_return:
-            self.update_against_document_in_jv()
-
-        self.update_time_sheet(self.name)
-
-        if (
-            frappe.db.get_single_value("Selling Settings", "sales_update_frequency")
-            == "Each Transaction"
-        ):
-            update_company_current_month_sales(self.company)
-            self.update_project()
-        update_linked_doc(self.doctype, self.name, self.inter_company_invoice_reference)
-
-        # create the loyalty point ledger entry if the customer is enrolled in any loyalty program
-        if not self.is_return and not self.is_consolidated and self.loyalty_program:
-            self.make_loyalty_point_entry()
-        elif (
-            self.is_return
-            and self.return_against
-            and not self.is_consolidated
-            and self.loyalty_program
-        ):
-            against_si_doc = frappe.get_doc("Sales Invoice", self.return_against)
-            against_si_doc.delete_loyalty_point_entry()
-            against_si_doc.make_loyalty_point_entry()
-        if self.redeem_loyalty_points and not self.is_consolidated and self.loyalty_points:
-            self.apply_loyalty_points()
-
-        self.process_common_party_accounting()
-
-    def validate_pos_return(self):
-        if self.is_consolidated:
-            # pos return is already validated in pos invoice
-            return
-
-        if self.is_pos and self.is_return:
-            total_amount_in_payments = 0
-            for payment in self.payments:
-                total_amount_in_payments += payment.amount
-            invoice_total = self.rounded_total or self.grand_total
-            if total_amount_in_payments < invoice_total:
-                frappe.throw(
-                    _("Total payments amount can't be greater than {}").format(-invoice_total)
-                )
-
-    def validate_pos_paid_amount(self):
-        if len(self.payments) == 0 and self.is_pos:
-            frappe.throw(_("At least one mode of payment is required for POS invoice."))
-
-    def check_if_consolidated_invoice(self):
-        # since POS Invoice extends Sales Invoice, we explicitly check if doctype is Sales Invoice
-        if self.doctype == "Sales Invoice" and self.is_consolidated:
-            invoice_or_credit_note = (
-                "consolidated_credit_note" if self.is_return else "consolidated_invoice"
-            )
-            pos_closing_entry = frappe.get_all(
-                "POS Invoice Merge Log",
-                filters={invoice_or_credit_note: self.name},
-                pluck="pos_closing_entry",
-            )
-            if pos_closing_entry and pos_closing_entry[0]:
-                msg = _("To cancel a {} you need to cancel the POS Closing Entry {}.").format(
-                    frappe.bold("Consolidated Sales Invoice"),
-                    get_link_to_form("POS Closing Entry", pos_closing_entry[0]),
-                )
-                frappe.throw(msg, title=_("Not Allowed"))
-
-    def before_cancel(self):
-        self.check_if_consolidated_invoice()
-
-        super(SalesInvoice, self).before_cancel()
-        self.update_time_sheet(None)
-
-    def on_cancel(self):
-        check_if_return_invoice_linked_with_payment_entry(self)
-
-        super(SalesInvoice, self).on_cancel()
-
-        self.check_sales_order_on_hold_or_close("sales_order")
-
-        if self.is_return and not self.update_billed_amount_in_sales_order:
-            # NOTE status updating bypassed for is_return
-            self.status_updater = []
-
-        self.update_status_updater_args()
-        self.update_prevdoc_status()
-        self.update_billing_status_in_dn()
-
-        if not self.is_return:
-            self.update_billing_status_for_zero_amount_refdoc("Delivery Note")
-            self.update_billing_status_for_zero_amount_refdoc("Sales Order")
-
-        # Updating stock ledger should always be called after updating prevdoc status,
-        # because updating reserved qty in bin depends upon updated delivered qty in SO
-        if self.update_stock == 1:
-            self.update_stock_ledger()
-
-        self.make_gl_entries_on_cancel()
-
-        if self.update_stock == 1:
-            self.repost_future_sle_and_gle()
-
-        self.db_set("status", "Cancelled")
-        self.db_set("repost_required", 0)
-
-        if (
-            frappe.db.get_single_value("Selling Settings", "sales_update_frequency")
-            == "Each Transaction"
-        ):
-            update_company_current_month_sales(self.company)
-            self.update_project()
-        if not self.is_return and not self.is_consolidated and self.loyalty_program:
-            self.delete_loyalty_point_entry()
-        elif (
-            self.is_return
-            and self.return_against
-            and not self.is_consolidated
-            and self.loyalty_program
-        ):
-            against_si_doc = frappe.get_doc("Sales Invoice", self.return_against)
-            against_si_doc.delete_loyalty_point_entry()
-            against_si_doc.make_loyalty_point_entry()
-
-        unlink_inter_company_doc(self.doctype, self.name, self.inter_company_invoice_reference)
-
-        self.unlink_sales_invoice_from_timesheets()
-        self.ignore_linked_doctypes = (
-            "GL Entry",
-            "Stock Ledger Entry",
-            "Repost Item Valuation",
-            "Repost Payment Ledger",
-            "Repost Payment Ledger Items",
-            "Repost Accounting Ledger",
-            "Repost Accounting Ledger Items",
-            "Unreconcile Payments",
-            "Unreconcile Payment Entries",
-            "Payment Ledger Entry",
-            "Serial and Batch Bundle",
-        )
-
-    def update_status_updater_args(self):
-        if cint(self.update_stock):
-            self.status_updater.append(
-                {
-                    "source_dt": "Sales Invoice Item",
-                    "target_dt": "Sales Order Item",
-                    "target_parent_dt": "Sales Order",
-                    "target_parent_field": "per_delivered",
-                    "target_field": "delivered_qty",
-                    "target_ref_field": "qty",
-                    "source_field": "qty",
-                    "join_field": "so_detail",
-                    "percent_join_field": "sales_order",
-                    "status_field": "delivery_status",
-                    "keyword": "Delivered",
-                    "second_source_dt": "Delivery Note Item",
-                    "second_source_field": "qty",
-                    "second_join_field": "so_detail",
-                    "overflow_type": "delivery",
-                    "extra_cond": """ and exists(select name from `tabSales Invoice`
-					where name=`tabSales Invoice Item`.parent and update_stock = 1)""",
-                }
-            )
-            if cint(self.is_return):
-                self.status_updater.append(
-                    {
-                        "source_dt": "Sales Invoice Item",
-                        "target_dt": "Sales Order Item",
-                        "join_field": "so_detail",
-                        "target_field": "returned_qty",
-                        "target_parent_dt": "Sales Order",
-                        "source_field": "-1 * qty",
-                        "second_source_dt": "Delivery Note Item",
-                        "second_source_field": "-1 * qty",
-                        "second_join_field": "so_detail",
-                        "extra_cond": """ and exists (select name from `tabSales Invoice` where name=`tabSales Invoice Item`.parent and update_stock=1 and is_return=1)""",
-                    }
-                )
-
-    def check_credit_limit(self):
-        from erpnext.selling.doctype.customer.customer import check_credit_limit
-
-        validate_against_credit_limit = False
-        bypass_credit_limit_check_at_sales_order = frappe.db.get_value(
-            "Customer Credit Limit",
-            filters={"parent": self.customer, "parenttype": "Customer", "company": self.company},
-            fieldname=["bypass_credit_limit_check"],
-        )
-
-        if bypass_credit_limit_check_at_sales_order:
-            validate_against_credit_limit = True
-
-        for d in self.get("items"):
-            if not (d.sales_order or d.delivery_note):
-                validate_against_credit_limit = True
-                break
-        if validate_against_credit_limit:
-            check_credit_limit(
-                self.customer, self.company, bypass_credit_limit_check_at_sales_order
-            )
-
-    def unlink_sales_invoice_from_timesheets(self):
-        for row in self.timesheets:
-            timesheet = frappe.get_doc("Timesheet", row.time_sheet)
-            for time_log in timesheet.time_logs:
-                if time_log.sales_invoice == self.name:
-                    time_log.sales_invoice = None
-            timesheet.calculate_total_amounts()
-            timesheet.calculate_percentage_billed()
-            timesheet.flags.ignore_validate_update_after_submit = True
-            timesheet.set_status()
-            timesheet.db_update_all()
-
-    @frappe.whitelist()
-    def set_missing_values(self, for_validate=False):
-        pos = self.set_pos_fields(for_validate)
-
-        if not self.debit_to:
-            self.debit_to = get_party_account("Customer", self.customer, self.company)
-            self.party_account_currency = frappe.db.get_value(
-                "Account", self.debit_to, "account_currency", cache=True
-            )
-        if not self.due_date and self.customer:
-            self.due_date = get_due_date(
-                self.posting_date, "Customer", self.customer, self.company
-            )
-
-        super(SalesInvoice, self).set_missing_values(for_validate)
-
-        print_format = pos.get("print_format") if pos else None
-        if not print_format and not cint(
-            frappe.db.get_value("Print Format", "POS Invoice", "disabled")
-        ):
-            print_format = "POS Invoice"
-
-        if pos:
-            return {
-                "print_format": print_format,
-                "allow_edit_rate": pos.get("allow_user_to_edit_rate"),
-                "allow_edit_discount": pos.get("allow_user_to_edit_discount"),
-                "campaign": pos.get("campaign"),
-                "allow_print_before_pay": pos.get("allow_print_before_pay"),
-            }
-
-    def update_time_sheet(self, sales_invoice):
-        for d in self.timesheets:
-            if d.time_sheet:
-                timesheet = frappe.get_doc("Timesheet", d.time_sheet)
-                self.update_time_sheet_detail(timesheet, d, sales_invoice)
-                timesheet.calculate_total_amounts()
-                timesheet.calculate_percentage_billed()
-                timesheet.flags.ignore_validate_update_after_submit = True
-                timesheet.set_status()
-                timesheet.db_update_all()
-
-    def update_time_sheet_detail(self, timesheet, args, sales_invoice):
-        for data in timesheet.time_logs:
-            if (
-                (self.project and args.timesheet_detail == data.name)
-                or (not self.project and not data.sales_invoice)
-                or (not sales_invoice and data.sales_invoice == self.name)
-            ):
-                data.sales_invoice = sales_invoice
-
-    def on_update(self):
-        self.set_paid_amount()
-
-    def on_update_after_submit(self):
-        if hasattr(self, "repost_required"):
-            fields_to_check = [
-                "additional_discount_account",
-                "cash_bank_account",
-                "account_for_change_amount",
-                "write_off_account",
-                "loyalty_redemption_account",
-                "unrealized_profit_loss_account",
-            ]
-            child_tables = {
-                "items": ("income_account", "expense_account", "discount_account"),
-                "taxes": ("account_head",),
-            }
-            self.needs_repost = self.check_if_fields_updated(fields_to_check, child_tables)
-            if self.needs_repost:
-                self.validate_for_repost()
-                self.db_set("repost_required", self.needs_repost)
-
-    def set_paid_amount(self):
-        paid_amount = 0.0
-        base_paid_amount = 0.0
-        for data in self.payments:
-            data.base_amount = flt(
-                data.amount * self.conversion_rate, self.precision("base_paid_amount")
-            )
-            paid_amount += data.amount
-            base_paid_amount += data.base_amount
-
-        self.paid_amount = paid_amount
-        self.base_paid_amount = base_paid_amount
-
-    def validate_time_sheets_are_submitted(self):
-        for data in self.timesheets:
-            if data.time_sheet:
-                status = frappe.db.get_value("Timesheet", data.time_sheet, "status")
-                if status not in ["Submitted", "Payslip"]:
-                    frappe.throw(
-                        _("Timesheet {0} is already completed or cancelled").format(
-                            data.time_sheet
-                        )
-                    )
-
-    def set_pos_fields(self, for_validate=False):
-        """Set retail related fields from POS Profiles"""
-        if cint(self.is_pos) != 1:
-            return
-
-        if not self.account_for_change_amount:
-            self.account_for_change_amount = frappe.get_cached_value(
-                "Company", self.company, "default_cash_account"
-            )
-
-        from erpnext.stock.get_item_details import get_pos_profile, get_pos_profile_item_details
-
-        if not self.pos_profile and not self.flags.ignore_pos_profile:
-            pos_profile = get_pos_profile(self.company) or {}
-            if not pos_profile:
-                return
-            self.pos_profile = pos_profile.get("name")
-
-        pos = {}
-        if self.pos_profile:
-            pos = frappe.get_doc("POS Profile", self.pos_profile)
-
-        if not self.get("payments") and not for_validate:
-            update_multi_mode_option(self, pos)
-
-        if pos:
-            if not for_validate:
-                self.tax_category = pos.get("tax_category")
-
-            if not for_validate and not self.customer:
-                self.customer = pos.customer
-
-            if not for_validate:
-                self.ignore_pricing_rule = pos.ignore_pricing_rule
-
-            if pos.get("account_for_change_amount"):
-                self.account_for_change_amount = pos.get("account_for_change_amount")
-
-            for fieldname in (
-                "currency",
-                "letter_head",
-                "tc_name",
-                "company",
-                "select_print_heading",
-                "write_off_account",
-                "taxes_and_charges",
-                "write_off_cost_center",
-                "apply_discount_on",
-                "cost_center",
-            ):
-                if (not for_validate) or (for_validate and not self.get(fieldname)):
-                    self.set(fieldname, pos.get(fieldname))
-
-            if pos.get("company_address"):
-                self.company_address = pos.get("company_address")
-
-            if self.customer:
-                customer_price_list, customer_group = frappe.get_value(
-                    "Customer", self.customer, ["default_price_list", "customer_group"]
-                )
-                customer_group_price_list = frappe.get_value(
-                    "Customer Group", customer_group, "default_price_list"
-                )
-                selling_price_list = (
-                    customer_price_list
-                    or customer_group_price_list
-                    or pos.get("selling_price_list")
-                )
-            else:
-                selling_price_list = pos.get("selling_price_list")
-
-            if selling_price_list:
-                self.set("selling_price_list", selling_price_list)
-
-            if not for_validate:
-                self.update_stock = cint(pos.get("update_stock"))
-
-            # set pos values in items
-            for item in self.get("items"):
-                if item.get("item_code"):
-                    profile_details = get_pos_profile_item_details(
-                        pos, frappe._dict(item.as_dict()), pos, update_data=True
-                    )
-                    for fname, val in profile_details.items():
-                        if (not for_validate) or (for_validate and not item.get(fname)):
-                            item.set(fname, val)
-
-            # fetch terms
-            if self.tc_name and not self.terms:
-                self.terms = frappe.db.get_value("Terms and Conditions", self.tc_name, "terms")
-
-            # fetch charges
-            if self.taxes_and_charges and not len(self.get("taxes")):
-                self.set_taxes()
-
-        return pos
-
-    def get_company_abbr(self):
-        return frappe.db.sql("select abbr from tabCompany where name=%s", self.company)[0][0]
-
-    def validate_debit_to_acc(self):
-        if not self.debit_to:
-            self.debit_to = get_party_account("Customer", self.customer, self.company)
-            if not self.debit_to:
-                self.raise_missing_debit_credit_account_error("Customer", self.customer)
-
-        account = frappe.get_cached_value(
-            "Account",
-            self.debit_to,
-            ["account_type", "report_type", "account_currency"],
-            as_dict=True,
-        )
-
-        if not account:
-            frappe.throw(_("Debit To is required"), title=_("Account Missing"))
-
-        if account.report_type != "Balance Sheet":
-            msg = (
-                _("Please ensure {} account is a Balance Sheet account.").format(
-                    frappe.bold("Debit To")
-                )
-                + " "
-            )
-            msg += _(
-                "You can change the parent account to a Balance Sheet account or select a different account."
-            )
-            frappe.throw(msg, title=_("Invalid Account"))
-
-        if self.customer and account.account_type != "Receivable":
-            msg = (
-                _("Please ensure {} account {} is a Receivable account.").format(
-                    frappe.bold("Debit To"), frappe.bold(self.debit_to)
-                )
-                + " "
-            )
-            msg += _("Change the account type to Receivable or select a different account.")
-            frappe.throw(msg, title=_("Invalid Account"))
-
-        self.party_account_currency = account.account_currency
-
-    def clear_unallocated_mode_of_payments(self):
-        self.set("payments", self.get("payments", {"amount": ["not in", [0, None, ""]]}))
-
-        frappe.db.sql(
-            """delete from `tabSales Invoice Payment` where parent = %s
-			and amount = 0""",
-            self.name,
-        )
-
-    def validate_with_previous_doc(self):
-        super(SalesInvoice, self).validate_with_previous_doc(
-            {
-                "Sales Order": {
-                    "ref_dn_field": "sales_order",
-                    "compare_fields": [
-                        ["customer", "="],
-                        ["company", "="],
-                        ["project", "="],
-                        ["currency", "="],
-                    ],
-                },
-                "Sales Order Item": {
-                    "ref_dn_field": "so_detail",
-                    "compare_fields": [
-                        ["item_code", "="],
-                        ["uom", "="],
-                        ["conversion_factor", "="],
-                    ],
-                    "is_child_table": True,
-                    "allow_duplicate_prev_row_id": True,
-                },
-                "Delivery Note": {
-                    "ref_dn_field": "delivery_note",
-                    "compare_fields": [
-                        ["customer", "="],
-                        ["company", "="],
-                        ["project", "="],
-                        ["currency", "="],
-                    ],
-                },
-                "Delivery Note Item": {
-                    "ref_dn_field": "dn_detail",
-                    "compare_fields": [
-                        ["item_code", "="],
-                        ["uom", "="],
-                        ["conversion_factor", "="],
-                    ],
-                    "is_child_table": True,
-                    "allow_duplicate_prev_row_id": True,
-                },
-            }
-        )
-
         if (
             cint(frappe.db.get_single_value("Selling Settings", "maintain_same_sales_rate"))
             and not self.is_return
@@ -1903,12 +985,17 @@
                 against_acc.append(d.income_account)
         self.against_income_account = ",".join(against_acc)
 
-    def add_remarks(self):
-        if not self.remarks:
-            if self.po_no and self.po_date:
-                self.remarks = _("Against Customer Order {0} dated {1}").format(
-                    self.po_no, formatdate(self.po_date)
-                )
+    def force_set_against_income_account(self):
+		self.set_against_income_account()
+		frappe.db.set_value(self.doctype, self.name, "against_income_account", self.against_income_account)
+
+	def add_remarks(self):
+		if not self.remarks:
+			if self.po_no:
+				self.remarks = _("Against Customer Order {0}").format(self.po_no)
+				if self.po_date:
+					self.remarks += " " + _("dated {0}").format(formatdate(self.po_date))
+
             else:
                 self.remarks = _("No Remarks")
 
@@ -1924,25 +1011,23 @@
         if self.is_return:
             return
 
-        prev_doc_field_map = {
-            "Sales Order": ["so_required", "is_pos"],
-            "Delivery Note": ["dn_required", "update_stock"],
-        }
-        for key, value in prev_doc_field_map.items():
-            if frappe.db.get_single_value("Selling Settings", value[0]) == "Yes":
-
-                if frappe.get_value("Customer", self.customer, value[0]):
-                    continue
+		prev_doc_field_map = {
+			"Sales Order": ["so_required", "is_pos"],
+			"Delivery Note": ["dn_required", "update_stock"],
+		}
+		for key, value in prev_doc_field_map.items():
+			if frappe.db.get_single_value("Selling Settings", value[0]) == "Yes":
+				if frappe.get_value("Customer", self.customer, value[0]):
+					continue
 
                 for d in self.get("items"):
                     if (
                         d.item_code
                         and not d.get(key.lower().replace(" ", "_"))
                         and not self.get(value[1])
-                    ):
-                        msgprint(
-                            _("{0} is mandatory for Item {1}").format(key, d.item_code),
-                            raise_exception=1,
+                    ):msgprint(
+							_("{0} is mandatory for Item {1}").format(key, d.item_code), raise_exception=1
+						,
                         )
 
     def validate_proj_cust(self):
@@ -1963,15 +1048,13 @@
     def validate_pos(self):
         if self.is_return:
             invoice_total = self.rounded_total or self.grand_total
-            if flt(self.paid_amount) + flt(self.write_off_amount) - flt(invoice_total) > 1.0 / (
-                10.0 ** (self.precision("grand_total") + 1.0)
-            ):
-                frappe.throw(
-                    _("Paid amount + Write Off Amount can not be greater than Grand Total")
-                )
+            if abs(flt(self.paid_amount)) + abs(flt(self.write_off_amount)) - abs(
+				flt(invoice_total)
+			) > 1.0 / (10.0 ** (self.precision("grand_total") + 1.0)):
+				frappe.throw(_("Paid amount + Write Off Amount can not be greater than Grand Total"))
 
     def validate_warehouse(self):
-        super(SalesInvoice, self).validate_warehouse()
+        super().validate_warehouse()
 
         for d in self.get_item_list():
             if (
@@ -1989,11 +1072,13 @@
                     raise_exception=1,
                 )
 
-    def validate_write_off_account(self):
-        if flt(self.write_off_amount) and not self.write_off_account:
-            self.write_off_account = frappe.get_cached_value(
-                "Company", self.company, "write_off_account"
-            )
+    def allow_write_off_only_on_pos(self):
+		if not self.is_pos and self.write_off_account:
+			self.write_off_account = None
+
+	def validate_write_off_account(self):
+		if flt(self.write_off_amount) and not self.write_off_account:
+			self.write_off_account = frappe.get_cached_value("Company", self.company, "write_off_account")
 
         if flt(self.write_off_amount) and not self.write_off_account:
             msgprint(_("Please enter Write Off Account"), raise_exception=1)
@@ -2048,12 +1133,16 @@
                     timesheet.billing_amount = ts_doc.total_billable_amount
 
     def update_timesheet_billing_for_project(self):
-        if not self.timesheets and self.project:
+        if not self.timesheets and self.project and self.is_auto_fetch_timesheet_enabled():
             self.add_timesheet_data()
         else:
             self.calculate_billing_amount_for_timesheet()
 
     @frappe.whitelist()
+	def is_auto_fetch_timesheet_enabled(self):
+		return frappe.db.get_single_value("Projects Settings", "fetch_timesheet_in_sales_invoice")
+
+	@frappe.whitelist()
     def add_timesheet_data(self):
         self.set("timesheets", [])
         if self.project:
@@ -2082,7 +1171,6 @@
     def get_warehouse(self):
         user_pos_profile = frappe.db.sql(
             """select name, warehouse from `tabPOS Profile`
->>>>>>> dd96e3c3
 			where ifnull(user,'') = %s and company = %s""",
             (frappe.session["user"], self.company),
         )
@@ -2092,71 +1180,75 @@
             global_pos_profile = frappe.db.sql(
                 """select name, warehouse from `tabPOS Profile`
 				where (user is null or user = '') and company = %s""",
-<<<<<<< HEAD
-				self.company,
-			)
-
-			if global_pos_profile:
-				warehouse = global_pos_profile[0][1]
-			elif not user_pos_profile:
-				msgprint(_("POS Profile required to make POS Entry"), raise_exception=True)
-
-		return warehouse
-
-	def set_income_account_for_fixed_assets(self):
-		disposal_account = depreciation_cost_center = None
-		for d in self.get("items"):
-			if d.is_fixed_asset:
-				if not disposal_account:
-					disposal_account, depreciation_cost_center = get_disposal_account_and_cost_center(
-						self.company
-					)
-
-				d.income_account = disposal_account
-				if not d.cost_center:
-					d.cost_center = depreciation_cost_center
-
-	def check_prev_docstatus(self):
-		for d in self.get("items"):
-			if (
-				d.sales_order
-				and frappe.db.get_value("Sales Order", d.sales_order, "docstatus", cache=True) != 1
-			):
-				frappe.throw(_("Sales Order {0} is not submitted").format(d.sales_order))
-
-			if (
-				d.delivery_note
-				and frappe.db.get_value("Delivery Note", d.delivery_note, "docstatus", cache=True) != 1
-			):
-				throw(_("Delivery Note {0} is not submitted").format(d.delivery_note))
-
-	def make_gl_entries(self, gl_entries=None, from_repost=False):
-		from erpnext.accounts.general_ledger import make_gl_entries, make_reverse_gl_entries
-
-		auto_accounting_for_stock = erpnext.is_perpetual_inventory_enabled(self.company)
-		if not gl_entries:
-			gl_entries = self.get_gl_entries()
-
-		if gl_entries:
-			# if POS and amount is written off, updating outstanding amt after posting all gl entries
-			update_outstanding = (
-				"No"
-				if (cint(self.is_pos) or self.write_off_account or cint(self.redeem_loyalty_points))
-				else "Yes"
-			)
-
-			if self.docstatus == 1:
-				make_gl_entries(
-					gl_entries,
-					update_outstanding=update_outstanding,
-					merge_entries=False,
-					from_repost=from_repost,
-				)
-
-				self.make_exchange_gain_loss_journal()
-			elif self.docstatus == 2:
-				cancel_exchange_gain_loss_journal(frappe._dict(doctype=self.doctype, name=self.name))
-				make_reverse_gl_entries(voucher_type=self.doctype, voucher_no=self.name)
+                self.company,
+            )
+
+            if global_pos_profile:
+                warehouse = global_pos_profile[0][1]
+            elif not user_pos_profile:
+                msgprint(_("POS Profile required to make POS Entry"), raise_exception=True)
+
+        return warehouse
+
+    def set_income_account_for_fixed_assets(self):
+        disposal_account = depreciation_cost_center = None
+        for d in self.get("items"):
+            if d.is_fixed_asset:
+                if not disposal_account:
+                    disposal_account, depreciation_cost_center = (
+                        get_disposal_account_and_cost_center(self.company)
+                    )
+
+                d.income_account = disposal_account
+                if not d.cost_center:
+                    d.cost_center = depreciation_cost_center
+
+    def check_prev_docstatus(self):
+        for d in self.get("items"):
+            if (
+                d.sales_order
+                and frappe.db.get_value("Sales Order", d.sales_order, "docstatus", cache=True) != 1
+            ):
+                frappe.throw(_("Sales Order {0} is not submitted").format(d.sales_order))
+
+            if (
+                d.delivery_note
+                and frappe.db.get_value("Delivery Note", d.delivery_note, "docstatus", cache=True)
+                != 1
+            ):
+                throw(_("Delivery Note {0} is not submitted").format(d.delivery_note))
+
+    def make_gl_entries(self, gl_entries=None, from_repost=False):
+        from erpnext.accounts.general_ledger import make_gl_entries, make_reverse_gl_entries
+
+        auto_accounting_for_stock = erpnext.is_perpetual_inventory_enabled(self.company)
+        if not gl_entries:
+            gl_entries = self.get_gl_entries()
+
+        if gl_entries:
+            # if POS and amount is written off, updating outstanding amt after posting all gl entries
+            update_outstanding = (
+                "No"
+                if (
+                    cint(self.is_pos) or self.write_off_account or cint(self.redeem_loyalty_points)
+                )
+                else "Yes"
+            )
+
+            if self.docstatus == 1:
+                make_gl_entries(
+                    gl_entries,
+                    update_outstanding=update_outstanding,
+                    merge_entries=False,
+                    from_repost=from_repost,
+                )
+
+                self.make_exchange_gain_loss_journal()
+            elif self.docstatus == 2:
+                cancel_exchange_gain_loss_journal(
+                    frappe._dict(doctype=self.doctype, name=self.name)
+                )
+                make_reverse_gl_entries(voucher_type=self.doctype, voucher_no=self.name)
 
 			if update_outstanding == "No":
 				update_voucher_outstanding(
@@ -2169,52 +1261,56 @@
 					party=self.customer,
 				)
 
-		elif self.docstatus == 2 and cint(self.update_stock) and cint(auto_accounting_for_stock):
-			make_reverse_gl_entries(voucher_type=self.doctype, voucher_no=self.name)
-
-	def get_gl_entries(self, warehouse_account=None):
-		from erpnext.accounts.general_ledger import merge_similar_entries
-
-		gl_entries = []
-
-		self.make_customer_gl_entry(gl_entries)
-
-		self.make_tax_gl_entries(gl_entries)
-		self.make_internal_transfer_gl_entries(gl_entries)
-
-		self.make_item_gl_entries(gl_entries)
-		self.make_precision_loss_gl_entry(gl_entries)
-		self.make_discount_gl_entries(gl_entries)
-
-		gl_entries = make_regional_gl_entries(gl_entries, self)
+        elif self.docstatus == 2 and cint(self.update_stock) and cint(auto_accounting_for_stock):
+            make_reverse_gl_entries(voucher_type=self.doctype, voucher_no=self.name)
+
+    def get_gl_entries(self, warehouse_account=None):
+        from erpnext.accounts.general_ledger import merge_similar_entries
+
+        gl_entries = []
+
+        self.make_customer_gl_entry(gl_entries)
+
+        self.make_tax_gl_entries(gl_entries)
+        self.make_internal_transfer_gl_entries(gl_entries)
+
+        self.make_item_gl_entries(gl_entries)
+        self.make_precision_loss_gl_entry(gl_entries)
+        self.make_discount_gl_entries(gl_entries)
+
+        gl_entries = make_regional_gl_entries(gl_entries, self)
 
 		# merge gl entries before adding pos entries
 		gl_entries = merge_similar_entries(gl_entries)
 
-		self.make_loyalty_point_redemption_gle(gl_entries)
-		self.make_pos_gl_entries(gl_entries)
-
-		self.make_write_off_gl_entry(gl_entries)
-		self.make_gle_for_rounding_adjustment(gl_entries)
-
-		self.set_transaction_currency_and_rate_in_gl_map(gl_entries)
+        self.make_loyalty_point_redemption_gle(gl_entries)
+        self.make_pos_gl_entries(gl_entries)
+
+        self.make_write_off_gl_entry(gl_entries)
+        self.make_gle_for_rounding_adjustment(gl_entries)
+
+        self.set_transaction_currency_and_rate_in_gl_map(gl_entries)
 		return gl_entries
 
-	def make_customer_gl_entry(self, gl_entries):
-		# Checked both rounding_adjustment and rounded_total
-		# because rounded_total had value even before introduction of posting GLE based on rounded total
-		grand_total = (
-			self.rounded_total if (self.rounding_adjustment and self.rounded_total) else self.grand_total
-		)
-		base_grand_total = flt(
-			self.base_rounded_total
-			if (self.base_rounding_adjustment and self.base_rounded_total)
-			else self.base_grand_total,
-			self.precision("base_grand_total"),
-		)
-
-		if grand_total and not self.is_internal_transfer():
-			against_voucher = self.name
+    def make_customer_gl_entry(self, gl_entries):
+        # Checked both rounding_adjustment and rounded_total
+        # because rounded_total had value even before introduction of posting GLE based on rounded total
+        grand_total = (
+            self.rounded_total
+            if (self.rounding_adjustment and self.rounded_total)
+            else self.grand_total
+        )
+        base_grand_total = flt(
+            (
+                self.base_rounded_total
+                if (self.base_rounding_adjustment and self.base_rounded_total)
+                else self.base_grand_total
+            ),
+            self.precision("base_grand_total"),
+        )
+
+        if grand_total and not self.is_internal_transfer():
+            against_voucher = self.name
 			if self.is_return and self.return_against and not self.update_outstanding_for_self:
 				against_voucher = self.return_against
 
@@ -2228,95 +1324,102 @@
 						"due_date": self.due_date,
 						"against": self.against_income_account,
 						"debit": base_grand_total,
-						"debit_in_account_currency": base_grand_total
-						if self.party_account_currency == self.company_currency
-						else grand_total,
-						"debit_in_transaction_currency": grand_total,
+						"debit_in_account_currency": (
+                            base_grand_total
+                            if self.party_account_currency == self.company_currency
+                            else grand_total
+                        ),
+                        "debit_in_transaction_currency": grand_total,
 						"against_voucher": against_voucher,
-						"against_voucher_type": self.doctype,
-						"cost_center": self.cost_center,
-						"project": self.project,
-					},
-					self.party_account_currency,
-					item=self,
-				)
-			)
-
-	def make_tax_gl_entries(self, gl_entries):
-		enable_discount_accounting = cint(
-			frappe.db.get_single_value("Selling Settings", "enable_discount_accounting")
-		)
-
-		for tax in self.get("taxes"):
-			amount, base_amount = self.get_tax_amounts(tax, enable_discount_accounting)
-
-			if flt(tax.base_tax_amount_after_discount_amount):
-				account_currency = get_account_currency(tax.account_head)
-				gl_entries.append(
-					self.get_gl_dict(
-						{
-							"account": tax.account_head,
-							"against": self.customer,
-							"credit": flt(base_amount, tax.precision("tax_amount_after_discount_amount")),
-							"credit_in_account_currency": (
-								flt(base_amount, tax.precision("base_tax_amount_after_discount_amount"))
-								if account_currency == self.company_currency
-								else flt(amount, tax.precision("tax_amount_after_discount_amount"))
-							),
-							"credit_in_transaction_currency": flt(
+                        "against_voucher_type": self.doctype,
+                        "cost_center": self.cost_center,
+                        "project": self.project,
+                    },
+                    self.party_account_currency,
+                    item=self,
+                )
+            )
+
+    def make_tax_gl_entries(self, gl_entries):
+        enable_discount_accounting = cint(
+            frappe.db.get_single_value("Selling Settings", "enable_discount_accounting")
+        )
+
+        for tax in self.get("taxes"):
+            amount, base_amount = self.get_tax_amounts(tax, enable_discount_accounting)
+
+            if flt(tax.base_tax_amount_after_discount_amount):
+                account_currency = get_account_currency(tax.account_head)
+                gl_entries.append(
+                    self.get_gl_dict(
+                        {
+                            "account": tax.account_head,
+                            "against": self.customer,
+                            "credit": flt(
+                                base_amount, tax.precision("tax_amount_after_discount_amount")
+                            ),
+                            "credit_in_account_currency": (
+                                flt(
+                                    base_amount,
+                                    tax.precision("base_tax_amount_after_discount_amount"),
+                                )
+                                if account_currency == self.company_currency
+                                else flt(amount, tax.precision("tax_amount_after_discount_amount"))
+                            ),
+                            "credit_in_transaction_currency": flt(
 								amount, tax.precision("tax_amount_after_discount_amount")
 							),
 							"cost_center": tax.cost_center,
-						},
-						account_currency,
-						item=tax,
-					)
-				)
-
-	def make_internal_transfer_gl_entries(self, gl_entries):
-		if self.is_internal_transfer() and flt(self.base_total_taxes_and_charges):
-			account_currency = get_account_currency(self.unrealized_profit_loss_account)
-			gl_entries.append(
-				self.get_gl_dict(
-					{
-						"account": self.unrealized_profit_loss_account,
-						"against": self.customer,
-						"debit": flt(self.total_taxes_and_charges),
-						"debit_in_account_currency": flt(self.base_total_taxes_and_charges),
-						"debit_in_transaction_currency": flt(self.total_taxes_and_charges),
+                        },
+                        account_currency,
+                        item=tax,
+                    )
+                )
+
+    def make_internal_transfer_gl_entries(self, gl_entries):
+        if self.is_internal_transfer() and flt(self.base_total_taxes_and_charges):
+            account_currency = get_account_currency(self.unrealized_profit_loss_account)
+            gl_entries.append(
+                self.get_gl_dict(
+                    {
+                        "account": self.unrealized_profit_loss_account,
+                        "against": self.customer,
+                        "debit": flt(self.total_taxes_and_charges),
+                        "debit_in_account_currency": flt(self.base_total_taxes_and_charges),
+                        "debit_in_transaction_currency": flt(self.total_taxes_and_charges),
 						"cost_center": self.cost_center,
-					},
-					account_currency,
-					item=self,
-				)
-			)
-
-	def make_item_gl_entries(self, gl_entries):
-		# income account gl entries
-		enable_discount_accounting = cint(
-			frappe.db.get_single_value("Selling Settings", "enable_discount_accounting")
-		)
-
-		for item in self.get("items"):
-			if flt(item.base_net_amount, item.precision("base_net_amount")):
-				# Do not book income for transfer within same company
+                    },
+                    account_currency,
+                    item=self,
+                )
+            )
+
+    def make_item_gl_entries(self, gl_entries):
+        # income account gl entries
+        enable_discount_accounting = cint(
+            frappe.db.get_single_value("Selling Settings", "enable_discount_accounting")
+        )
+
+        for item in self.get("items"):
+            if flt(item.base_net_amount, item.precision("base_net_amount")):
+                # Do not book income for transfer within same company
 				if self.is_internal_transfer():
 					continue
 
 				if item.is_fixed_asset:
 					asset = self.get_asset(item)
 
-					if self.is_return:
-						fixed_asset_gl_entries = get_gl_entries_on_asset_regain(
-							asset,
-							item.base_net_amount,
-							item.finance_book,
-							self.get("doctype"),
-							self.get("name"),
-							self.get("posting_date"),
-						)
-						asset.db_set("disposal_date", None)
-						add_asset_activity(asset.name, _("Asset returned"))
+                    if self.is_return:
+                        fixed_asset_gl_entries = get_gl_entries_on_asset_regain(
+                            asset,
+                            item.base_net_amount,
+                            item.finance_book,
+                            self.get("doctype"),
+                            self.get("name"),
+                            self.get("posting_date"),
+                        )
+                        asset.db_set("disposal_date", None)
+                        add_asset_activity(asset.name, _("Asset returned"))
 
 						if asset.calculate_depreciation:
 							posting_date = frappe.db.get_value(
@@ -2332,9 +1435,9 @@
 							reset_depreciation_schedule(asset, self.posting_date, notes)
 							asset.reload()
 
-					else:
-						if asset.calculate_depreciation:
-							if not asset.status == "Fully Depreciated":
+                    else:
+                        if asset.calculate_depreciation:
+                            if not asset.status == "Fully Depreciated":
 								notes = _(
 									"This schedule was created when Asset {0} was sold through Sales Invoice {1}."
 								).format(
@@ -2344,25 +1447,25 @@
 								depreciate_asset(asset, self.posting_date, notes)
 								asset.reload()
 
-						fixed_asset_gl_entries = get_gl_entries_on_asset_disposal(
-							asset,
-							item.base_net_amount,
-							item.finance_book,
-							self.get("doctype"),
-							self.get("name"),
-							self.get("posting_date"),
-						)
-						asset.db_set("disposal_date", self.posting_date)
-						add_asset_activity(asset.name, _("Asset sold"))
-
-					for gle in fixed_asset_gl_entries:
-						gle["against"] = self.customer
-						gl_entries.append(self.get_gl_dict(gle, item=item))
-
-					self.set_asset_status(asset)
-
-				else:
-					income_account = (
+                        fixed_asset_gl_entries = get_gl_entries_on_asset_disposal(
+                            asset,
+                            item.base_net_amount,
+                            item.finance_book,
+                            self.get("doctype"),
+                            self.get("name"),
+                            self.get("posting_date"),
+                        )
+                        asset.db_set("disposal_date", self.posting_date)
+                        add_asset_activity(asset.name, _("Asset sold"))
+
+                    for gle in fixed_asset_gl_entries:
+                        gle["against"] = self.customer
+                        gl_entries.append(self.get_gl_dict(gle, item=item))
+
+                    self.set_asset_status(asset)
+
+                else:
+                    income_account = (
 						item.income_account
 						if (not item.enable_deferred_revenue or self.is_return)
 						else item.deferred_revenue_account
@@ -2391,70 +1494,74 @@
 						)
 					)
 
-		# expense account gl entries
-		if cint(self.update_stock) and erpnext.is_perpetual_inventory_enabled(self.company):
-			gl_entries += super().get_gl_entries()
-
-	def get_asset(self, item):
-		if item.get("asset"):
-			asset = frappe.get_doc("Asset", item.asset)
-		else:
-			frappe.throw(
-				_("Row #{0}: You must select an Asset for Item {1}.").format(item.idx, item.item_name),
-				title=_("Missing Asset"),
-			)
-
-		self.check_finance_books(item, asset)
-		return asset
-
-	@property
-	def enable_discount_accounting(self):
-		if not hasattr(self, "_enable_discount_accounting"):
-			self._enable_discount_accounting = cint(
-				frappe.db.get_single_value("Selling Settings", "enable_discount_accounting")
-			)
-
-		return self._enable_discount_accounting
-
-	def set_asset_status(self, asset):
-		if self.is_return:
-			asset.set_status()
-		else:
-			asset.set_status("Sold" if self.docstatus == 1 else None)
-
-	def make_loyalty_point_redemption_gle(self, gl_entries):
-		if cint(self.redeem_loyalty_points):
-			gl_entries.append(
-				self.get_gl_dict(
-					{
-						"account": self.debit_to,
-						"party_type": "Customer",
-						"party": self.customer,
-						"against": "Expense account - "
-						+ cstr(self.loyalty_redemption_account)
-						+ " for the Loyalty Program",
-						"credit": self.loyalty_amount,
-						"credit_in_transaction_currency": self.loyalty_amount,
-						"against_voucher": self.return_against if cint(self.is_return) else self.name,
-						"against_voucher_type": self.doctype,
-						"cost_center": self.cost_center,
-					},
-					item=self,
-				)
-			)
-			gl_entries.append(
-				self.get_gl_dict(
-					{
-						"account": self.loyalty_redemption_account,
-						"cost_center": self.cost_center or self.loyalty_redemption_cost_center,
-						"against": self.customer,
-						"debit": self.loyalty_amount,
+        # expense account gl entries
+        if cint(self.update_stock) and erpnext.is_perpetual_inventory_enabled(self.company):
+            gl_entries += super().get_gl_entries()
+
+    def get_asset(self, item):
+        if item.get("asset"):
+            asset = frappe.get_doc("Asset", item.asset)
+        else:
+            frappe.throw(
+                _("Row #{0}: You must select an Asset for Item {1}.").format(
+                    item.idx, item.item_name
+                ),
+                title=_("Missing Asset"),
+            )
+
+        self.check_finance_books(item, asset)
+        return asset
+
+    @property
+    def enable_discount_accounting(self):
+        if not hasattr(self, "_enable_discount_accounting"):
+            self._enable_discount_accounting = cint(
+                frappe.db.get_single_value("Selling Settings", "enable_discount_accounting")
+            )
+
+        return self._enable_discount_accounting
+
+    def set_asset_status(self, asset):
+        if self.is_return:
+            asset.set_status()
+        else:
+            asset.set_status("Sold" if self.docstatus == 1 else None)
+
+    def make_loyalty_point_redemption_gle(self, gl_entries):
+        if cint(self.redeem_loyalty_points):
+            gl_entries.append(
+                self.get_gl_dict(
+                    {
+                        "account": self.debit_to,
+                        "party_type": "Customer",
+                        "party": self.customer,
+                        "against": "Expense account - "
+                        + cstr(self.loyalty_redemption_account)
+                        + " for the Loyalty Program",
+                        "credit": self.loyalty_amount,
+                        "credit_in_transaction_currency": self.loyalty_amount,
+						"against_voucher": (
+                            self.return_against if cint(self.is_return) else self.name
+                        ),
+                        "against_voucher_type": self.doctype,
+                        "cost_center": self.cost_center,
+                    },
+                    item=self,
+                )
+            )
+            gl_entries.append(
+                self.get_gl_dict(
+                    {
+                        "account": self.loyalty_redemption_account,
+                        "cost_center": self.cost_center or self.loyalty_redemption_cost_center,
+                        "against": self.customer,
+                        "debit": self.loyalty_amount,
 						"debit_in_transaction_currency": self.loyalty_amount,
-						"remark": "Loyalty Points redeemed by the customer",
-					},
-					item=self,
-				)
-			)
+                        "remark": "Loyalty Points redeemed by the customer",
+                    },
+                    item=self,
+                )
+            )
 
 	def make_pos_gl_entries(self, gl_entries):
 		if cint(self.is_pos):
@@ -2462,9 +1569,12 @@
 				frappe.db.get_single_value("Accounts Settings", "post_change_gl_entries")
 			)
 
-			for payment_mode in self.payments:
-				if skip_change_gl_entries and payment_mode.account == self.account_for_change_amount:
-					payment_mode.base_amount -= flt(self.change_amount)
+            for payment_mode in self.payments:
+                if (
+                    skip_change_gl_entries
+                    and payment_mode.account == self.account_for_change_amount
+                ):
+                    payment_mode.base_amount -= flt(self.change_amount)
 
 				against_voucher = self.name
 				if self.is_return and self.return_against and not self.update_outstanding_for_self:
@@ -2493,140 +1603,158 @@
 						)
 					)
 
-					payment_mode_account_currency = get_account_currency(payment_mode.account)
-					gl_entries.append(
-						self.get_gl_dict(
-							{
-								"account": payment_mode.account,
-								"against": self.customer,
-								"debit": payment_mode.base_amount,
-								"debit_in_account_currency": payment_mode.base_amount
-								if payment_mode_account_currency == self.company_currency
-								else payment_mode.amount,
-								"debit_in_transaction_currency": payment_mode.amount,
+                    payment_mode_account_currency = get_account_currency(payment_mode.account)
+                    gl_entries.append(
+                        self.get_gl_dict(
+                            {
+                                "account": payment_mode.account,
+                                "against": self.customer,
+                                "debit": payment_mode.base_amount,
+                                "debit_in_account_currency": (
+                                    payment_mode.base_amount
+                                    if payment_mode_account_currency == self.company_currency
+                                    else payment_mode.amount
+                                ),
+                                "debit_in_transaction_currency": payment_mode.amount,
 								"cost_center": self.cost_center,
-							},
-							payment_mode_account_currency,
-							item=self,
-						)
-					)
-
-			if not skip_change_gl_entries:
-				self.make_gle_for_change_amount(gl_entries)
-
-	def make_gle_for_change_amount(self, gl_entries):
-		if self.change_amount:
-			if self.account_for_change_amount:
-				gl_entries.append(
-					self.get_gl_dict(
-						{
-							"account": self.debit_to,
-							"party_type": "Customer",
-							"party": self.customer,
-							"against": self.account_for_change_amount,
-							"debit": flt(self.base_change_amount),
-							"debit_in_account_currency": flt(self.base_change_amount)
-							if self.party_account_currency == self.company_currency
-							else flt(self.change_amount),
-							"debit_in_transaction_currency": flt(self.change_amount),
-							"against_voucher": self.return_against
-							if cint(self.is_return) and self.return_against
-							else self.name,
-							"against_voucher_type": self.doctype,
+                            },
+                            payment_mode_account_currency,
+                            item=self,
+                        )
+                    )
+
+            if not skip_change_gl_entries:
+                self.make_gle_for_change_amount(gl_entries)
+
+    def make_gle_for_change_amount(self, gl_entries):
+        if self.change_amount:
+            if self.account_for_change_amount:
+                gl_entries.append(
+                    self.get_gl_dict(
+                        {
+                            "account": self.debit_to,
+                            "party_type": "Customer",
+                            "party": self.customer,
+                            "against": self.account_for_change_amount,
+                            "debit": flt(self.base_change_amount),
+                            "debit_in_account_currency": (
+                                flt(self.base_change_amount)
+                                if self.party_account_currency == self.company_currency
+                                else flt(self.change_amount)
+                            ),
+                            "debit_in_transaction_currency": flt(self.change_amount),
+							"against_voucher": (
+                                self.return_against
+                                if cint(self.is_return) and self.return_against
+                                else self.name
+                            ),
+                            "against_voucher_type": self.doctype,
+                            "cost_center": self.cost_center,
+                            "project": self.project,
+                        },
+                        self.party_account_currency,
+                        item=self,
+                    )
+                )
+
+                gl_entries.append(
+                    self.get_gl_dict(
+                        {
+                            "account": self.account_for_change_amount,
+                            "against": self.customer,
+                            "credit": self.base_change_amount,
+                            "credit_in_transaction_currency": self.change_amount,
 							"cost_center": self.cost_center,
-							"project": self.project,
-						},
-						self.party_account_currency,
-						item=self,
-					)
-				)
-
-				gl_entries.append(
-					self.get_gl_dict(
-						{
-							"account": self.account_for_change_amount,
-							"against": self.customer,
-							"credit": self.base_change_amount,
-							"credit_in_transaction_currency": self.change_amount,
-							"cost_center": self.cost_center,
-						},
-						item=self,
-					)
-				)
-			else:
-				frappe.throw(_("Select change amount account"), title=_("Mandatory Field"))
-
-	def make_write_off_gl_entry(self, gl_entries):
-		# write off entries, applicable if only pos
-		if (
-			self.is_pos
-			and self.write_off_account
-			and flt(self.write_off_amount, self.precision("write_off_amount"))
-		):
-			write_off_account_currency = get_account_currency(self.write_off_account)
-			default_cost_center = frappe.get_cached_value("Company", self.company, "cost_center")
-
-			gl_entries.append(
-				self.get_gl_dict(
-					{
-						"account": self.debit_to,
-						"party_type": "Customer",
-						"party": self.customer,
-						"against": self.write_off_account,
-						"credit": flt(self.base_write_off_amount, self.precision("base_write_off_amount")),
-						"credit_in_account_currency": (
-							flt(self.base_write_off_amount, self.precision("base_write_off_amount"))
-							if self.party_account_currency == self.company_currency
-							else flt(self.write_off_amount, self.precision("write_off_amount"))
-						),
-						"credit_in_transaction_currency": flt(
+                        },
+                        item=self,
+                    )
+                )
+            else:
+                frappe.throw(_("Select change amount account"), title=_("Mandatory Field"))
+
+    def make_write_off_gl_entry(self, gl_entries):
+        # write off entries, applicable if only pos
+        if (
+            self.is_pos
+            and self.write_off_account
+            and flt(self.write_off_amount, self.precision("write_off_amount"))
+        ):
+            write_off_account_currency = get_account_currency(self.write_off_account)
+            default_cost_center = frappe.get_cached_value("Company", self.company, "cost_center")
+
+            gl_entries.append(
+                self.get_gl_dict(
+                    {
+                        "account": self.debit_to,
+                        "party_type": "Customer",
+                        "party": self.customer,
+                        "against": self.write_off_account,
+                        "credit": flt(
+                            self.base_write_off_amount, self.precision("base_write_off_amount")
+                        ),
+                        "credit_in_account_currency": (
+                            flt(
+                                self.base_write_off_amount, self.precision("base_write_off_amount")
+                            )
+                            if self.party_account_currency == self.company_currency
+                            else flt(self.write_off_amount, self.precision("write_off_amount"))
+                        ),
+                        "credit_in_transaction_currency": flt(
 							self.write_off_amount, self.precision("write_off_amount")
 						),
-						"against_voucher": self.return_against if cint(self.is_return) else self.name,
-						"against_voucher_type": self.doctype,
-						"cost_center": self.cost_center,
-						"project": self.project,
-					},
-					self.party_account_currency,
-					item=self,
-				)
-			)
-			gl_entries.append(
-				self.get_gl_dict(
-					{
-						"account": self.write_off_account,
-						"against": self.customer,
-						"debit": flt(self.base_write_off_amount, self.precision("base_write_off_amount")),
-						"debit_in_account_currency": (
-							flt(self.base_write_off_amount, self.precision("base_write_off_amount"))
-							if write_off_account_currency == self.company_currency
-							else flt(self.write_off_amount, self.precision("write_off_amount"))
+						"against_voucher": (
+                            self.return_against if cint(self.is_return) else self.name
+                        ),
+                        "against_voucher_type": self.doctype,
+                        "cost_center": self.cost_center,
+                        "project": self.project,
+                    },
+                    self.party_account_currency,
+                    item=self,
+                )
+            )
+            gl_entries.append(
+                self.get_gl_dict(
+                    {
+                        "account": self.write_off_account,
+                        "against": self.customer,
+                        "debit": flt(
+                            self.base_write_off_amount, self.precision("base_write_off_amount")
+                        ),
+                        "debit_in_account_currency": (
+                            flt(
+                                self.base_write_off_amount, self.precision("base_write_off_amount")
+                            )
+                            if write_off_account_currency == self.company_currency
+                            else flt(self.write_off_amount, self.precision("write_off_amount"))
 						),
 						"debit_in_transaction_currency": flt(
 							self.write_off_amount, self.precision("write_off_amount")
-						),
-						"cost_center": self.cost_center or self.write_off_cost_center or default_cost_center,
-					},
-					write_off_account_currency,
-					item=self,
-				)
-			)
-
-	def make_gle_for_rounding_adjustment(self, gl_entries):
-		if (
-			flt(self.rounding_adjustment, self.precision("rounding_adjustment"))
-			and self.base_rounding_adjustment
-			and not self.is_internal_transfer()
-		):
-			(
+                        ),
+                        "cost_center": self.cost_center
+                        or self.write_off_cost_center
+                        or default_cost_center,
+                    },
+                    write_off_account_currency,
+                    item=self,
+                )
+            )
+
+    def make_gle_for_rounding_adjustment(self, gl_entries):
+        if (
+            flt(self.rounding_adjustment, self.precision("rounding_adjustment"))
+            and self.base_rounding_adjustment
+            and not self.is_internal_transfer()
+        ):
+            (
 				round_off_account,
 				round_off_cost_center,
 				round_off_for_opening,
 			) = get_round_off_account_and_cost_center(
-				self.company, "Sales Invoice", self.name, self.use_company_roundoff_cost_center
-			)
-
-			if self.is_opening == "Yes" and self.rounding_adjustment:
+                self.company, "Sales Invoice", self.name, self.use_company_roundoff_cost_center
+            )
+
+            if self.is_opening == "Yes" and self.rounding_adjustment:
 				if not round_off_for_opening:
 					frappe.throw(
 						_(
@@ -2654,23 +1782,26 @@
 						),
 						"credit": flt(
 							self.base_rounding_adjustment, self.precision("base_rounding_adjustment")
-						),
-						"cost_center": round_off_cost_center
-						if self.use_company_roundoff_cost_center
-						else (self.cost_center or round_off_cost_center),
-					},
-					item=self,
-				)
-			)
-
-	def update_billing_status_in_dn(self, update_modified=True):
-		if self.is_return and not self.update_billed_amount_in_delivery_note:
-			return
-		updated_delivery_notes = []
-		for d in self.get("items"):
-			if d.dn_detail:
-				billed_amt = frappe.db.sql(
-					"""select sum(amount) from `tabSales Invoice Item`
+						,
+                        ),
+                        "cost_center": (
+                            round_off_cost_center
+                            if self.use_company_roundoff_cost_center
+                            else (self.cost_center or round_off_cost_center)
+                        ),
+                    },
+                    item=self,
+                )
+            )
+
+    def update_billing_status_in_dn(self, update_modified=True):
+        if self.is_return and not self.update_billed_amount_in_delivery_note:
+            return
+        updated_delivery_notes = []
+        for d in self.get("items"):
+            if d.dn_detail:
+                billed_amt = frappe.db.sql(
+                    """select sum(amount) from `tabSales Invoice Item`
 					where dn_detail=%s and docstatus=1""",
 					d.dn_detail,
 				)
@@ -2681,17 +1812,21 @@
 					"billed_amt",
 					billed_amt,
 					update_modified=update_modified,
-				)
-				updated_delivery_notes.append(d.delivery_note)
-			elif d.so_detail:
-				updated_delivery_notes += update_billed_amount_based_on_so(d.so_detail, update_modified)
-
-		for dn in set(updated_delivery_notes):
-			frappe.get_doc("Delivery Note", dn).update_billing_percentage(update_modified=update_modified)
-
-	def on_recurring(self, reference_doc, auto_repeat_doc):
-		self.set("write_off_amount", reference_doc.get("write_off_amount"))
-		self.due_date = None
+                )
+                updated_delivery_notes.append(d.delivery_note)
+            elif d.so_detail:
+                updated_delivery_notes += update_billed_amount_based_on_so(
+                    d.so_detail, update_modified
+                )
+
+        for dn in set(updated_delivery_notes):
+            frappe.get_doc("Delivery Note", dn).update_billing_percentage(
+                update_modified=update_modified
+            )
+
+    def on_recurring(self, reference_doc, auto_repeat_doc):
+        self.set("write_off_amount", reference_doc.get("write_off_amount"))
+        self.due_date = None
 
 	def update_project(self):
 		unique_projects = list(set([d.project for d in self.get("items") if d.project]))
@@ -2704,15 +1839,19 @@
 			project.calculate_gross_margin()
 			project.db_update()
 
-	def verify_payment_amount_is_positive(self):
-		for entry in self.payments:
-			if entry.amount < 0:
-				frappe.throw(_("Row #{0} (Payment Table): Amount must be positive").format(entry.idx))
-
-	def verify_payment_amount_is_negative(self):
-		for entry in self.payments:
-			if entry.amount > 0:
-				frappe.throw(_("Row #{0} (Payment Table): Amount must be negative").format(entry.idx))
+    def verify_payment_amount_is_positive(self):
+        for entry in self.payments:
+            if entry.amount < 0:
+                frappe.throw(
+                    _("Row #{0} (Payment Table): Amount must be positive").format(entry.idx)
+                )
+
+    def verify_payment_amount_is_negative(self):
+        for entry in self.payments:
+            if entry.amount > 0:
+                frappe.throw(
+                    _("Row #{0} (Payment Table): Amount must be negative").format(entry.idx)
+                )
 
 	# collection of the loyalty points, create the ledger entry for that.
 	def make_loyalty_point_entry(self):
@@ -2732,743 +1871,7 @@
 			and getdate(lp_details.from_date) <= getdate(self.posting_date)
 			and (not lp_details.to_date or getdate(lp_details.to_date) >= getdate(self.posting_date))
 		):
-			collection_factor = lp_details.collection_factor if lp_details.collection_factor else 1.0
-			points_earned = cint(eligible_amount / collection_factor)
-
-			doc = frappe.get_doc(
-				{
-					"doctype": "Loyalty Point Entry",
-					"company": self.company,
-					"loyalty_program": lp_details.loyalty_program,
-					"loyalty_program_tier": lp_details.tier_name,
-					"customer": self.customer,
-					"invoice_type": self.doctype,
-					"invoice": self.name,
-					"loyalty_points": points_earned,
-					"purchase_amount": eligible_amount,
-					"expiry_date": add_days(self.posting_date, lp_details.expiry_duration),
-					"posting_date": self.posting_date,
-				}
-			)
-			doc.flags.ignore_permissions = 1
-			doc.save()
-			self.set_loyalty_program_tier()
-
-	# valdite the redemption and then delete the loyalty points earned on cancel of the invoice
-	def delete_loyalty_point_entry(self):
-		lp_entry = frappe.db.sql(
-			"select name from `tabLoyalty Point Entry` where invoice=%s", (self.name), as_dict=1
-		)
-
-		if not lp_entry:
-			return
-		against_lp_entry = frappe.db.sql(
-			"""select name, invoice from `tabLoyalty Point Entry`
-=======
-                self.company,
-            )
-
-            if global_pos_profile:
-                warehouse = global_pos_profile[0][1]
-            elif not user_pos_profile:
-                msgprint(_("POS Profile required to make POS Entry"), raise_exception=True)
-
-        return warehouse
-
-    def set_income_account_for_fixed_assets(self):
-        disposal_account = depreciation_cost_center = None
-        for d in self.get("items"):
-            if d.is_fixed_asset:
-                if not disposal_account:
-                    disposal_account, depreciation_cost_center = (
-                        get_disposal_account_and_cost_center(self.company)
-                    )
-
-                d.income_account = disposal_account
-                if not d.cost_center:
-                    d.cost_center = depreciation_cost_center
-
-    def check_prev_docstatus(self):
-        for d in self.get("items"):
-            if (
-                d.sales_order
-                and frappe.db.get_value("Sales Order", d.sales_order, "docstatus", cache=True) != 1
-            ):
-                frappe.throw(_("Sales Order {0} is not submitted").format(d.sales_order))
-
-            if (
-                d.delivery_note
-                and frappe.db.get_value("Delivery Note", d.delivery_note, "docstatus", cache=True)
-                != 1
-            ):
-                throw(_("Delivery Note {0} is not submitted").format(d.delivery_note))
-
-    def make_gl_entries(self, gl_entries=None, from_repost=False):
-        from erpnext.accounts.general_ledger import make_gl_entries, make_reverse_gl_entries
-
-        auto_accounting_for_stock = erpnext.is_perpetual_inventory_enabled(self.company)
-        if not gl_entries:
-            gl_entries = self.get_gl_entries()
-
-        if gl_entries:
-            # if POS and amount is written off, updating outstanding amt after posting all gl entries
-            update_outstanding = (
-                "No"
-                if (
-                    cint(self.is_pos) or self.write_off_account or cint(self.redeem_loyalty_points)
-                )
-                else "Yes"
-            )
-
-            if self.docstatus == 1:
-                make_gl_entries(
-                    gl_entries,
-                    update_outstanding=update_outstanding,
-                    merge_entries=False,
-                    from_repost=from_repost,
-                )
-
-                self.make_exchange_gain_loss_journal()
-            elif self.docstatus == 2:
-                cancel_exchange_gain_loss_journal(
-                    frappe._dict(doctype=self.doctype, name=self.name)
-                )
-                make_reverse_gl_entries(voucher_type=self.doctype, voucher_no=self.name)
-
-            if update_outstanding == "No":
-                from erpnext.accounts.doctype.gl_entry.gl_entry import update_outstanding_amt
-
-                update_outstanding_amt(
-                    self.debit_to,
-                    "Customer",
-                    self.customer,
-                    self.doctype,
-                    (
-                        self.return_against
-                        if cint(self.is_return) and self.return_against
-                        else self.name
-                    ),
-                )
-
-        elif self.docstatus == 2 and cint(self.update_stock) and cint(auto_accounting_for_stock):
-            make_reverse_gl_entries(voucher_type=self.doctype, voucher_no=self.name)
-
-    def get_gl_entries(self, warehouse_account=None):
-        from erpnext.accounts.general_ledger import merge_similar_entries
-
-        gl_entries = []
-
-        self.make_customer_gl_entry(gl_entries)
-
-        self.make_tax_gl_entries(gl_entries)
-        self.make_internal_transfer_gl_entries(gl_entries)
-
-        self.make_item_gl_entries(gl_entries)
-        self.make_precision_loss_gl_entry(gl_entries)
-        self.make_discount_gl_entries(gl_entries)
-
-        # merge gl entries before adding pos entries
-        gl_entries = merge_similar_entries(gl_entries)
-
-        self.make_loyalty_point_redemption_gle(gl_entries)
-        self.make_pos_gl_entries(gl_entries)
-
-        self.make_write_off_gl_entry(gl_entries)
-        self.make_gle_for_rounding_adjustment(gl_entries)
-
-        return gl_entries
-
-    def make_customer_gl_entry(self, gl_entries):
-        # Checked both rounding_adjustment and rounded_total
-        # because rounded_total had value even before introduction of posting GLE based on rounded total
-        grand_total = (
-            self.rounded_total
-            if (self.rounding_adjustment and self.rounded_total)
-            else self.grand_total
-        )
-        base_grand_total = flt(
-            (
-                self.base_rounded_total
-                if (self.base_rounding_adjustment and self.base_rounded_total)
-                else self.base_grand_total
-            ),
-            self.precision("base_grand_total"),
-        )
-
-        if grand_total and not self.is_internal_transfer():
-            # Did not use base_grand_total to book rounding loss gle
-            gl_entries.append(
-                self.get_gl_dict(
-                    {
-                        "account": self.debit_to,
-                        "party_type": "Customer",
-                        "party": self.customer,
-                        "due_date": self.due_date,
-                        "against": self.against_income_account,
-                        "debit": base_grand_total,
-                        "debit_in_account_currency": (
-                            base_grand_total
-                            if self.party_account_currency == self.company_currency
-                            else grand_total
-                        ),
-                        "against_voucher": self.name,
-                        "against_voucher_type": self.doctype,
-                        "cost_center": self.cost_center,
-                        "project": self.project,
-                    },
-                    self.party_account_currency,
-                    item=self,
-                )
-            )
-
-    def make_tax_gl_entries(self, gl_entries):
-        enable_discount_accounting = cint(
-            frappe.db.get_single_value("Selling Settings", "enable_discount_accounting")
-        )
-
-        for tax in self.get("taxes"):
-            amount, base_amount = self.get_tax_amounts(tax, enable_discount_accounting)
-
-            if flt(tax.base_tax_amount_after_discount_amount):
-                account_currency = get_account_currency(tax.account_head)
-                gl_entries.append(
-                    self.get_gl_dict(
-                        {
-                            "account": tax.account_head,
-                            "against": self.customer,
-                            "credit": flt(
-                                base_amount, tax.precision("tax_amount_after_discount_amount")
-                            ),
-                            "credit_in_account_currency": (
-                                flt(
-                                    base_amount,
-                                    tax.precision("base_tax_amount_after_discount_amount"),
-                                )
-                                if account_currency == self.company_currency
-                                else flt(amount, tax.precision("tax_amount_after_discount_amount"))
-                            ),
-                            "cost_center": tax.cost_center,
-                        },
-                        account_currency,
-                        item=tax,
-                    )
-                )
-
-    def make_internal_transfer_gl_entries(self, gl_entries):
-        if self.is_internal_transfer() and flt(self.base_total_taxes_and_charges):
-            account_currency = get_account_currency(self.unrealized_profit_loss_account)
-            gl_entries.append(
-                self.get_gl_dict(
-                    {
-                        "account": self.unrealized_profit_loss_account,
-                        "against": self.customer,
-                        "debit": flt(self.total_taxes_and_charges),
-                        "debit_in_account_currency": flt(self.base_total_taxes_and_charges),
-                        "cost_center": self.cost_center,
-                    },
-                    account_currency,
-                    item=self,
-                )
-            )
-
-    def make_item_gl_entries(self, gl_entries):
-        # income account gl entries
-        enable_discount_accounting = cint(
-            frappe.db.get_single_value("Selling Settings", "enable_discount_accounting")
-        )
-
-        for item in self.get("items"):
-            if flt(item.base_net_amount, item.precision("base_net_amount")):
-                if item.is_fixed_asset:
-                    asset = self.get_asset(item)
-
-                    if self.is_return:
-                        fixed_asset_gl_entries = get_gl_entries_on_asset_regain(
-                            asset,
-                            item.base_net_amount,
-                            item.finance_book,
-                            self.get("doctype"),
-                            self.get("name"),
-                            self.get("posting_date"),
-                        )
-                        asset.db_set("disposal_date", None)
-                        add_asset_activity(asset.name, _("Asset returned"))
-
-                        if asset.calculate_depreciation:
-                            posting_date = frappe.db.get_value(
-                                "Sales Invoice", self.return_against, "posting_date"
-                            )
-                            reverse_depreciation_entry_made_after_disposal(asset, posting_date)
-                            notes = _(
-                                "This schedule was created when Asset {0} was returned through Sales Invoice {1}."
-                            ).format(
-                                get_link_to_form(asset.doctype, asset.name),
-                                get_link_to_form(self.doctype, self.get("name")),
-                            )
-                            reset_depreciation_schedule(asset, self.posting_date, notes)
-                            asset.reload()
-
-                    else:
-                        if asset.calculate_depreciation:
-                            notes = _(
-                                "This schedule was created when Asset {0} was sold through Sales Invoice {1}."
-                            ).format(
-                                get_link_to_form(asset.doctype, asset.name),
-                                get_link_to_form(self.doctype, self.get("name")),
-                            )
-                            depreciate_asset(asset, self.posting_date, notes)
-                            asset.reload()
-
-                        fixed_asset_gl_entries = get_gl_entries_on_asset_disposal(
-                            asset,
-                            item.base_net_amount,
-                            item.finance_book,
-                            self.get("doctype"),
-                            self.get("name"),
-                            self.get("posting_date"),
-                        )
-                        asset.db_set("disposal_date", self.posting_date)
-                        add_asset_activity(asset.name, _("Asset sold"))
-
-                    for gle in fixed_asset_gl_entries:
-                        gle["against"] = self.customer
-                        gl_entries.append(self.get_gl_dict(gle, item=item))
-
-                    self.set_asset_status(asset)
-
-                else:
-                    # Do not book income for transfer within same company
-                    if not self.is_internal_transfer():
-                        income_account = (
-                            item.income_account
-                            if (not item.enable_deferred_revenue or self.is_return)
-                            else item.deferred_revenue_account
-                        )
-
-                        amount, base_amount = self.get_amount_and_base_amount(
-                            item, enable_discount_accounting
-                        )
-
-                        account_currency = get_account_currency(income_account)
-                        gl_entries.append(
-                            self.get_gl_dict(
-                                {
-                                    "account": income_account,
-                                    "against": self.customer,
-                                    "credit": flt(base_amount, item.precision("base_net_amount")),
-                                    "credit_in_account_currency": (
-                                        flt(base_amount, item.precision("base_net_amount"))
-                                        if account_currency == self.company_currency
-                                        else flt(amount, item.precision("net_amount"))
-                                    ),
-                                    "cost_center": item.cost_center,
-                                    "project": item.project or self.project,
-                                },
-                                account_currency,
-                                item=item,
-                            )
-                        )
-
-        # expense account gl entries
-        if cint(self.update_stock) and erpnext.is_perpetual_inventory_enabled(self.company):
-            gl_entries += super(SalesInvoice, self).get_gl_entries()
-
-    def get_asset(self, item):
-        if item.get("asset"):
-            asset = frappe.get_doc("Asset", item.asset)
-        else:
-            frappe.throw(
-                _("Row #{0}: You must select an Asset for Item {1}.").format(
-                    item.idx, item.item_name
-                ),
-                title=_("Missing Asset"),
-            )
-
-        self.check_finance_books(item, asset)
-        return asset
-
-    @property
-    def enable_discount_accounting(self):
-        if not hasattr(self, "_enable_discount_accounting"):
-            self._enable_discount_accounting = cint(
-                frappe.db.get_single_value("Selling Settings", "enable_discount_accounting")
-            )
-
-        return self._enable_discount_accounting
-
-    def set_asset_status(self, asset):
-        if self.is_return:
-            asset.set_status()
-        else:
-            asset.set_status("Sold" if self.docstatus == 1 else None)
-
-    def make_loyalty_point_redemption_gle(self, gl_entries):
-        if cint(self.redeem_loyalty_points):
-            gl_entries.append(
-                self.get_gl_dict(
-                    {
-                        "account": self.debit_to,
-                        "party_type": "Customer",
-                        "party": self.customer,
-                        "against": "Expense account - "
-                        + cstr(self.loyalty_redemption_account)
-                        + " for the Loyalty Program",
-                        "credit": self.loyalty_amount,
-                        "against_voucher": (
-                            self.return_against if cint(self.is_return) else self.name
-                        ),
-                        "against_voucher_type": self.doctype,
-                        "cost_center": self.cost_center,
-                    },
-                    item=self,
-                )
-            )
-            gl_entries.append(
-                self.get_gl_dict(
-                    {
-                        "account": self.loyalty_redemption_account,
-                        "cost_center": self.cost_center or self.loyalty_redemption_cost_center,
-                        "against": self.customer,
-                        "debit": self.loyalty_amount,
-                        "remark": "Loyalty Points redeemed by the customer",
-                    },
-                    item=self,
-                )
-            )
-
-    def make_pos_gl_entries(self, gl_entries):
-        if cint(self.is_pos):
-
-            skip_change_gl_entries = not cint(
-                frappe.db.get_single_value("Accounts Settings", "post_change_gl_entries")
-            )
-
-            for payment_mode in self.payments:
-                if (
-                    skip_change_gl_entries
-                    and payment_mode.account == self.account_for_change_amount
-                ):
-                    payment_mode.base_amount -= flt(self.change_amount)
-
-                if payment_mode.base_amount:
-                    # POS, make payment entries
-                    gl_entries.append(
-                        self.get_gl_dict(
-                            {
-                                "account": self.debit_to,
-                                "party_type": "Customer",
-                                "party": self.customer,
-                                "against": payment_mode.account,
-                                "credit": payment_mode.base_amount,
-                                "credit_in_account_currency": (
-                                    payment_mode.base_amount
-                                    if self.party_account_currency == self.company_currency
-                                    else payment_mode.amount
-                                ),
-                                "against_voucher": (
-                                    self.return_against
-                                    if cint(self.is_return) and self.return_against
-                                    else self.name
-                                ),
-                                "against_voucher_type": self.doctype,
-                                "cost_center": self.cost_center,
-                            },
-                            self.party_account_currency,
-                            item=self,
-                        )
-                    )
-
-                    payment_mode_account_currency = get_account_currency(payment_mode.account)
-                    gl_entries.append(
-                        self.get_gl_dict(
-                            {
-                                "account": payment_mode.account,
-                                "against": self.customer,
-                                "debit": payment_mode.base_amount,
-                                "debit_in_account_currency": (
-                                    payment_mode.base_amount
-                                    if payment_mode_account_currency == self.company_currency
-                                    else payment_mode.amount
-                                ),
-                                "cost_center": self.cost_center,
-                            },
-                            payment_mode_account_currency,
-                            item=self,
-                        )
-                    )
-
-            if not skip_change_gl_entries:
-                self.make_gle_for_change_amount(gl_entries)
-
-    def make_gle_for_change_amount(self, gl_entries):
-        if self.change_amount:
-            if self.account_for_change_amount:
-                gl_entries.append(
-                    self.get_gl_dict(
-                        {
-                            "account": self.debit_to,
-                            "party_type": "Customer",
-                            "party": self.customer,
-                            "against": self.account_for_change_amount,
-                            "debit": flt(self.base_change_amount),
-                            "debit_in_account_currency": (
-                                flt(self.base_change_amount)
-                                if self.party_account_currency == self.company_currency
-                                else flt(self.change_amount)
-                            ),
-                            "against_voucher": (
-                                self.return_against
-                                if cint(self.is_return) and self.return_against
-                                else self.name
-                            ),
-                            "against_voucher_type": self.doctype,
-                            "cost_center": self.cost_center,
-                            "project": self.project,
-                        },
-                        self.party_account_currency,
-                        item=self,
-                    )
-                )
-
-                gl_entries.append(
-                    self.get_gl_dict(
-                        {
-                            "account": self.account_for_change_amount,
-                            "against": self.customer,
-                            "credit": self.base_change_amount,
-                            "cost_center": self.cost_center,
-                        },
-                        item=self,
-                    )
-                )
-            else:
-                frappe.throw(_("Select change amount account"), title=_("Mandatory Field"))
-
-    def make_write_off_gl_entry(self, gl_entries):
-        # write off entries, applicable if only pos
-        if (
-            self.is_pos
-            and self.write_off_account
-            and flt(self.write_off_amount, self.precision("write_off_amount"))
-        ):
-            write_off_account_currency = get_account_currency(self.write_off_account)
-            default_cost_center = frappe.get_cached_value("Company", self.company, "cost_center")
-
-            gl_entries.append(
-                self.get_gl_dict(
-                    {
-                        "account": self.debit_to,
-                        "party_type": "Customer",
-                        "party": self.customer,
-                        "against": self.write_off_account,
-                        "credit": flt(
-                            self.base_write_off_amount, self.precision("base_write_off_amount")
-                        ),
-                        "credit_in_account_currency": (
-                            flt(
-                                self.base_write_off_amount, self.precision("base_write_off_amount")
-                            )
-                            if self.party_account_currency == self.company_currency
-                            else flt(self.write_off_amount, self.precision("write_off_amount"))
-                        ),
-                        "against_voucher": (
-                            self.return_against if cint(self.is_return) else self.name
-                        ),
-                        "against_voucher_type": self.doctype,
-                        "cost_center": self.cost_center,
-                        "project": self.project,
-                    },
-                    self.party_account_currency,
-                    item=self,
-                )
-            )
-            gl_entries.append(
-                self.get_gl_dict(
-                    {
-                        "account": self.write_off_account,
-                        "against": self.customer,
-                        "debit": flt(
-                            self.base_write_off_amount, self.precision("base_write_off_amount")
-                        ),
-                        "debit_in_account_currency": (
-                            flt(
-                                self.base_write_off_amount, self.precision("base_write_off_amount")
-                            )
-                            if write_off_account_currency == self.company_currency
-                            else flt(self.write_off_amount, self.precision("write_off_amount"))
-                        ),
-                        "cost_center": self.cost_center
-                        or self.write_off_cost_center
-                        or default_cost_center,
-                    },
-                    write_off_account_currency,
-                    item=self,
-                )
-            )
-
-    def make_gle_for_rounding_adjustment(self, gl_entries):
-        if (
-            flt(self.rounding_adjustment, self.precision("rounding_adjustment"))
-            and self.base_rounding_adjustment
-            and not self.is_internal_transfer()
-        ):
-            round_off_account, round_off_cost_center = get_round_off_account_and_cost_center(
-                self.company, "Sales Invoice", self.name, self.use_company_roundoff_cost_center
-            )
-
-            gl_entries.append(
-                self.get_gl_dict(
-                    {
-                        "account": round_off_account,
-                        "against": self.customer,
-                        "credit_in_account_currency": flt(
-                            self.rounding_adjustment, self.precision("rounding_adjustment")
-                        ),
-                        "credit": flt(
-                            self.base_rounding_adjustment,
-                            self.precision("base_rounding_adjustment"),
-                        ),
-                        "cost_center": (
-                            round_off_cost_center
-                            if self.use_company_roundoff_cost_center
-                            else (self.cost_center or round_off_cost_center)
-                        ),
-                    },
-                    item=self,
-                )
-            )
-
-    def update_billing_status_in_dn(self, update_modified=True):
-        if self.is_return and not self.update_billed_amount_in_delivery_note:
-            return
-        updated_delivery_notes = []
-        for d in self.get("items"):
-            if d.dn_detail:
-                billed_amt = frappe.db.sql(
-                    """select sum(amount) from `tabSales Invoice Item`
-					where dn_detail=%s and docstatus=1""",
-                    d.dn_detail,
-                )
-                billed_amt = billed_amt and billed_amt[0][0] or 0
-                frappe.db.set_value(
-                    "Delivery Note Item",
-                    d.dn_detail,
-                    "billed_amt",
-                    billed_amt,
-                    update_modified=update_modified,
-                )
-                updated_delivery_notes.append(d.delivery_note)
-            elif d.so_detail:
-                updated_delivery_notes += update_billed_amount_based_on_so(
-                    d.so_detail, update_modified
-                )
-
-        for dn in set(updated_delivery_notes):
-            frappe.get_doc("Delivery Note", dn).update_billing_percentage(
-                update_modified=update_modified
-            )
-
-    def on_recurring(self, reference_doc, auto_repeat_doc):
-        self.set("write_off_amount", reference_doc.get("write_off_amount"))
-        self.due_date = None
-
-    def validate_serial_numbers(self):
-        """
-        validate serial number agains Delivery Note and Sales Invoice
-        """
-        self.set_serial_no_against_delivery_note()
-        self.validate_serial_against_delivery_note()
-
-    def set_serial_no_against_delivery_note(self):
-        for item in self.items:
-            if (
-                item.serial_no
-                and item.delivery_note
-                and item.qty != len(get_serial_nos(item.serial_no))
-            ):
-                item.serial_no = get_delivery_note_serial_no(
-                    item.item_code, item.qty, item.delivery_note
-                )
-
-    def validate_serial_against_delivery_note(self):
-        """
-        validate if the serial numbers in Sales Invoice Items are same as in
-        Delivery Note Item
-        """
-
-        for item in self.items:
-            if not item.delivery_note or not item.dn_detail:
-                continue
-
-            serial_nos = (
-                frappe.db.get_value("Delivery Note Item", item.dn_detail, "serial_no") or ""
-            )
-            dn_serial_nos = set(get_serial_nos(serial_nos))
-
-            serial_nos = item.serial_no or ""
-            si_serial_nos = set(get_serial_nos(serial_nos))
-            serial_no_diff = si_serial_nos - dn_serial_nos
-
-            if serial_no_diff:
-                dn_link = frappe.utils.get_link_to_form("Delivery Note", item.delivery_note)
-                serial_no_msg = ", ".join(frappe.bold(d) for d in serial_no_diff)
-
-                msg = _(
-                    "Row #{0}: The following Serial Nos are not present in Delivery Note {1}:"
-                ).format(item.idx, dn_link)
-                msg += " " + serial_no_msg
-
-                frappe.throw(msg=msg, title=_("Serial Nos Mismatch"))
-
-            if item.serial_no and cint(item.qty) != len(si_serial_nos):
-                frappe.throw(
-                    _(
-                        "Row #{0}: {1} Serial numbers required for Item {2}. You have provided {3}."
-                    ).format(item.idx, item.qty, item.item_code, len(si_serial_nos))
-                )
-
-    def update_project(self):
-        if self.project:
-            project = frappe.get_doc("Project", self.project)
-            project.update_billed_amount()
-            project.db_update()
-
-    def verify_payment_amount_is_positive(self):
-        for entry in self.payments:
-            if entry.amount < 0:
-                frappe.throw(
-                    _("Row #{0} (Payment Table): Amount must be positive").format(entry.idx)
-                )
-
-    def verify_payment_amount_is_negative(self):
-        for entry in self.payments:
-            if entry.amount > 0:
-                frappe.throw(
-                    _("Row #{0} (Payment Table): Amount must be negative").format(entry.idx)
-                )
-
-    # collection of the loyalty points, create the ledger entry for that.
-    def make_loyalty_point_entry(self):
-        returned_amount = self.get_returned_amount()
-        current_amount = flt(self.grand_total) - cint(self.loyalty_amount)
-        eligible_amount = current_amount - returned_amount
-        lp_details = get_loyalty_program_details_with_points(
-            self.customer,
-            company=self.company,
-            current_transaction_amount=current_amount,
-            loyalty_program=self.loyalty_program,
-            expiry_date=self.posting_date,
-            include_expired_entry=True,
-        )
-        if (
-            lp_details
-            and getdate(lp_details.from_date) <= getdate(self.posting_date)
-            and (
-                not lp_details.to_date or getdate(lp_details.to_date) >= getdate(self.posting_date)
-            )
-        ):
-
-            collection_factor = (
+			collection_factor = (
                 lp_details.collection_factor if lp_details.collection_factor else 1.0
             )
             points_earned = cint(eligible_amount / collection_factor)
@@ -3502,7 +1905,6 @@
             return
         against_lp_entry = frappe.db.sql(
             """select name, invoice from `tabLoyalty Point Entry`
->>>>>>> dd96e3c3
 			where redeem_against=%s""",
             (lp_entry[0].name),
             as_dict=1,
@@ -3658,8 +2060,7 @@
         "base_payment_amount" if doc.party_account_currency != doc.currency else "payment_amount"
     )
 
-<<<<<<< HEAD
-	payable_amount = flt(
+    payable_amount = flt(
 		sum(
 			payment.get(payment_amount_field)
 			for payment in doc.payment_schedule
@@ -3668,16 +2069,7 @@
 		doc.precision("outstanding_amount"),
 	)
 
-	return flt(total - outstanding_amount, doc.precision("outstanding_amount")) < payable_amount
-=======
-    payable_amount = sum(
-        payment.get(payment_amount_field)
-        for payment in doc.payment_schedule
-        if getdate(payment.due_date) < today
-    )
-
-    return (total - outstanding_amount) < payable_amount
->>>>>>> dd96e3c3
+    return flt(total - outstanding_amount, doc.precision("outstanding_amount")) < payable_amount
 
 
 def get_discounting_status(sales_invoice):
@@ -3705,54 +2097,6 @@
 
 
 def validate_inter_company_party(doctype, party, company, inter_company_reference):
-<<<<<<< HEAD
-	if not party:
-		return
-
-	if doctype in ["Sales Invoice", "Sales Order"]:
-		partytype, ref_partytype, internal = "Customer", "Supplier", "is_internal_customer"
-
-		if doctype == "Sales Invoice":
-			ref_doc = "Purchase Invoice"
-		else:
-			ref_doc = "Purchase Order"
-	else:
-		partytype, ref_partytype, internal = "Supplier", "Customer", "is_internal_supplier"
-
-		if doctype == "Purchase Invoice":
-			ref_doc = "Sales Invoice"
-		else:
-			ref_doc = "Sales Order"
-
-	if inter_company_reference:
-		doc = frappe.get_doc(ref_doc, inter_company_reference)
-		ref_party = doc.supplier if doctype in ["Sales Invoice", "Sales Order"] else doc.customer
-		if not frappe.db.get_value(partytype, {"represents_company": doc.company}, "name") == party:
-			frappe.throw(_("Invalid {0} for Inter Company Transaction.").format(_(partytype)))
-		if not frappe.get_cached_value(ref_partytype, ref_party, "represents_company") == company:
-			frappe.throw(_("Invalid Company for Inter Company Transaction."))
-
-	elif frappe.db.get_value(partytype, {"name": party, internal: 1}, "name") == party:
-		companies = frappe.get_all(
-			"Allowed To Transact With",
-			fields=["company"],
-			filters={"parenttype": partytype, "parent": party},
-		)
-		companies = [d.company for d in companies]
-		if company not in companies:
-			frappe.throw(
-				_("{0} not allowed to transact with {1}. Please change the Company.").format(
-					_(partytype), company
-				)
-			)
-
-
-def update_linked_doc(doctype, name, inter_company_reference):
-	if doctype in ["Sales Invoice", "Purchase Invoice"]:
-		ref_field = "inter_company_invoice_reference"
-	else:
-		ref_field = "inter_company_order_reference"
-=======
     if not party:
         return
 
@@ -3789,7 +2133,7 @@
             filters={"parenttype": partytype, "parent": party},
         )
         companies = [d.company for d in companies]
-        if not company in companies:
+        if company not in companies:
             frappe.throw(
                 _("{0} not allowed to transact with {1}. Please change the Company.").format(
                     _(partytype), company
@@ -3798,34 +2142,22 @@
 
 
 def update_linked_doc(doctype, name, inter_company_reference):
-
-    if doctype in ["Sales Invoice", "Purchase Invoice"]:
-        ref_field = "inter_company_invoice_reference"
-    else:
-        ref_field = "inter_company_order_reference"
->>>>>>> dd96e3c3
+	if doctype in ["Sales Invoice", "Purchase Invoice"]:
+		ref_field = "inter_company_invoice_reference"
+	else:
+		ref_field = "inter_company_order_reference"
 
     if inter_company_reference:
         frappe.db.set_value(doctype, inter_company_reference, ref_field, name)
 
 
 def unlink_inter_company_doc(doctype, name, inter_company_reference):
-<<<<<<< HEAD
 	if doctype in ["Sales Invoice", "Purchase Invoice"]:
 		ref_doc = "Purchase Invoice" if doctype == "Sales Invoice" else "Sales Invoice"
 		ref_field = "inter_company_invoice_reference"
 	else:
 		ref_doc = "Purchase Order" if doctype == "Sales Order" else "Sales Order"
 		ref_field = "inter_company_order_reference"
-=======
-
-    if doctype in ["Sales Invoice", "Purchase Invoice"]:
-        ref_doc = "Purchase Invoice" if doctype == "Sales Invoice" else "Sales Invoice"
-        ref_field = "inter_company_invoice_reference"
-    else:
-        ref_doc = "Purchase Order" if doctype == "Sales Order" else "Sales Order"
-        ref_field = "inter_company_order_reference"
->>>>>>> dd96e3c3
 
     if inter_company_reference:
         frappe.db.set_value(doctype, name, ref_field, "")
@@ -3886,50 +2218,6 @@
 
 @frappe.whitelist()
 def make_delivery_note(source_name, target_doc=None):
-<<<<<<< HEAD
-	def set_missing_values(source, target):
-		target.run_method("set_missing_values")
-		target.run_method("set_po_nos")
-		target.run_method("calculate_taxes_and_totals")
-
-	def update_item(source_doc, target_doc, source_parent):
-		target_doc.qty = flt(source_doc.qty) - flt(source_doc.delivered_qty)
-		target_doc.stock_qty = target_doc.qty * flt(source_doc.conversion_factor)
-
-		target_doc.base_amount = target_doc.qty * flt(source_doc.base_rate)
-		target_doc.amount = target_doc.qty * flt(source_doc.rate)
-
-	doclist = get_mapped_doc(
-		"Sales Invoice",
-		source_name,
-		{
-			"Sales Invoice": {"doctype": "Delivery Note", "validation": {"docstatus": ["=", 1]}},
-			"Sales Invoice Item": {
-				"doctype": "Delivery Note Item",
-				"field_map": {
-					"name": "si_detail",
-					"parent": "against_sales_invoice",
-					"serial_no": "serial_no",
-					"sales_order": "against_sales_order",
-					"so_detail": "so_detail",
-					"cost_center": "cost_center",
-				},
-				"postprocess": update_item,
-				"condition": lambda doc: doc.delivered_by_supplier != 1,
-			},
-			"Sales Taxes and Charges": {"doctype": "Sales Taxes and Charges", "reset_value": True},
-			"Sales Team": {
-				"doctype": "Sales Team",
-				"field_map": {"incentives": "incentives"},
-				"add_if_empty": True,
-			},
-		},
-		target_doc,
-		set_missing_values,
-	)
-
-	return doclist
-=======
     def set_missing_values(source, target):
         target.run_method("set_missing_values")
         target.run_method("set_po_nos")
@@ -3962,7 +2250,7 @@
             },
             "Sales Taxes and Charges": {
                 "doctype": "Sales Taxes and Charges",
-                "add_if_empty": True,
+                "reset_value": True,
             },
             "Sales Team": {
                 "doctype": "Sales Team",
@@ -3974,9 +2262,7 @@
         set_missing_values,
     )
 
-    doclist.set_onload("ignore_price_list", True)
     return doclist
->>>>>>> dd96e3c3
 
 
 @frappe.whitelist()
@@ -3986,15 +2272,6 @@
     return make_return_doc("Sales Invoice", source_name, target_doc)
 
 
-<<<<<<< HEAD
-=======
-def set_account_for_mode_of_payment(self):
-    for data in self.payments:
-        if not data.account:
-            data.account = get_bank_cash_account(data.mode_of_payment, self.company).get("account")
-
-
->>>>>>> dd96e3c3
 def get_inter_company_details(doc, doctype):
     if doctype in ["Sales Invoice", "Sales Order", "Delivery Note"]:
         parties = frappe.db.get_all(
@@ -4057,7 +2334,6 @@
 
 
 def validate_inter_company_transaction(doc, doctype):
-<<<<<<< HEAD
 	details = get_inter_company_details(doc, doctype)
 	price_list = (
 		doc.selling_price_list
@@ -4068,33 +2344,6 @@
 	if not valid_price_list and not doc.is_internal_transfer():
 		frappe.throw(_("Selected Price List should have buying and selling fields checked."))
 
-	party = details.get("party")
-	if not party:
-		partytype = "Supplier" if doctype in ["Sales Invoice", "Sales Order"] else "Customer"
-		frappe.throw(_("No {0} found for Inter Company Transactions.").format(partytype))
-
-	company = details.get("company")
-	default_currency = frappe.get_cached_value("Company", company, "default_currency")
-	if default_currency != doc.currency:
-		frappe.throw(
-			_("Company currencies of both the companies should match for Inter Company Transactions.")
-		)
-
-	return
-=======
-
-    details = get_inter_company_details(doc, doctype)
-    price_list = (
-        doc.selling_price_list
-        if doctype in ["Sales Invoice", "Sales Order", "Delivery Note"]
-        else doc.buying_price_list
-    )
-    valid_price_list = frappe.db.get_value(
-        "Price List", {"name": price_list, "buying": 1, "selling": 1}
-    )
-    if not valid_price_list and not doc.is_internal_transfer():
-        frappe.throw(_("Selected Price List should have buying and selling fields checked."))
-
     party = details.get("party")
     if not party:
         partytype = "Supplier" if doctype in ["Sales Invoice", "Sales Order"] else "Customer"
@@ -4110,7 +2359,6 @@
         )
 
     return
->>>>>>> dd96e3c3
 
 
 @frappe.whitelist()
@@ -4291,8 +2539,7 @@
 
 
 def get_received_items(reference_name, doctype, reference_fieldname):
-<<<<<<< HEAD
-	reference_field = "inter_company_invoice_reference"
+    reference_field = "inter_company_invoice_reference"
 	if doctype == "Purchase Order":
 		reference_field = "inter_company_order_reference"
 
@@ -4304,15 +2551,8 @@
 	target_doctypes = frappe.get_all(
 		doctype,
 		filters=filters,
-		as_list=True,
-	)
-=======
-    target_doctypes = frappe.get_all(
-        doctype,
-        filters={"inter_company_invoice_reference": reference_name, "docstatus": 1},
         as_list=True,
     )
->>>>>>> dd96e3c3
 
     if target_doctypes:
         target_doctypes = list(target_doctypes[0])
@@ -4389,19 +2629,10 @@
 
 
 def update_pr_items(doc, sales_item_map, purchase_item_map, parent_child_map, warehouse_map):
-<<<<<<< HEAD
 	for item in doc.get("items"):
 		item.warehouse = warehouse_map.get(sales_item_map.get(item.delivery_note_item))
 		if not item.warehouse and item.get("purchase_order") and item.get("purchase_order_item"):
 			item.warehouse = frappe.db.get_value("Purchase Order Item", item.purchase_order_item, "warehouse")
-=======
-    for item in doc.get("items"):
-        item.warehouse = warehouse_map.get(sales_item_map.get(item.delivery_note_item))
-        if not item.warehouse and item.get("purchase_order") and item.get("purchase_order_item"):
-            item.warehouse = frappe.db.get_value(
-                "Purchase Order Item", item.purchase_order_item, "warehouse"
-            )
->>>>>>> dd96e3c3
 
 
 def get_delivery_note_details(internal_reference):
@@ -4505,13 +2736,6 @@
         return lp_details
 
 
-<<<<<<< HEAD
-=======
-def on_doctype_update():
-    frappe.db.add_index("Sales Invoice", ["customer", "is_return", "return_against"])
-
-
->>>>>>> dd96e3c3
 @frappe.whitelist()
 def create_invoice_discounting(source_name, target_doc=None):
     invoice = frappe.get_doc("Sales Invoice", source_name)
@@ -4606,73 +2830,6 @@
 
 @frappe.whitelist()
 def create_dunning(source_name, target_doc=None, ignore_permissions=False):
-<<<<<<< HEAD
-	from frappe.model.mapper import get_mapped_doc
-
-	def postprocess_dunning(source, target):
-		from erpnext.accounts.doctype.dunning.dunning import get_dunning_letter_text
-
-		dunning_type = frappe.db.exists("Dunning Type", {"is_default": 1, "company": source.company})
-		if dunning_type:
-			dunning_type = frappe.get_doc("Dunning Type", dunning_type)
-			target.dunning_type = dunning_type.name
-			target.rate_of_interest = dunning_type.rate_of_interest
-			target.dunning_fee = dunning_type.dunning_fee
-			target.income_account = dunning_type.income_account
-			target.cost_center = dunning_type.cost_center
-			letter_text = get_dunning_letter_text(
-				dunning_type=dunning_type.name, doc=target.as_dict(), language=source.language
-			)
-
-			if letter_text:
-				target.body_text = letter_text.get("body_text")
-				target.closing_text = letter_text.get("closing_text")
-				target.language = letter_text.get("language")
-
-		# update outstanding from doc
-		if source.payment_schedule and len(source.payment_schedule) == 1:
-			for row in target.overdue_payments:
-				if row.payment_schedule == source.payment_schedule[0].name:
-					row.outstanding = source.get("outstanding_amount")
-
-		target.validate()
-
-	return get_mapped_doc(
-		from_doctype="Sales Invoice",
-		from_docname=source_name,
-		target_doc=target_doc,
-		table_maps={
-			"Sales Invoice": {
-				"doctype": "Dunning",
-				"field_map": {"customer_address": "customer_address", "parent": "sales_invoice"},
-			},
-			"Payment Schedule": {
-				"doctype": "Overdue Payment",
-				"field_map": {"name": "payment_schedule", "parent": "sales_invoice"},
-				"condition": lambda doc: doc.outstanding > 0 and getdate(doc.due_date) < getdate(),
-			},
-		},
-		postprocess=postprocess_dunning,
-		ignore_permissions=ignore_permissions,
-	)
-
-
-def check_if_return_invoice_linked_with_payment_entry(self):
-	# If a Return invoice is linked with payment entry along with other invoices,
-	# the cancellation of the Return causes allocated amount to be greater than paid
-
-	if not frappe.db.get_single_value("Accounts Settings", "unlink_payment_on_cancellation_of_invoice"):
-		return
-
-	payment_entries = []
-	if self.is_return and self.return_against:
-		invoice = self.return_against
-	else:
-		invoice = self.name
-
-	payment_entries = frappe.db.sql_list(
-		"""
-=======
     from frappe.model.mapper import get_mapped_doc
 
     def postprocess_dunning(source, target):
@@ -4697,7 +2854,13 @@
                 target.closing_text = letter_text.get("closing_text")
                 target.language = letter_text.get("language")
 
-        target.validate()
+        # update outstanding from doc
+		if source.payment_schedule and len(source.payment_schedule) == 1:
+			for row in target.overdue_payments:
+				if row.payment_schedule == source.payment_schedule[0].name:
+					row.outstanding = source.get("outstanding_amount")
+
+		target.validate()
 
     return get_mapped_doc(
         from_doctype="Sales Invoice",
@@ -4723,10 +2886,8 @@
     # If a Return invoice is linked with payment entry along with other invoices,
     # the cancellation of the Return causes allocated amount to be greater than paid
 
-    if not frappe.db.get_single_value(
-        "Accounts Settings", "unlink_payment_on_cancellation_of_invoice"
-    ):
-        return
+	if not frappe.db.get_single_value("Accounts Settings", "unlink_payment_on_cancellation_of_invoice"):
+		return
 
     payment_entries = []
     if self.is_return and self.return_against:
@@ -4736,7 +2897,6 @@
 
     payment_entries = frappe.db.sql_list(
         """
->>>>>>> dd96e3c3
 		SELECT
 			t1.name
 		FROM
