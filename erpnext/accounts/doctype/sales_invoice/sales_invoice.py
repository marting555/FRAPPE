# Copyright (c) 2015, Frappe Technologies Pvt. Ltd. and Contributors
# License: GNU General Public License v3. See license.txt

from __future__ import unicode_literals

import frappe
from frappe import _, msgprint, throw
from frappe.contacts.doctype.address.address import get_address_display
from frappe.model.mapper import get_mapped_doc
from frappe.model.utils import get_fetch_values
from frappe.utils import (
	add_days,
	add_months,
	cint,
	cstr,
	flt,
	formatdate,
	get_link_to_form,
	getdate,
	nowdate,
)
from six import iteritems

import erpnext
from erpnext.accounts.deferred_revenue import validate_service_stop_date
from erpnext.accounts.doctype.loyalty_program.loyalty_program import (
	get_loyalty_program_details_with_points,
	validate_loyalty_points,
)
from erpnext.accounts.doctype.tax_withholding_category.tax_withholding_category import (
	get_party_tax_withholding_details,
)
from erpnext.accounts.general_ledger import get_round_off_account_and_cost_center
from erpnext.accounts.party import get_due_date, get_party_account, get_party_details
from erpnext.accounts.utils import get_account_currency
from erpnext.assets.doctype.asset.depreciation import (
	get_disposal_account_and_cost_center,
	get_gl_entries_on_asset_disposal,
	get_gl_entries_on_asset_regain,
	post_depreciation_entries,
)
from erpnext.controllers.selling_controller import SellingController
from erpnext.healthcare.utils import manage_invoice_submit_cancel
from erpnext.projects.doctype.timesheet.timesheet import get_projectwise_timesheet_data
from erpnext.setup.doctype.company.company import update_company_current_month_sales
from erpnext.stock.doctype.batch.batch import set_batch_nos
from erpnext.stock.doctype.delivery_note.delivery_note import update_billed_amount_based_on_so
from erpnext.stock.doctype.serial_no.serial_no import get_delivery_note_serial_no, get_serial_nos

form_grid_templates = {
	"items": "templates/form_grid/item_grid.html"
}

class SalesInvoice(SellingController):
	def __init__(self, *args, **kwargs):
		super(SalesInvoice, self).__init__(*args, **kwargs)
		self.status_updater = [{
			'source_dt': 'Sales Invoice Item',
			'target_field': 'billed_amt',
			'target_ref_field': 'amount',
			'target_dt': 'Sales Order Item',
			'join_field': 'so_detail',
			'target_parent_dt': 'Sales Order',
			'target_parent_field': 'per_billed',
			'source_field': 'amount',
			'percent_join_field': 'sales_order',
			'status_field': 'billing_status',
			'keyword': 'Billed',
			'overflow_type': 'billing'
		}]

	def set_indicator(self):
		"""Set indicator for portal"""
		if self.outstanding_amount < 0:
			self.indicator_title = _("Credit Note Issued")
			self.indicator_color = "gray"
		elif self.outstanding_amount > 0 and getdate(self.due_date) >= getdate(nowdate()):
			self.indicator_color = "orange"
			self.indicator_title = _("Unpaid")
		elif self.outstanding_amount > 0 and getdate(self.due_date) < getdate(nowdate()):
			self.indicator_color = "red"
			self.indicator_title = _("Overdue")
		elif cint(self.is_return) == 1:
			self.indicator_title = _("Return")
			self.indicator_color = "gray"
		else:
			self.indicator_color = "green"
			self.indicator_title = _("Paid")

	def validate(self):
		super(SalesInvoice, self).validate()
		self.validate_auto_set_posting_time()

		if not self.is_pos:
			self.so_dn_required()

		self.set_tax_withholding()

		self.validate_proj_cust()
		self.validate_pos_return()
		self.validate_with_previous_doc()
		self.validate_uom_is_integer("stock_uom", "stock_qty")
		self.validate_uom_is_integer("uom", "qty")
		self.check_sales_order_on_hold_or_close("sales_order")
		self.validate_debit_to_acc()
		self.clear_unallocated_advances("Sales Invoice Advance", "advances")
		self.add_remarks()
		self.validate_write_off_account()
		self.validate_account_for_change_amount()
		self.validate_fixed_asset()
		self.set_income_account_for_fixed_assets()
		self.validate_item_cost_centers()
		validate_inter_company_party(self.doctype, self.customer, self.company, self.inter_company_invoice_reference)

		if cint(self.is_pos):
			self.validate_pos()

		if cint(self.update_stock):
			self.validate_dropship_item()
			self.validate_item_code()
			self.validate_warehouse()
			self.update_current_stock()
			self.validate_delivery_note()

		# validate service stop date to lie in between start and end date
		validate_service_stop_date(self)

		if not self.is_opening:
			self.is_opening = 'No'

		if self._action != 'submit' and self.update_stock and not self.is_return:
			set_batch_nos(self, 'warehouse', True)

		if self.redeem_loyalty_points:
			lp = frappe.get_doc('Loyalty Program', self.loyalty_program)
			self.loyalty_redemption_account = lp.expense_account if not self.loyalty_redemption_account else self.loyalty_redemption_account
			self.loyalty_redemption_cost_center = lp.cost_center if not self.loyalty_redemption_cost_center else self.loyalty_redemption_cost_center

		self.set_against_income_account()
		self.validate_c_form()
		self.validate_time_sheets_are_submitted()
		self.validate_multiple_billing("Delivery Note", "dn_detail", "amount", "items")
		if not self.is_return:
			self.validate_serial_numbers()
		else:
			self.timesheets = []
		self.update_packing_list()
		self.set_billing_hours_and_amount()
		self.update_timesheet_billing_for_project()
		self.set_status()
		if self.is_pos and not self.is_return:
			self.verify_payment_amount_is_positive()

		#validate amount in mode of payments for returned invoices for pos must be negative
		if self.is_pos and self.is_return:
			self.verify_payment_amount_is_negative()

		if self.redeem_loyalty_points and self.loyalty_program and self.loyalty_points and not self.is_consolidated:
			validate_loyalty_points(self, self.loyalty_points)

	def validate_fixed_asset(self):
		for d in self.get("items"):
			if d.is_fixed_asset and d.meta.get_field("asset") and d.asset:
				asset = frappe.get_doc("Asset", d.asset)
				if self.doctype == "Sales Invoice" and self.docstatus == 1:
					if self.update_stock:
						frappe.throw(_("'Update Stock' cannot be checked for fixed asset sale"))

					elif asset.status in ("Scrapped", "Cancelled") or (asset.status == "Sold" and not self.is_return):
						frappe.throw(_("Row #{0}: Asset {1} cannot be submitted, it is already {2}").format(d.idx, d.asset, asset.status))

	def validate_item_cost_centers(self):
		for item in self.items:
			cost_center_company = frappe.get_cached_value("Cost Center", item.cost_center, "company")
			if cost_center_company != self.company:
				frappe.throw(_("Row #{0}: Cost Center {1} does not belong to company {2}").format(frappe.bold(item.idx), frappe.bold(item.cost_center), frappe.bold(self.company)))

	def set_tax_withholding(self):
		tax_withholding_details = get_party_tax_withholding_details(self)

		if not tax_withholding_details:
			return

		accounts = []
		tax_withholding_account = tax_withholding_details.get("account_head")

		for d in self.taxes:
			if d.account_head == tax_withholding_account:
				d.update(tax_withholding_details)
			accounts.append(d.account_head)

		if not accounts or tax_withholding_account not in accounts:
			self.append("taxes", tax_withholding_details)

		to_remove = [d for d in self.taxes
			if not d.tax_amount and d.charge_type == "Actual" and d.account_head == tax_withholding_account]

		for d in to_remove:
			self.remove(d)

		# calculate totals again after applying TDS
		self.calculate_taxes_and_totals()

	def before_save(self):
		set_account_for_mode_of_payment(self)

	def on_submit(self):
		self.validate_pos_paid_amount()

		if not self.auto_repeat:
			frappe.get_doc('Authorization Control').validate_approving_authority(self.doctype,
				self.company, self.base_grand_total, self)

		self.check_prev_docstatus()

		if self.is_return and not self.update_billed_amount_in_sales_order:
			# NOTE status updating bypassed for is_return
			self.status_updater = []

		self.update_status_updater_args()
		self.update_prevdoc_status()
		self.update_billing_status_in_dn()
		self.clear_unallocated_mode_of_payments()

		# Updating stock ledger should always be called after updating prevdoc status,
		# because updating reserved qty in bin depends upon updated delivered qty in SO
		if self.update_stock == 1:
			self.update_stock_ledger()

		# this sequence because outstanding may get -ve
		self.make_gl_entries()

		if self.update_stock == 1:
			self.repost_future_sle_and_gle()

		if self.update_stock == 1:
			self.repost_future_sle_and_gle()

		if not self.is_return:
			self.update_billing_status_for_zero_amount_refdoc("Delivery Note")
			self.update_billing_status_for_zero_amount_refdoc("Sales Order")
			self.check_credit_limit()

		self.update_serial_no()

		if not cint(self.is_pos) == 1 and not self.is_return:
			self.update_against_document_in_jv()

		self.update_time_sheet(self.name)

		if frappe.db.get_single_value('Selling Settings', 'sales_update_frequency') == "Each Transaction":
			update_company_current_month_sales(self.company)
			self.update_project()
		update_linked_doc(self.doctype, self.name, self.inter_company_invoice_reference)

		# create the loyalty point ledger entry if the customer is enrolled in any loyalty program
		if not self.is_return and not self.is_consolidated and self.loyalty_program:
			self.make_loyalty_point_entry()
		elif self.is_return and self.return_against and not self.is_consolidated and self.loyalty_program:
			against_si_doc = frappe.get_doc("Sales Invoice", self.return_against)
			against_si_doc.delete_loyalty_point_entry()
			against_si_doc.make_loyalty_point_entry()
		if self.redeem_loyalty_points and not self.is_consolidated and self.loyalty_points:
			self.apply_loyalty_points()

		# Healthcare Service Invoice.
		domain_settings = frappe.get_doc('Domain Settings')
		active_domains = [d.domain for d in domain_settings.active_domains]

		if "Healthcare" in active_domains:
			manage_invoice_submit_cancel(self, "on_submit")

		self.process_common_party_accounting()

	def validate_pos_return(self):

		if self.is_pos and self.is_return:
			total_amount_in_payments = 0
			for payment in self.payments:
				total_amount_in_payments += payment.amount
			invoice_total = self.rounded_total or self.grand_total
			if total_amount_in_payments < invoice_total:
				frappe.throw(_("Total payments amount can't be greater than {}").format(-invoice_total))

	def validate_pos_paid_amount(self):
		if len(self.payments) == 0 and self.is_pos:
			frappe.throw(_("At least one mode of payment is required for POS invoice."))

	def check_if_consolidated_invoice(self):
		# since POS Invoice extends Sales Invoice, we explicitly check if doctype is Sales Invoice
		if self.doctype == "Sales Invoice" and self.is_consolidated:
			invoice_or_credit_note = "consolidated_credit_note" if self.is_return else "consolidated_invoice"
			pos_closing_entry = frappe.get_all(
				"POS Invoice Merge Log",
				filters={ invoice_or_credit_note: self.name },
				pluck="pos_closing_entry"
			)
			if pos_closing_entry:
				msg = _("To cancel a {} you need to cancel the POS Closing Entry {}.").format(
					frappe.bold("Consolidated Sales Invoice"),
					get_link_to_form("POS Closing Entry", pos_closing_entry[0])
				)
				frappe.throw(msg, title=_("Not Allowed"))

	def before_cancel(self):
		self.check_if_consolidated_invoice()

		super(SalesInvoice, self).before_cancel()
		self.update_time_sheet(None)

	def on_cancel(self):
		check_if_return_invoice_linked_with_payment_entry(self)

		super(SalesInvoice, self).on_cancel()

		self.check_sales_order_on_hold_or_close("sales_order")

		if self.is_return and not self.update_billed_amount_in_sales_order:
			# NOTE status updating bypassed for is_return
			self.status_updater = []

		self.update_status_updater_args()
		self.update_prevdoc_status()
		self.update_billing_status_in_dn()

		if not self.is_return:
			self.update_billing_status_for_zero_amount_refdoc("Delivery Note")
			self.update_billing_status_for_zero_amount_refdoc("Sales Order")
			self.update_serial_no(in_cancel=True)

		self.validate_c_form_on_cancel()

		# Updating stock ledger should always be called after updating prevdoc status,
		# because updating reserved qty in bin depends upon updated delivered qty in SO
		if self.update_stock == 1:
			self.update_stock_ledger()

		self.make_gl_entries_on_cancel()

		if self.update_stock == 1:
			self.repost_future_sle_and_gle()

		frappe.db.set(self, 'status', 'Cancelled')

		if frappe.db.get_single_value('Selling Settings', 'sales_update_frequency') == "Each Transaction":
			update_company_current_month_sales(self.company)
			self.update_project()
		if not self.is_return and not self.is_consolidated and self.loyalty_program:
			self.delete_loyalty_point_entry()
		elif self.is_return and self.return_against and not self.is_consolidated and self.loyalty_program:
			against_si_doc = frappe.get_doc("Sales Invoice", self.return_against)
			against_si_doc.delete_loyalty_point_entry()
			against_si_doc.make_loyalty_point_entry()

		unlink_inter_company_doc(self.doctype, self.name, self.inter_company_invoice_reference)

		# Healthcare Service Invoice.
		domain_settings = frappe.get_doc('Domain Settings')
		active_domains = [d.domain for d in domain_settings.active_domains]

		if "Healthcare" in active_domains:
			manage_invoice_submit_cancel(self, "on_cancel")
		self.unlink_sales_invoice_from_timesheets()
		self.ignore_linked_doctypes = ('GL Entry', 'Stock Ledger Entry', 'Repost Item Valuation')

	def update_status_updater_args(self):
		if cint(self.update_stock):
			self.status_updater.append({
				'source_dt':'Sales Invoice Item',
				'target_dt':'Sales Order Item',
				'target_parent_dt':'Sales Order',
				'target_parent_field':'per_delivered',
				'target_field':'delivered_qty',
				'target_ref_field':'qty',
				'source_field':'qty',
				'join_field':'so_detail',
				'percent_join_field':'sales_order',
				'status_field':'delivery_status',
				'keyword':'Delivered',
				'second_source_dt': 'Delivery Note Item',
				'second_source_field': 'qty',
				'second_join_field': 'so_detail',
				'overflow_type': 'delivery',
				'extra_cond': """ and exists(select name from `tabSales Invoice`
					where name=`tabSales Invoice Item`.parent and update_stock = 1)"""
			})
			if cint(self.is_return):
				self.status_updater.append({
					'source_dt': 'Sales Invoice Item',
					'target_dt': 'Sales Order Item',
					'join_field': 'so_detail',
					'target_field': 'returned_qty',
					'target_parent_dt': 'Sales Order',
					'source_field': '-1 * qty',
					'second_source_dt': 'Delivery Note Item',
					'second_source_field': '-1 * qty',
					'second_join_field': 'so_detail',
					'extra_cond': """ and exists (select name from `tabSales Invoice` where name=`tabSales Invoice Item`.parent and update_stock=1 and is_return=1)"""
				})

	def check_credit_limit(self):
		from erpnext.selling.doctype.customer.customer import check_credit_limit

		validate_against_credit_limit = False
		bypass_credit_limit_check_at_sales_order = frappe.db.get_value("Customer Credit Limit",
			filters={'parent': self.customer, 'parenttype': 'Customer', 'company': self.company},
			fieldname=["bypass_credit_limit_check"])

		if bypass_credit_limit_check_at_sales_order:
			validate_against_credit_limit = True

		for d in self.get("items"):
			if not (d.sales_order or d.delivery_note):
				validate_against_credit_limit = True
				break
		if validate_against_credit_limit:
			check_credit_limit(self.customer, self.company, bypass_credit_limit_check_at_sales_order)

	def unlink_sales_invoice_from_timesheets(self):
		for row in self.timesheets:
			timesheet = frappe.get_doc('Timesheet', row.time_sheet)
			for time_log in timesheet.time_logs:
				if time_log.sales_invoice == self.name:
					time_log.sales_invoice = None
			timesheet.calculate_total_amounts()
			timesheet.calculate_percentage_billed()
			timesheet.flags.ignore_validate_update_after_submit = True
			timesheet.set_status()
			timesheet.db_update_all()

	@frappe.whitelist()
	def set_missing_values(self, for_validate=False):
		pos = self.set_pos_fields(for_validate)

		if not self.debit_to:
			self.debit_to = get_party_account("Customer", self.customer, self.company)
			self.party_account_currency = frappe.db.get_value("Account", self.debit_to, "account_currency", cache=True)
		if not self.due_date and self.customer:
			self.due_date = get_due_date(self.posting_date, "Customer", self.customer, self.company)

		super(SalesInvoice, self).set_missing_values(for_validate)

		print_format = pos.get("print_format") if pos else None
		if not print_format and not cint(frappe.db.get_value('Print Format', 'POS Invoice', 'disabled')):
			print_format = 'POS Invoice'

		if pos:
			return {
				"print_format": print_format,
				"allow_edit_rate": pos.get("allow_user_to_edit_rate"),
				"allow_edit_discount": pos.get("allow_user_to_edit_discount"),
				"campaign": pos.get("campaign"),
				"allow_print_before_pay": pos.get("allow_print_before_pay")
			}

	def update_time_sheet(self, sales_invoice):
		for d in self.timesheets:
			if d.time_sheet:
				timesheet = frappe.get_doc("Timesheet", d.time_sheet)
				self.update_time_sheet_detail(timesheet, d, sales_invoice)
				timesheet.calculate_total_amounts()
				timesheet.calculate_percentage_billed()
				timesheet.flags.ignore_validate_update_after_submit = True
				timesheet.set_status()
				timesheet.db_update_all()

	def update_time_sheet_detail(self, timesheet, args, sales_invoice):
		for data in timesheet.time_logs:
			if (self.project and args.timesheet_detail == data.name) or \
				(not self.project and not data.sales_invoice) or \
				(not sales_invoice and data.sales_invoice == self.name):
				data.sales_invoice = sales_invoice

	def on_update(self):
		self.set_paid_amount()

	def set_paid_amount(self):
		paid_amount = 0.0
		base_paid_amount = 0.0
		for data in self.payments:
			data.base_amount = flt(data.amount*self.conversion_rate, self.precision("base_paid_amount"))
			paid_amount += data.amount
			base_paid_amount += data.base_amount

		self.paid_amount = paid_amount
		self.base_paid_amount = base_paid_amount

	def validate_time_sheets_are_submitted(self):
		for data in self.timesheets:
			if data.time_sheet:
				status = frappe.db.get_value("Timesheet", data.time_sheet, "status")
				if status not in ['Submitted', 'Payslip']:
					frappe.throw(_("Timesheet {0} is already completed or cancelled").format(data.time_sheet))

	def set_pos_fields(self, for_validate=False):
		"""Set retail related fields from POS Profiles"""
		if cint(self.is_pos) != 1:
			return

		if not self.account_for_change_amount:
			self.account_for_change_amount = frappe.get_cached_value('Company',  self.company,  'default_cash_account')

		from erpnext.stock.get_item_details import get_pos_profile, get_pos_profile_item_details
<<<<<<< HEAD
		if not self.pos_profile and not self.flags.ignore_pos_profile:
=======
		if not self.pos_profile:
>>>>>>> c800ff50
			pos_profile = get_pos_profile(self.company) or {}
			if not pos_profile:
				return
			self.pos_profile = pos_profile.get('name')

		pos = {}
		if self.pos_profile:
			pos = frappe.get_doc('POS Profile', self.pos_profile)

		if not self.get('payments') and not for_validate:
			update_multi_mode_option(self, pos)

		if pos:
			if not for_validate:
				self.tax_category = pos.get("tax_category")

			if not for_validate and not self.customer:
				self.customer = pos.customer

			if not for_validate:
				self.ignore_pricing_rule = pos.ignore_pricing_rule

			if pos.get('account_for_change_amount'):
				self.account_for_change_amount = pos.get('account_for_change_amount')

			for fieldname in ('currency', 'letter_head', 'tc_name',
				'company', 'select_print_heading', 'write_off_account', 'taxes_and_charges',
				'write_off_cost_center', 'apply_discount_on', 'cost_center'):
					if (not for_validate) or (for_validate and not self.get(fieldname)):
						self.set(fieldname, pos.get(fieldname))

			if pos.get("company_address"):
				self.company_address = pos.get("company_address")

			if self.customer:
				customer_price_list, customer_group = frappe.get_value("Customer", self.customer, ['default_price_list', 'customer_group'])
				customer_group_price_list = frappe.get_value("Customer Group", customer_group, 'default_price_list')
				selling_price_list = customer_price_list or customer_group_price_list or pos.get('selling_price_list')
			else:
				selling_price_list = pos.get('selling_price_list')

			if selling_price_list:
				self.set('selling_price_list', selling_price_list)

			if not for_validate:
				self.update_stock = cint(pos.get("update_stock"))

			# set pos values in items
			for item in self.get("items"):
				if item.get('item_code'):
					profile_details = get_pos_profile_item_details(pos, frappe._dict(item.as_dict()), pos, update_data=True)
					for fname, val in iteritems(profile_details):
						if (not for_validate) or (for_validate and not item.get(fname)):
							item.set(fname, val)

			# fetch terms
			if self.tc_name and not self.terms:
				self.terms = frappe.db.get_value("Terms and Conditions", self.tc_name, "terms")

			# fetch charges
			if self.taxes_and_charges and not len(self.get("taxes")):
				self.set_taxes()

		return pos

	def get_company_abbr(self):
		return frappe.db.sql("select abbr from tabCompany where name=%s", self.company)[0][0]

	def validate_debit_to_acc(self):
		if not self.debit_to:
			self.debit_to = get_party_account("Customer", self.customer, self.company)
			if not self.debit_to:
				self.raise_missing_debit_credit_account_error("Customer", self.customer)

		account = frappe.get_cached_value("Account", self.debit_to,
			["account_type", "report_type", "account_currency"], as_dict=True)

		if not account:
			frappe.throw(_("Debit To is required"), title=_("Account Missing"))

		if account.report_type != "Balance Sheet":
			msg = _("Please ensure {} account is a Balance Sheet account.").format(frappe.bold("Debit To")) + " "
			msg += _("You can change the parent account to a Balance Sheet account or select a different account.")
			frappe.throw(msg, title=_("Invalid Account"))

		if self.customer and account.account_type != "Receivable":
			msg = _("Please ensure {} account is a Receivable account.").format(frappe.bold("Debit To")) + " "
			msg += _("Change the account type to Receivable or select a different account.")
			frappe.throw(msg, title=_("Invalid Account"))

		self.party_account_currency = account.account_currency

	def clear_unallocated_mode_of_payments(self):
		self.set("payments", self.get("payments", {"amount": ["not in", [0, None, ""]]}))

		frappe.db.sql("""delete from `tabSales Invoice Payment` where parent = %s
			and amount = 0""", self.name)

	def validate_with_previous_doc(self):
		super(SalesInvoice, self).validate_with_previous_doc({
			"Sales Order": {
				"ref_dn_field": "sales_order",
				"compare_fields": [["customer", "="], ["company", "="], ["project", "="], ["currency", "="]]
			},
			"Sales Order Item": {
				"ref_dn_field": "so_detail",
				"compare_fields": [["item_code", "="], ["uom", "="], ["conversion_factor", "="]],
				"is_child_table": True,
				"allow_duplicate_prev_row_id": True
			},
			"Delivery Note": {
				"ref_dn_field": "delivery_note",
				"compare_fields": [["customer", "="], ["company", "="], ["project", "="], ["currency", "="]]
			},
			"Delivery Note Item": {
				"ref_dn_field": "dn_detail",
				"compare_fields": [["item_code", "="], ["uom", "="], ["conversion_factor", "="]],
				"is_child_table": True,
				"allow_duplicate_prev_row_id": True
			},
		})

		if cint(frappe.db.get_single_value('Selling Settings', 'maintain_same_sales_rate')) and not self.is_return:
			self.validate_rate_with_reference_doc([
				["Sales Order", "sales_order", "so_detail"],
				["Delivery Note", "delivery_note", "dn_detail"]
			])

	def set_against_income_account(self):
		"""Set against account for debit to account"""
		against_acc = []
		for d in self.get('items'):
			if d.income_account and d.income_account not in against_acc:
				against_acc.append(d.income_account)
		self.against_income_account = ','.join(against_acc)

	def add_remarks(self):
		if not self.remarks:
			if self.po_no and self.po_date:
				self.remarks = _("Against Customer Order {0} dated {1}").format(self.po_no,
					formatdate(self.po_date))
			else:
				self.remarks = _("No Remarks")

	def validate_auto_set_posting_time(self):
		# Don't auto set the posting date and time if invoice is amended
		if self.is_new() and self.amended_from:
			self.set_posting_time = 1

		self.validate_posting_time()

	def so_dn_required(self):
		"""check in manage account if sales order / delivery note required or not."""
		if self.is_return:
			return

		prev_doc_field_map = {'Sales Order': ['so_required', 'is_pos'],'Delivery Note': ['dn_required', 'update_stock']}
		for key, value in iteritems(prev_doc_field_map):
			if frappe.db.get_single_value('Selling Settings', value[0]) == 'Yes':

				if frappe.get_value('Customer', self.customer, value[0]):
					continue

				for d in self.get('items'):
					if (d.item_code and not d.get(key.lower().replace(' ', '_')) and not self.get(value[1])):
						msgprint(_("{0} is mandatory for Item {1}").format(key, d.item_code), raise_exception=1)


	def validate_proj_cust(self):
		"""check for does customer belong to same project as entered.."""
		if self.project and self.customer:
			res = frappe.db.sql("""select name from `tabProject`
				where name = %s and (customer = %s or customer is null or customer = '')""",
				(self.project, self.customer))
			if not res:
				throw(_("Customer {0} does not belong to project {1}").format(self.customer,self.project))

	def validate_pos(self):
		if self.is_return:
			invoice_total = self.rounded_total or self.grand_total
			if flt(self.paid_amount) + flt(self.write_off_amount) - flt(invoice_total) > \
				1.0/(10.0**(self.precision("grand_total") + 1.0)):
					frappe.throw(_("Paid amount + Write Off Amount can not be greater than Grand Total"))

	def validate_item_code(self):
		for d in self.get('items'):
			if not d.item_code and self.is_opening == "No":
				msgprint(_("Item Code required at Row No {0}").format(d.idx), raise_exception=True)

	def validate_warehouse(self):
		super(SalesInvoice, self).validate_warehouse()

		for d in self.get_item_list():
			if not d.warehouse and d.item_code and frappe.get_cached_value("Item", d.item_code, "is_stock_item"):
				frappe.throw(_("Warehouse required for stock Item {0}").format(d.item_code))

	def validate_delivery_note(self):
		for d in self.get("items"):
			if d.delivery_note:
				msgprint(_("Stock cannot be updated against Delivery Note {0}").format(d.delivery_note), raise_exception=1)

	def validate_write_off_account(self):
		if flt(self.write_off_amount) and not self.write_off_account:
			self.write_off_account = frappe.get_cached_value('Company',  self.company,  'write_off_account')

		if flt(self.write_off_amount) and not self.write_off_account:
			msgprint(_("Please enter Write Off Account"), raise_exception=1)

	def validate_account_for_change_amount(self):
		if flt(self.change_amount) and not self.account_for_change_amount:
			msgprint(_("Please enter Account for Change Amount"), raise_exception=1)

	def validate_c_form(self):
		""" Blank C-form no if C-form applicable marked as 'No'"""
		if self.amended_from and self.c_form_applicable == 'No' and self.c_form_no:
			frappe.db.sql("""delete from `tabC-Form Invoice Detail` where invoice_no = %s
					and parent = %s""", (self.amended_from,	self.c_form_no))

			frappe.db.set(self, 'c_form_no', '')

	def validate_c_form_on_cancel(self):
		""" Display message if C-Form no exists on cancellation of Sales Invoice"""
		if self.c_form_applicable == 'Yes' and self.c_form_no:
			msgprint(_("Please remove this Invoice {0} from C-Form {1}")
				.format(self.name, self.c_form_no), raise_exception = 1)

	def validate_dropship_item(self):
		for item in self.items:
			if item.sales_order:
				if frappe.db.get_value("Sales Order Item", item.so_detail, "delivered_by_supplier"):
					frappe.throw(_("Could not update stock, invoice contains drop shipping item."))

	def update_current_stock(self):
		for d in self.get('items'):
			if d.item_code and d.warehouse:
				bin = frappe.db.sql("select actual_qty from `tabBin` where item_code = %s and warehouse = %s", (d.item_code, d.warehouse), as_dict = 1)
				d.actual_qty = bin and flt(bin[0]['actual_qty']) or 0

		for d in self.get('packed_items'):
			bin = frappe.db.sql("select actual_qty, projected_qty from `tabBin` where item_code =	%s and warehouse = %s", (d.item_code, d.warehouse), as_dict = 1)
			d.actual_qty = bin and flt(bin[0]['actual_qty']) or 0
			d.projected_qty = bin and flt(bin[0]['projected_qty']) or 0

	def update_packing_list(self):
		if cint(self.update_stock) == 1:
			from erpnext.stock.doctype.packed_item.packed_item import make_packing_list
			make_packing_list(self)
		else:
			self.set('packed_items', [])

	def set_billing_hours_and_amount(self):
		if not self.project:
			for timesheet in self.timesheets:
				ts_doc = frappe.get_doc('Timesheet', timesheet.time_sheet)
				if not timesheet.billing_hours and ts_doc.total_billable_hours:
					timesheet.billing_hours = ts_doc.total_billable_hours

				if not timesheet.billing_amount and ts_doc.total_billable_amount:
					timesheet.billing_amount = ts_doc.total_billable_amount

	def update_timesheet_billing_for_project(self):
		if not self.timesheets and self.project:
			self.add_timesheet_data()
		else:
			self.calculate_billing_amount_for_timesheet()

	@frappe.whitelist()
	def add_timesheet_data(self):
		self.set('timesheets', [])
		if self.project:
			for data in get_projectwise_timesheet_data(self.project):
				self.append('timesheets', {
						'time_sheet': data.time_sheet,
						'billing_hours': data.billing_hours,
						'billing_amount': data.billing_amount,
						'timesheet_detail': data.name,
						'activity_type': data.activity_type,
						'description': data.description
					})

			self.calculate_billing_amount_for_timesheet()

	def calculate_billing_amount_for_timesheet(self):
		def timesheet_sum(field):
			return sum((ts.get(field) or 0.0) for ts in self.timesheets)

		self.total_billing_amount = timesheet_sum("billing_amount")
		self.total_billing_hours = timesheet_sum("billing_hours")

	def get_warehouse(self):
		user_pos_profile = frappe.db.sql("""select name, warehouse from `tabPOS Profile`
			where ifnull(user,'') = %s and company = %s""", (frappe.session['user'], self.company))
		warehouse = user_pos_profile[0][1] if user_pos_profile else None

		if not warehouse:
			global_pos_profile = frappe.db.sql("""select name, warehouse from `tabPOS Profile`
				where (user is null or user = '') and company = %s""", self.company)

			if global_pos_profile:
				warehouse = global_pos_profile[0][1]
			elif not user_pos_profile:
				msgprint(_("POS Profile required to make POS Entry"), raise_exception=True)

		return warehouse

	def set_income_account_for_fixed_assets(self):
		disposal_account = depreciation_cost_center = None
		for d in self.get("items"):
			if d.is_fixed_asset:
				if not disposal_account:
					disposal_account, depreciation_cost_center = get_disposal_account_and_cost_center(self.company)

				d.income_account = disposal_account
				if not d.cost_center:
					d.cost_center = depreciation_cost_center

	def check_prev_docstatus(self):
		for d in self.get('items'):
			if d.sales_order and frappe.db.get_value("Sales Order", d.sales_order, "docstatus") != 1:
				frappe.throw(_("Sales Order {0} is not submitted").format(d.sales_order))

			if d.delivery_note and frappe.db.get_value("Delivery Note", d.delivery_note, "docstatus") != 1:
				throw(_("Delivery Note {0} is not submitted").format(d.delivery_note))

	def make_gl_entries(self, gl_entries=None, from_repost=False):
		from erpnext.accounts.general_ledger import make_gl_entries, make_reverse_gl_entries

		auto_accounting_for_stock = erpnext.is_perpetual_inventory_enabled(self.company)
		if not gl_entries:
			gl_entries = self.get_gl_entries()

		if gl_entries:
			# if POS and amount is written off, updating outstanding amt after posting all gl entries
			update_outstanding = "No" if (cint(self.is_pos) or self.write_off_account or
				cint(self.redeem_loyalty_points)) else "Yes"

			if self.docstatus == 1:
				make_gl_entries(gl_entries, update_outstanding=update_outstanding, merge_entries=False, from_repost=from_repost)
			elif self.docstatus == 2:
				make_reverse_gl_entries(voucher_type=self.doctype, voucher_no=self.name)

			if update_outstanding == "No":
				from erpnext.accounts.doctype.gl_entry.gl_entry import update_outstanding_amt
				update_outstanding_amt(self.debit_to, "Customer", self.customer,
					self.doctype, self.return_against if cint(self.is_return) and self.return_against else self.name)

		elif self.docstatus == 2 and cint(self.update_stock) \
			and cint(auto_accounting_for_stock):
				make_reverse_gl_entries(voucher_type=self.doctype, voucher_no=self.name)

	def get_gl_entries(self, warehouse_account=None):
		from erpnext.accounts.general_ledger import merge_similar_entries

		gl_entries = []

		self.make_customer_gl_entry(gl_entries)

		self.make_tax_gl_entries(gl_entries)
		self.make_exchange_gain_loss_gl_entries(gl_entries)
		self.make_internal_transfer_gl_entries(gl_entries)

		self.allocate_advance_taxes(gl_entries)

		self.make_item_gl_entries(gl_entries)
		self.make_discount_gl_entries(gl_entries)

		# merge gl entries before adding pos entries
		gl_entries = merge_similar_entries(gl_entries)

		self.make_loyalty_point_redemption_gle(gl_entries)
		self.make_pos_gl_entries(gl_entries)

		self.make_write_off_gl_entry(gl_entries)
		self.make_gle_for_rounding_adjustment(gl_entries)

		return gl_entries

	def make_customer_gl_entry(self, gl_entries):
		# Checked both rounding_adjustment and rounded_total
		# because rounded_total had value even before introcution of posting GLE based on rounded total
		grand_total = self.rounded_total if (self.rounding_adjustment and self.rounded_total) else self.grand_total
		if grand_total and not self.is_internal_transfer():
			# Didnot use base_grand_total to book rounding loss gle
			grand_total_in_company_currency = flt(grand_total * self.conversion_rate,
				self.precision("grand_total"))

			gl_entries.append(
				self.get_gl_dict({
					"account": self.debit_to,
					"party_type": "Customer",
					"party": self.customer,
					"due_date": self.due_date,
					"against": self.against_income_account,
					"debit": grand_total_in_company_currency,
					"debit_in_account_currency": grand_total_in_company_currency \
						if self.party_account_currency==self.company_currency else grand_total,
					"against_voucher": self.return_against if cint(self.is_return) and self.return_against else self.name,
					"against_voucher_type": self.doctype,
					"cost_center": self.cost_center,
					"project": self.project
				}, self.party_account_currency, item=self)
			)

	def make_tax_gl_entries(self, gl_entries):
		for tax in self.get("taxes"):
			amount, base_amount = self.get_tax_amounts(tax, self.enable_discount_accounting)

			if flt(tax.base_tax_amount_after_discount_amount):
				account_currency = get_account_currency(tax.account_head)
				gl_entries.append(
					self.get_gl_dict({
						"account": tax.account_head,
						"against": self.customer,
						"credit": flt(base_amount,
							tax.precision("tax_amount_after_discount_amount")),
						"credit_in_account_currency": (flt(base_amount,
							tax.precision("base_tax_amount_after_discount_amount")) if account_currency==self.company_currency else
							flt(amount, tax.precision("tax_amount_after_discount_amount"))),
						"cost_center": tax.cost_center
					}, account_currency, item=tax)
				)

	def make_internal_transfer_gl_entries(self, gl_entries):
		if self.is_internal_transfer() and flt(self.base_total_taxes_and_charges):
			account_currency = get_account_currency(self.unrealized_profit_loss_account)
			gl_entries.append(
				self.get_gl_dict({
					"account": self.unrealized_profit_loss_account,
					"against": self.customer,
					"debit": flt(self.total_taxes_and_charges),
					"debit_in_account_currency": flt(self.base_total_taxes_and_charges),
					"cost_center": self.cost_center
				}, account_currency, item=self))

	def make_item_gl_entries(self, gl_entries):
		# income account gl entries
		for item in self.get("items"):
			if flt(item.base_net_amount, item.precision("base_net_amount")):
				if item.is_fixed_asset:
					asset = self.get_asset(item)

					if self.is_return:
						fixed_asset_gl_entries = get_gl_entries_on_asset_regain(asset,
							item.base_net_amount, item.finance_book)
						asset.db_set("disposal_date", None)

						if asset.calculate_depreciation:
							self.reset_depreciation_schedule(asset)

					else:
						fixed_asset_gl_entries = get_gl_entries_on_asset_disposal(asset,
							item.base_net_amount, item.finance_book)
						asset.db_set("disposal_date", self.posting_date)

						if asset.calculate_depreciation:
							self.depreciate_asset(asset)

					for gle in fixed_asset_gl_entries:
						gle["against"] = self.customer
						gl_entries.append(self.get_gl_dict(gle, item=item))

					self.set_asset_status(asset)

				else:
					# Do not book income for transfer within same company
					if not self.is_internal_transfer():
						income_account = (item.income_account
							if (not item.enable_deferred_revenue or self.is_return) else item.deferred_revenue_account)

						amount, base_amount = self.get_amount_and_base_amount(item, self.enable_discount_accounting)

						account_currency = get_account_currency(income_account)
						gl_entries.append(
							self.get_gl_dict({
								"account": income_account,
								"against": self.customer,
								"credit": flt(base_amount, item.precision("base_net_amount")),
								"credit_in_account_currency": (flt(base_amount, item.precision("base_net_amount"))
									if account_currency==self.company_currency
									else flt(amount, item.precision("net_amount"))),
								"cost_center": item.cost_center,
								"project": item.project or self.project
							}, account_currency, item=item)
						)

		# expense account gl entries
		if cint(self.update_stock) and \
			erpnext.is_perpetual_inventory_enabled(self.company):
			gl_entries += super(SalesInvoice, self).get_gl_entries()

	def get_asset(self, item):
		if item.get('asset'):
			asset = frappe.get_doc("Asset", item.asset)
		else:
			frappe.throw(_(
				"Row #{0}: You must select an Asset for Item {1}.").format(item.idx, item.item_name),
				title=_("Missing Asset")
			)

		self.check_finance_books(item, asset)
		return asset

	def check_finance_books(self, item, asset):
		if (len(asset.finance_books) > 1 and not item.finance_book
			and asset.finance_books[0].finance_book):
			frappe.throw(_("Select finance book for the item {0} at row {1}")
				.format(item.item_code, item.idx))

	def depreciate_asset(self, asset):
		asset.flags.ignore_validate_update_after_submit = True
		asset.prepare_depreciation_data(self.posting_date)
		asset.save()

		post_depreciation_entries(self.posting_date)

	def reset_depreciation_schedule(self, asset):
		asset.flags.ignore_validate_update_after_submit = True

		# recreate original depreciation schedule of the asset
		asset.prepare_depreciation_data()

		self.modify_depreciation_schedule_for_asset_repairs(asset)
		asset.save()

		self.delete_depreciation_entry_made_after_sale(asset)

	def modify_depreciation_schedule_for_asset_repairs(self, asset):
		asset_repairs = frappe.get_all(
			'Asset Repair',
			filters = {'asset': asset.name},
			fields = ['name', 'increase_in_asset_life']
		)

		for repair in asset_repairs:
			if repair.increase_in_asset_life:
				asset_repair = frappe.get_doc('Asset Repair', repair.name)
				asset_repair.modify_depreciation_schedule()
				asset.prepare_depreciation_data()

	def delete_depreciation_entry_made_after_sale(self, asset):
		from erpnext.accounts.doctype.journal_entry.journal_entry import make_reverse_journal_entry

		posting_date_of_original_invoice = self.get_posting_date_of_sales_invoice()

		row = -1
		finance_book = asset.get('schedules')[0].get('finance_book')
		for schedule in asset.get('schedules'):
			if schedule.finance_book != finance_book:
				row = 0
				finance_book = schedule.finance_book
			else:
				row += 1

			if schedule.schedule_date == posting_date_of_original_invoice:
				if not self.sale_was_made_on_original_schedule_date(asset, schedule, row, posting_date_of_original_invoice):
					reverse_journal_entry = make_reverse_journal_entry(schedule.journal_entry)
					reverse_journal_entry.posting_date = nowdate()
					reverse_journal_entry.submit()

	def get_posting_date_of_sales_invoice(self):
		return frappe.db.get_value('Sales Invoice', self.return_against, 'posting_date')

	# if the invoice had been posted on the date the depreciation was initially supposed to happen, the depreciation shouldn't be undone
	def sale_was_made_on_original_schedule_date(self, asset, schedule, row, posting_date_of_original_invoice):
		for finance_book in asset.get('finance_books'):
			if schedule.finance_book == finance_book.finance_book:
				orginal_schedule_date = add_months(finance_book.depreciation_start_date,
					row * cint(finance_book.frequency_of_depreciation))

				if orginal_schedule_date == posting_date_of_original_invoice:
					return True
		return False

	@property
	def enable_discount_accounting(self):
		if not hasattr(self, "_enable_discount_accounting"):
			self._enable_discount_accounting = cint(frappe.db.get_single_value('Accounts Settings', 'enable_discount_accounting'))

		return self._enable_discount_accounting

	def set_asset_status(self, asset):
		if self.is_return:
			asset.set_status()
		else:
			asset.set_status("Sold" if self.docstatus==1 else None)

	def make_loyalty_point_redemption_gle(self, gl_entries):
		if cint(self.redeem_loyalty_points):
			gl_entries.append(
				self.get_gl_dict({
					"account": self.debit_to,
					"party_type": "Customer",
					"party": self.customer,
					"against": "Expense account - " + cstr(self.loyalty_redemption_account) + " for the Loyalty Program",
					"credit": self.loyalty_amount,
					"against_voucher": self.return_against if cint(self.is_return) else self.name,
					"against_voucher_type": self.doctype,
					"cost_center": self.cost_center
				}, item=self)
			)
			gl_entries.append(
				self.get_gl_dict({
					"account": self.loyalty_redemption_account,
					"cost_center": self.cost_center or self.loyalty_redemption_cost_center,
					"against": self.customer,
					"debit": self.loyalty_amount,
					"remark": "Loyalty Points redeemed by the customer"
				}, item=self)
			)

	def make_pos_gl_entries(self, gl_entries):
		if cint(self.is_pos):

			skip_change_gl_entries = not cint(frappe.db.get_single_value('Accounts Settings', 'post_change_gl_entries'))

			for payment_mode in self.payments:
				if skip_change_gl_entries and payment_mode.account == self.account_for_change_amount:
					payment_mode.base_amount -= flt(self.change_amount)

				if payment_mode.amount:
					# POS, make payment entries
					gl_entries.append(
						self.get_gl_dict({
							"account": self.debit_to,
							"party_type": "Customer",
							"party": self.customer,
							"against": payment_mode.account,
							"credit": payment_mode.base_amount,
							"credit_in_account_currency": payment_mode.base_amount \
								if self.party_account_currency==self.company_currency \
								else payment_mode.amount,
							"against_voucher": self.return_against if cint(self.is_return) and self.return_against else self.name,
							"against_voucher_type": self.doctype,
							"cost_center": self.cost_center
						}, self.party_account_currency, item=self)
					)

					payment_mode_account_currency = get_account_currency(payment_mode.account)
					gl_entries.append(
						self.get_gl_dict({
							"account": payment_mode.account,
							"against": self.customer,
							"debit": payment_mode.base_amount,
							"debit_in_account_currency": payment_mode.base_amount \
								if payment_mode_account_currency==self.company_currency \
								else payment_mode.amount,
							"cost_center": self.cost_center
						}, payment_mode_account_currency, item=self)
					)

			if not skip_change_gl_entries:
				self.make_gle_for_change_amount(gl_entries)

	def make_gle_for_change_amount(self, gl_entries):
		if self.change_amount:
			if self.account_for_change_amount:
				gl_entries.append(
					self.get_gl_dict({
						"account": self.debit_to,
						"party_type": "Customer",
						"party": self.customer,
						"against": self.account_for_change_amount,
						"debit": flt(self.base_change_amount),
						"debit_in_account_currency": flt(self.base_change_amount) \
							if self.party_account_currency==self.company_currency else flt(self.change_amount),
						"against_voucher": self.return_against if cint(self.is_return) and self.return_against else self.name,
						"against_voucher_type": self.doctype,
						"cost_center": self.cost_center,
						"project": self.project
					}, self.party_account_currency, item=self)
				)

				gl_entries.append(
					self.get_gl_dict({
						"account": self.account_for_change_amount,
						"against": self.customer,
						"credit": self.base_change_amount,
						"cost_center": self.cost_center
					}, item=self)
				)
			else:
				frappe.throw(_("Select change amount account"), title="Mandatory Field")

	def make_write_off_gl_entry(self, gl_entries):
		# write off entries, applicable if only pos
		if self.write_off_account and flt(self.write_off_amount, self.precision("write_off_amount")):
			write_off_account_currency = get_account_currency(self.write_off_account)
			default_cost_center = frappe.get_cached_value('Company',  self.company,  'cost_center')

			gl_entries.append(
				self.get_gl_dict({
					"account": self.debit_to,
					"party_type": "Customer",
					"party": self.customer,
					"against": self.write_off_account,
					"credit": flt(self.base_write_off_amount, self.precision("base_write_off_amount")),
					"credit_in_account_currency": (flt(self.base_write_off_amount,
						self.precision("base_write_off_amount")) if self.party_account_currency==self.company_currency
						else flt(self.write_off_amount, self.precision("write_off_amount"))),
					"against_voucher": self.return_against if cint(self.is_return) else self.name,
					"against_voucher_type": self.doctype,
					"cost_center": self.cost_center,
					"project": self.project
				}, self.party_account_currency, item=self)
			)
			gl_entries.append(
				self.get_gl_dict({
					"account": self.write_off_account,
					"against": self.customer,
					"debit": flt(self.base_write_off_amount, self.precision("base_write_off_amount")),
					"debit_in_account_currency": (flt(self.base_write_off_amount,
						self.precision("base_write_off_amount")) if write_off_account_currency==self.company_currency
						else flt(self.write_off_amount, self.precision("write_off_amount"))),
					"cost_center": self.cost_center or self.write_off_cost_center or default_cost_center
				}, write_off_account_currency, item=self)
			)

	def make_gle_for_rounding_adjustment(self, gl_entries):
		if flt(self.rounding_adjustment, self.precision("rounding_adjustment")) and self.base_rounding_adjustment \
			and not self.is_internal_transfer():
			round_off_account, round_off_cost_center = \
				get_round_off_account_and_cost_center(self.company)

			gl_entries.append(
				self.get_gl_dict({
					"account": round_off_account,
					"against": self.customer,
					"credit_in_account_currency": flt(self.rounding_adjustment,
						self.precision("rounding_adjustment")),
					"credit": flt(self.base_rounding_adjustment,
						self.precision("base_rounding_adjustment")),
					"cost_center": self.cost_center or round_off_cost_center,
				}, item=self))

	def update_billing_status_in_dn(self, update_modified=True):
		updated_delivery_notes = []
		for d in self.get("items"):
			if d.dn_detail:
				billed_amt = frappe.db.sql("""select sum(amount) from `tabSales Invoice Item`
					where dn_detail=%s and docstatus=1""", d.dn_detail)
				billed_amt = billed_amt and billed_amt[0][0] or 0
				frappe.db.set_value("Delivery Note Item", d.dn_detail, "billed_amt", billed_amt, update_modified=update_modified)
				updated_delivery_notes.append(d.delivery_note)
			elif d.so_detail:
				updated_delivery_notes += update_billed_amount_based_on_so(d.so_detail, update_modified)

		for dn in set(updated_delivery_notes):
			frappe.get_doc("Delivery Note", dn).update_billing_percentage(update_modified=update_modified)

	def on_recurring(self, reference_doc, auto_repeat_doc):
		for fieldname in ("c_form_applicable", "c_form_no", "write_off_amount"):
			self.set(fieldname, reference_doc.get(fieldname))

		self.due_date = None

	def update_serial_no(self, in_cancel=False):
		""" update Sales Invoice refrence in Serial No """
		invoice = None if (in_cancel or self.is_return) else self.name
		if in_cancel and self.is_return:
			invoice = self.return_against

		for item in self.items:
			if not item.serial_no:
				continue

			for serial_no in get_serial_nos(item.serial_no):
				if serial_no and frappe.db.get_value('Serial No', serial_no, 'item_code') == item.item_code:
					frappe.db.set_value('Serial No', serial_no, 'sales_invoice', invoice)

	def validate_serial_numbers(self):
		"""
			validate serial number agains Delivery Note and Sales Invoice
		"""
		self.set_serial_no_against_delivery_note()
		self.validate_serial_against_delivery_note()

	def set_serial_no_against_delivery_note(self):
		for item in self.items:
			if item.serial_no and item.delivery_note and \
				item.qty != len(get_serial_nos(item.serial_no)):
				item.serial_no = get_delivery_note_serial_no(item.item_code, item.qty, item.delivery_note)

	def validate_serial_against_delivery_note(self):
		"""
			validate if the serial numbers in Sales Invoice Items are same as in
			Delivery Note Item
		"""

		for item in self.items:
			if not item.delivery_note or not item.dn_detail:
				continue

			serial_nos = frappe.db.get_value("Delivery Note Item", item.dn_detail, "serial_no") or ""
			dn_serial_nos = set(get_serial_nos(serial_nos))

			serial_nos = item.serial_no or ""
			si_serial_nos = set(get_serial_nos(serial_nos))

			if si_serial_nos - dn_serial_nos:
				frappe.throw(_("Serial Numbers in row {0} does not match with Delivery Note").format(item.idx))

			if item.serial_no and cint(item.qty) != len(si_serial_nos):
				frappe.throw(_("Row {0}: {1} Serial numbers required for Item {2}. You have provided {3}.").format(
					item.idx, item.qty, item.item_code, len(si_serial_nos)))

	def update_project(self):
		if self.project:
			project = frappe.get_doc("Project", self.project)
			project.update_billed_amount()
			project.db_update()


	def verify_payment_amount_is_positive(self):
		for entry in self.payments:
			if entry.amount < 0:
				frappe.throw(_("Row #{0} (Payment Table): Amount must be positive").format(entry.idx))

	def verify_payment_amount_is_negative(self):
		for entry in self.payments:
			if entry.amount > 0:
				frappe.throw(_("Row #{0} (Payment Table): Amount must be negative").format(entry.idx))

	# collection of the loyalty points, create the ledger entry for that.
	def make_loyalty_point_entry(self):
		returned_amount = self.get_returned_amount()
		current_amount = flt(self.grand_total) - cint(self.loyalty_amount)
		eligible_amount = current_amount - returned_amount
		lp_details = get_loyalty_program_details_with_points(self.customer, company=self.company,
			current_transaction_amount=current_amount, loyalty_program=self.loyalty_program,
			expiry_date=self.posting_date, include_expired_entry=True)
		if lp_details and getdate(lp_details.from_date) <= getdate(self.posting_date) and \
			(not lp_details.to_date or getdate(lp_details.to_date) >= getdate(self.posting_date)):

			collection_factor = lp_details.collection_factor if lp_details.collection_factor else 1.0
			points_earned = cint(eligible_amount/collection_factor)

			doc = frappe.get_doc({
				"doctype": "Loyalty Point Entry",
				"company": self.company,
				"loyalty_program": lp_details.loyalty_program,
				"loyalty_program_tier": lp_details.tier_name,
				"customer": self.customer,
				"invoice_type": self.doctype,
				"invoice": self.name,
				"loyalty_points": points_earned,
				"purchase_amount": eligible_amount,
				"expiry_date": add_days(self.posting_date, lp_details.expiry_duration),
				"posting_date": self.posting_date
			})
			doc.flags.ignore_permissions = 1
			doc.save()
			self.set_loyalty_program_tier()

	# valdite the redemption and then delete the loyalty points earned on cancel of the invoice
	def delete_loyalty_point_entry(self):
		lp_entry = frappe.db.sql("select name from `tabLoyalty Point Entry` where invoice=%s",
			(self.name), as_dict=1)

		if not lp_entry: return
		against_lp_entry = frappe.db.sql('''select name, invoice from `tabLoyalty Point Entry`
			where redeem_against=%s''', (lp_entry[0].name), as_dict=1)
		if against_lp_entry:
			invoice_list = ", ".join([d.invoice for d in against_lp_entry])
			frappe.throw(
				_('''{} can't be cancelled since the Loyalty Points earned has been redeemed. First cancel the {} No {}''')
				.format(self.doctype, self.doctype, invoice_list)
			)
		else:
			frappe.db.sql('''delete from `tabLoyalty Point Entry` where invoice=%s''', (self.name))
			# Set loyalty program
			self.set_loyalty_program_tier()

	def set_loyalty_program_tier(self):
		lp_details = get_loyalty_program_details_with_points(self.customer, company=self.company,
				loyalty_program=self.loyalty_program, include_expired_entry=True)
		frappe.db.set_value("Customer", self.customer, "loyalty_program_tier", lp_details.tier_name)

	def get_returned_amount(self):
		returned_amount = frappe.db.sql("""
			select sum(grand_total)
			from `tabSales Invoice`
			where docstatus=1 and is_return=1 and ifnull(return_against, '')=%s
		""", self.name)
		return abs(flt(returned_amount[0][0])) if returned_amount else 0

	# redeem the loyalty points.
	def apply_loyalty_points(self):
		from erpnext.accounts.doctype.loyalty_point_entry.loyalty_point_entry import (
			get_loyalty_point_entries,
			get_redemption_details,
		)
		loyalty_point_entries = get_loyalty_point_entries(self.customer, self.loyalty_program, self.company, self.posting_date)
		redemption_details = get_redemption_details(self.customer, self.loyalty_program, self.company)

		points_to_redeem = self.loyalty_points
		for lp_entry in loyalty_point_entries:
			if lp_entry.invoice_type != self.doctype or lp_entry.invoice == self.name:
				# redeemption should be done against same doctype
				# also it shouldn't be against itself
				continue
			available_points = lp_entry.loyalty_points - flt(redemption_details.get(lp_entry.name))
			if available_points > points_to_redeem:
				redeemed_points = points_to_redeem
			else:
				redeemed_points = available_points
			doc = frappe.get_doc({
				"doctype": "Loyalty Point Entry",
				"company": self.company,
				"loyalty_program": self.loyalty_program,
				"loyalty_program_tier": lp_entry.loyalty_program_tier,
				"customer": self.customer,
				"invoice_type": self.doctype,
				"invoice": self.name,
				"redeem_against": lp_entry.name,
				"loyalty_points": -1*redeemed_points,
				"purchase_amount": self.grand_total,
				"expiry_date": lp_entry.expiry_date,
				"posting_date": self.posting_date
			})
			doc.flags.ignore_permissions = 1
			doc.save()
			points_to_redeem -= redeemed_points
			if points_to_redeem < 1: # since points_to_redeem is integer
				break

	# Healthcare
	@frappe.whitelist()
	def set_healthcare_services(self, checked_values):
		self.set("items", [])
		from erpnext.stock.get_item_details import get_item_details
		for checked_item in checked_values:
			item_line = self.append("items", {})
			price_list, price_list_currency = frappe.db.get_values("Price List", {"selling": 1}, ['name', 'currency'])[0]
			args = {
				'doctype': "Sales Invoice",
				'item_code': checked_item['item'],
				'company': self.company,
				'customer': frappe.db.get_value("Patient", self.patient, "customer"),
				'selling_price_list': price_list,
				'price_list_currency': price_list_currency,
				'plc_conversion_rate': 1.0,
				'conversion_rate': 1.0
			}
			item_details = get_item_details(args)
			item_line.item_code = checked_item['item']
			item_line.qty = 1
			if checked_item['qty']:
				item_line.qty = checked_item['qty']
			if checked_item['rate']:
				item_line.rate = checked_item['rate']
			else:
				item_line.rate = item_details.price_list_rate
			item_line.amount = float(item_line.rate) * float(item_line.qty)
			if checked_item['income_account']:
				item_line.income_account = checked_item['income_account']
			if checked_item['dt']:
				item_line.reference_dt = checked_item['dt']
			if checked_item['dn']:
				item_line.reference_dn = checked_item['dn']
			if checked_item['description']:
				item_line.description = checked_item['description']

		self.set_missing_values(for_validate = True)

	def set_status(self, update=False, status=None, update_modified=True):
		if self.is_new():
			if self.get('amended_from'):
				self.status = 'Draft'
			return

		precision = self.precision("outstanding_amount")
		outstanding_amount = flt(self.outstanding_amount, precision)
		due_date = getdate(self.due_date)
		nowdate = getdate()

		discounting_status = None
		if self.is_discounted:
			discounting_status = get_discounting_status(self.name)

		if not status:
			if self.docstatus == 2:
				status = "Cancelled"
			elif self.docstatus == 1:
				if self.is_internal_transfer():
					self.status = 'Internal Transfer'
				elif outstanding_amount > 0 and due_date < nowdate and self.is_discounted and discounting_status=='Disbursed':
					self.status = "Overdue and Discounted"
				elif outstanding_amount > 0 and due_date < nowdate:
					self.status = "Overdue"
				elif outstanding_amount > 0 and due_date >= nowdate and self.is_discounted and discounting_status=='Disbursed':
					self.status = "Unpaid and Discounted"
				elif outstanding_amount > 0 and due_date >= nowdate:
					self.status = "Unpaid"
				#Check if outstanding amount is 0 due to credit note issued against invoice
				elif outstanding_amount <= 0 and self.is_return == 0 and frappe.db.get_value('Sales Invoice', {'is_return': 1, 'return_against': self.name, 'docstatus': 1}):
					self.status = "Credit Note Issued"
				elif self.is_return == 1:
					self.status = "Return"
				elif outstanding_amount<=0:
					self.status = "Paid"
				else:
					self.status = "Submitted"
			else:
				self.status = "Draft"

		if update:
			self.db_set('status', self.status, update_modified = update_modified)

def get_discounting_status(sales_invoice):
	status = None

	invoice_discounting_list = frappe.db.sql("""
		select status
		from `tabInvoice Discounting` id, `tabDiscounted Invoice` d
		where
			id.name = d.parent
			and d.sales_invoice=%s
			and id.docstatus=1
			and status in ('Disbursed', 'Settled')
	""", sales_invoice)

	for d in invoice_discounting_list:
		status = d[0]
		if status == "Disbursed":
			break

	return status

def validate_inter_company_party(doctype, party, company, inter_company_reference):
	if not party:
		return

	if doctype in ["Sales Invoice", "Sales Order"]:
		partytype, ref_partytype, internal = "Customer", "Supplier", "is_internal_customer"

		if doctype == "Sales Invoice":
			ref_doc = "Purchase Invoice"
		else:
			ref_doc = "Purchase Order"
	else:
		partytype, ref_partytype, internal = "Supplier", "Customer", "is_internal_supplier"

		if doctype == "Purchase Invoice":
			ref_doc = "Sales Invoice"
		else:
			ref_doc = "Sales Order"

	if inter_company_reference:
		doc = frappe.get_doc(ref_doc, inter_company_reference)
		ref_party = doc.supplier if doctype in ["Sales Invoice", "Sales Order"] else doc.customer
		if not frappe.db.get_value(partytype, {"represents_company": doc.company}, "name") == party:
			frappe.throw(_("Invalid {0} for Inter Company Transaction.").format(partytype))
		if not frappe.get_cached_value(ref_partytype, ref_party, "represents_company") == company:
			frappe.throw(_("Invalid Company for Inter Company Transaction."))

	elif frappe.db.get_value(partytype, {"name": party, internal: 1}, "name") == party:
		companies = frappe.get_all("Allowed To Transact With", fields=["company"], filters={"parenttype": partytype, "parent": party})
		companies = [d.company for d in companies]
		if not company in companies:
			frappe.throw(_("{0} not allowed to transact with {1}. Please change the Company.").format(partytype, company))

def update_linked_doc(doctype, name, inter_company_reference):

	if doctype in ["Sales Invoice", "Purchase Invoice"]:
		ref_field = "inter_company_invoice_reference"
	else:
		ref_field = "inter_company_order_reference"

	if inter_company_reference:
		frappe.db.set_value(doctype, inter_company_reference,\
			ref_field, name)

def unlink_inter_company_doc(doctype, name, inter_company_reference):

	if doctype in ["Sales Invoice", "Purchase Invoice"]:
		ref_doc = "Purchase Invoice" if doctype == "Sales Invoice" else "Sales Invoice"
		ref_field = "inter_company_invoice_reference"
	else:
		ref_doc = "Purchase Order" if doctype == "Sales Order" else "Sales Order"
		ref_field = "inter_company_order_reference"

	if inter_company_reference:
		frappe.db.set_value(doctype, name, ref_field, "")
		frappe.db.set_value(ref_doc, inter_company_reference, ref_field, "")

def get_list_context(context=None):
	from erpnext.controllers.website_list_for_contact import get_list_context
	list_context = get_list_context(context)
	list_context.update({
		'show_sidebar': True,
		'show_search': True,
		'no_breadcrumbs': True,
		'title': _('Invoices'),
	})
	return list_context

@frappe.whitelist()
def get_bank_cash_account(mode_of_payment, company):
	account = frappe.db.get_value("Mode of Payment Account",
		{"parent": mode_of_payment, "company": company}, "default_account")
	if not account:
		frappe.throw(_("Please set default Cash or Bank account in Mode of Payment {0}")
			.format(get_link_to_form("Mode of Payment", mode_of_payment)), title=_("Missing Account"))
	return {
		"account": account
	}

@frappe.whitelist()
def make_maintenance_schedule(source_name, target_doc=None):
	doclist = get_mapped_doc("Sales Invoice", source_name, 	{
		"Sales Invoice": {
			"doctype": "Maintenance Schedule",
			"validation": {
				"docstatus": ["=", 1]
			}
		},
		"Sales Invoice Item": {
			"doctype": "Maintenance Schedule Item",
		},
	}, target_doc)

	return doclist

@frappe.whitelist()
def make_delivery_note(source_name, target_doc=None):
	def set_missing_values(source, target):
		target.ignore_pricing_rule = 1
		target.run_method("set_missing_values")
		target.run_method("set_po_nos")
		target.run_method("calculate_taxes_and_totals")

	def update_item(source_doc, target_doc, source_parent):
		target_doc.qty = flt(source_doc.qty) - flt(source_doc.delivered_qty)
		target_doc.stock_qty = target_doc.qty * flt(source_doc.conversion_factor)

		target_doc.base_amount = target_doc.qty * flt(source_doc.base_rate)
		target_doc.amount = target_doc.qty * flt(source_doc.rate)

	doclist = get_mapped_doc("Sales Invoice", source_name, 	{
		"Sales Invoice": {
			"doctype": "Delivery Note",
			"validation": {
				"docstatus": ["=", 1]
			}
		},
		"Sales Invoice Item": {
			"doctype": "Delivery Note Item",
			"field_map": {
				"name": "si_detail",
				"parent": "against_sales_invoice",
				"serial_no": "serial_no",
				"sales_order": "against_sales_order",
				"so_detail": "so_detail",
				"cost_center": "cost_center"
			},
			"postprocess": update_item,
			"condition": lambda doc: doc.delivered_by_supplier!=1
		},
		"Sales Taxes and Charges": {
			"doctype": "Sales Taxes and Charges",
			"add_if_empty": True
		},
		"Sales Team": {
			"doctype": "Sales Team",
			"field_map": {
				"incentives": "incentives"
			},
			"add_if_empty": True
		}
	}, target_doc, set_missing_values)

	return doclist

@frappe.whitelist()
def make_sales_return(source_name, target_doc=None):
	from erpnext.controllers.sales_and_purchase_return import make_return_doc
	return make_return_doc("Sales Invoice", source_name, target_doc)

def set_account_for_mode_of_payment(self):
	for data in self.payments:
		if not data.account:
			data.account = get_bank_cash_account(data.mode_of_payment, self.company).get("account")

def get_inter_company_details(doc, doctype):
	if doctype in ["Sales Invoice", "Sales Order", "Delivery Note"]:
		parties = frappe.db.get_all("Supplier", fields=["name"], filters={"disabled": 0, "is_internal_supplier": 1, "represents_company": doc.company})
		company = frappe.get_cached_value("Customer", doc.customer, "represents_company")

		if not parties:
			frappe.throw(_('No Supplier found for Inter Company Transactions which represents company {0}').format(frappe.bold(doc.company)))

		party = get_internal_party(parties, "Supplier", doc)
	else:
		parties = frappe.db.get_all("Customer", fields=["name"], filters={"disabled": 0, "is_internal_customer": 1, "represents_company": doc.company})
		company = frappe.get_cached_value("Supplier", doc.supplier, "represents_company")

		if not parties:
			frappe.throw(_('No Customer found for Inter Company Transactions which represents company {0}').format(frappe.bold(doc.company)))

		party = get_internal_party(parties, "Customer", doc)

	return {
		"party": party,
		"company": company
	}

def get_internal_party(parties, link_doctype, doc):
	if len(parties) == 1:
			party = parties[0].name
	else:
		# If more than one Internal Supplier/Customer, get supplier/customer on basis of address
		if doc.get('company_address') or doc.get('shipping_address'):
			party = frappe.db.get_value("Dynamic Link", {"parent": doc.get('company_address') or doc.get('shipping_address'),
			"parenttype": "Address", "link_doctype": link_doctype}, "link_name")

			if not party:
				party = parties[0].name
		else:
			party = parties[0].name

	return party

def validate_inter_company_transaction(doc, doctype):

	details = get_inter_company_details(doc, doctype)
	price_list = doc.selling_price_list if doctype in ["Sales Invoice", "Sales Order", "Delivery Note"] else doc.buying_price_list
	valid_price_list = frappe.db.get_value("Price List", {"name": price_list, "buying": 1, "selling": 1})
	if not valid_price_list and not doc.is_internal_transfer():
		frappe.throw(_("Selected Price List should have buying and selling fields checked."))

	party = details.get("party")
	if not party:
		partytype = "Supplier" if doctype in ["Sales Invoice", "Sales Order"] else "Customer"
		frappe.throw(_("No {0} found for Inter Company Transactions.").format(partytype))

	company = details.get("company")
	default_currency = frappe.get_cached_value('Company', company, "default_currency")
	if default_currency != doc.currency:
		frappe.throw(_("Company currencies of both the companies should match for Inter Company Transactions."))

	return

@frappe.whitelist()
def make_inter_company_purchase_invoice(source_name, target_doc=None):
	return make_inter_company_transaction("Sales Invoice", source_name, target_doc)

def make_inter_company_transaction(doctype, source_name, target_doc=None):
	if doctype in ["Sales Invoice", "Sales Order"]:
		source_doc = frappe.get_doc(doctype, source_name)
		target_doctype = "Purchase Invoice" if doctype == "Sales Invoice" else "Purchase Order"
		target_detail_field = "sales_invoice_item" if doctype == "Sales Invoice" else "sales_order_item"
		source_document_warehouse_field = 'target_warehouse'
		target_document_warehouse_field = 'from_warehouse'
	else:
		source_doc = frappe.get_doc(doctype, source_name)
		target_doctype = "Sales Invoice" if doctype == "Purchase Invoice" else "Sales Order"
		source_document_warehouse_field = 'from_warehouse'
		target_document_warehouse_field = 'target_warehouse'

	validate_inter_company_transaction(source_doc, doctype)
	details = get_inter_company_details(source_doc, doctype)

	def set_missing_values(source, target):
		target.run_method("set_missing_values")
		set_purchase_references(target)

	def update_details(source_doc, target_doc, source_parent):
		target_doc.inter_company_invoice_reference = source_doc.name
		if target_doc.doctype in ["Purchase Invoice", "Purchase Order"]:
			currency = frappe.db.get_value('Supplier', details.get('party'), 'default_currency')
			target_doc.company = details.get("company")
			target_doc.supplier = details.get("party")
			target_doc.is_internal_supplier = 1
			target_doc.ignore_pricing_rule = 1
			target_doc.buying_price_list = source_doc.selling_price_list

			# Invert Addresses
			update_address(target_doc, 'supplier_address', 'address_display', source_doc.company_address)
			update_address(target_doc, 'shipping_address', 'shipping_address_display', source_doc.customer_address)

			if currency:
				target_doc.currency = currency

			update_taxes(target_doc, party=target_doc.supplier, party_type='Supplier', company=target_doc.company,
				doctype=target_doc.doctype, party_address=target_doc.supplier_address,
				company_address=target_doc.shipping_address)

		else:
			currency = frappe.db.get_value('Customer', details.get('party'), 'default_currency')
			target_doc.company = details.get("company")
			target_doc.customer = details.get("party")
			target_doc.selling_price_list = source_doc.buying_price_list

			update_address(target_doc, 'company_address', 'company_address_display', source_doc.supplier_address)
			update_address(target_doc, 'shipping_address_name', 'shipping_address', source_doc.shipping_address)
			update_address(target_doc, 'customer_address', 'address_display', source_doc.shipping_address)

			if currency:
				target_doc.currency = currency

			update_taxes(target_doc, party=target_doc.customer, party_type='Customer', company=target_doc.company,
				doctype=target_doc.doctype, party_address=target_doc.customer_address,
				company_address=target_doc.company_address, shipping_address_name=target_doc.shipping_address_name)

	item_field_map = {
		"doctype": target_doctype + " Item",
		"field_no_map": [
			"income_account",
			"expense_account",
			"cost_center",
			"warehouse"
		],
		"field_map": {
			'rate': 'rate',
		}
	}

	if doctype in ["Sales Invoice", "Sales Order"]:
		item_field_map["field_map"].update({
			"name": target_detail_field,
		})

	if source_doc.get('update_stock'):
		item_field_map["field_map"].update({
			source_document_warehouse_field: target_document_warehouse_field,
			'batch_no': 'batch_no',
			'serial_no': 'serial_no'
		})

	doclist = get_mapped_doc(doctype, source_name,	{
		doctype: {
			"doctype": target_doctype,
			"postprocess": update_details,
			"set_target_warehouse": "set_from_warehouse",
			"field_no_map": [
				"taxes_and_charges",
				"set_warehouse",
				"shipping_address"
			]
		},
		doctype +" Item": item_field_map

	}, target_doc, set_missing_values)

	return doclist

def set_purchase_references(doc):
	# add internal PO or PR links if any
	if doc.is_internal_transfer():
		if doc.doctype == 'Purchase Receipt':
			so_item_map = get_delivery_note_details(doc.inter_company_invoice_reference)

			if so_item_map:
				pd_item_map, parent_child_map, warehouse_map = \
					get_pd_details('Purchase Order Item', so_item_map, 'sales_order_item')

				update_pr_items(doc, so_item_map, pd_item_map, parent_child_map, warehouse_map)

		elif doc.doctype == 'Purchase Invoice':
			dn_item_map, so_item_map = get_sales_invoice_details(doc.inter_company_invoice_reference)
			# First check for Purchase receipt
			if list(dn_item_map.values()):
				pd_item_map, parent_child_map, warehouse_map = \
					get_pd_details('Purchase Receipt Item', dn_item_map, 'delivery_note_item')

				update_pi_items(doc, 'pr_detail', 'purchase_receipt',
					dn_item_map, pd_item_map, parent_child_map, warehouse_map)

			if list(so_item_map.values()):
				pd_item_map, parent_child_map, warehouse_map = \
					get_pd_details('Purchase Order Item', so_item_map, 'sales_order_item')

				update_pi_items(doc, 'po_detail', 'purchase_order',
					so_item_map, pd_item_map, parent_child_map, warehouse_map)

def update_pi_items(doc, detail_field, parent_field, sales_item_map,
	purchase_item_map, parent_child_map, warehouse_map):
	for item in doc.get('items'):
		item.set(detail_field, purchase_item_map.get(sales_item_map.get(item.sales_invoice_item)))
		item.set(parent_field, parent_child_map.get(sales_item_map.get(item.sales_invoice_item)))
		if doc.update_stock:
			item.warehouse = warehouse_map.get(sales_item_map.get(item.sales_invoice_item))

def update_pr_items(doc, sales_item_map, purchase_item_map, parent_child_map, warehouse_map):
	for item in doc.get('items'):
		item.purchase_order_item = purchase_item_map.get(sales_item_map.get(item.delivery_note_item))
		item.warehouse = warehouse_map.get(sales_item_map.get(item.delivery_note_item))
		item.purchase_order = parent_child_map.get(sales_item_map.get(item.delivery_note_item))

def get_delivery_note_details(internal_reference):
	si_item_details = frappe.get_all('Delivery Note Item', fields=['name', 'so_detail'],
		filters={'parent': internal_reference})

	return {d.name: d.so_detail for d in si_item_details if d.so_detail}

def get_sales_invoice_details(internal_reference):
	dn_item_map = {}
	so_item_map = {}

	si_item_details = frappe.get_all('Sales Invoice Item', fields=['name', 'so_detail',
		'dn_detail'], filters={'parent': internal_reference})

	for d in si_item_details:
		if d.dn_detail:
			dn_item_map.setdefault(d.name, d.dn_detail)
		if d.so_detail:
			so_item_map.setdefault(d.name, d.so_detail)

	return dn_item_map, so_item_map

def get_pd_details(doctype, sd_detail_map, sd_detail_field):
	pd_item_map = {}
	accepted_warehouse_map = {}
	parent_child_map = {}

	pd_item_details = frappe.get_all(doctype,
		fields=[sd_detail_field, 'name', 'warehouse', 'parent'], filters={sd_detail_field: ('in', list(sd_detail_map.values()))})

	for d in pd_item_details:
		pd_item_map.setdefault(d.get(sd_detail_field), d.name)
		parent_child_map.setdefault(d.get(sd_detail_field), d.parent)
		accepted_warehouse_map.setdefault(d.get(sd_detail_field), d.warehouse)

	return pd_item_map, parent_child_map, accepted_warehouse_map

def update_taxes(doc, party=None, party_type=None, company=None, doctype=None, party_address=None,
	company_address=None, shipping_address_name=None, master_doctype=None):
	# Update Party Details
	party_details = get_party_details(party=party, party_type=party_type, company=company,
		doctype=doctype, party_address=party_address, company_address=company_address,
		shipping_address=shipping_address_name)

	# Update taxes and charges if any
	doc.taxes_and_charges = party_details.get('taxes_and_charges')
	doc.set('taxes', party_details.get('taxes'))

def update_address(doc, address_field, address_display_field, address_name):
	doc.set(address_field, address_name)
	fetch_values = get_fetch_values(doc.doctype, address_field, address_name)

	for key, value in fetch_values.items():
		doc.set(key, value)

	doc.set(address_display_field, get_address_display(doc.get(address_field)))

@frappe.whitelist()
def get_loyalty_programs(customer):
	''' sets applicable loyalty program to the customer or returns a list of applicable programs '''
	from erpnext.selling.doctype.customer.customer import get_loyalty_programs

	customer = frappe.get_doc('Customer', customer)
	if customer.loyalty_program: return [customer.loyalty_program]

	lp_details = get_loyalty_programs(customer)

	if len(lp_details) == 1:
		frappe.db.set(customer, 'loyalty_program', lp_details[0])
		return lp_details
	else:
		return lp_details

def on_doctype_update():
	frappe.db.add_index("Sales Invoice", ["customer", "is_return", "return_against"])

@frappe.whitelist()
def create_invoice_discounting(source_name, target_doc=None):
	invoice = frappe.get_doc("Sales Invoice", source_name)
	invoice_discounting = frappe.new_doc("Invoice Discounting")
	invoice_discounting.company = invoice.company
	invoice_discounting.append("invoices", {
		"sales_invoice": source_name,
		"customer": invoice.customer,
		"posting_date": invoice.posting_date,
		"outstanding_amount": invoice.outstanding_amount
	})

	return invoice_discounting

def update_multi_mode_option(doc, pos_profile):
	def append_payment(payment_mode):
		payment = doc.append('payments', {})
		payment.default = payment_mode.default
		payment.mode_of_payment = payment_mode.parent
		payment.account = payment_mode.default_account
		payment.type = payment_mode.type

	doc.set('payments', [])
	invalid_modes = []
	for pos_payment_method in pos_profile.get('payments'):
		pos_payment_method = pos_payment_method.as_dict()

		payment_mode = get_mode_of_payment_info(pos_payment_method.mode_of_payment, doc.company)
		if not payment_mode:
			invalid_modes.append(get_link_to_form("Mode of Payment", pos_payment_method.mode_of_payment))
			continue

		payment_mode[0].default = pos_payment_method.default
		append_payment(payment_mode[0])

	if invalid_modes:
		if invalid_modes == 1:
			msg = _("Please set default Cash or Bank account in Mode of Payment {}")
		else:
			msg = _("Please set default Cash or Bank account in Mode of Payments {}")
		frappe.throw(msg.format(", ".join(invalid_modes)), title=_("Missing Account"))

def get_all_mode_of_payments(doc):
	return frappe.db.sql("""
		select mpa.default_account, mpa.parent, mp.type as type
		from `tabMode of Payment Account` mpa,`tabMode of Payment` mp
		where mpa.parent = mp.name and mpa.company = %(company)s and mp.enabled = 1""",
	{'company': doc.company}, as_dict=1)

def get_mode_of_payment_info(mode_of_payment, company):
	return frappe.db.sql("""
		select mpa.default_account, mpa.parent, mp.type as type
		from `tabMode of Payment Account` mpa,`tabMode of Payment` mp
		where mpa.parent = mp.name and mpa.company = %s and mp.enabled = 1 and mp.name = %s""",
	(company, mode_of_payment), as_dict=1)

@frappe.whitelist()
def create_dunning(source_name, target_doc=None):
	from frappe.model.mapper import get_mapped_doc

	from erpnext.accounts.doctype.dunning.dunning import (
		calculate_interest_and_amount,
		get_dunning_letter_text,
	)
	def set_missing_values(source, target):
		target.sales_invoice = source_name
		target.outstanding_amount = source.outstanding_amount
		overdue_days = (getdate(target.posting_date) - getdate(source.due_date)).days
		target.overdue_days = overdue_days
		if frappe.db.exists('Dunning Type', {'start_day': [
	                                '<', overdue_days], 'end_day': ['>=', overdue_days]}):
			dunning_type = frappe.get_doc('Dunning Type', {'start_day': [
	                                '<', overdue_days], 'end_day': ['>=', overdue_days]})
			target.dunning_type = dunning_type.name
			target.rate_of_interest = dunning_type.rate_of_interest
			target.dunning_fee = dunning_type.dunning_fee
			letter_text = get_dunning_letter_text(dunning_type = dunning_type.name, doc = target.as_dict())
			if letter_text:
				target.body_text = letter_text.get('body_text')
				target.closing_text = letter_text.get('closing_text')
				target.language = letter_text.get('language')
			amounts = calculate_interest_and_amount(target.posting_date, target.outstanding_amount,
				target.rate_of_interest, target.dunning_fee, target.overdue_days)
			target.interest_amount = amounts.get('interest_amount')
			target.dunning_amount = amounts.get('dunning_amount')
			target.grand_total = amounts.get('grand_total')

	doclist = get_mapped_doc("Sales Invoice", source_name,	{
		"Sales Invoice": {
			"doctype": "Dunning",
		}
	}, target_doc, set_missing_values)
	return doclist

def check_if_return_invoice_linked_with_payment_entry(self):
	# If a Return invoice is linked with payment entry along with other invoices,
	# the cancellation of the Return causes allocated amount to be greater than paid

	if not frappe.db.get_single_value('Accounts Settings', 'unlink_payment_on_cancellation_of_invoice'):
		return

	payment_entries = []
	if self.is_return and self.return_against:
		invoice = self.return_against
	else:
		invoice = self.name

	payment_entries = frappe.db.sql_list("""
		SELECT
			t1.name
		FROM
			`tabPayment Entry` t1, `tabPayment Entry Reference` t2
		WHERE
			t1.name = t2.parent
			and t1.docstatus = 1
			and t2.reference_name = %s
			and t2.allocated_amount < 0
		""", invoice)

	links_to_pe = []
	if payment_entries:
		for payment in payment_entries:
			payment_entry = frappe.get_doc("Payment Entry", payment)
			if len(payment_entry.references) > 1:
				links_to_pe.append(payment_entry.name)
		if links_to_pe:
			payment_entries_link = [get_link_to_form('Payment Entry', name, label=name) for name in links_to_pe]
			message = _("Please cancel and amend the Payment Entry")
			message += " " + ", ".join(payment_entries_link) + " "
			message += _("to unallocate the amount of this Return Invoice before cancelling it.")
			frappe.throw(message)<|MERGE_RESOLUTION|>--- conflicted
+++ resolved
@@ -501,11 +501,7 @@
 			self.account_for_change_amount = frappe.get_cached_value('Company',  self.company,  'default_cash_account')
 
 		from erpnext.stock.get_item_details import get_pos_profile, get_pos_profile_item_details
-<<<<<<< HEAD
 		if not self.pos_profile and not self.flags.ignore_pos_profile:
-=======
-		if not self.pos_profile:
->>>>>>> c800ff50
 			pos_profile = get_pos_profile(self.company) or {}
 			if not pos_profile:
 				return
