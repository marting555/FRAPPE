# Copyright (c) 2015, Frappe Technologies Pvt. Ltd. and Contributors
# License: GNU General Public License v3. See license.txt

from __future__ import unicode_literals
import frappe, erpnext
import frappe.defaults
from frappe.utils import cint, flt, add_months, today, date_diff, getdate, add_days, cstr, nowdate
from frappe import _, msgprint, throw
from erpnext.accounts.party import get_party_account, get_due_date
from erpnext.controllers.stock_controller import update_gl_entries_after
from frappe.model.mapper import get_mapped_doc
from erpnext.accounts.doctype.sales_invoice.pos import update_multi_mode_option

from frappe.model.naming import set_name_by_naming_series

from erpnext.controllers.selling_controller import SellingController
from erpnext.accounts.utils import get_account_currency
from erpnext.stock.doctype.delivery_note.delivery_note import update_billed_amount_based_on_so, update_billed_amount_based_on_dn
from erpnext.projects.doctype.timesheet.timesheet import get_projectwise_timesheet_data
from erpnext.assets.doctype.asset.depreciation \
	import get_disposal_account_and_cost_center, get_gl_entries_on_asset_disposal
from erpnext.stock.doctype.batch.batch import set_batch_nos
from erpnext.stock.doctype.serial_no.serial_no import get_serial_nos, get_delivery_note_serial_no
from erpnext.setup.doctype.company.company import update_company_current_month_sales
from erpnext.accounts.general_ledger import get_round_off_account_and_cost_center
from erpnext.accounts.doctype.loyalty_program.loyalty_program import \
	get_loyalty_program_details_with_points, get_loyalty_details, validate_loyalty_points
from erpnext.accounts.deferred_revenue import validate_service_stop_date

from erpnext.healthcare.utils import manage_invoice_submit_cancel

from six import iteritems

form_grid_templates = {
	"items": "templates/form_grid/item_grid.html"
}

class SalesInvoice(SellingController):
	def __init__(self, *args, **kwargs):
		super(SalesInvoice, self).__init__(*args, **kwargs)
		self.status_updater = [{
			'source_dt': 'Sales Invoice Item',
			'target_field': 'billed_qty',
			'target_ref_field': 'qty',
			'target_dt': 'Sales Order Item',
			'join_field': 'so_detail',
			'target_parent_dt': 'Sales Order',
			'target_parent_field': 'per_billed',
			'source_field': 'qty',
			'percent_join_field': 'sales_order',
			'status_field': 'billing_status',
			'keyword': 'Billed',
			'overflow_type': 'billing',
			'extra_cond': """ and exists(select name from `tabSales Invoice` where name=`tabSales Invoice Item`.parent
				and (is_return=0 or reopen_order=1))"""
		},
		{
			'source_dt': 'Sales Invoice Item',
			'target_field': 'billed_amt',
			'target_dt': 'Sales Order Item',
			'join_field': 'so_detail',
			'source_field': 'amount',
			'extra_cond': """ and exists(select name from `tabSales Invoice` where name=`tabSales Invoice Item`.parent
				and (is_return=0 or reopen_order=1))"""
		},
		{
			'source_dt': 'Sales Invoice Item',
			'update_children': self.update_billing_status_in_dn,
			'target_field': 'billed_qty',
			'target_ref_field': 'qty',
			'target_dt': 'Delivery Note Item',
			'join_field': 'dn_detail',
			'target_parent_dt': 'Delivery Note',
			'target_parent_field': 'per_billed',
		},
		{
			'source_dt': 'Sales Invoice Item',
			'target_dt': 'Sales Order Item',
			'join_field': 'so_detail',
			'target_field': '(billed_qty + returned_qty)',
			'update_children': False,
			'target_ref_field': 'qty',
			'target_parent_dt': 'Sales Order',
			'target_parent_field': 'per_completed',
			'percent_join_field': 'sales_order'
		}]

	def update_status_updater_args(self):
		if cint(self.update_stock):
			self.status_updater.append({
				'source_dt':'Sales Invoice Item',
				'target_dt':'Sales Order Item',
				'target_parent_dt':'Sales Order',
				'target_parent_field':'per_delivered',
				'target_field':'delivered_qty',
				'target_ref_field':'qty',
				'source_field':'qty',
				'join_field':'so_detail',
				'percent_join_field':'sales_order',
				'status_field':'delivery_status',
				'keyword':'Delivered',
				'second_source_dt': 'Delivery Note Item',
				'second_source_field': 'qty',
				'second_join_field': 'so_detail',
				'overflow_type': 'delivery',
				'extra_cond': """ and exists(select name from `tabSales Invoice`
					where name=`tabSales Invoice Item`.parent and update_stock = 1 and (is_return=0 or reopen_order=1))""",
				'second_source_extra_cond': """ and exists (select name from `tabDelivery Note`
					where name=`tabDelivery Note Item`.parent and (is_return=0 or reopen_order=1))""",
			})
			if cint(self.is_return):
				self.status_updater.append({
					'source_dt': 'Sales Invoice Item',
					'target_dt': 'Sales Order Item',
					'join_field': 'so_detail',
					'target_field': 'total_returned_qty',
					'target_parent_dt': 'Sales Order',
					'source_field': '-1 * qty',
					'second_source_dt': 'Delivery Note Item',
					'second_source_field': '-1 * qty',
					'second_join_field': 'so_detail',
					'extra_cond': """ and exists (select name from `tabSales Invoice`
						where name=`tabSales Invoice Item`.parent and is_return=1 and update_stock=1)""",
					'second_source_extra_cond': """ and exists (select name from `tabDelivery Note`
						where name=`tabDelivery Note Item`.parent and is_return=1)"""
				})

	def set_indicator(self):
		"""Set indicator for portal"""
		if self.outstanding_amount < 0:
			self.indicator_title = _("Credit Note Issued")
			self.indicator_color = "darkgrey"
		elif self.outstanding_amount > 0 and getdate(self.due_date) >= getdate(nowdate()):
			self.indicator_color = "orange"
			self.indicator_title = _("Unpaid")
		elif self.outstanding_amount > 0 and getdate(self.due_date) < getdate(nowdate()):
			self.indicator_color = "red"
			self.indicator_title = _("Overdue")
		elif cint(self.is_return) == 1:
			self.indicator_title = _("Return")
			self.indicator_color = "darkgrey"
		else:
			self.indicator_color = "green"
			self.indicator_title = _("Paid")

	def autoname(self):
		if not self.stin:
			set_name_by_naming_series(self)
		else:
			series_from_order_type = None
			if self.order_type_name:
				series_from_order_type = frappe.get_cached_value("Order Type", self.order_type_name, "tax_invoice_naming_prefix")

			prefix = self.get_company_abbr()
			if series_from_order_type:
				prefix = "{0}-{1}".format(prefix, series_from_order_type)

			nstr = cstr(self.stin).zfill(5)
			self.name = "{0}-{1}".format(prefix, nstr)

	def validate(self):
		super(SalesInvoice, self).validate()
		self.validate_auto_set_posting_time()

		if not self.is_pos:
			self.so_dn_required()

		self.validate_proj_cust()
		self.validate_pos_return()
		self.validate_with_previous_doc()
		self.validate_uom_is_integer("stock_uom", "stock_qty")
		self.validate_uom_is_integer("uom", "qty")
		self.check_close_sales_order("sales_order")
		self.validate_debit_to_acc()
		self.validate_return_against()
		self.clear_unallocated_advances("Sales Invoice Advance", "advances")
		self.validate_write_off_account()
		self.validate_account_for_change_amount()
		self.validate_fixed_asset()
		self.set_income_account_for_fixed_assets()
		validate_inter_company_party(self.doctype, self.customer, self.company, self.inter_company_invoice_reference)

		if cint(self.is_pos):
			self.validate_pos()

		if cint(self.update_stock):
			self.validate_dropship_item()
			self.validate_item_code()
			self.validate_warehouse()
			self.update_current_stock()
			self.validate_delivery_note_if_update_stock()

		self.validate_update_stock_mandatory()

		# validate service stop date to lie in between start and end date
		validate_service_stop_date(self)

		if not self.is_opening:
			self.is_opening = 'No'

		if self._action != 'submit' and self.update_stock and not self.is_return:
			set_batch_nos(self, 'warehouse', True)

		if self.redeem_loyalty_points:
			lp = frappe.get_doc('Loyalty Program', self.loyalty_program)
			self.loyalty_redemption_account = lp.expense_account if not self.loyalty_redemption_account else self.loyalty_redemption_account
			self.loyalty_redemption_cost_center = lp.cost_center if not self.loyalty_redemption_cost_center else self.loyalty_redemption_cost_center

		self.set_against_income_account()
		self.validate_c_form()
		self.validate_time_sheets_are_submitted()
		self.validate_multiple_billing("Delivery Note", "dn_detail", "qty", "items")
		if not self.is_return:
			self.validate_serial_numbers()
		self.update_packing_list()
		self.set_billing_hours_and_amount()
		self.update_timesheet_billing_for_project()
		self.set_status()
		if self.is_pos and not self.is_return:
			self.verify_payment_amount_is_positive()

		#validate amount in mode of payments for returned invoices for pos must be negative
		if self.is_pos and self.is_return:
			self.verify_payment_amount_is_negative()

		if self.redeem_loyalty_points and self.loyalty_program and self.loyalty_points:
			validate_loyalty_points(self, self.loyalty_points)


	def before_save(self):
		set_account_for_mode_of_payment(self)

	def on_submit(self):
		self.validate_pos_paid_amount()

		if not self.auto_repeat:
			frappe.get_doc('Authorization Control').validate_approving_authority(self.doctype,
				self.company, self.base_grand_total, self)

		self.check_prev_docstatus()

		self.update_status_updater_args()
		self.update_prevdoc_status()
		self.clear_unallocated_mode_of_payments()

		# Updating stock ledger should always be called after updating prevdoc status,
		# because updating reserved qty in bin depends upon updated delivered qty in SO
		if self.update_stock == 1:
			self.update_stock_ledger()

		# this sequence because outstanding may get -ve
		self.make_gl_entries()

		if not self.is_return:
<<<<<<< HEAD
=======
			self.update_billing_status_for_zero_amount_refdoc("Delivery Note")
			self.update_billing_status_for_zero_amount_refdoc("Sales Order")
>>>>>>> bfddc8ab
			self.check_credit_limit()

		self.update_serial_no()

		if not cint(self.is_pos) == 1 and not self.is_return:
			self.update_against_document_in_jv()

		self.update_time_sheet(self.name)

		if frappe.db.get_single_value('Selling Settings', 'sales_update_frequency') == "Each Transaction":
			update_company_current_month_sales(self.company)
			self.update_project()
		update_linked_invoice(self.doctype, self.name, self.inter_company_invoice_reference)

		# create the loyalty point ledger entry if the customer is enrolled in any loyalty program
		if not self.is_return and self.loyalty_program:
			self.make_loyalty_point_entry()
		elif self.is_return and self.return_against and self.loyalty_program:
			against_si_doc = frappe.get_doc("Sales Invoice", self.return_against)
			against_si_doc.delete_loyalty_point_entry()
			against_si_doc.make_loyalty_point_entry()
		if self.redeem_loyalty_points and self.loyalty_points:
			self.apply_loyalty_points()

		# Healthcare Service Invoice.
		domain_settings = frappe.get_doc('Domain Settings')
		active_domains = [d.domain for d in domain_settings.active_domains]

		if "Healthcare" in active_domains:
			manage_invoice_submit_cancel(self, "on_submit")

	def validate_pos_return(self):

		if self.is_pos and self.is_return:
			total_amount_in_payments = 0
			for payment in self.payments:
				total_amount_in_payments += payment.amount
			invoice_total = self.rounded_total or self.grand_total
			if flt(total_amount_in_payments, self.precision("grand_total")) < invoice_total:
				frappe.throw(_("Total payments amount can't be greater than {}".format(-invoice_total)))

	def validate_pos_paid_amount(self):
		if len(self.payments) == 0 and self.is_pos:
			frappe.throw(_("At least one mode of payment is required for POS invoice."))

	def before_cancel(self):
		self.update_time_sheet(None)


	def on_cancel(self):
		self.check_close_sales_order("sales_order")

		from erpnext.accounts.utils import unlink_ref_doc_from_payment_entries
		unlink_ref_doc_from_payment_entries(self, validate_permission=True)

		self.update_status_updater_args()
		self.update_prevdoc_status()

		if not self.is_return:
<<<<<<< HEAD
=======
			self.update_billing_status_for_zero_amount_refdoc("Delivery Note")
			self.update_billing_status_for_zero_amount_refdoc("Sales Order")
>>>>>>> bfddc8ab
			self.update_serial_no(in_cancel=True)

		self.validate_c_form_on_cancel()

		# Updating stock ledger should always be called after updating prevdoc status,
		# because updating reserved qty in bin depends upon updated delivered qty in SO
		if self.update_stock == 1:
			self.update_stock_ledger()

		self.make_gl_entries_on_cancel()
		frappe.db.set(self, 'status', 'Cancelled')

		if frappe.db.get_single_value('Selling Settings', 'sales_update_frequency') == "Each Transaction":
			update_company_current_month_sales(self.company)
			self.update_project()
		if not self.is_return and self.loyalty_program:
			self.delete_loyalty_point_entry()
		elif self.is_return and self.return_against and self.loyalty_program:
			against_si_doc = frappe.get_doc("Sales Invoice", self.return_against)
			against_si_doc.delete_loyalty_point_entry()
			against_si_doc.make_loyalty_point_entry()

		unlink_inter_company_invoice(self.doctype, self.name, self.inter_company_invoice_reference)

		# Healthcare Service Invoice.
		domain_settings = frappe.get_doc('Domain Settings')
		active_domains = [d.domain for d in domain_settings.active_domains]

		if "Healthcare" in active_domains:
			manage_invoice_submit_cancel(self, "on_cancel")

	def check_credit_limit(self):
		from erpnext.selling.doctype.customer.customer import check_credit_limit

		validate_against_credit_limit = False
		bypass_credit_limit_check_at_sales_order = cint(frappe.get_cached_value("Customer", self.customer,
			"bypass_credit_limit_check_at_sales_order"))
		if bypass_credit_limit_check_at_sales_order:
			validate_against_credit_limit = True

		for d in self.get("items"):
			if not (d.sales_order or d.delivery_note):
				validate_against_credit_limit = True
				break
		if validate_against_credit_limit:
			check_credit_limit(self.customer, self.company, bypass_credit_limit_check_at_sales_order)

	def set_missing_values(self, for_validate=False):
		pos = self.set_pos_fields(for_validate)

		if not self.debit_to:
			self.debit_to = get_party_account("Customer", self.customer, self.company)
			self.party_account_currency = frappe.db.get_value("Account", self.debit_to, "account_currency", cache=True)
		if not self.due_date and self.customer:
			self.due_date = get_due_date(self.posting_date, "Customer", self.customer, self.company)

		super(SalesInvoice, self).set_missing_values(for_validate)

		print_format = pos.get("print_format_for_online") if pos else None
		if not print_format and not cint(frappe.db.get_value('Print Format', 'POS Invoice', 'disabled')):
			print_format = 'POS Invoice'

		if pos:
			return {
				"print_format": print_format,
				"allow_edit_rate": pos.get("allow_user_to_edit_rate"),
				"allow_edit_discount": pos.get("allow_user_to_edit_discount"),
				"campaign": pos.get("campaign")
			}

	def update_time_sheet(self, sales_invoice):
		for d in self.timesheets:
			if d.time_sheet:
				timesheet = frappe.get_doc("Timesheet", d.time_sheet)
				self.update_time_sheet_detail(timesheet, d, sales_invoice)
				timesheet.calculate_total_amounts()
				timesheet.calculate_percentage_billed()
				timesheet.flags.ignore_validate_update_after_submit = True
				timesheet.set_status()
				timesheet.save()

	def update_time_sheet_detail(self, timesheet, args, sales_invoice):
		for data in timesheet.time_logs:
			if (self.project and args.timesheet_detail == data.name) or \
				(not self.project and not data.sales_invoice) or \
				(not sales_invoice and data.sales_invoice == self.name):
				data.sales_invoice = sales_invoice

	def on_update(self):
		self.set_paid_amount()

	def set_paid_amount(self):
		paid_amount = 0.0
		base_paid_amount = 0.0
		for data in self.payments:
			data.base_amount = flt(data.amount*self.conversion_rate, self.precision("base_paid_amount"))
			paid_amount += data.amount
			base_paid_amount += data.base_amount

		self.paid_amount = paid_amount
		self.base_paid_amount = base_paid_amount

	def validate_time_sheets_are_submitted(self):
		for data in self.timesheets:
			if data.time_sheet:
				status = frappe.db.get_value("Timesheet", data.time_sheet, "status")
				if status not in ['Submitted', 'Payslip']:
					frappe.throw(_("Timesheet {0} is already completed or cancelled").format(data.time_sheet))

	def set_pos_fields(self, for_validate=False):
		"""Set retail related fields from POS Profiles"""
		if cint(self.is_pos) != 1:
			return

		from erpnext.stock.get_item_details import get_pos_profile_item_details, get_pos_profile
		if not self.pos_profile:
			pos_profile = get_pos_profile(self.company) or {}
			self.pos_profile = pos_profile.get('name')

		pos = {}
		if self.pos_profile:
			pos = frappe.get_doc('POS Profile', self.pos_profile)

		if not self.get('payments') and not for_validate:
			update_multi_mode_option(self, pos)

		if not self.account_for_change_amount:
			self.account_for_change_amount = frappe.get_cached_value('Company',  self.company,  'default_cash_account')

		if pos:
			self.allow_print_before_pay = pos.allow_print_before_pay

			if not for_validate and not self.customer:
				self.customer = pos.customer

			self.ignore_pricing_rule = pos.ignore_pricing_rule
			if pos.get('account_for_change_amount'):
				self.account_for_change_amount = pos.get('account_for_change_amount')

			for fieldname in ('territory', 'naming_series', 'currency', 'letter_head', 'tc_name',
				'company', 'select_print_heading', 'cash_bank_account', 'write_off_account',
				'write_off_cost_center', 'apply_discount_on', 'cost_center'):
					if (not for_validate) or (for_validate and not self.get(fieldname)):
						self.set(fieldname, pos.get(fieldname))

			customer_price_list = frappe.get_value("Customer", self.customer, 'default_price_list')

			for field in ['taxes_and_charges', 'company_address']:
				if pos.get(field):
					self.set(field, pos.get(field))

			if not customer_price_list:
				self.set('selling_price_list', pos.get('selling_price_list'))

			if not for_validate:
				self.update_stock = cint(pos.get("update_stock"))

			# set pos values in items
			for item in self.get("items"):
				if item.get('item_code'):
					profile_details = get_pos_profile_item_details(pos, frappe._dict(item.as_dict()), pos)
					for fname, val in iteritems(profile_details):
						if (not for_validate) or (for_validate and not item.get(fname)):
							item.set(fname, val)

			# fetch terms
			if self.tc_name and not self.terms:
				self.terms = frappe.db.get_value("Terms and Conditions", self.tc_name, "terms")

			# fetch charges
			if self.taxes_and_charges and not len(self.get("taxes")):
				self.set_taxes()

		return pos

	def get_company_abbr(self):
		return frappe.db.sql("select abbr from tabCompany where name=%s", self.company)[0][0]

	def validate_debit_to_acc(self):
		account = frappe.get_cached_value("Account", self.debit_to,
			["account_type", "report_type", "account_currency"], as_dict=True)

		if not account:
			frappe.throw(_("Debit To is required"))

		if account.report_type != "Balance Sheet":
			frappe.throw(_("Debit To account must be a Balance Sheet account"))

		if self.customer and account.account_type != "Receivable":
			frappe.throw(_("Debit To account must be a Receivable account"))

		self.party_account_currency = account.account_currency

	def clear_unallocated_mode_of_payments(self):
		self.set("payments", self.get("payments", {"amount": ["not in", [0, None, ""]]}))

		frappe.db.sql("""delete from `tabSales Invoice Payment` where parent = %s
			and amount = 0""", self.name)

	def validate_with_previous_doc(self):
		super(SalesInvoice, self).validate_with_previous_doc({
			"Sales Order": {
				"ref_dn_field": "sales_order",
				"compare_fields": [["customer", "="], ["company", "="], ["project", "="], ["currency", "="]]
			},
			"Sales Order Item": {
				"ref_dn_field": "so_detail",
				"compare_fields": [["item_code", "="], ["uom", "="], ["conversion_factor", "="]],
				"is_child_table": True,
				"allow_duplicate_prev_row_id": True
			},
			"Delivery Note": {
				"ref_dn_field": "delivery_note",
				"compare_fields": [["customer", "="], ["company", "="], ["project", "="], ["currency", "="]]
			},
			"Delivery Note Item": {
				"ref_dn_field": "dn_detail",
				"compare_fields": [["item_code", "="], ["uom", "="], ["conversion_factor", "="]],
				"is_child_table": True,
				"allow_duplicate_prev_row_id": True
			},
		})

		if cint(frappe.db.get_single_value('Selling Settings', 'maintain_same_sales_rate')) and not self.is_return:
			self.validate_rate_with_reference_doc([
				["Sales Order", "sales_order", "so_detail"],
				["Delivery Note", "delivery_note", "dn_detail"]
			])

	def validate_return_against(self):
		if cint(self.is_return) and self.return_against:
			against_doc = frappe.get_doc("Sales Invoice", self.return_against)
			if not against_doc:
				frappe.throw(_("Return Against Sales Invoice {0} does not exist").format(self.return_against))
			if against_doc.company != self.company:
				frappe.throw(_("Return Against Sales Invoice {0} must be against the same Company").format(self.return_against))
			if against_doc.customer != self.customer:
				frappe.throw(_("Return Against Sales Invoice {0} must be against the same Customer").format(self.return_against))
			if against_doc.debit_to != self.debit_to:
				frappe.throw(_("Return Against Sales Invoice {0} must have the same Debit To account").format(self.return_against))

	def set_against_income_account(self):
		"""Set against account for debit to account"""
		against_acc = []
		for d in self.get('items'):
			if d.income_account and d.income_account not in against_acc:
				against_acc.append(d.income_account)
		self.against_income_account = ', '.join(against_acc)

	def validate_auto_set_posting_time(self):
		# Don't auto set the posting date and time if invoice is amended
		if self.is_new() and self.amended_from:
			self.set_posting_time = 1

		self.validate_posting_time()

	def so_dn_required(self):
		"""check in manage account if sales order / delivery note required or not."""
		if self.is_return:
			return
		dic = {'Sales Order':['so_required', 'is_pos'],'Delivery Note':['dn_required', 'update_stock']}
		for i in dic:
			if frappe.db.get_single_value('Selling Settings', dic[i][0]) == 'Yes':
				for d in self.get('items'):
					is_stock_item = frappe.get_cached_value('Item', d.item_code, 'is_stock_item')
					if  (d.item_code and is_stock_item == 1\
						and not d.get(i.lower().replace(' ','_')) and not self.get(dic[i][1])):
						msgprint(_("{0} is mandatory for Item {1}").format(i,d.item_code), raise_exception=1)


	def validate_proj_cust(self):
		"""check for does customer belong to same project as entered.."""
		if self.project and self.customer:
			res = frappe.db.sql("""select name from `tabProject`
				where name = %s and (customer = %s or customer is null or customer = '')""",
				(self.project, self.customer))
			if not res:
				throw(_("Customer {0} does not belong to project {1}").format(self.customer,self.project))

	def validate_pos(self):
		if self.is_return:
			if flt(self.paid_amount) + flt(self.write_off_amount) - flt(self.grand_total) > \
				1.0/(10.0**(self.precision("grand_total") + 1.0)):
					frappe.throw(_("Paid amount + Write Off Amount can not be greater than Grand Total"))

	def validate_item_code(self):
		for d in self.get('items'):
			if not d.item_code:
				msgprint(_("Item Code required at Row No {0}").format(d.idx), raise_exception=True)

	def validate_warehouse(self):
		super(SalesInvoice, self).validate_warehouse()

		for d in self.get_item_list():
			if not d.warehouse and frappe.get_cached_value("Item", d.item_code, "is_stock_item"):
				frappe.throw(_("Warehouse required for stock Item {0}").format(d.item_code))

	def validate_delivery_note_if_update_stock(self):
		if not cint(self.is_return) and cint(self.update_stock):
			for d in self.get("items"):
				if d.delivery_note:
					msgprint(_("Stock cannot be updated against Delivery Note {0}").format(d.delivery_note), raise_exception=1)

	def validate_update_stock_mandatory(self):
		if not cint(self.update_stock) and not cint(frappe.db.get_single_value("Accounts Settings", "allow_invoicing_without_updating_stock")):
			packed_items = []
			for p in self.get('packed_items'):
				packed_items.append(p.parent_detail_docname)

			for d in self.items:
				is_stock_item = frappe.get_cached_value("Item", d.item_code, "is_stock_item")\
					or self.is_product_bundle_with_stock_item(d.item_code)
				if d.item_code and not d.delivery_note and is_stock_item:
					frappe.throw(_("'Update Stock' must be enabled for stock items if Sales Invoice is not made from Delivery Note."))

	def validate_write_off_account(self):
		if flt(self.write_off_amount) and not self.write_off_account:
			self.write_off_account = frappe.get_cached_value('Company',  self.company,  'write_off_account')

		if flt(self.write_off_amount) and not self.write_off_account:
			msgprint(_("Please enter Write Off Account"), raise_exception=1)

	def validate_account_for_change_amount(self):
		if flt(self.change_amount) and not self.account_for_change_amount:
			msgprint(_("Please enter Account for Change Amount"), raise_exception=1)

	def validate_c_form(self):
		""" Blank C-form no if C-form applicable marked as 'No'"""
		if self.amended_from and self.c_form_applicable == 'No' and self.c_form_no:
			frappe.db.sql("""delete from `tabC-Form Invoice Detail` where invoice_no = %s
					and parent = %s""", (self.amended_from,	self.c_form_no))

			frappe.db.set(self, 'c_form_no', '')

	def validate_c_form_on_cancel(self):
		""" Display message if C-Form no exists on cancellation of Sales Invoice"""
		if self.c_form_applicable == 'Yes' and self.c_form_no:
			msgprint(_("Please remove this Invoice {0} from C-Form {1}")
				.format(self.name, self.c_form_no), raise_exception = 1)

	def validate_dropship_item(self):
		for item in self.items:
			if item.sales_order:
				if frappe.db.get_value("Sales Order Item", item.so_detail, "delivered_by_supplier"):
					frappe.throw(_("Could not update stock, invoice contains drop shipping item."))

	def update_current_stock(self):
		for d in self.get('items'):
			if d.item_code and d.warehouse:
				bin = frappe.db.sql("select actual_qty from `tabBin` where item_code = %s and warehouse = %s", (d.item_code, d.warehouse), as_dict = 1)
				d.actual_qty = bin and flt(bin[0]['actual_qty']) or 0

		for d in self.get('packed_items'):
			bin = frappe.db.sql("select actual_qty, projected_qty from `tabBin` where item_code =	%s and warehouse = %s", (d.item_code, d.warehouse), as_dict = 1)
			d.actual_qty = bin and flt(bin[0]['actual_qty']) or 0
			d.projected_qty = bin and flt(bin[0]['projected_qty']) or 0

	def update_packing_list(self):
		if cint(self.update_stock) == 1:
			from erpnext.stock.doctype.packed_item.packed_item import make_packing_list
			make_packing_list(self)
		else:
			self.set('packed_items', [])

	def set_billing_hours_and_amount(self):
		if not self.project:
			for timesheet in self.timesheets:
				ts_doc = frappe.get_doc('Timesheet', timesheet.time_sheet)
				if not timesheet.billing_hours and ts_doc.total_billable_hours:
					timesheet.billing_hours = ts_doc.total_billable_hours

				if not timesheet.billing_amount and ts_doc.total_billable_amount:
					timesheet.billing_amount = ts_doc.total_billable_amount

	def update_timesheet_billing_for_project(self):
		if not self.timesheets and self.project:
			self.add_timesheet_data()
		else:
			self.calculate_billing_amount_for_timesheet()

	def add_timesheet_data(self):
		self.set('timesheets', [])
		if self.project:
			for data in get_projectwise_timesheet_data(self.project):
				self.append('timesheets', {
						'time_sheet': data.parent,
						'billing_hours': data.billing_hours,
						'billing_amount': data.billing_amt,
						'timesheet_detail': data.name
					})

			self.calculate_billing_amount_for_timesheet()

	def calculate_billing_amount_for_timesheet(self):
		total_billing_amount = 0.0
		for data in self.timesheets:
			if data.billing_amount:
				total_billing_amount += data.billing_amount

		self.total_billing_amount = total_billing_amount

	def get_warehouse(self):
		user_pos_profile = frappe.db.sql("""select name, warehouse from `tabPOS Profile`
			where ifnull(user,'') = %s and company = %s""", (frappe.session['user'], self.company))
		warehouse = user_pos_profile[0][1] if user_pos_profile else None

		if not warehouse:
			global_pos_profile = frappe.db.sql("""select name, warehouse from `tabPOS Profile`
				where (user is null or user = '') and company = %s""", self.company)

			if global_pos_profile:
				warehouse = global_pos_profile[0][1]
			elif not user_pos_profile:
				msgprint(_("POS Profile required to make POS Entry"), raise_exception=True)

		return warehouse

	def set_income_account_for_fixed_assets(self):
		disposal_account = depreciation_cost_center = None
		for d in self.get("items"):
			if d.is_fixed_asset:
				if not disposal_account:
					disposal_account, depreciation_cost_center = get_disposal_account_and_cost_center(self.company)

				d.income_account = disposal_account
				if not d.cost_center:
					d.cost_center = depreciation_cost_center

	def check_prev_docstatus(self):
		for d in self.get('items'):
			if d.sales_order and frappe.db.get_value("Sales Order", d.sales_order, "docstatus") != 1:
				frappe.throw(_("Sales Order {0} is not submitted").format(d.sales_order))

			if d.delivery_note and frappe.db.get_value("Delivery Note", d.delivery_note, "docstatus") != 1:
				throw(_("Delivery Note {0} is not submitted").format(d.delivery_note))

	def make_gl_entries(self, gl_entries=None, repost_future_gle=True, from_repost=False):
		auto_accounting_for_stock = erpnext.is_perpetual_inventory_enabled(self.company)

		if not gl_entries:
			gl_entries = self.get_gl_entries()

		if gl_entries:
			from erpnext.accounts.general_ledger import make_gl_entries

<<<<<<< HEAD
			make_gl_entries(gl_entries, cancel=(self.docstatus == 2), merge_entries=False)
=======
			# if POS and amount is written off, updating outstanding amt after posting all gl entries
			update_outstanding = "No" if (cint(self.is_pos) or self.write_off_account or
				cint(self.redeem_loyalty_points)) else "Yes"

			make_gl_entries(gl_entries, cancel=(self.docstatus == 2),
				update_outstanding=update_outstanding, merge_entries=False, from_repost=from_repost)

			if update_outstanding == "No":
				from erpnext.accounts.doctype.gl_entry.gl_entry import update_outstanding_amt
				update_outstanding_amt(self.debit_to, "Customer", self.customer,
					self.doctype, self.return_against if cint(self.is_return) and self.return_against else self.name)
>>>>>>> bfddc8ab

			if repost_future_gle and cint(self.update_stock) \
				and cint(auto_accounting_for_stock):
					items, warehouses = self.get_items_and_warehouses()
					update_gl_entries_after(self.posting_date, self.posting_time,
						warehouses, items, company = self.company)
		elif self.docstatus == 2 and cint(self.update_stock) \
			and cint(auto_accounting_for_stock):
				from erpnext.accounts.general_ledger import delete_gl_entries
				delete_gl_entries(voucher_type=self.doctype, voucher_no=self.name)

	def get_gl_entries(self, warehouse_account=None):
		from erpnext.accounts.general_ledger import merge_similar_entries

		gl_entries = []

		self.make_customer_gl_entry(gl_entries)

		self.make_tax_gl_entries(gl_entries)

		self.make_item_gl_entries(gl_entries)

		# merge gl entries before adding pos entries
		gl_entries = merge_similar_entries(gl_entries)

		self.make_loyalty_point_redemption_gle(gl_entries)
		self.make_pos_gl_entries(gl_entries)
		self.make_gle_for_change_amount(gl_entries)

		self.make_write_off_gl_entry(gl_entries)
		self.make_gle_for_rounding_adjustment(gl_entries)

		return gl_entries

	def make_customer_gl_entry(self, gl_entries):
		# Checked both rounding_adjustment and rounded_total
		# because rounded_total had value even before introcution of posting GLE based on rounded total
		grand_total = self.rounded_total if (self.rounding_adjustment and self.rounded_total) else self.grand_total
		if grand_total:
			# Didnot use base_grand_total to book rounding loss gle
			grand_total_in_company_currency = flt(grand_total * self.conversion_rate,
				self.precision("grand_total"))

			gl_entries.append(
				self.get_gl_dict({
					"account": self.debit_to,
					"party_type": "Customer",
					"party": self.customer,
					"against": self.against_income_account,
					"debit": grand_total_in_company_currency,
					"debit_in_account_currency": grand_total_in_company_currency \
						if self.party_account_currency==self.company_currency else grand_total,
					"against_voucher": self.return_against if cint(self.is_return) and self.return_against else None,
					"against_voucher_type": self.doctype if cint(self.is_return) and self.return_against else None,
					"cost_center": self.cost_center
				}, self.party_account_currency)
			)

	def make_tax_gl_entries(self, gl_entries):
		for tax in self.get("taxes"):
			if flt(tax.base_tax_amount_after_discount_amount):
				account_currency = get_account_currency(tax.account_head)
				gl_entries.append(
					self.get_gl_dict({
						"account": tax.account_head,
						"against": self.customer,
						"credit": flt(tax.base_tax_amount_after_discount_amount,
							tax.precision("tax_amount_after_discount_amount")),
						"credit_in_account_currency": (flt(tax.base_tax_amount_after_discount_amount,
							tax.precision("base_tax_amount_after_discount_amount")) if account_currency==self.company_currency else
							flt(tax.tax_amount_after_discount_amount, tax.precision("tax_amount_after_discount_amount"))),
						"cost_center": tax.cost_center or self.cost_center
					}, account_currency)
				)

	def make_item_gl_entries(self, gl_entries):
		# income account gl entries
		for item in self.get("items"):
			if flt(item.base_net_amount, item.precision("base_net_amount")):
				if item.is_fixed_asset:
					asset = frappe.get_doc("Asset", item.asset)

					if (len(asset.finance_books) > 1 and not item.finance_book
						and asset.finance_books[0].finance_book):
						frappe.throw(_("Select finance book for the item {0} at row {1}")
							.format(item.item_code, item.idx))

					fixed_asset_gl_entries = get_gl_entries_on_asset_disposal(asset,
						item.base_net_amount, item.finance_book)

					for gle in fixed_asset_gl_entries:
						gle["against"] = self.customer
						gl_entries.append(self.get_gl_dict(gle))

					asset.db_set("disposal_date", self.posting_date)
					asset.set_status("Sold" if self.docstatus==1 else None)
				else:
					income_account = (item.income_account
						if (not item.enable_deferred_revenue or self.is_return) else item.deferred_revenue_account)

					account_currency = get_account_currency(income_account)
					gl_entries.append(
						self.get_gl_dict({
							"account": income_account,
							"against": self.customer,
							"credit": flt(item.base_net_amount, item.precision("base_net_amount")),
							"credit_in_account_currency": (flt(item.base_net_amount, item.precision("base_net_amount"))
								if account_currency==self.company_currency
								else flt(item.net_amount, item.precision("net_amount"))),
							"cost_center": item.cost_center or self.cost_center
						}, account_currency)
					)

		# expense account gl entries
		if cint(self.update_stock) and \
			erpnext.is_perpetual_inventory_enabled(self.company):
			gl_entries += super(SalesInvoice, self).get_gl_entries()

	def make_loyalty_point_redemption_gle(self, gl_entries):
		if cint(self.redeem_loyalty_points):
			gl_entries.append(
				self.get_gl_dict({
					"account": self.debit_to,
					"party_type": "Customer",
					"party": self.customer,
					"against": "Expense account - " + cstr(self.loyalty_redemption_account) + " for the Loyalty Program",
					"credit": self.loyalty_amount,
					"against_voucher": self.return_against if cint(self.is_return) else self.name,
					"against_voucher_type": self.doctype,
					"cost_center": self.cost_center
				})
			)
			gl_entries.append(
				self.get_gl_dict({
					"account": self.loyalty_redemption_account,
					"cost_center": self.cost_center or self.loyalty_redemption_cost_center,
					"against": self.customer,
					"debit": self.loyalty_amount,
					"remark": "Loyalty Points redeemed by the customer"
				})
			)

	def make_pos_gl_entries(self, gl_entries):
		if cint(self.is_pos):
			for payment_mode in self.payments:
				if payment_mode.amount:
					# POS, make payment entries
					gl_entries.append(
						self.get_gl_dict({
							"account": self.debit_to,
							"party_type": "Customer",
							"party": self.customer,
							"against": payment_mode.account,
							"credit": payment_mode.base_amount,
							"credit_in_account_currency": payment_mode.base_amount \
								if self.party_account_currency==self.company_currency \
								else payment_mode.amount,
							"against_voucher": self.return_against if cint(self.is_return) and self.return_against else self.name,
							"against_voucher_type": self.doctype,
							"cost_center": self.cost_center
						}, self.party_account_currency)
					)

					payment_mode_account_currency = get_account_currency(payment_mode.account)
					gl_entries.append(
						self.get_gl_dict({
							"account": payment_mode.account,
							"against": self.customer,
							"debit": payment_mode.base_amount,
							"debit_in_account_currency": payment_mode.base_amount \
								if payment_mode_account_currency==self.company_currency \
								else payment_mode.amount,
							"cost_center": self.cost_center
						}, payment_mode_account_currency)
					)

	def make_gle_for_change_amount(self, gl_entries):
		if cint(self.is_pos) and self.change_amount:
			if self.account_for_change_amount:
				gl_entries.append(
					self.get_gl_dict({
						"account": self.debit_to,
						"party_type": "Customer",
						"party": self.customer,
						"against": self.account_for_change_amount,
						"debit": flt(self.base_change_amount),
						"debit_in_account_currency": flt(self.base_change_amount) \
							if self.party_account_currency==self.company_currency else flt(self.change_amount),
						"against_voucher": self.return_against if cint(self.is_return) and self.return_against else self.name,
						"against_voucher_type": self.doctype,
						"cost_center": self.cost_center
					}, self.party_account_currency)
				)

				gl_entries.append(
					self.get_gl_dict({
						"account": self.account_for_change_amount,
						"against": self.customer,
						"credit": self.base_change_amount,
						"cost_center": self.cost_center
					})
				)
			else:
				frappe.throw(_("Select change amount account"), title="Mandatory Field")

	def make_write_off_gl_entry(self, gl_entries):
		# write off entries, applicable if only pos
		if self.write_off_account and flt(self.write_off_amount, self.precision("write_off_amount")):
			write_off_account_currency = get_account_currency(self.write_off_account)
			default_cost_center = frappe.get_cached_value('Company',  self.company,  'cost_center')

			gl_entries.append(
				self.get_gl_dict({
					"account": self.debit_to,
					"party_type": "Customer",
					"party": self.customer,
					"against": self.write_off_account,
					"credit": flt(self.base_write_off_amount, self.precision("base_write_off_amount")),
					"credit_in_account_currency": (flt(self.base_write_off_amount,
						self.precision("base_write_off_amount")) if self.party_account_currency==self.company_currency
						else flt(self.write_off_amount, self.precision("write_off_amount"))),
					"against_voucher": self.return_against if cint(self.is_return) else self.name,
					"against_voucher_type": self.doctype,
					"cost_center": self.cost_center
				}, self.party_account_currency)
			)
			gl_entries.append(
				self.get_gl_dict({
					"account": self.write_off_account,
					"against": self.customer,
					"debit": flt(self.base_write_off_amount, self.precision("base_write_off_amount")),
					"debit_in_account_currency": (flt(self.base_write_off_amount,
						self.precision("base_write_off_amount")) if write_off_account_currency==self.company_currency
						else flt(self.write_off_amount, self.precision("write_off_amount"))),
					"cost_center": self.cost_center or self.write_off_cost_center or default_cost_center
				}, write_off_account_currency)
			)

	def make_gle_for_rounding_adjustment(self, gl_entries):
		if flt(self.rounding_adjustment, self.precision("rounding_adjustment")):
			round_off_account, round_off_cost_center = \
				get_round_off_account_and_cost_center(self.company)

			gl_entries.append(
				self.get_gl_dict({
					"account": round_off_account,
					"against": self.customer,
					"credit_in_account_currency": flt(self.rounding_adjustment,
						self.precision("rounding_adjustment")),
					"credit": flt(self.base_rounding_adjustment,
						self.precision("base_rounding_adjustment")),
					"cost_center": self.cost_center or round_off_cost_center,
				}
			))

	def update_billing_status_in_dn(self, update_modified=True):
		updated_delivery_notes = []
		for d in self.get("items"):
			if d.dn_detail:
				update_billed_amount_based_on_dn(d.dn_detail, update_modified)
				updated_delivery_notes.append(d.delivery_note)
			elif d.so_detail:
				updated_delivery_notes += update_billed_amount_based_on_so(d.so_detail, update_modified)

		for dn in set(updated_delivery_notes):
			frappe.get_doc("Delivery Note", dn).update_billing_status()

	def on_recurring(self, reference_doc, auto_repeat_doc):
		for fieldname in ("c_form_applicable", "c_form_no", "write_off_amount"):
			self.set(fieldname, reference_doc.get(fieldname))

		self.due_date = None

	def update_serial_no(self, in_cancel=False):
		""" update Sales Invoice refrence in Serial No """
		invoice = None if (in_cancel or self.is_return) else self.name
		if in_cancel and self.is_return:
			invoice = self.return_against

		for item in self.items:
			if not item.serial_no:
				continue

			for serial_no in item.serial_no.split("\n"):
				if serial_no and frappe.db.exists('Serial No', serial_no):
					sno = frappe.get_doc('Serial No', serial_no)
					sno.sales_invoice = invoice
					sno.db_update()

	def validate_serial_numbers(self):
		"""
			validate serial number agains Delivery Note and Sales Invoice
		"""
		self.set_serial_no_against_delivery_note()
		self.validate_serial_against_delivery_note()
		self.validate_serial_against_sales_invoice()

	def set_serial_no_against_delivery_note(self):
		for item in self.items:
			if item.serial_no and item.delivery_note and \
				item.qty != len(get_serial_nos(item.serial_no)):
				item.serial_no = get_delivery_note_serial_no(item.item_code, item.qty, item.delivery_note)

	def validate_serial_against_delivery_note(self):
		"""
			validate if the serial numbers in Sales Invoice Items are same as in
			Delivery Note Item
		"""

		for item in self.items:
			if not item.delivery_note or not item.dn_detail:
				continue

			serial_nos = frappe.db.get_value("Delivery Note Item", item.dn_detail, "serial_no") or ""
			dn_serial_nos = set(get_serial_nos(serial_nos))

			serial_nos = item.serial_no or ""
			si_serial_nos = set(get_serial_nos(serial_nos))

			if si_serial_nos - dn_serial_nos:
				frappe.throw(_("Serial Numbers in row {0} does not match with Delivery Note".format(item.idx)))

			if item.serial_no and cint(item.qty) != len(si_serial_nos):
				frappe.throw(_("Row {0}: {1} Serial numbers required for Item {2}. You have provided {3}.".format(
					item.idx, item.qty, item.item_code, len(si_serial_nos))))

	def validate_serial_against_sales_invoice(self):
		""" check if serial number is already used in other sales invoice """
		for item in self.items:
			if not item.serial_no:
				continue

			for serial_no in item.serial_no.split("\n"):
				sales_invoice = frappe.db.get_value("Serial No", serial_no, "sales_invoice")
				if sales_invoice and self.name != sales_invoice:
					sales_invoice_company = frappe.db.get_value("Sales Invoice", sales_invoice, "company")
					if sales_invoice_company == self.company:
						frappe.throw(_("Serial Number: {0} is already referenced in Sales Invoice: {1}"
							.format(serial_no, sales_invoice)))

	def update_project(self):
		if self.project:
			project = frappe.get_doc("Project", self.project)
			project.update_billed_amount()
			project.db_update()


	def verify_payment_amount_is_positive(self):
		for entry in self.payments:
			if entry.amount < 0:
				frappe.throw(_("Row #{0} (Payment Table): Amount must be positive").format(entry.idx))

	def verify_payment_amount_is_negative(self):
		for entry in self.payments:
			if entry.amount > 0:
				frappe.throw(_("Row #{0} (Payment Table): Amount must be negative").format(entry.idx))

	# collection of the loyalty points, create the ledger entry for that.
	def make_loyalty_point_entry(self):
		returned_amount = self.get_returned_amount()
		current_amount = flt(self.grand_total) - cint(self.loyalty_amount)
		eligible_amount = current_amount - returned_amount
		lp_details = get_loyalty_program_details_with_points(self.customer, company=self.company,
			current_transaction_amount=current_amount, loyalty_program=self.loyalty_program,
			expiry_date=self.posting_date, include_expired_entry=True)
		if lp_details and getdate(lp_details.from_date) <= getdate(self.posting_date) and \
			(not lp_details.to_date or getdate(lp_details.to_date) >= getdate(self.posting_date)):
			points_earned = cint(eligible_amount/lp_details.collection_factor)
			doc = frappe.get_doc({
				"doctype": "Loyalty Point Entry",
				"company": self.company,
				"loyalty_program": lp_details.loyalty_program,
				"loyalty_program_tier": lp_details.tier_name,
				"customer": self.customer,
				"sales_invoice": self.name,
				"loyalty_points": points_earned,
				"purchase_amount": eligible_amount,
				"expiry_date": add_days(self.posting_date, lp_details.expiry_duration),
				"posting_date": self.posting_date
			})
			doc.flags.ignore_permissions = 1
			doc.save()
			self.set_loyalty_program_tier()

	# valdite the redemption and then delete the loyalty points earned on cancel of the invoice
	def delete_loyalty_point_entry(self):
		lp_entry = frappe.db.sql("select name from `tabLoyalty Point Entry` where sales_invoice=%s",
			(self.name), as_dict=1)

		if not lp_entry: return
		against_lp_entry = frappe.db.sql('''select name, sales_invoice from `tabLoyalty Point Entry`
			where redeem_against=%s''', (lp_entry[0].name), as_dict=1)
		if against_lp_entry:
			invoice_list = ", ".join([d.sales_invoice for d in against_lp_entry])
			frappe.throw(_('''Sales Invoice can't be cancelled since the Loyalty Points earned has been redeemed.
				First cancel the Sales Invoice No {0}''').format(invoice_list))
		else:
			frappe.db.sql('''delete from `tabLoyalty Point Entry` where sales_invoice=%s''', (self.name))
			# Set loyalty program
			self.set_loyalty_program_tier()

	def set_loyalty_program_tier(self):
		lp_details = get_loyalty_program_details_with_points(self.customer, company=self.company,
				loyalty_program=self.loyalty_program, include_expired_entry=True)
		frappe.db.set_value("Customer", self.customer, "loyalty_program_tier", lp_details.tier_name)

	def get_returned_amount(self):
		returned_amount = frappe.db.sql("""
			select sum(grand_total)
			from `tabSales Invoice`
			where docstatus=1 and is_return=1 and ifnull(return_against, '')=%s
		""", self.name)
		return abs(flt(returned_amount[0][0])) if returned_amount else 0

	# redeem the loyalty points.
	def apply_loyalty_points(self):
		from erpnext.accounts.doctype.loyalty_point_entry.loyalty_point_entry \
			import get_loyalty_point_entries, get_redemption_details
		loyalty_point_entries = get_loyalty_point_entries(self.customer, self.loyalty_program, self.company, self.posting_date)
		redemption_details = get_redemption_details(self.customer, self.loyalty_program, self.company)

		points_to_redeem = self.loyalty_points
		for lp_entry in loyalty_point_entries:
			if lp_entry.sales_invoice == self.name:
				continue
			available_points = lp_entry.loyalty_points - flt(redemption_details.get(lp_entry.name))
			if available_points > points_to_redeem:
				redeemed_points = points_to_redeem
			else:
				redeemed_points = available_points
			doc = frappe.get_doc({
				"doctype": "Loyalty Point Entry",
				"company": self.company,
				"loyalty_program": self.loyalty_program,
				"loyalty_program_tier": lp_entry.loyalty_program_tier,
				"customer": self.customer,
				"sales_invoice": self.name,
				"redeem_against": lp_entry.name,
				"loyalty_points": -1*redeemed_points,
				"purchase_amount": self.grand_total,
				"expiry_date": lp_entry.expiry_date,
				"posting_date": self.posting_date
			})
			doc.flags.ignore_permissions = 1
			doc.save()
			points_to_redeem -= redeemed_points
			if points_to_redeem < 1: # since points_to_redeem is integer
				break

	# Healthcare
	def set_healthcare_services(self, checked_values):
		self.set("items", [])
		from erpnext.stock.get_item_details import get_item_details
		for checked_item in checked_values:
			item_line = self.append("items", {})
			price_list, price_list_currency = frappe.db.get_values("Price List", {"selling": 1}, ['name', 'currency'])[0]
			args = {
				'doctype': "Sales Invoice",
				'item_code': checked_item['item'],
				'company': self.company,
				'customer': frappe.db.get_value("Patient", self.patient, "customer"),
				'selling_price_list': price_list,
				'price_list_currency': price_list_currency,
				'plc_conversion_rate': 1.0,
				'conversion_rate': 1.0
			}
			item_details = get_item_details(args)
			item_line.item_code = checked_item['item']
			item_line.qty = 1
			if checked_item['qty']:
				item_line.qty = checked_item['qty']
			if checked_item['rate']:
				item_line.rate = checked_item['rate']
			else:
				item_line.rate = item_details.price_list_rate
			item_line.amount = float(item_line.rate) * float(item_line.qty)
			if checked_item['income_account']:
				item_line.income_account = checked_item['income_account']
			if checked_item['dt']:
				item_line.reference_dt = checked_item['dt']
			if checked_item['dn']:
				item_line.reference_dn = checked_item['dn']
			if checked_item['description']:
				item_line.description = checked_item['description']

		self.set_missing_values(for_validate = True)

def validate_inter_company_party(doctype, party, company, inter_company_invoice_reference):
	if not party:
		return
	if doctype == "Sales Invoice":
		partytype, ref_partytype, internal = "Customer", "Supplier", "is_internal_customer"
		ref_doc =  "Purchase Invoice"
	else:
		partytype, ref_partytype, internal = "Supplier", "Customer", "is_internal_supplier"
		ref_doc =  "Sales Invoice"

	if inter_company_invoice_reference:
		doc = frappe.get_doc(ref_doc, inter_company_invoice_reference)
		ref_party = doc.supplier if doctype == "Sales Invoice" else doc.customer
		if not frappe.db.get_value(partytype, {"represents_company": doc.company}, "name") == party:
			frappe.throw(_("Invalid {0} for Inter Company Invoice.").format(partytype))
		if not frappe.get_cached_value(ref_partytype, ref_party, "represents_company") == company:
			frappe.throw(_("Invalid Company for Inter Company Invoice."))

	elif frappe.db.get_value(partytype, {"name": party, internal: 1}, "name") == party:
		companies = frappe.db.sql("""select company from `tabAllowed To Transact With`
			where parenttype = '{0}' and parent = '{1}'""".format(partytype, party), as_list = 1)
		companies = [d[0] for d in companies]
		if not company in companies:
			frappe.throw(_("{0} not allowed to transact with {1}. Please change the Company.").format(partytype, company))

def update_linked_invoice(doctype, name, inter_company_invoice_reference):
	if inter_company_invoice_reference:
		frappe.db.set_value(doctype, inter_company_invoice_reference,\
			"inter_company_invoice_reference", name)

def unlink_inter_company_invoice(doctype, name, inter_company_invoice_reference):
	ref_doc = "Purchase Invoice" if doctype == "Sales Invoice" else "Sales Invoice"
	if inter_company_invoice_reference:
		frappe.db.set_value(doctype, name,\
			"inter_company_invoice_reference", "")
		frappe.db.set_value(ref_doc, inter_company_invoice_reference,\
			"inter_company_invoice_reference", "")

def get_list_context(context=None):
	from erpnext.controllers.website_list_for_contact import get_list_context
	list_context = get_list_context(context)
	list_context.update({
		'show_sidebar': True,
		'show_search': True,
		'no_breadcrumbs': True,
		'title': _('Invoices'),
	})
	return list_context

@frappe.whitelist()
def get_bank_cash_account(mode_of_payment, company):
	account = frappe.db.get_value("Mode of Payment Account",
		{"parent": mode_of_payment, "company": company}, "default_account")
	if not account:
		frappe.throw(_("Please set default Cash or Bank account in Mode of Payment {0}")
			.format(mode_of_payment))
	return {
		"account": account
	}

@frappe.whitelist()
def make_delivery_note(source_name, target_doc=None):
	def set_missing_values(source, target):
		target.ignore_pricing_rule = 1
		target.run_method("set_missing_values")
		target.run_method("calculate_taxes_and_totals")

	def update_item(source_doc, target_doc, source_parent):
		target_doc.qty = flt(source_doc.qty) - flt(source_doc.delivered_qty)
		target_doc.stock_qty = target_doc.qty * flt(source_doc.conversion_factor)

		target_doc.base_amount = target_doc.qty * flt(source_doc.base_rate)
		target_doc.amount = target_doc.qty * flt(source_doc.rate)

	doclist = get_mapped_doc("Sales Invoice", source_name, 	{
		"Sales Invoice": {
			"doctype": "Delivery Note",
			"validation": {
				"docstatus": ["=", 1]
			}
		},
		"Sales Invoice Item": {
			"doctype": "Delivery Note Item",
			"field_map": {
				"name": "si_detail",
				"parent": "against_sales_invoice",
				"serial_no": "serial_no",
				"sales_order": "against_sales_order",
				"so_detail": "so_detail",
				"cost_center": "cost_center"
			},
			"postprocess": update_item,
			"condition": lambda doc: doc.delivered_by_supplier!=1
		},
		"Sales Taxes and Charges": {
			"doctype": "Sales Taxes and Charges",
			"add_if_empty": True
		},
		"Sales Team": {
			"doctype": "Sales Team",
			"field_map": {
				"incentives": "incentives"
			},
			"add_if_empty": True
		}
	}, target_doc, set_missing_values)

	return doclist

@frappe.whitelist()
def make_sales_return(source_name, target_doc=None):
	from erpnext.controllers.sales_and_purchase_return import make_return_doc
	return make_return_doc("Sales Invoice", source_name, target_doc)

def set_account_for_mode_of_payment(self):
	for data in self.payments:
		if not data.account:
			data.account = get_bank_cash_account(data.mode_of_payment, self.company).get("account")

def get_inter_company_details(doc, doctype):
	if doctype == "Sales Invoice":
		party = frappe.db.get_value("Supplier", {"disabled": 0, "is_internal_supplier": 1, "represents_company": doc.company}, "name")
		company = frappe.get_cached_value("Customer", doc.customer, "represents_company")
	else:
		party = frappe.db.get_value("Customer", {"disabled": 0, "is_internal_customer": 1, "represents_company": doc.company}, "name")
		company = frappe.get_cached_value("Supplier", doc.supplier, "represents_company")

	return {
		"party": party,
		"company": company
	}


def validate_inter_company_invoice(doc, doctype):

	details = get_inter_company_details(doc, doctype)
	price_list = doc.selling_price_list if doctype == "Sales Invoice" else doc.buying_price_list
	valid_price_list = frappe.db.get_value("Price List", {"name": price_list, "buying": 1, "selling": 1})
	if not valid_price_list:
		frappe.throw(_("Selected Price List should have buying and selling fields checked."))

	party = details.get("party")
	if not party:
		partytype = "Supplier" if doctype == "Sales Invoice" else "Customer"
		frappe.throw(_("No {0} found for Inter Company Transactions.").format(partytype))

	company = details.get("company")
	default_currency = frappe.get_cached_value('Company',  company,  "default_currency")
	if default_currency != doc.currency:
		frappe.throw(_("Company currencies of both the companies should match for Inter Company Transactions."))

	return

@frappe.whitelist()
def make_inter_company_purchase_invoice(source_name, target_doc=None):
	return make_inter_company_invoice("Sales Invoice", source_name, target_doc)

def make_inter_company_invoice(doctype, source_name, target_doc=None):
	if doctype == "Sales Invoice":
		source_doc = frappe.get_doc("Sales Invoice", source_name)
		target_doctype = "Purchase Invoice"
	else:
		source_doc = frappe.get_doc("Purchase Invoice", source_name)
		target_doctype = "Sales Invoice"

	validate_inter_company_invoice(source_doc, doctype)
	details = get_inter_company_details(source_doc, doctype)

	def set_missing_values(source, target):
		target.run_method("set_missing_values")

	def update_details(source_doc, target_doc, source_parent):
		target_doc.inter_company_invoice_reference = source_doc.name
		if target_doc.doctype == "Purchase Invoice":
			target_doc.company = details.get("company")
			target_doc.supplier = details.get("party")
			target_doc.buying_price_list = source_doc.selling_price_list
		else:
			target_doc.company = details.get("company")
			target_doc.customer = details.get("party")
			target_doc.selling_price_list = source_doc.buying_price_list

	doclist = get_mapped_doc(doctype, source_name,	{
		doctype: {
			"doctype": target_doctype,
			"postprocess": update_details,
			"field_no_map": [
				"taxes_and_charges"
			]
		},
		doctype +" Item": {
			"doctype": target_doctype + " Item",
			"field_no_map": [
				"income_account",
				"expense_account",
				"cost_center",
				"warehouse"
			]
		}

	}, target_doc, set_missing_values)

	return doclist

@frappe.whitelist()
def get_loyalty_programs(customer):
	''' sets applicable loyalty program to the customer or returns a list of applicable programs '''
	from erpnext.selling.doctype.customer.customer import get_loyalty_programs

	customer = frappe.get_doc('Customer', customer)
	if customer.loyalty_program: return

	lp_details = get_loyalty_programs(customer)

	if len(lp_details) == 1:
		frappe.db.set(customer, 'loyalty_program', lp_details[0])
		return []
	else:
		return lp_details<|MERGE_RESOLUTION|>--- conflicted
+++ resolved
@@ -252,11 +252,6 @@
 		self.make_gl_entries()
 
 		if not self.is_return:
-<<<<<<< HEAD
-=======
-			self.update_billing_status_for_zero_amount_refdoc("Delivery Note")
-			self.update_billing_status_for_zero_amount_refdoc("Sales Order")
->>>>>>> bfddc8ab
 			self.check_credit_limit()
 
 		self.update_serial_no()
@@ -316,11 +311,6 @@
 		self.update_prevdoc_status()
 
 		if not self.is_return:
-<<<<<<< HEAD
-=======
-			self.update_billing_status_for_zero_amount_refdoc("Delivery Note")
-			self.update_billing_status_for_zero_amount_refdoc("Sales Order")
->>>>>>> bfddc8ab
 			self.update_serial_no(in_cancel=True)
 
 		self.validate_c_form_on_cancel()
@@ -766,21 +756,7 @@
 		if gl_entries:
 			from erpnext.accounts.general_ledger import make_gl_entries
 
-<<<<<<< HEAD
-			make_gl_entries(gl_entries, cancel=(self.docstatus == 2), merge_entries=False)
-=======
-			# if POS and amount is written off, updating outstanding amt after posting all gl entries
-			update_outstanding = "No" if (cint(self.is_pos) or self.write_off_account or
-				cint(self.redeem_loyalty_points)) else "Yes"
-
-			make_gl_entries(gl_entries, cancel=(self.docstatus == 2),
-				update_outstanding=update_outstanding, merge_entries=False, from_repost=from_repost)
-
-			if update_outstanding == "No":
-				from erpnext.accounts.doctype.gl_entry.gl_entry import update_outstanding_amt
-				update_outstanding_amt(self.debit_to, "Customer", self.customer,
-					self.doctype, self.return_against if cint(self.is_return) and self.return_against else self.name)
->>>>>>> bfddc8ab
+			make_gl_entries(gl_entries, cancel=(self.docstatus == 2), merge_entries=False, from_repost=from_repost)
 
 			if repost_future_gle and cint(self.update_stock) \
 				and cint(auto_accounting_for_stock):
