--- conflicted
+++ resolved
@@ -1535,7 +1535,6 @@
 	today = getdate()
 	if doc.get('is_pos') or not doc.get('payment_schedule'):
 		return getdate(doc.due_date) < today
-<<<<<<< HEAD
 
 	# calculate payable amount till date
 	payment_amount_field = (
@@ -1550,22 +1549,6 @@
 		if getdate(payment.due_date) < today
 	)
 
-=======
-
-	# calculate payable amount till date
-	payment_amount_field = (
-		"base_payment_amount"
-		if doc.party_account_currency != doc.currency
-		else "payment_amount"
-	)
-
-	payable_amount = sum(
-		payment.get(payment_amount_field)
-		for payment in doc.payment_schedule
-		if getdate(payment.due_date) < today
-	)
-
->>>>>>> 1634daf3
 	return (total - outstanding_amount) < payable_amount
 
 
