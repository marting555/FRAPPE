# Copyright (c) 2015, Frappe Technologies Pvt. Ltd. and Contributors
# License: GNU General Public License v3. See license.txt

from __future__ import unicode_literals
import frappe, erpnext
import frappe.defaults
<<<<<<< HEAD
from frappe.utils import cint, flt, add_days, cstr
=======
from frappe.utils import cint, flt, add_months, today, date_diff, getdate, add_days
>>>>>>> 4d80c051
from frappe import _, msgprint, throw
from erpnext.accounts.party import get_party_account, get_due_date
from erpnext.controllers.stock_controller import update_gl_entries_after
from frappe.model.mapper import get_mapped_doc
from erpnext.accounts.doctype.sales_invoice.pos import update_multi_mode_option

from erpnext.controllers.selling_controller import SellingController
from erpnext.accounts.utils import get_account_currency
from erpnext.stock.doctype.delivery_note.delivery_note import update_billed_amount_based_on_so
from erpnext.projects.doctype.timesheet.timesheet import get_projectwise_timesheet_data
from erpnext.assets.doctype.asset.depreciation \
	import get_disposal_account_and_cost_center, get_gl_entries_on_asset_disposal
from erpnext.stock.doctype.batch.batch import set_batch_nos
from erpnext.stock.doctype.serial_no.serial_no import get_serial_nos, get_delivery_note_serial_no
from erpnext.setup.doctype.company.company import update_company_current_month_sales
from erpnext.accounts.general_ledger import get_round_off_account_and_cost_center
from erpnext.accounts.doctype.loyalty_program.loyalty_program import \
	get_loyalty_program_details, get_loyalty_details, validate_loyalty_points

from six import iteritems

form_grid_templates = {
	"items": "templates/form_grid/item_grid.html"
}

class SalesInvoice(SellingController):
	def __init__(self, *args, **kwargs):
		super(SalesInvoice, self).__init__(*args, **kwargs)
		self.status_updater = [{
			'source_dt': 'Sales Invoice Item',
			'target_field': 'billed_amt',
			'target_ref_field': 'amount',
			'target_dt': 'Sales Order Item',
			'join_field': 'so_detail',
			'target_parent_dt': 'Sales Order',
			'target_parent_field': 'per_billed',
			'source_field': 'amount',
			'join_field': 'so_detail',
			'percent_join_field': 'sales_order',
			'status_field': 'billing_status',
			'keyword': 'Billed',
			'overflow_type': 'billing'
		}]

	def set_indicator(self):
		"""Set indicator for portal"""
		if self.outstanding_amount > 0:
			self.indicator_color = "orange"
			self.indicator_title = _("Unpaid")
		else:
			self.indicator_color = "green"
			self.indicator_title = _("Paid")

	def validate(self):
		super(SalesInvoice, self).validate()
		self.validate_auto_set_posting_time()

		if not self.is_pos:
			self.so_dn_required()

		self.validate_proj_cust()
		self.validate_with_previous_doc()
		self.validate_uom_is_integer("stock_uom", "stock_qty")
		self.validate_uom_is_integer("uom", "qty")
		self.check_close_sales_order("sales_order")
		self.validate_debit_to_acc()
		self.clear_unallocated_advances("Sales Invoice Advance", "advances")
		self.add_remarks()
		self.validate_write_off_account()
		self.validate_account_for_change_amount()
		self.validate_fixed_asset()
		self.set_income_account_for_fixed_assets()
		validate_inter_company_party(self.doctype, self.customer, self.company, self.inter_company_invoice_reference)

		if cint(self.is_pos):
			self.validate_pos()

		if cint(self.update_stock):
			self.validate_dropship_item()
			self.validate_item_code()
			self.validate_warehouse()
			self.update_current_stock()
			self.validate_delivery_note()

		if not self.is_opening:
			self.is_opening = 'No'

		if self._action != 'submit' and self.update_stock and not self.is_return:
			set_batch_nos(self, 'warehouse', True)


		self.set_against_income_account()
		self.validate_c_form()
		self.validate_time_sheets_are_submitted()
		self.validate_multiple_billing("Delivery Note", "dn_detail", "amount", "items")
		if not self.is_return:
			self.validate_serial_numbers()
		self.update_packing_list()
		self.set_billing_hours_and_amount()
		self.update_timesheet_billing_for_project()
		self.set_status()
		if self.is_pos and not self.is_return:
			self.verify_payment_amount_is_positive()
		if self.redeem_loyalty_points:
			validate_loyalty_points(self, self.loyalty_points)


	def before_save(self):
		set_account_for_mode_of_payment(self)

	def on_submit(self):
		self.validate_pos_paid_amount()

		if not self.auto_repeat:
			frappe.get_doc('Authorization Control').validate_approving_authority(self.doctype,
				self.company, self.base_grand_total, self)

		self.check_prev_docstatus()

		if self.is_return:
			# NOTE status updating bypassed for is_return
			self.status_updater = []

		self.update_status_updater_args()
		self.update_prevdoc_status()
		self.update_billing_status_in_dn()
		self.clear_unallocated_mode_of_payments()

		# Updating stock ledger should always be called after updating prevdoc status,
		# because updating reserved qty in bin depends upon updated delivered qty in SO
		if self.update_stock == 1:
			self.update_stock_ledger()

		# this sequence because outstanding may get -ve
		self.make_gl_entries()

		if not self.is_return:
			self.update_billing_status_for_zero_amount_refdoc("Sales Order")
			self.check_credit_limit()

		self.update_serial_no()

		if not cint(self.is_pos) == 1 and not self.is_return:
			self.update_against_document_in_jv()

		self.update_time_sheet(self.name)

		update_company_current_month_sales(self.company)
		self.update_project()
		update_linked_invoice(self.doctype, self.name, self.inter_company_invoice_reference)

		# create the loyalty point ledger entry if the customer is enrolled in any loyalty program 
		if not self.is_return:
			self.make_loyalty_point_entry()
		else:
			against_si_doc = frappe.get_doc("Sales Invoice", self.return_against)
			against_si_doc.delete_loyalty_point_entry()
		if self.redeem_loyalty_points:
			self.apply_loyalty_points()

	def validate_pos_paid_amount(self):
		if len(self.payments) == 0 and self.is_pos:
			frappe.throw(_("At least one mode of payment is required for POS invoice."))

	def before_cancel(self):
		self.update_time_sheet(None)

	def on_cancel(self):
		self.check_close_sales_order("sales_order")

		from erpnext.accounts.utils import unlink_ref_doc_from_payment_entries
		if frappe.db.get_single_value('Accounts Settings', 'unlink_payment_on_cancellation_of_invoice'):
			unlink_ref_doc_from_payment_entries(self)

		if self.is_return:
			# NOTE status updating bypassed for is_return
			self.status_updater = []

		self.update_status_updater_args()
		self.update_prevdoc_status()
		self.update_billing_status_in_dn()

		if not self.is_return:
			self.update_billing_status_for_zero_amount_refdoc("Sales Order")
			self.update_serial_no(in_cancel=True)

		self.validate_c_form_on_cancel()

		# Updating stock ledger should always be called after updating prevdoc status,
		# because updating reserved qty in bin depends upon updated delivered qty in SO
		if self.update_stock == 1:
			self.update_stock_ledger()

		self.make_gl_entries_on_cancel()
		frappe.db.set(self, 'status', 'Cancelled')

		update_company_current_month_sales(self.company)
		self.update_project()
		if not self.is_return:
			self.delete_loyalty_point_entry()
		else:
			against_si_doc = frappe.get_doc("Sales Invoice", self.return_against)
			against_si_doc.make_loyalty_point_entry()

		unlink_inter_company_invoice(self.doctype, self.name, self.inter_company_invoice_reference)

	def update_status_updater_args(self):
		if cint(self.update_stock):
			self.status_updater.extend([{
				'source_dt':'Sales Invoice Item',
				'target_dt':'Sales Order Item',
				'target_parent_dt':'Sales Order',
				'target_parent_field':'per_delivered',
				'target_field':'delivered_qty',
				'target_ref_field':'qty',
				'source_field':'qty',
				'join_field':'so_detail',
				'percent_join_field':'sales_order',
				'status_field':'delivery_status',
				'keyword':'Delivered',
				'second_source_dt': 'Delivery Note Item',
				'second_source_field': 'qty',
				'second_join_field': 'so_detail',
				'overflow_type': 'delivery',
				'extra_cond': """ and exists(select name from `tabSales Invoice`
					where name=`tabSales Invoice Item`.parent and update_stock = 1)"""
			},
			{
				'source_dt': 'Sales Invoice Item',
				'target_dt': 'Sales Order Item',
				'join_field': 'so_detail',
				'target_field': 'returned_qty',
				'target_parent_dt': 'Sales Order',
				# 'target_parent_field': 'per_delivered',
				# 'target_ref_field': 'qty',
				'source_field': '-1 * qty',
				# 'percent_join_field': 'sales_order',
				# 'overflow_type': 'delivery',
				'extra_cond': """ and exists (select name from `tabSales Invoice` where name=`tabSales Invoice Item`.parent and update_stock=1 and is_return=1)"""
			}
		])

	def check_credit_limit(self):
		from erpnext.selling.doctype.customer.customer import check_credit_limit

		validate_against_credit_limit = False
		bypass_credit_limit_check_at_sales_order = cint(frappe.db.get_value("Customer", self.customer,
			"bypass_credit_limit_check_at_sales_order"))
		if bypass_credit_limit_check_at_sales_order:
			validate_against_credit_limit = True

		for d in self.get("items"):
			if not (d.sales_order or d.delivery_note):
				validate_against_credit_limit = True
				break
		if validate_against_credit_limit:
			check_credit_limit(self.customer, self.company, bypass_credit_limit_check_at_sales_order)

	def set_missing_values(self, for_validate=False):
		pos = self.set_pos_fields(for_validate)

		if not self.debit_to:
			self.debit_to = get_party_account("Customer", self.customer, self.company)
		if not self.due_date and self.customer:
			self.due_date = get_due_date(self.posting_date, "Customer", self.customer, self.company)

		super(SalesInvoice, self).set_missing_values(for_validate)

		if pos:
			return {
				"print_format": pos.get("print_format_for_online"),
				"allow_edit_rate": pos.get("allow_user_to_edit_rate"),
				"allow_edit_discount": pos.get("allow_user_to_edit_discount")
			}

	def update_time_sheet(self, sales_invoice):
		for d in self.timesheets:
			if d.time_sheet:
				timesheet = frappe.get_doc("Timesheet", d.time_sheet)
				self.update_time_sheet_detail(timesheet, d, sales_invoice)
				timesheet.calculate_total_amounts()
				timesheet.calculate_percentage_billed()
				timesheet.flags.ignore_validate_update_after_submit = True
				timesheet.set_status()
				timesheet.save()

	def update_time_sheet_detail(self, timesheet, args, sales_invoice):
		for data in timesheet.time_logs:
			if (self.project and args.timesheet_detail == data.name) or \
				(not self.project and not data.sales_invoice) or \
				(not sales_invoice and data.sales_invoice == self.name):
				data.sales_invoice = sales_invoice

	def on_update(self):
		self.set_paid_amount()

	def set_paid_amount(self):
		paid_amount = 0.0
		base_paid_amount = 0.0
		for data in self.payments:
			data.base_amount = flt(data.amount*self.conversion_rate, self.precision("base_paid_amount"))
			paid_amount += data.amount
			base_paid_amount += data.base_amount

		self.paid_amount = paid_amount
		self.base_paid_amount = base_paid_amount

	def validate_time_sheets_are_submitted(self):
		for data in self.timesheets:
			if data.time_sheet:
				status = frappe.db.get_value("Timesheet", data.time_sheet, "status")
				if status not in ['Submitted', 'Payslip']:
					frappe.throw(_("Timesheet {0} is already completed or cancelled").format(data.time_sheet))

	def set_pos_fields(self, for_validate=False):
		"""Set retail related fields from POS Profiles"""
		if cint(self.is_pos) != 1:
			return

		from erpnext.stock.get_item_details import get_pos_profile_item_details, get_pos_profile
		if not self.pos_profile:
			pos_profile = get_pos_profile(self.company) or {}
			self.pos_profile = pos_profile.get('name')

		pos = {}
		if self.pos_profile:
			pos = frappe.get_doc('POS Profile', self.pos_profile)

		if not self.get('payments') and not for_validate:
			update_multi_mode_option(self, pos)

		if not self.account_for_change_amount:
			self.account_for_change_amount = frappe.db.get_value('Company', self.company, 'default_cash_account')

		if pos:
			self.allow_print_before_pay = pos.allow_print_before_pay

			if not for_validate and not self.customer:
				self.customer = pos.customer

			if pos.get('account_for_change_amount'):
				self.account_for_change_amount = pos.get('account_for_change_amount')

			for fieldname in ('territory', 'naming_series', 'currency', 'taxes_and_charges', 'letter_head', 'tc_name',
				'selling_price_list', 'company', 'select_print_heading', 'cash_bank_account',
				'write_off_account', 'write_off_cost_center', 'apply_discount_on'):
					if (not for_validate) or (for_validate and not self.get(fieldname)):
						self.set(fieldname, pos.get(fieldname))

			if not for_validate:
				self.update_stock = cint(pos.get("update_stock"))

			# set pos values in items
			for item in self.get("items"):
				if item.get('item_code'):
					profile_details = get_pos_profile_item_details(pos, frappe._dict(item.as_dict()), pos)
					for fname, val in iteritems(profile_details):
						if (not for_validate) or (for_validate and not item.get(fname)):
							item.set(fname, val)

			# fetch terms
			if self.tc_name and not self.terms:
				self.terms = frappe.db.get_value("Terms and Conditions", self.tc_name, "terms")

			# fetch charges
			if self.taxes_and_charges and not len(self.get("taxes")):
				self.set_taxes()

		return pos

	def get_company_abbr(self):
		return frappe.db.sql("select abbr from tabCompany where name=%s", self.company)[0][0]

	def validate_debit_to_acc(self):
		account = frappe.db.get_value("Account", self.debit_to,
			["account_type", "report_type", "account_currency"], as_dict=True)

		if not account:
			frappe.throw(_("Debit To is required"))

		if account.report_type != "Balance Sheet":
			frappe.throw(_("Debit To account must be a Balance Sheet account"))

		if self.customer and account.account_type != "Receivable":
			frappe.throw(_("Debit To account must be a Receivable account"))

		self.party_account_currency = account.account_currency

	def clear_unallocated_mode_of_payments(self):
		self.set("payments", self.get("payments", {"amount": ["not in", [0, None, ""]]}))

		frappe.db.sql("""delete from `tabSales Invoice Payment` where parent = %s
			and amount = 0""", self.name)

	def validate_with_previous_doc(self):
		super(SalesInvoice, self).validate_with_previous_doc({
			"Sales Order": {
				"ref_dn_field": "sales_order",
				"compare_fields": [["customer", "="], ["company", "="], ["project", "="], ["currency", "="]]
			},
			"Sales Order Item": {
				"ref_dn_field": "so_detail",
				"compare_fields": [["item_code", "="], ["uom", "="], ["conversion_factor", "="]],
				"is_child_table": True,
				"allow_duplicate_prev_row_id": True
			},
			"Delivery Note": {
				"ref_dn_field": "delivery_note",
				"compare_fields": [["customer", "="], ["company", "="], ["project", "="], ["currency", "="]]
			},
			"Delivery Note Item": {
				"ref_dn_field": "dn_detail",
				"compare_fields": [["item_code", "="], ["uom", "="], ["conversion_factor", "="]],
				"is_child_table": True,
				"allow_duplicate_prev_row_id": True
			},
		})

		if cint(frappe.db.get_single_value('Selling Settings', 'maintain_same_sales_rate')) and not self.is_return:
			self.validate_rate_with_reference_doc([
				["Sales Order", "sales_order", "so_detail"],
				["Delivery Note", "delivery_note", "dn_detail"]
			])

	def set_against_income_account(self):
		"""Set against account for debit to account"""
		against_acc = []
		for d in self.get('items'):
			if d.income_account not in against_acc:
				against_acc.append(d.income_account)
		self.against_income_account = ','.join(against_acc)

	def add_remarks(self):
		if not self.remarks: self.remarks = 'No Remarks'

	def validate_auto_set_posting_time(self):
		# Don't auto set the posting date and time if invoice is amended
		if self.is_new() and self.amended_from:
			self.set_posting_time = 1

		self.validate_posting_time()

	def so_dn_required(self):
		"""check in manage account if sales order / delivery note required or not."""
		dic = {'Sales Order':['so_required', 'is_pos'],'Delivery Note':['dn_required', 'update_stock']}
		for i in dic:
			if frappe.db.get_value('Selling Settings', None, dic[i][0]) == 'Yes':
				for d in self.get('items'):
					if frappe.db.get_value('Item', d.item_code, 'is_stock_item') == 1 \
						and not d.get(i.lower().replace(' ','_')) and not self.get(dic[i][1]):
						msgprint(_("{0} is mandatory for Item {1}").format(i,d.item_code), raise_exception=1)


	def validate_proj_cust(self):
		"""check for does customer belong to same project as entered.."""
		if self.project and self.customer:
			res = frappe.db.sql("""select name from `tabProject`
				where name = %s and (customer = %s or customer is null or customer = '')""",
				(self.project, self.customer))
			if not res:
				throw(_("Customer {0} does not belong to project {1}").format(self.customer,self.project))

	def validate_pos(self):
		if self.is_return:
			if flt(self.paid_amount) + flt(self.write_off_amount) - flt(self.grand_total) < \
				1/(10**(self.precision("grand_total") + 1)):
					frappe.throw(_("Paid amount + Write Off Amount can not be greater than Grand Total"))

	def validate_item_code(self):
		for d in self.get('items'):
			if not d.item_code:
				msgprint(_("Item Code required at Row No {0}").format(d.idx), raise_exception=True)

	def validate_warehouse(self):
		super(SalesInvoice, self).validate_warehouse()

		for d in self.get_item_list():
			if not d.warehouse and frappe.db.get_value("Item", d.item_code, "is_stock_item"):
				frappe.throw(_("Warehouse required for stock Item {0}").format(d.item_code))

	def validate_delivery_note(self):
		for d in self.get("items"):
			if d.delivery_note:
				msgprint(_("Stock cannot be updated against Delivery Note {0}").format(d.delivery_note), raise_exception=1)

	def validate_write_off_account(self):
		if flt(self.write_off_amount) and not self.write_off_account:
			self.write_off_account = frappe.db.get_value('Company', self.company, 'write_off_account')

		if flt(self.write_off_amount) and not self.write_off_account:
			msgprint(_("Please enter Write Off Account"), raise_exception=1)

	def validate_account_for_change_amount(self):
		if flt(self.change_amount) and not self.account_for_change_amount:
			msgprint(_("Please enter Account for Change Amount"), raise_exception=1)

	def validate_c_form(self):
		""" Blank C-form no if C-form applicable marked as 'No'"""
		if self.amended_from and self.c_form_applicable == 'No' and self.c_form_no:
			frappe.db.sql("""delete from `tabC-Form Invoice Detail` where invoice_no = %s
					and parent = %s""", (self.amended_from,	self.c_form_no))

			frappe.db.set(self, 'c_form_no', '')

	def validate_c_form_on_cancel(self):
		""" Display message if C-Form no exists on cancellation of Sales Invoice"""
		if self.c_form_applicable == 'Yes' and self.c_form_no:
			msgprint(_("Please remove this Invoice {0} from C-Form {1}")
				.format(self.name, self.c_form_no), raise_exception = 1)

	def validate_dropship_item(self):
		for item in self.items:
			if item.sales_order:
				if frappe.db.get_value("Sales Order Item", item.so_detail, "delivered_by_supplier"):
					frappe.throw(_("Could not update stock, invoice contains drop shipping item."))

	def update_current_stock(self):
		for d in self.get('items'):
			if d.item_code and d.warehouse:
				bin = frappe.db.sql("select actual_qty from `tabBin` where item_code = %s and warehouse = %s", (d.item_code, d.warehouse), as_dict = 1)
				d.actual_qty = bin and flt(bin[0]['actual_qty']) or 0

		for d in self.get('packed_items'):
			bin = frappe.db.sql("select actual_qty, projected_qty from `tabBin` where item_code =	%s and warehouse = %s", (d.item_code, d.warehouse), as_dict = 1)
			d.actual_qty = bin and flt(bin[0]['actual_qty']) or 0
			d.projected_qty = bin and flt(bin[0]['projected_qty']) or 0

	def update_packing_list(self):
		if cint(self.update_stock) == 1:
			from erpnext.stock.doctype.packed_item.packed_item import make_packing_list
			make_packing_list(self)
		else:
			self.set('packed_items', [])

	def set_billing_hours_and_amount(self):
		if not self.project:
			for timesheet in self.timesheets:
				ts_doc = frappe.get_doc('Timesheet', timesheet.time_sheet)
				if not timesheet.billing_hours and ts_doc.total_billable_hours:
					timesheet.billing_hours = ts_doc.total_billable_hours

				if not timesheet.billing_amount and ts_doc.total_billable_amount:
					timesheet.billing_amount = ts_doc.total_billable_amount

	def update_timesheet_billing_for_project(self):
		if not self.timesheets and self.project:
			self.add_timesheet_data()
		else:
			self.calculate_billing_amount_for_timesheet()

	def add_timesheet_data(self):
		self.set('timesheets', [])
		if self.project:
			for data in get_projectwise_timesheet_data(self.project):
				self.append('timesheets', {
						'time_sheet': data.parent,
						'billing_hours': data.billing_hours,
						'billing_amount': data.billing_amt,
						'timesheet_detail': data.name
					})

			self.calculate_billing_amount_for_timesheet()

	def calculate_billing_amount_for_timesheet(self):
		total_billing_amount = 0.0
		for data in self.timesheets:
			if data.billing_amount:
				total_billing_amount += data.billing_amount

		self.total_billing_amount = total_billing_amount

	def get_warehouse(self):
		user_pos_profile = frappe.db.sql("""select name, warehouse from `tabPOS Profile`
			where ifnull(user,'') = %s and company = %s""", (frappe.session['user'], self.company))
		warehouse = user_pos_profile[0][1] if user_pos_profile else None

		if not warehouse:
			global_pos_profile = frappe.db.sql("""select name, warehouse from `tabPOS Profile`
				where (user is null or user = '') and company = %s""", self.company)

			if global_pos_profile:
				warehouse = global_pos_profile[0][1]
			elif not user_pos_profile:
				msgprint(_("POS Profile required to make POS Entry"), raise_exception=True)

		return warehouse

	def set_income_account_for_fixed_assets(self):
		disposal_account = depreciation_cost_center = None
		for d in self.get("items"):
			if d.is_fixed_asset:
				if not disposal_account:
					disposal_account, depreciation_cost_center = get_disposal_account_and_cost_center(self.company)

				d.income_account = disposal_account
				if not d.cost_center:
					d.cost_center = depreciation_cost_center

	def check_prev_docstatus(self):
		for d in self.get('items'):
			if d.sales_order and frappe.db.get_value("Sales Order", d.sales_order, "docstatus") != 1:
				frappe.throw(_("Sales Order {0} is not submitted").format(d.sales_order))

			if d.delivery_note and frappe.db.get_value("Delivery Note", d.delivery_note, "docstatus") != 1:
				throw(_("Delivery Note {0} is not submitted").format(d.delivery_note))

	def make_gl_entries(self, gl_entries=None, repost_future_gle=True, from_repost=False):
		auto_accounting_for_stock = erpnext.is_perpetual_inventory_enabled(self.company)

		if not self.grand_total:
			return

		if not gl_entries:
			gl_entries = self.get_gl_entries()

		if gl_entries:
			from erpnext.accounts.general_ledger import make_gl_entries

			# if POS and amount is written off, updating outstanding amt after posting all gl entries
			update_outstanding = "No" if (cint(self.is_pos) or self.write_off_account or
				cint(self.redeem_loyalty_points)) else "Yes"

			make_gl_entries(gl_entries, cancel=(self.docstatus == 2),
				update_outstanding=update_outstanding, merge_entries=False)

			if update_outstanding == "No":
				from erpnext.accounts.doctype.gl_entry.gl_entry import update_outstanding_amt
				update_outstanding_amt(self.debit_to, "Customer", self.customer,
					self.doctype, self.return_against if cint(self.is_return) and self.return_against else self.name)

			if repost_future_gle and cint(self.update_stock) \
				and cint(auto_accounting_for_stock):
					items, warehouses = self.get_items_and_warehouses()
					update_gl_entries_after(self.posting_date, self.posting_time, warehouses, items)
		elif self.docstatus == 2 and cint(self.update_stock) \
			and cint(auto_accounting_for_stock):
				from erpnext.accounts.general_ledger import delete_gl_entries
				delete_gl_entries(voucher_type=self.doctype, voucher_no=self.name)

	def get_gl_entries(self, warehouse_account=None):
		from erpnext.accounts.general_ledger import merge_similar_entries

		gl_entries = []

		self.make_customer_gl_entry(gl_entries)

		self.make_tax_gl_entries(gl_entries)

		self.make_item_gl_entries(gl_entries)

		# merge gl entries before adding pos entries
		gl_entries = merge_similar_entries(gl_entries)

		self.make_loyalty_point_redemption_gle(gl_entries)
		self.make_pos_gl_entries(gl_entries)
		self.make_gle_for_change_amount(gl_entries)

		self.make_write_off_gl_entry(gl_entries)
		self.make_gle_for_rounding_adjustment(gl_entries)

		return gl_entries

	def make_customer_gl_entry(self, gl_entries):
		grand_total = self.rounded_total or self.grand_total
		if grand_total:
			# Didnot use base_grand_total to book rounding loss gle
			grand_total_in_company_currency = flt(grand_total * self.conversion_rate,
				self.precision("grand_total"))

			gl_entries.append(
				self.get_gl_dict({
					"account": self.debit_to,
					"party_type": "Customer",
					"party": self.customer,
					"against": self.against_income_account,
					"debit": grand_total_in_company_currency,
					"debit_in_account_currency": grand_total_in_company_currency \
						if self.party_account_currency==self.company_currency else grand_total,
					"against_voucher": self.return_against if cint(self.is_return) and self.return_against else self.name,
					"against_voucher_type": self.doctype
				}, self.party_account_currency)
			)

	def make_tax_gl_entries(self, gl_entries):
		for tax in self.get("taxes"):
			if flt(tax.base_tax_amount_after_discount_amount):
				account_currency = get_account_currency(tax.account_head)
				gl_entries.append(
					self.get_gl_dict({
						"account": tax.account_head,
						"against": self.customer,
						"credit": flt(tax.base_tax_amount_after_discount_amount),
						"credit_in_account_currency": flt(tax.base_tax_amount_after_discount_amount) \
							if account_currency==self.company_currency else flt(tax.tax_amount_after_discount_amount),
						"cost_center": tax.cost_center
					}, account_currency)
				)

	def make_item_gl_entries(self, gl_entries):
		# income account gl entries
		for item in self.get("items"):
			if flt(item.base_net_amount):
				if item.is_fixed_asset:
					asset = frappe.get_doc("Asset", item.asset)

					fixed_asset_gl_entries = get_gl_entries_on_asset_disposal(asset, item.base_net_amount)
					for gle in fixed_asset_gl_entries:
						gle["against"] = self.customer
						gl_entries.append(self.get_gl_dict(gle))

					asset.db_set("disposal_date", self.posting_date)
					asset.set_status("Sold" if self.docstatus==1 else None)
				else:
					account_currency = get_account_currency(item.income_account)
					gl_entries.append(
						self.get_gl_dict({
							"account": item.income_account if not item.enable_deferred_revenue else item.deferred_revenue_account,
							"against": self.customer,
							"credit": item.base_net_amount,
							"credit_in_account_currency": item.base_net_amount \
								if account_currency==self.company_currency else item.net_amount,
							"cost_center": item.cost_center
						}, account_currency)
					)

		# expense account gl entries
		if cint(self.update_stock) and \
			erpnext.is_perpetual_inventory_enabled(self.company):
			gl_entries += super(SalesInvoice, self).get_gl_entries()

	def make_loyalty_point_redemption_gle(self, gl_entries):
		if cint(self.redeem_loyalty_points):
			gl_entries.append(
				self.get_gl_dict({
					"account": self.debit_to,
					"party_type": "Customer",
					"party": self.customer,
					"against": "Expense account - " + cstr(self.loyalty_redemption_account) + " for the Loyalty Program",
					"credit": self.loyalty_amount,
					"against_voucher": self.return_against if cint(self.is_return) else self.name,
					"against_voucher_type": self.doctype
				})
			)
			gl_entries.append(
				self.get_gl_dict({
					"account": self.loyalty_redemption_account,
					"cost_center": self.loyalty_redemption_cost_center,
					"against": self.customer,
					"debit": self.loyalty_amount,
					"remark": "Loyalty Points redeemed by the customer"
				})
			)

	def make_pos_gl_entries(self, gl_entries):
		if cint(self.is_pos):
			for payment_mode in self.payments:
				if payment_mode.amount:
					# POS, make payment entries
					gl_entries.append(
						self.get_gl_dict({
							"account": self.debit_to,
							"party_type": "Customer",
							"party": self.customer,
							"against": payment_mode.account,
							"credit": payment_mode.base_amount,
							"credit_in_account_currency": payment_mode.base_amount \
								if self.party_account_currency==self.company_currency \
								else payment_mode.amount,
							"against_voucher": self.return_against if cint(self.is_return) and self.return_against else self.name,
							"against_voucher_type": self.doctype,
						}, self.party_account_currency)
					)

					payment_mode_account_currency = get_account_currency(payment_mode.account)
					gl_entries.append(
						self.get_gl_dict({
							"account": payment_mode.account,
							"against": self.customer,
							"debit": payment_mode.base_amount,
							"debit_in_account_currency": payment_mode.base_amount \
								if payment_mode_account_currency==self.company_currency \
								else payment_mode.amount
						}, payment_mode_account_currency)
					)

	def make_gle_for_change_amount(self, gl_entries):
		if cint(self.is_pos) and self.change_amount:
			if self.account_for_change_amount:
				gl_entries.append(
					self.get_gl_dict({
						"account": self.debit_to,
						"party_type": "Customer",
						"party": self.customer,
						"against": self.account_for_change_amount,
						"debit": flt(self.base_change_amount),
						"debit_in_account_currency": flt(self.base_change_amount) \
							if self.party_account_currency==self.company_currency else flt(self.change_amount),
						"against_voucher": self.return_against if cint(self.is_return) and self.return_against else self.name,
						"against_voucher_type": self.doctype
					}, self.party_account_currency)
				)

				gl_entries.append(
					self.get_gl_dict({
						"account": self.account_for_change_amount,
						"against": self.customer,
						"credit": self.base_change_amount
					})
				)
			else:
				frappe.throw(_("Select change amount account"), title="Mandatory Field")

	def make_write_off_gl_entry(self, gl_entries):
		# write off entries, applicable if only pos
		if self.write_off_account and self.write_off_amount:
			write_off_account_currency = get_account_currency(self.write_off_account)
			default_cost_center = frappe.db.get_value('Company', self.company, 'cost_center')

			gl_entries.append(
				self.get_gl_dict({
					"account": self.debit_to,
					"party_type": "Customer",
					"party": self.customer,
					"against": self.write_off_account,
					"credit": self.base_write_off_amount,
					"credit_in_account_currency": self.base_write_off_amount \
						if self.party_account_currency==self.company_currency else self.write_off_amount,
					"against_voucher": self.return_against if cint(self.is_return) and self.return_against else self.name,
					"against_voucher_type": self.doctype
				}, self.party_account_currency)
			)
			gl_entries.append(
				self.get_gl_dict({
					"account": self.write_off_account,
					"against": self.customer,
					"debit": self.base_write_off_amount,
					"debit_in_account_currency": self.base_write_off_amount \
						if write_off_account_currency==self.company_currency else self.write_off_amount,
					"cost_center": self.write_off_cost_center or default_cost_center
				}, write_off_account_currency)
			)

	def make_gle_for_rounding_adjustment(self, gl_entries):
		if self.rounding_adjustment:
			round_off_account, round_off_cost_center = \
				get_round_off_account_and_cost_center(self.company)

			gl_entries.append(
				self.get_gl_dict({
					"account": round_off_account,
					"against": self.customer,
					"credit_in_account_currency": self.rounding_adjustment,
					"credit": self.base_rounding_adjustment,
					"cost_center": round_off_cost_center,
				}
			))

	def update_billing_status_in_dn(self, update_modified=True):
		updated_delivery_notes = []
		for d in self.get("items"):
			if d.dn_detail:
				billed_amt = frappe.db.sql("""select sum(amount) from `tabSales Invoice Item`
					where dn_detail=%s and docstatus=1""", d.dn_detail)
				billed_amt = billed_amt and billed_amt[0][0] or 0
				frappe.db.set_value("Delivery Note Item", d.dn_detail, "billed_amt", billed_amt, update_modified=update_modified)
				updated_delivery_notes.append(d.delivery_note)
			elif d.so_detail:
				updated_delivery_notes += update_billed_amount_based_on_so(d.so_detail, update_modified)

		for dn in set(updated_delivery_notes):
			frappe.get_doc("Delivery Note", dn).update_billing_percentage(update_modified=update_modified)

	def on_recurring(self, reference_doc, auto_repeat_doc):
		for fieldname in ("c_form_applicable", "c_form_no", "write_off_amount"):
			self.set(fieldname, reference_doc.get(fieldname))

		self.due_date = None

	def update_serial_no(self, in_cancel=False):
		""" update Sales Invoice refrence in Serial No """
		invoice = None if (in_cancel or self.is_return) else self.name
		if in_cancel and self.is_return:
			invoice = self.return_against

		for item in self.items:
			if not item.serial_no:
				continue

			for serial_no in item.serial_no.split("\n"):
				if serial_no and frappe.db.exists('Serial No', serial_no):
					sno = frappe.get_doc('Serial No', serial_no)
					sno.sales_invoice = invoice
					sno.db_update()

	def validate_serial_numbers(self):
		"""
			validate serial number agains Delivery Note and Sales Invoice
		"""
		self.set_serial_no_against_delivery_note()
		self.validate_serial_against_delivery_note()
		self.validate_serial_against_sales_invoice()

	def set_serial_no_against_delivery_note(self):
		for item in self.items:
			if item.serial_no and item.delivery_note and \
				item.qty != len(get_serial_nos(item.serial_no)):
				item.serial_no = get_delivery_note_serial_no(item.item_code, item.qty, item.delivery_note)

	def validate_serial_against_delivery_note(self):
		"""
			validate if the serial numbers in Sales Invoice Items are same as in
			Delivery Note Item
		"""

		for item in self.items:
			if not item.delivery_note or not item.dn_detail:
				continue

			serial_nos = frappe.db.get_value("Delivery Note Item", item.dn_detail, "serial_no") or ""
			dn_serial_nos = set(get_serial_nos(serial_nos))

			serial_nos = item.serial_no or ""
			si_serial_nos = set(get_serial_nos(serial_nos))

			if si_serial_nos - dn_serial_nos:
				frappe.throw(_("Serial Numbers in row {0} does not match with Delivery Note".format(item.idx)))

			if item.serial_no and cint(item.qty) != len(si_serial_nos):
				frappe.throw(_("Row {0}: {1} Serial numbers required for Item {2}. You have provided {3}.".format(
					item.idx, item.qty, item.item_code, len(si_serial_nos))))

	def validate_serial_against_sales_invoice(self):
		""" check if serial number is already used in other sales invoice """
		for item in self.items:
			if not item.serial_no:
				continue

			for serial_no in item.serial_no.split("\n"):
				sales_invoice = frappe.db.get_value("Serial No", serial_no, "sales_invoice")
				if sales_invoice and self.name != sales_invoice:
					frappe.throw(_("Serial Number: {0} is already referenced in Sales Invoice: {1}".format(
						serial_no, sales_invoice
					)))

	def update_project(self):
		if self.project:
			project = frappe.get_doc("Project", self.project)
			project.flags.dont_sync_tasks = True
			project.update_billed_amount()
			project.save()


	def verify_payment_amount_is_positive(self):
		for entry in self.payments:
			if entry.amount < 0:
				frappe.throw(_("Row #{0} (Payment Table): Amount must be positive").format(entry.idx))

<<<<<<< HEAD
	# collection of the loyalty points, create the ledger entry for that.
	def make_loyalty_point_entry(self):
		loyalty_program_details = get_loyalty_program_details(self.customer, company=self.company)
		if loyalty_program_details:
			points_earned = int(self.grand_total/loyalty_program_details.collection_factor)
			doc = frappe.get_doc({
				"doctype": "Loyalty Point Entry",
				"company": self.company,
				"loyalty_program": loyalty_program_details.loyalty_program,
				"loyalty_program_tier": loyalty_program_details.tier_name,
				"customer": self.customer,
				"sales_invoice": self.name,
				"loyalty_points": points_earned,
				"purchase_amount": self.grand_total,
				"expiry_date": add_days(self.posting_date, loyalty_program_details.expiry_duration),
				"posting_date": self.posting_date
			})
			doc.flags.ignore_permissions = 1
			doc.save()
			# frappe.db.set_value("Customer", self.customer, "loyalty_program_tier", loyalty_program_details.tier_name)

	# valdite the redemption and then delete the loyalty points earned on cancel of the invoice
	def delete_loyalty_point_entry(self):
		lp_entry = frappe.db.sql("select name from `tabLoyalty Point Entry` where sales_invoice=%s",
			(self.name), as_dict=1)[0]
		against_lp_entry = frappe.db.sql('''select name, sales_invoice from `tabLoyalty Point Entry`
			where redeem_against=%s''', (lp_entry.name), as_dict=1)
		if against_lp_entry:
			invoice_list = ", ".join([d.sales_invoice for d in against_lp_entry])
			frappe.throw(_('''Sales Invoice can't be cancelled since the Loyalty Points earned has been redeemed. 
				First cancel the Sales Invoice No {0}''').format(invoice_list))
		else:
			frappe.db.sql('''delete from `tabLoyalty Point Entry` where sales_invoice=%s''', (self.name))

	# redeem the loyalty points.
	def apply_loyalty_points(self):
		from erpnext.accounts.doctype.loyalty_point_entry.loyalty_point_entry \
			import get_loyalty_point_entries
		loyalty_point_entries = get_loyalty_point_entries(self.customer, self.loyalty_program, self.posting_date, self.company)

		points_to_redeem = self.loyalty_amount
		for lp_entry in loyalty_point_entries:
			if lp_entry.loyalty_points > points_to_redeem:
				redeemed_points = points_to_redeem
			else:
				redeemed_points = lp_entry.loyalty_points
			doc = frappe.get_doc({
				"doctype": "Loyalty Point Entry",
				"company": self.company,
				"loyalty_program": self.loyalty_program,
				"loyalty_program_tier": lp_entry.loyalty_program_tier,
				"customer": self.customer,
				"sales_invoice": self.name,
				"redeem_against": lp_entry.name,
				"loyalty_points": -(redeemed_points),
				"purchase_amount": self.grand_total,
				"expiry_date": lp_entry.expiry_date,
				"posting_date": self.posting_date
			})
			doc.flags.ignore_permissions = 1
			doc.save()
			points_to_redeem -= redeemed_points
			if points_to_redeem < 1: # since points_to_redeem is integer
				break

=======
	def book_income_for_deferred_revenue(self):
		# book the income on the last day, but it will be trigger on the 1st of month at 12:00 AM
		# start_date: 1st of the last month or the start date
		# end_date: end_date or today-1

		gl_entries = []
		for item in self.get('items'):
			last_gl_entry = False

			booking_start_date = getdate(add_months(today(), -1))
			booking_start_date = booking_start_date if booking_start_date>item.service_start_date else item.service_start_date

			booking_end_date = getdate(add_days(today(), -1))
			if booking_end_date>=item.service_end_date:
				last_gl_entry = True
				booking_end_date = item.service_end_date

			total_days = date_diff(item.service_end_date, item.service_start_date)
			total_booking_days = date_diff(booking_end_date, booking_start_date) + 1

			account_currency = get_account_currency(item.income_account)
			if not last_gl_entry:
				base_amount = flt(item.base_net_amount*total_booking_days/flt(total_days), item.precision("base_net_amount"))
				if account_currency==self.company_currency:
					amount = base_amount
				else:
					amount = flt(item.net_amount*total_booking_days/flt(total_days), item.precision("net_amount"))
			else:
				gl_entries_details = frappe.db.sql('''
					select sum(debit) as total_debit, sum(debit_in_account_currency) as total_debit_in_account_currency, voucher_detail_no
					from `tabGL Entry` where company=%s and account=%s and voucher_type=%s and voucher_no=%s and voucher_detail_no=%s
					group by voucher_detail_no
				''', (self.company, item.deferred_revenue_account, "Sales Invoice", self.name, item.name), as_dict=True)[0]
				base_amount = flt(item.base_net_amount - gl_entries_details.total_debit, item.precision("base_net_amount"))
				if account_currency==self.company_currency:
					amount = base_amount
				else:
					amount = flt(item.net_amount - gl_entries_details.total_debit_in_account_currency, item.precision("net_amount"))

			# GL Entry for crediting the amount in the income
			gl_entries.append(
				self.get_gl_dict({
					"account": item.income_account,
					"against": self.customer,
					"credit": base_amount,
					"credit_in_account_currency": amount,
					"cost_center": item.cost_center,
					'posting_date': booking_end_date
				}, account_currency)
			)
			# GL Entry to debit the amount from the deferred account
			gl_entries.append(
				self.get_gl_dict({
					"account": item.deferred_revenue_account,
					"against": self.customer,
					"debit": base_amount,
					"debit_in_account_currency": amount,
					"cost_center": item.cost_center,
					"voucher_detail_no": item.name,
					'posting_date': booking_end_date
				}, account_currency)
			)

		if gl_entries:
			from erpnext.accounts.general_ledger import make_gl_entries
			make_gl_entries(gl_entries, cancel=(self.docstatus == 2), merge_entries=True)


def booked_deferred_revenue():
	# check for the sales invoice for which GL entries has to be done
	invoices = frappe.db.sql_list('''
		select parent from `tabSales Invoice Item` where service_start_date<=%s and service_end_date>=%s
		and enable_deferred_revenue = 1 and docstatus = 1
	''', (today(), add_months(today(), -1)))

	# ToDo also find the list on the basic of the GL entry, and make another list
	for invoice in invoices:
		doc = frappe.get_doc("Sales Invoice", invoice)
		doc.book_income_for_deferred_revenue()


def validate_inter_company_party(doctype, party, company, inter_company_invoice_reference):
	if doctype == "Sales Invoice":
		partytype, ref_partytype, internal = "Customer", "Supplier", "is_internal_customer"
		ref_doc =  "Purchase Invoice"
	else:
		partytype, ref_partytype, internal = "Supplier", "Customer", "is_internal_supplier"
		ref_doc =  "Sales Invoice"

	if inter_company_invoice_reference:
		doc = frappe.get_doc(ref_doc, inter_company_invoice_reference)
		ref_party = doc.supplier if doctype == "Sales Invoice" else doc.customer
		if not frappe.db.get_value(partytype, {"represents_company": doc.company}, "name") == party:
			frappe.throw(_("Invalid {0} for Inter Company Invoice.").format(partytype))
		if not frappe.db.get_value(ref_partytype, {"name": ref_party}, "represents_company") == company:
			frappe.throw(_("Invalid Company for Inter Company Invoice."))

	elif frappe.db.get_value(partytype, {"name": party, internal: 1}, "name") == party:
		companies = frappe.db.sql("""select company from `tabAllowed To Transact With`
			where parenttype = '{0}' and parent = '{1}'""".format(partytype, party), as_list = 1)
		companies = [d[0] for d in companies]
		if not company in companies:
			frappe.throw(_("{0} not allowed to transact with {1}. Please change the Company.").format(partytype, company))

def update_linked_invoice(doctype, name, inter_company_invoice_reference):
	if inter_company_invoice_reference:
		frappe.db.set_value(doctype, inter_company_invoice_reference,\
			"inter_company_invoice_reference", name)

def unlink_inter_company_invoice(doctype, name, inter_company_invoice_reference):
	ref_doc = "Purchase Invoice" if doctype == "Sales Invoice" else "Sales Invoice"
	if inter_company_invoice_reference:
		frappe.db.set_value(doctype, name,\
			"inter_company_invoice_reference", "")
		frappe.db.set_value(ref_doc, inter_company_invoice_reference,\
			"inter_company_invoice_reference", "")
>>>>>>> 4d80c051

def get_list_context(context=None):
	from erpnext.controllers.website_list_for_contact import get_list_context
	list_context = get_list_context(context)
	list_context.update({
		'show_sidebar': True,
		'show_search': True,
		'no_breadcrumbs': True,
		'title': _('Invoices'),
	})
	return list_context

@frappe.whitelist()
def get_bank_cash_account(mode_of_payment, company):
	account = frappe.db.get_value("Mode of Payment Account",
		{"parent": mode_of_payment, "company": company}, "default_account")
	if not account:
		frappe.throw(_("Please set default Cash or Bank account in Mode of Payment {0}")
			.format(mode_of_payment))
	return {
		"account": account
	}

@frappe.whitelist()
def make_delivery_note(source_name, target_doc=None):
	def set_missing_values(source, target):
		target.ignore_pricing_rule = 1
		target.run_method("set_missing_values")
		target.run_method("calculate_taxes_and_totals")

	def update_item(source_doc, target_doc, source_parent):
		target_doc.qty = flt(source_doc.qty) - flt(source_doc.delivered_qty)
		target_doc.stock_qty = target_doc.qty * flt(source_doc.conversion_factor)

		target_doc.base_amount = target_doc.qty * flt(source_doc.base_rate)
		target_doc.amount = target_doc.qty * flt(source_doc.rate)

	doclist = get_mapped_doc("Sales Invoice", source_name, 	{
		"Sales Invoice": {
			"doctype": "Delivery Note",
			"validation": {
				"docstatus": ["=", 1]
			}
		},
		"Sales Invoice Item": {
			"doctype": "Delivery Note Item",
			"field_map": {
				"name": "si_detail",
				"parent": "against_sales_invoice",
				"serial_no": "serial_no",
				"sales_order": "against_sales_order",
				"so_detail": "so_detail",
				"cost_center": "cost_center"
			},
			"postprocess": update_item,
			"condition": lambda doc: doc.delivered_by_supplier!=1
		},
		"Sales Taxes and Charges": {
			"doctype": "Sales Taxes and Charges",
			"add_if_empty": True
		},
		"Sales Team": {
			"doctype": "Sales Team",
			"field_map": {
				"incentives": "incentives"
			},
			"add_if_empty": True
		}
	}, target_doc, set_missing_values)

	return doclist

@frappe.whitelist()
def make_sales_return(source_name, target_doc=None):
	from erpnext.controllers.sales_and_purchase_return import make_return_doc
	return make_return_doc("Sales Invoice", source_name, target_doc)

def set_account_for_mode_of_payment(self):
	for data in self.payments:
		if not data.account:
			data.account = get_bank_cash_account(data.mode_of_payment, self.company).get("account")

def get_inter_company_details(doc, doctype):
	if doctype == "Sales Invoice":
		party = frappe.db.get_value("Supplier", {"disabled": 0, "is_internal_supplier": 1, "represents_company": doc.company}, "name")
		company = frappe.db.get_value("Customer", {"name": doc.customer}, "represents_company")
	else:
		party = frappe.db.get_value("Customer", {"disabled": 0, "is_internal_customer": 1, "represents_company": doc.company}, "name")
		company = frappe.db.get_value("Supplier", {"name": doc.supplier}, "represents_company")

	return {
		"party": party,
		"company": company
	}


def validate_inter_company_invoice(doc, doctype):

	details = get_inter_company_details(doc, doctype)
	price_list = doc.selling_price_list if doctype == "Sales Invoice" else doc.buying_price_list
	valid_price_list = frappe.db.get_value("Price List", {"name": price_list, "buying": 1, "selling": 1})
	if not valid_price_list:
		frappe.throw(_("Selected Price List should have buying and selling fields checked."))

	party = details.get("party")
	if not party:
		partytype = "Supplier" if doctype == "Sales Invoice" else "Customer"
		frappe.throw(_("No {0} found for Inter Company Transactions.").format(partytype))

	company = details.get("company")
	default_currency = frappe.db.get_value("Company", company, "default_currency")
	if default_currency != doc.currency:
		frappe.throw(_("Company currencies of both the companies should match for Inter Company Transactions."))

	return

@frappe.whitelist()
def make_inter_company_purchase_invoice(source_name, target_doc=None):
	return make_inter_company_invoice("Sales Invoice", source_name, target_doc)

def make_inter_company_invoice(doctype, source_name, target_doc=None):
	if doctype == "Sales Invoice":
		source_doc = frappe.get_doc("Sales Invoice", source_name)
		target_doctype = "Purchase Invoice"
	else:
		source_doc = frappe.get_doc("Purchase Invoice", source_name)
		target_doctype = "Sales Invoice"

	validate_inter_company_invoice(source_doc, doctype)
	details = get_inter_company_details(source_doc, doctype)

	def set_missing_values(source, target):
		target.run_method("set_missing_values")

	def update_details(source_doc, target_doc, source_parent):
		target_doc.inter_company_invoice_reference = source_doc.name
		if target_doc.doctype == "Purchase Invoice":
			target_doc.company = details.get("company")
			target_doc.supplier = details.get("party")
			target_doc.buying_price_list = source_doc.selling_price_list
		else:
			target_doc.company = details.get("company")
			target_doc.customer = details.get("party")
			target_doc.selling_price_list = source_doc.buying_price_list

	doclist = get_mapped_doc(doctype, source_name,	{
		doctype: {
			"doctype": target_doctype,
			"postprocess": update_details,
			"field_no_map": [
				"taxes_and_charges"
			]
		},
		doctype +" Item": {
			"doctype": target_doctype + " Item",
			"field_no_map": [
				"income_account",
				"expense_account",
				"cost_center",
				"warehouse"
			]
		}

	}, target_doc, set_missing_values)

	return doclist<|MERGE_RESOLUTION|>--- conflicted
+++ resolved
@@ -4,11 +4,7 @@
 from __future__ import unicode_literals
 import frappe, erpnext
 import frappe.defaults
-<<<<<<< HEAD
-from frappe.utils import cint, flt, add_days, cstr
-=======
-from frappe.utils import cint, flt, add_months, today, date_diff, getdate, add_days
->>>>>>> 4d80c051
+from frappe.utils import cint, flt, add_months, today, date_diff, getdate, add_days, cstr
 from frappe import _, msgprint, throw
 from erpnext.accounts.party import get_party_account, get_due_date
 from erpnext.controllers.stock_controller import update_gl_entries_after
@@ -966,7 +962,6 @@
 			if entry.amount < 0:
 				frappe.throw(_("Row #{0} (Payment Table): Amount must be positive").format(entry.idx))
 
-<<<<<<< HEAD
 	# collection of the loyalty points, create the ledger entry for that.
 	def make_loyalty_point_entry(self):
 		loyalty_program_details = get_loyalty_program_details(self.customer, company=self.company)
@@ -1032,7 +1027,6 @@
 			if points_to_redeem < 1: # since points_to_redeem is integer
 				break
 
-=======
 	def book_income_for_deferred_revenue(self):
 		# book the income on the last day, but it will be trigger on the 1st of month at 12:00 AM
 		# start_date: 1st of the last month or the start date
@@ -1149,7 +1143,6 @@
 			"inter_company_invoice_reference", "")
 		frappe.db.set_value(ref_doc, inter_company_invoice_reference,\
 			"inter_company_invoice_reference", "")
->>>>>>> 4d80c051
 
 def get_list_context(context=None):
 	from erpnext.controllers.website_list_for_contact import get_list_context
