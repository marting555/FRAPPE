# Copyright (c) 2015, Frappe Technologies Pvt. Ltd. and Contributors
# License: GNU General Public License v3. See license.txt

from __future__ import unicode_literals
import frappe, erpnext
import frappe.defaults
from frappe.utils import cint, flt, add_months, today, date_diff, getdate, add_days, cstr, nowdate
from frappe import _, msgprint, throw
from erpnext.accounts.party import get_party_account, get_due_date
from frappe.model.mapper import get_mapped_doc
from erpnext.controllers.selling_controller import SellingController
from erpnext.accounts.utils import get_account_currency
from erpnext.stock.doctype.delivery_note.delivery_note import update_billed_amount_based_on_so
from erpnext.projects.doctype.timesheet.timesheet import get_projectwise_timesheet_data
from erpnext.assets.doctype.asset.depreciation \
	import get_disposal_account_and_cost_center, get_gl_entries_on_asset_disposal
from erpnext.stock.doctype.batch.batch import set_batch_nos
from erpnext.stock.doctype.serial_no.serial_no import get_serial_nos, get_delivery_note_serial_no
from erpnext.setup.doctype.company.company import update_company_current_month_sales
from erpnext.accounts.general_ledger import get_round_off_account_and_cost_center
from erpnext.accounts.doctype.loyalty_program.loyalty_program import \
	get_loyalty_program_details_with_points, get_loyalty_details, validate_loyalty_points
from erpnext.accounts.deferred_revenue import validate_service_stop_date

from erpnext.healthcare.utils import manage_invoice_submit_cancel

from six import iteritems

form_grid_templates = {
	"items": "templates/form_grid/item_grid.html"
}

class SalesInvoice(SellingController):
	def __init__(self, *args, **kwargs):
		super(SalesInvoice, self).__init__(*args, **kwargs)
		self.status_updater = [{
			'source_dt': 'Sales Invoice Item',
			'target_field': 'billed_amt',
			'target_ref_field': 'amount',
			'target_dt': 'Sales Order Item',
			'join_field': 'so_detail',
			'target_parent_dt': 'Sales Order',
			'target_parent_field': 'per_billed',
			'source_field': 'amount',
			'join_field': 'so_detail',
			'percent_join_field': 'sales_order',
			'status_field': 'billing_status',
			'keyword': 'Billed',
			'overflow_type': 'billing'
		}]

	def set_indicator(self):
		"""Set indicator for portal"""
		if self.outstanding_amount < 0:
			self.indicator_title = _("Credit Note Issued")
			self.indicator_color = "darkgrey"
		elif self.outstanding_amount > 0 and getdate(self.due_date) >= getdate(nowdate()):
			self.indicator_color = "orange"
			self.indicator_title = _("Unpaid")
		elif self.outstanding_amount > 0 and getdate(self.due_date) < getdate(nowdate()):
			self.indicator_color = "red"
			self.indicator_title = _("Overdue")
		elif cint(self.is_return) == 1:
			self.indicator_title = _("Return")
			self.indicator_color = "darkgrey"
		else:
			self.indicator_color = "green"
			self.indicator_title = _("Paid")

	def validate(self):
		super(SalesInvoice, self).validate()
		self.validate_auto_set_posting_time()

		if not self.is_pos:
			self.so_dn_required()

		self.validate_proj_cust()
		self.validate_pos_return()
		self.validate_with_previous_doc()
		self.validate_uom_is_integer("stock_uom", "stock_qty")
		self.validate_uom_is_integer("uom", "qty")
		self.check_sales_order_on_hold_or_close("sales_order")
		self.validate_debit_to_acc()
		self.clear_unallocated_advances("Sales Invoice Advance", "advances")
		self.add_remarks()
		self.validate_write_off_account()
		self.validate_account_for_change_amount()
		self.validate_fixed_asset()
		self.set_income_account_for_fixed_assets()
		self.validate_item_cost_centers()
		validate_inter_company_party(self.doctype, self.customer, self.company, self.inter_company_invoice_reference)

		if cint(self.is_pos):
			self.validate_pos()

		if cint(self.update_stock):
			self.validate_dropship_item()
			self.validate_item_code()
			self.validate_warehouse()
			self.update_current_stock()
			self.validate_delivery_note()

		# validate service stop date to lie in between start and end date
		validate_service_stop_date(self)

		if not self.is_opening:
			self.is_opening = 'No'

		if self._action != 'submit' and self.update_stock and not self.is_return:
			set_batch_nos(self, 'warehouse', True)

		if self.redeem_loyalty_points:
			lp = frappe.get_doc('Loyalty Program', self.loyalty_program)
			self.loyalty_redemption_account = lp.expense_account if not self.loyalty_redemption_account else self.loyalty_redemption_account
			self.loyalty_redemption_cost_center = lp.cost_center if not self.loyalty_redemption_cost_center else self.loyalty_redemption_cost_center

		self.set_against_income_account()
		self.validate_c_form()
		self.validate_time_sheets_are_submitted()
		self.validate_multiple_billing("Delivery Note", "dn_detail", "amount", "items")
		if not self.is_return:
			self.validate_serial_numbers()
		self.update_packing_list()
		self.set_billing_hours_and_amount()
		self.update_timesheet_billing_for_project()
		self.set_status()
		if self.is_pos and not self.is_return:
			self.verify_payment_amount_is_positive()

		#validate amount in mode of payments for returned invoices for pos must be negative
		if self.is_pos and self.is_return:
			self.verify_payment_amount_is_negative()

		if self.redeem_loyalty_points and self.loyalty_program and self.loyalty_points and not self.is_consolidated:
			validate_loyalty_points(self, self.loyalty_points)

	def validate_fixed_asset(self):
		for d in self.get("items"):
			if d.is_fixed_asset and d.meta.get_field("asset") and d.asset:
				asset = frappe.get_doc("Asset", d.asset)
				if self.doctype == "Sales Invoice" and self.docstatus == 1:
					if self.update_stock:
						frappe.throw(_("'Update Stock' cannot be checked for fixed asset sale"))

					elif asset.status in ("Scrapped", "Cancelled", "Sold"):
						frappe.throw(_("Row #{0}: Asset {1} cannot be submitted, it is already {2}").format(d.idx, d.asset, asset.status))

	def validate_item_cost_centers(self):
		for item in self.items:
			cost_center_company = frappe.get_cached_value("Cost Center", item.cost_center, "company")
			if cost_center_company != self.company:
				frappe.throw(_("Row #{0}: Cost Center {1} does not belong to company {2}").format(frappe.bold(item.idx), frappe.bold(item.cost_center), frappe.bold(self.company)))

	def before_save(self):
		set_account_for_mode_of_payment(self)

	def on_submit(self):
		self.validate_pos_paid_amount()

		if not self.auto_repeat:
			frappe.get_doc('Authorization Control').validate_approving_authority(self.doctype,
				self.company, self.base_grand_total, self)

		self.check_prev_docstatus()

		if self.is_return and not self.update_billed_amount_in_sales_order:
			# NOTE status updating bypassed for is_return
			self.status_updater = []

		self.update_status_updater_args()
		self.update_prevdoc_status()
		self.update_billing_status_in_dn()
		self.clear_unallocated_mode_of_payments()

		# Updating stock ledger should always be called after updating prevdoc status,
		# because updating reserved qty in bin depends upon updated delivered qty in SO
		if self.update_stock == 1:
			self.update_stock_ledger()

		# this sequence because outstanding may get -ve
		self.make_gl_entries()

		if not self.is_return:
			self.update_billing_status_for_zero_amount_refdoc("Delivery Note")
			self.update_billing_status_for_zero_amount_refdoc("Sales Order")
			self.check_credit_limit()

		self.update_serial_no()

		if not cint(self.is_pos) == 1 and not self.is_return:
			self.update_against_document_in_jv()

		self.update_time_sheet(self.name)

		if frappe.db.get_single_value('Selling Settings', 'sales_update_frequency') == "Each Transaction":
			update_company_current_month_sales(self.company)
			self.update_project()
		update_linked_doc(self.doctype, self.name, self.inter_company_invoice_reference)

		# create the loyalty point ledger entry if the customer is enrolled in any loyalty program
		if not self.is_return and not self.is_consolidated and self.loyalty_program:
			self.make_loyalty_point_entry()
		elif self.is_return and self.return_against and not self.is_consolidated and self.loyalty_program:
			against_si_doc = frappe.get_doc("Sales Invoice", self.return_against)
			against_si_doc.delete_loyalty_point_entry()
			against_si_doc.make_loyalty_point_entry()
		if self.redeem_loyalty_points and not self.is_consolidated and self.loyalty_points:
			self.apply_loyalty_points()

		# Healthcare Service Invoice.
		domain_settings = frappe.get_doc('Domain Settings')
		active_domains = [d.domain for d in domain_settings.active_domains]

		if "Healthcare" in active_domains:
			manage_invoice_submit_cancel(self, "on_submit")

	def validate_pos_return(self):

		if self.is_pos and self.is_return:
			total_amount_in_payments = 0
			for payment in self.payments:
				total_amount_in_payments += payment.amount
			invoice_total = self.rounded_total or self.grand_total
			if total_amount_in_payments < invoice_total:
				frappe.throw(_("Total payments amount can't be greater than {}").format(-invoice_total))

	def validate_pos_paid_amount(self):
		if len(self.payments) == 0 and self.is_pos:
			frappe.throw(_("At least one mode of payment is required for POS invoice."))

	def before_cancel(self):
		self.update_time_sheet(None)


	def on_cancel(self):
		super(SalesInvoice, self).on_cancel()

		self.check_sales_order_on_hold_or_close("sales_order")

		if self.is_return and not self.update_billed_amount_in_sales_order:
			# NOTE status updating bypassed for is_return
			self.status_updater = []

		self.update_status_updater_args()
		self.update_prevdoc_status()
		self.update_billing_status_in_dn()

		if not self.is_return:
			self.update_billing_status_for_zero_amount_refdoc("Delivery Note")
			self.update_billing_status_for_zero_amount_refdoc("Sales Order")
			self.update_serial_no(in_cancel=True)

		self.validate_c_form_on_cancel()

		# Updating stock ledger should always be called after updating prevdoc status,
		# because updating reserved qty in bin depends upon updated delivered qty in SO
		if self.update_stock == 1:
			self.update_stock_ledger()

		self.make_gl_entries_on_cancel()
		frappe.db.set(self, 'status', 'Cancelled')

		if frappe.db.get_single_value('Selling Settings', 'sales_update_frequency') == "Each Transaction":
			update_company_current_month_sales(self.company)
			self.update_project()
		if not self.is_return and not self.is_consolidated and self.loyalty_program:
			self.delete_loyalty_point_entry()
		elif self.is_return and self.return_against and not self.is_consolidated and self.loyalty_program:
			against_si_doc = frappe.get_doc("Sales Invoice", self.return_against)
			against_si_doc.delete_loyalty_point_entry()
			against_si_doc.make_loyalty_point_entry()

		unlink_inter_company_doc(self.doctype, self.name, self.inter_company_invoice_reference)

		# Healthcare Service Invoice.
		domain_settings = frappe.get_doc('Domain Settings')
		active_domains = [d.domain for d in domain_settings.active_domains]

		if "Healthcare" in active_domains:
			manage_invoice_submit_cancel(self, "on_cancel")

		self.ignore_linked_doctypes = ('GL Entry', 'Stock Ledger Entry')

	def update_status_updater_args(self):
		if cint(self.update_stock):
			self.status_updater.append({
				'source_dt':'Sales Invoice Item',
				'target_dt':'Sales Order Item',
				'target_parent_dt':'Sales Order',
				'target_parent_field':'per_delivered',
				'target_field':'delivered_qty',
				'target_ref_field':'qty',
				'source_field':'qty',
				'join_field':'so_detail',
				'percent_join_field':'sales_order',
				'status_field':'delivery_status',
				'keyword':'Delivered',
				'second_source_dt': 'Delivery Note Item',
				'second_source_field': 'qty',
				'second_join_field': 'so_detail',
				'overflow_type': 'delivery',
				'extra_cond': """ and exists(select name from `tabSales Invoice`
					where name=`tabSales Invoice Item`.parent and update_stock = 1)"""
			})
			if cint(self.is_return):
				self.status_updater.append({
					'source_dt': 'Sales Invoice Item',
					'target_dt': 'Sales Order Item',
					'join_field': 'so_detail',
					'target_field': 'returned_qty',
					'target_parent_dt': 'Sales Order',
					'source_field': '-1 * qty',
					'second_source_dt': 'Delivery Note Item',
					'second_source_field': '-1 * qty',
					'second_join_field': 'so_detail',
					'extra_cond': """ and exists (select name from `tabSales Invoice` where name=`tabSales Invoice Item`.parent and update_stock=1 and is_return=1)"""
				})

	def check_credit_limit(self):
		from erpnext.selling.doctype.customer.customer import check_credit_limit

		validate_against_credit_limit = False
		bypass_credit_limit_check_at_sales_order = frappe.db.get_value("Customer Credit Limit",
			filters={'parent': self.customer, 'parenttype': 'Customer', 'company': self.company},
			fieldname=["bypass_credit_limit_check"])

		if bypass_credit_limit_check_at_sales_order:
			validate_against_credit_limit = True

		for d in self.get("items"):
			if not (d.sales_order or d.delivery_note):
				validate_against_credit_limit = True
				break
		if validate_against_credit_limit:
			check_credit_limit(self.customer, self.company, bypass_credit_limit_check_at_sales_order)

	def set_missing_values(self, for_validate=False):
		pos = self.set_pos_fields(for_validate)

		if not self.debit_to:
			self.debit_to = get_party_account("Customer", self.customer, self.company)
			self.party_account_currency = frappe.db.get_value("Account", self.debit_to, "account_currency", cache=True)
		if not self.due_date and self.customer:
			self.due_date = get_due_date(self.posting_date, "Customer", self.customer, self.company)

		super(SalesInvoice, self).set_missing_values(for_validate)

		print_format = pos.get("print_format") if pos else None
		if not print_format and not cint(frappe.db.get_value('Print Format', 'POS Invoice', 'disabled')):
			print_format = 'POS Invoice'

		if pos:
			return {
				"print_format": print_format,
				"allow_edit_rate": pos.get("allow_user_to_edit_rate"),
				"allow_edit_discount": pos.get("allow_user_to_edit_discount"),
				"campaign": pos.get("campaign"),
				"allow_print_before_pay": pos.get("allow_print_before_pay")
			}

	def update_time_sheet(self, sales_invoice):
		for d in self.timesheets:
			if d.time_sheet:
				timesheet = frappe.get_doc("Timesheet", d.time_sheet)
				self.update_time_sheet_detail(timesheet, d, sales_invoice)
				timesheet.calculate_total_amounts()
				timesheet.calculate_percentage_billed()
				timesheet.flags.ignore_validate_update_after_submit = True
				timesheet.set_status()
				timesheet.save()

	def update_time_sheet_detail(self, timesheet, args, sales_invoice):
		for data in timesheet.time_logs:
			if (self.project and args.timesheet_detail == data.name) or \
				(not self.project and not data.sales_invoice) or \
				(not sales_invoice and data.sales_invoice == self.name):
				data.sales_invoice = sales_invoice

	def on_update(self):
		self.set_paid_amount()

	def set_paid_amount(self):
		paid_amount = 0.0
		base_paid_amount = 0.0
		for data in self.payments:
			data.base_amount = flt(data.amount*self.conversion_rate, self.precision("base_paid_amount"))
			paid_amount += data.amount
			base_paid_amount += data.base_amount

		self.paid_amount = paid_amount
		self.base_paid_amount = base_paid_amount

	def validate_time_sheets_are_submitted(self):
		for data in self.timesheets:
			if data.time_sheet:
				status = frappe.db.get_value("Timesheet", data.time_sheet, "status")
				if status not in ['Submitted', 'Payslip']:
					frappe.throw(_("Timesheet {0} is already completed or cancelled").format(data.time_sheet))

	def set_pos_fields(self, for_validate=False):
		"""Set retail related fields from POS Profiles"""
		if cint(self.is_pos) != 1:
			return

		from erpnext.stock.get_item_details import get_pos_profile_item_details, get_pos_profile
		if not self.pos_profile:
			pos_profile = get_pos_profile(self.company) or {}
			self.pos_profile = pos_profile.get('name')

		pos = {}
		if self.pos_profile:
			pos = frappe.get_doc('POS Profile', self.pos_profile)

		if not self.get('payments') and not for_validate:
			update_multi_mode_option(self, pos)

		if not self.account_for_change_amount:
			self.account_for_change_amount = frappe.get_cached_value('Company',  self.company,  'default_cash_account')

		if pos:
			if not for_validate:
				self.tax_category = pos.get("tax_category")

			if not for_validate and not self.customer:
				self.customer = pos.customer

			self.ignore_pricing_rule = pos.ignore_pricing_rule
			if pos.get('account_for_change_amount'):
				self.account_for_change_amount = pos.get('account_for_change_amount')

			for fieldname in ('naming_series', 'currency', 'letter_head', 'tc_name',
				'company', 'select_print_heading', 'write_off_account', 'taxes_and_charges',
				'write_off_cost_center', 'apply_discount_on', 'cost_center'):
					if (not for_validate) or (for_validate and not self.get(fieldname)):
						self.set(fieldname, pos.get(fieldname))

			if pos.get("company_address"):
				self.company_address = pos.get("company_address")

			if self.customer:
				customer_price_list, customer_group = frappe.get_value("Customer", self.customer, ['default_price_list', 'customer_group'])
				customer_group_price_list = frappe.get_value("Customer Group", customer_group, 'default_price_list')
				selling_price_list = customer_price_list or customer_group_price_list or pos.get('selling_price_list')
			else:
				selling_price_list = pos.get('selling_price_list')

			if selling_price_list:
				self.set('selling_price_list', selling_price_list)

			if not for_validate:
				self.update_stock = cint(pos.get("update_stock"))

			# set pos values in items
			for item in self.get("items"):
				if item.get('item_code'):
					profile_details = get_pos_profile_item_details(pos, frappe._dict(item.as_dict()), pos)
					for fname, val in iteritems(profile_details):
						if (not for_validate) or (for_validate and not item.get(fname)):
							item.set(fname, val)

			# fetch terms
			if self.tc_name and not self.terms:
				self.terms = frappe.db.get_value("Terms and Conditions", self.tc_name, "terms")

			# fetch charges
			if self.taxes_and_charges and not len(self.get("taxes")):
				self.set_taxes()

		return pos

	def get_company_abbr(self):
		return frappe.db.sql("select abbr from tabCompany where name=%s", self.company)[0][0]

	def validate_debit_to_acc(self):
		account = frappe.get_cached_value("Account", self.debit_to,
			["account_type", "report_type", "account_currency"], as_dict=True)

		if not account:
			frappe.throw(_("Debit To is required"), title=_("Account Missing"))

		if account.report_type != "Balance Sheet":
			frappe.throw(_("Please ensure {} account is a Balance Sheet account. \
					You can change the parent account to a Balance Sheet account or select a different account.")
				.format(frappe.bold("Debit To")), title=_("Invalid Account"))

		if self.customer and account.account_type != "Receivable":
			frappe.throw(_("Please ensure {} account is a Receivable account. \
					Change the account type to Receivable or select a different account.")
				.format(frappe.bold("Debit To")), title=_("Invalid Account"))

		self.party_account_currency = account.account_currency

	def clear_unallocated_mode_of_payments(self):
		self.set("payments", self.get("payments", {"amount": ["not in", [0, None, ""]]}))

		frappe.db.sql("""delete from `tabSales Invoice Payment` where parent = %s
			and amount = 0""", self.name)

	def validate_with_previous_doc(self):
		super(SalesInvoice, self).validate_with_previous_doc({
			"Sales Order": {
				"ref_dn_field": "sales_order",
				"compare_fields": [["customer", "="], ["company", "="], ["project", "="], ["currency", "="]]
			},
			"Sales Order Item": {
				"ref_dn_field": "so_detail",
				"compare_fields": [["item_code", "="], ["uom", "="], ["conversion_factor", "="]],
				"is_child_table": True,
				"allow_duplicate_prev_row_id": True
			},
			"Delivery Note": {
				"ref_dn_field": "delivery_note",
				"compare_fields": [["customer", "="], ["company", "="], ["project", "="], ["currency", "="]]
			},
			"Delivery Note Item": {
				"ref_dn_field": "dn_detail",
				"compare_fields": [["item_code", "="], ["uom", "="], ["conversion_factor", "="]],
				"is_child_table": True,
				"allow_duplicate_prev_row_id": True
			},
		})

		if cint(frappe.db.get_single_value('Selling Settings', 'maintain_same_sales_rate')) and not self.is_return:
			self.validate_rate_with_reference_doc([
				["Sales Order", "sales_order", "so_detail"],
				["Delivery Note", "delivery_note", "dn_detail"]
			])

	def set_against_income_account(self):
		"""Set against account for debit to account"""
		against_acc = []
		for d in self.get('items'):
			if d.income_account and d.income_account not in against_acc:
				against_acc.append(d.income_account)
		self.against_income_account = ','.join(against_acc)

	def add_remarks(self):
		if not self.remarks: self.remarks = 'No Remarks'

	def validate_auto_set_posting_time(self):
		# Don't auto set the posting date and time if invoice is amended
		if self.is_new() and self.amended_from:
			self.set_posting_time = 1

		self.validate_posting_time()

	def so_dn_required(self):
		"""check in manage account if sales order / delivery note required or not."""
		if self.is_return:
			return

		prev_doc_field_map = {'Sales Order': ['so_required', 'is_pos'],'Delivery Note': ['dn_required', 'update_stock']}
		for key, value in iteritems(prev_doc_field_map):
			if frappe.db.get_single_value('Selling Settings', value[0]) == 'Yes':

				if frappe.get_value('Customer', self.customer, value[0]):
					continue

				for d in self.get('items'):
					if (d.item_code and not d.get(key.lower().replace(' ', '_')) and not self.get(value[1])):
						msgprint(_("{0} is mandatory for Item {1}").format(key, d.item_code), raise_exception=1)


	def validate_proj_cust(self):
		"""check for does customer belong to same project as entered.."""
		if self.project and self.customer:
			res = frappe.db.sql("""select name from `tabProject`
				where name = %s and (customer = %s or customer is null or customer = '')""",
				(self.project, self.customer))
			if not res:
				throw(_("Customer {0} does not belong to project {1}").format(self.customer,self.project))

	def validate_pos(self):
		if self.is_return:
			if flt(self.paid_amount) + flt(self.write_off_amount) - flt(self.grand_total) > \
				1.0/(10.0**(self.precision("grand_total") + 1.0)):
					frappe.throw(_("Paid amount + Write Off Amount can not be greater than Grand Total"))

	def validate_item_code(self):
		for d in self.get('items'):
			if not d.item_code and self.is_opening == "No":
				msgprint(_("Item Code required at Row No {0}").format(d.idx), raise_exception=True)

	def validate_warehouse(self):
		super(SalesInvoice, self).validate_warehouse()

		for d in self.get_item_list():
			if not d.warehouse and d.item_code and frappe.get_cached_value("Item", d.item_code, "is_stock_item"):
				frappe.throw(_("Warehouse required for stock Item {0}").format(d.item_code))

	def validate_delivery_note(self):
		for d in self.get("items"):
			if d.delivery_note:
				msgprint(_("Stock cannot be updated against Delivery Note {0}").format(d.delivery_note), raise_exception=1)

	def validate_write_off_account(self):
		if flt(self.write_off_amount) and not self.write_off_account:
			self.write_off_account = frappe.get_cached_value('Company',  self.company,  'write_off_account')

		if flt(self.write_off_amount) and not self.write_off_account:
			msgprint(_("Please enter Write Off Account"), raise_exception=1)

	def validate_account_for_change_amount(self):
		if flt(self.change_amount) and not self.account_for_change_amount:
			msgprint(_("Please enter Account for Change Amount"), raise_exception=1)

	def validate_c_form(self):
		""" Blank C-form no if C-form applicable marked as 'No'"""
		if self.amended_from and self.c_form_applicable == 'No' and self.c_form_no:
			frappe.db.sql("""delete from `tabC-Form Invoice Detail` where invoice_no = %s
					and parent = %s""", (self.amended_from,	self.c_form_no))

			frappe.db.set(self, 'c_form_no', '')

	def validate_c_form_on_cancel(self):
		""" Display message if C-Form no exists on cancellation of Sales Invoice"""
		if self.c_form_applicable == 'Yes' and self.c_form_no:
			msgprint(_("Please remove this Invoice {0} from C-Form {1}")
				.format(self.name, self.c_form_no), raise_exception = 1)

	def validate_dropship_item(self):
		for item in self.items:
			if item.sales_order:
				if frappe.db.get_value("Sales Order Item", item.so_detail, "delivered_by_supplier"):
					frappe.throw(_("Could not update stock, invoice contains drop shipping item."))

	def update_current_stock(self):
		for d in self.get('items'):
			if d.item_code and d.warehouse:
				bin = frappe.db.sql("select actual_qty from `tabBin` where item_code = %s and warehouse = %s", (d.item_code, d.warehouse), as_dict = 1)
				d.actual_qty = bin and flt(bin[0]['actual_qty']) or 0

		for d in self.get('packed_items'):
			bin = frappe.db.sql("select actual_qty, projected_qty from `tabBin` where item_code =	%s and warehouse = %s", (d.item_code, d.warehouse), as_dict = 1)
			d.actual_qty = bin and flt(bin[0]['actual_qty']) or 0
			d.projected_qty = bin and flt(bin[0]['projected_qty']) or 0

	def update_packing_list(self):
		if cint(self.update_stock) == 1:
			from erpnext.stock.doctype.packed_item.packed_item import make_packing_list
			make_packing_list(self)
		else:
			self.set('packed_items', [])

	def set_billing_hours_and_amount(self):
		if not self.project:
			for timesheet in self.timesheets:
				ts_doc = frappe.get_doc('Timesheet', timesheet.time_sheet)
				if not timesheet.billing_hours and ts_doc.total_billable_hours:
					timesheet.billing_hours = ts_doc.total_billable_hours

				if not timesheet.billing_amount and ts_doc.total_billable_amount:
					timesheet.billing_amount = ts_doc.total_billable_amount

	def update_timesheet_billing_for_project(self):
		if not self.timesheets and self.project:
			self.add_timesheet_data()
		else:
			self.calculate_billing_amount_for_timesheet()

	def add_timesheet_data(self):
		self.set('timesheets', [])
		if self.project:
			for data in get_projectwise_timesheet_data(self.project):
				self.append('timesheets', {
						'time_sheet': data.parent,
						'billing_hours': data.billing_hours,
						'billing_amount': data.billing_amt,
						'timesheet_detail': data.name
					})

			self.calculate_billing_amount_for_timesheet()

	def calculate_billing_amount_for_timesheet(self):
		total_billing_amount = 0.0
		for data in self.timesheets:
			if data.billing_amount:
				total_billing_amount += data.billing_amount

		self.total_billing_amount = total_billing_amount

	def get_warehouse(self):
		user_pos_profile = frappe.db.sql("""select name, warehouse from `tabPOS Profile`
			where ifnull(user,'') = %s and company = %s""", (frappe.session['user'], self.company))
		warehouse = user_pos_profile[0][1] if user_pos_profile else None

		if not warehouse:
			global_pos_profile = frappe.db.sql("""select name, warehouse from `tabPOS Profile`
				where (user is null or user = '') and company = %s""", self.company)

			if global_pos_profile:
				warehouse = global_pos_profile[0][1]
			elif not user_pos_profile:
				msgprint(_("POS Profile required to make POS Entry"), raise_exception=True)

		return warehouse

	def set_income_account_for_fixed_assets(self):
		disposal_account = depreciation_cost_center = None
		for d in self.get("items"):
			if d.is_fixed_asset:
				if not disposal_account:
					disposal_account, depreciation_cost_center = get_disposal_account_and_cost_center(self.company)

				d.income_account = disposal_account
				if not d.cost_center:
					d.cost_center = depreciation_cost_center

	def check_prev_docstatus(self):
		for d in self.get('items'):
			if d.sales_order and frappe.db.get_value("Sales Order", d.sales_order, "docstatus") != 1:
				frappe.throw(_("Sales Order {0} is not submitted").format(d.sales_order))

			if d.delivery_note and frappe.db.get_value("Delivery Note", d.delivery_note, "docstatus") != 1:
				throw(_("Delivery Note {0} is not submitted").format(d.delivery_note))

	def make_gl_entries(self, gl_entries=None):
		from erpnext.accounts.general_ledger import make_reverse_gl_entries

		auto_accounting_for_stock = erpnext.is_perpetual_inventory_enabled(self.company)
		if not gl_entries:
			gl_entries = self.get_gl_entries()

		if gl_entries:
			from erpnext.accounts.general_ledger import make_gl_entries

			# if POS and amount is written off, updating outstanding amt after posting all gl entries
			update_outstanding = "No" if (cint(self.is_pos) or self.write_off_account or
				cint(self.redeem_loyalty_points)) else "Yes"

			if self.docstatus == 1:
				make_gl_entries(gl_entries, update_outstanding=update_outstanding, merge_entries=False)
			elif self.docstatus == 2:
				make_reverse_gl_entries(voucher_type=self.doctype, voucher_no=self.name)

			if update_outstanding == "No":
				from erpnext.accounts.doctype.gl_entry.gl_entry import update_outstanding_amt
				update_outstanding_amt(self.debit_to, "Customer", self.customer,
					self.doctype, self.return_against if cint(self.is_return) and self.return_against else self.name)

		elif self.docstatus == 2 and cint(self.update_stock) \
			and cint(auto_accounting_for_stock):
				make_reverse_gl_entries(voucher_type=self.doctype, voucher_no=self.name)

	def get_gl_entries(self, warehouse_account=None):
		from erpnext.accounts.general_ledger import merge_similar_entries

		gl_entries = []

		self.make_customer_gl_entry(gl_entries)

		self.make_tax_gl_entries(gl_entries)

		self.make_item_gl_entries(gl_entries)

		# merge gl entries before adding pos entries
		gl_entries = merge_similar_entries(gl_entries)

		self.make_loyalty_point_redemption_gle(gl_entries)
		self.make_pos_gl_entries(gl_entries)
		self.make_gle_for_change_amount(gl_entries)

		self.make_write_off_gl_entry(gl_entries)
		self.make_gle_for_rounding_adjustment(gl_entries)

		return gl_entries

	def make_customer_gl_entry(self, gl_entries):
		# Checked both rounding_adjustment and rounded_total
		# because rounded_total had value even before introcution of posting GLE based on rounded total
		grand_total = self.rounded_total if (self.rounding_adjustment and self.rounded_total) else self.grand_total
		if grand_total:
			# Didnot use base_grand_total to book rounding loss gle
			grand_total_in_company_currency = flt(grand_total * self.conversion_rate,
				self.precision("grand_total"))

			gl_entries.append(
				self.get_gl_dict({
					"account": self.debit_to,
					"party_type": "Customer",
					"party": self.customer,
					"due_date": self.due_date,
					"against": self.against_income_account,
					"debit": grand_total_in_company_currency,
					"debit_in_account_currency": grand_total_in_company_currency \
						if self.party_account_currency==self.company_currency else grand_total,
					"against_voucher": self.return_against if cint(self.is_return) and self.return_against else self.name,
					"against_voucher_type": self.doctype,
					"cost_center": self.cost_center,
					"project": self.project
				}, self.party_account_currency, item=self)
			)

	def make_tax_gl_entries(self, gl_entries):
		for tax in self.get("taxes"):
			if flt(tax.base_tax_amount_after_discount_amount):
				account_currency = get_account_currency(tax.account_head)
				gl_entries.append(
					self.get_gl_dict({
						"account": tax.account_head,
						"against": self.customer,
						"credit": flt(tax.base_tax_amount_after_discount_amount,
							tax.precision("tax_amount_after_discount_amount")),
						"credit_in_account_currency": (flt(tax.base_tax_amount_after_discount_amount,
							tax.precision("base_tax_amount_after_discount_amount")) if account_currency==self.company_currency else
							flt(tax.tax_amount_after_discount_amount, tax.precision("tax_amount_after_discount_amount"))),
						"cost_center": tax.cost_center
					}, account_currency, item=tax)
				)

	def make_item_gl_entries(self, gl_entries):
		# income account gl entries
		for item in self.get("items"):
			if flt(item.base_net_amount, item.precision("base_net_amount")):
				if item.is_fixed_asset:
					asset = frappe.get_doc("Asset", item.asset)

					if (len(asset.finance_books) > 1 and not item.finance_book
						and asset.finance_books[0].finance_book):
						frappe.throw(_("Select finance book for the item {0} at row {1}")
							.format(item.item_code, item.idx))

					fixed_asset_gl_entries = get_gl_entries_on_asset_disposal(asset,
						item.base_net_amount, item.finance_book)

					for gle in fixed_asset_gl_entries:
						gle["against"] = self.customer
						gl_entries.append(self.get_gl_dict(gle, item=item))

					asset.db_set("disposal_date", self.posting_date)
					asset.set_status("Sold" if self.docstatus==1 else None)
				else:
					income_account = (item.income_account
						if (not item.enable_deferred_revenue or self.is_return) else item.deferred_revenue_account)

					account_currency = get_account_currency(income_account)
					gl_entries.append(
						self.get_gl_dict({
							"account": income_account,
							"against": self.customer,
							"credit": flt(item.base_net_amount, item.precision("base_net_amount")),
							"credit_in_account_currency": (flt(item.base_net_amount, item.precision("base_net_amount"))
								if account_currency==self.company_currency
								else flt(item.net_amount, item.precision("net_amount"))),
							"cost_center": item.cost_center,
							"project": item.project or self.project
						}, account_currency, item=item)
					)

		# expense account gl entries
		if cint(self.update_stock) and \
			erpnext.is_perpetual_inventory_enabled(self.company):
			gl_entries += super(SalesInvoice, self).get_gl_entries()

	def make_loyalty_point_redemption_gle(self, gl_entries):
		if cint(self.redeem_loyalty_points):
			gl_entries.append(
				self.get_gl_dict({
					"account": self.debit_to,
					"party_type": "Customer",
					"party": self.customer,
					"against": "Expense account - " + cstr(self.loyalty_redemption_account) + " for the Loyalty Program",
					"credit": self.loyalty_amount,
					"against_voucher": self.return_against if cint(self.is_return) else self.name,
					"against_voucher_type": self.doctype,
					"cost_center": self.cost_center
				}, item=self)
			)
			gl_entries.append(
				self.get_gl_dict({
					"account": self.loyalty_redemption_account,
					"cost_center": self.cost_center or self.loyalty_redemption_cost_center,
					"against": self.customer,
					"debit": self.loyalty_amount,
					"remark": "Loyalty Points redeemed by the customer"
				}, item=self)
			)

	def make_pos_gl_entries(self, gl_entries):
		if cint(self.is_pos):
			for payment_mode in self.payments:
				if payment_mode.amount:
					# POS, make payment entries
					gl_entries.append(
						self.get_gl_dict({
							"account": self.debit_to,
							"party_type": "Customer",
							"party": self.customer,
							"against": payment_mode.account,
							"credit": payment_mode.base_amount,
							"credit_in_account_currency": payment_mode.base_amount \
								if self.party_account_currency==self.company_currency \
								else payment_mode.amount,
							"against_voucher": self.return_against if cint(self.is_return) and self.return_against else self.name,
							"against_voucher_type": self.doctype,
							"cost_center": self.cost_center
						}, self.party_account_currency, item=self)
					)

					payment_mode_account_currency = get_account_currency(payment_mode.account)
					gl_entries.append(
						self.get_gl_dict({
							"account": payment_mode.account,
							"against": self.customer,
							"debit": payment_mode.base_amount,
							"debit_in_account_currency": payment_mode.base_amount \
								if payment_mode_account_currency==self.company_currency \
								else payment_mode.amount,
							"cost_center": self.cost_center
						}, payment_mode_account_currency, item=self)
					)

	def make_gle_for_change_amount(self, gl_entries):
		if cint(self.is_pos) and self.change_amount:
			if self.account_for_change_amount:
				gl_entries.append(
					self.get_gl_dict({
						"account": self.debit_to,
						"party_type": "Customer",
						"party": self.customer,
						"against": self.account_for_change_amount,
						"debit": flt(self.base_change_amount),
						"debit_in_account_currency": flt(self.base_change_amount) \
							if self.party_account_currency==self.company_currency else flt(self.change_amount),
						"against_voucher": self.return_against if cint(self.is_return) and self.return_against else self.name,
						"against_voucher_type": self.doctype,
						"cost_center": self.cost_center,
						"project": self.project
					}, self.party_account_currency, item=self)
				)

				gl_entries.append(
					self.get_gl_dict({
						"account": self.account_for_change_amount,
						"against": self.customer,
						"credit": self.base_change_amount,
						"cost_center": self.cost_center
					}, item=self)
				)
			else:
				frappe.throw(_("Select change amount account"), title="Mandatory Field")

	def make_write_off_gl_entry(self, gl_entries):
		# write off entries, applicable if only pos
		if self.write_off_account and flt(self.write_off_amount, self.precision("write_off_amount")):
			write_off_account_currency = get_account_currency(self.write_off_account)
			default_cost_center = frappe.get_cached_value('Company',  self.company,  'cost_center')

			gl_entries.append(
				self.get_gl_dict({
					"account": self.debit_to,
					"party_type": "Customer",
					"party": self.customer,
					"against": self.write_off_account,
					"credit": flt(self.base_write_off_amount, self.precision("base_write_off_amount")),
					"credit_in_account_currency": (flt(self.base_write_off_amount,
						self.precision("base_write_off_amount")) if self.party_account_currency==self.company_currency
						else flt(self.write_off_amount, self.precision("write_off_amount"))),
					"against_voucher": self.return_against if cint(self.is_return) else self.name,
					"against_voucher_type": self.doctype,
					"cost_center": self.cost_center,
					"project": self.project
				}, self.party_account_currency, item=self)
			)
			gl_entries.append(
				self.get_gl_dict({
					"account": self.write_off_account,
					"against": self.customer,
					"debit": flt(self.base_write_off_amount, self.precision("base_write_off_amount")),
					"debit_in_account_currency": (flt(self.base_write_off_amount,
						self.precision("base_write_off_amount")) if write_off_account_currency==self.company_currency
						else flt(self.write_off_amount, self.precision("write_off_amount"))),
					"cost_center": self.cost_center or self.write_off_cost_center or default_cost_center
				}, write_off_account_currency, item=self)
			)

	def make_gle_for_rounding_adjustment(self, gl_entries):
		if flt(self.rounding_adjustment, self.precision("rounding_adjustment")) and self.base_rounding_adjustment:
			round_off_account, round_off_cost_center = \
				get_round_off_account_and_cost_center(self.company)

			gl_entries.append(
				self.get_gl_dict({
					"account": round_off_account,
					"against": self.customer,
					"credit_in_account_currency": flt(self.rounding_adjustment,
						self.precision("rounding_adjustment")),
					"credit": flt(self.base_rounding_adjustment,
						self.precision("base_rounding_adjustment")),
					"cost_center": self.cost_center or round_off_cost_center,
				}, item=self))

	def update_billing_status_in_dn(self, update_modified=True):
		updated_delivery_notes = []
		for d in self.get("items"):
			if d.dn_detail:
				billed_amt = frappe.db.sql("""select sum(amount) from `tabSales Invoice Item`
					where dn_detail=%s and docstatus=1""", d.dn_detail)
				billed_amt = billed_amt and billed_amt[0][0] or 0
				frappe.db.set_value("Delivery Note Item", d.dn_detail, "billed_amt", billed_amt, update_modified=update_modified)
				updated_delivery_notes.append(d.delivery_note)
			elif d.so_detail:
				updated_delivery_notes += update_billed_amount_based_on_so(d.so_detail, update_modified)

		for dn in set(updated_delivery_notes):
			frappe.get_doc("Delivery Note", dn).update_billing_percentage(update_modified=update_modified)

	def on_recurring(self, reference_doc, auto_repeat_doc):
		for fieldname in ("c_form_applicable", "c_form_no", "write_off_amount"):
			self.set(fieldname, reference_doc.get(fieldname))

		self.due_date = None

	def update_serial_no(self, in_cancel=False):
		""" update Sales Invoice refrence in Serial No """
		invoice = None if (in_cancel or self.is_return) else self.name
		if in_cancel and self.is_return:
			invoice = self.return_against

		for item in self.items:
			if not item.serial_no:
				continue

			for serial_no in item.serial_no.split("\n"):
				if serial_no and frappe.db.get_value('Serial No', serial_no, 'item_code') == item.item_code:
					frappe.db.set_value('Serial No', serial_no, 'sales_invoice', invoice)

	def validate_serial_numbers(self):
		"""
			validate serial number agains Delivery Note and Sales Invoice
		"""
		self.set_serial_no_against_delivery_note()
		self.validate_serial_against_delivery_note()
		self.validate_serial_against_sales_invoice()

	def set_serial_no_against_delivery_note(self):
		for item in self.items:
			if item.serial_no and item.delivery_note and \
				item.qty != len(get_serial_nos(item.serial_no)):
				item.serial_no = get_delivery_note_serial_no(item.item_code, item.qty, item.delivery_note)

	def validate_serial_against_delivery_note(self):
		"""
			validate if the serial numbers in Sales Invoice Items are same as in
			Delivery Note Item
		"""

		for item in self.items:
			if not item.delivery_note or not item.dn_detail:
				continue

			serial_nos = frappe.db.get_value("Delivery Note Item", item.dn_detail, "serial_no") or ""
			dn_serial_nos = set(get_serial_nos(serial_nos))

			serial_nos = item.serial_no or ""
			si_serial_nos = set(get_serial_nos(serial_nos))

			if si_serial_nos - dn_serial_nos:
				frappe.throw(_("Serial Numbers in row {0} does not match with Delivery Note").format(item.idx))

			if item.serial_no and cint(item.qty) != len(si_serial_nos):
				frappe.throw(_("Row {0}: {1} Serial numbers required for Item {2}. You have provided {3}.").format(
					item.idx, item.qty, item.item_code, len(si_serial_nos)))

	def validate_serial_against_sales_invoice(self):
		""" check if serial number is already used in other sales invoice """
		for item in self.items:
			if not item.serial_no:
				continue

			for serial_no in item.serial_no.split("\n"):
				serial_no_details = frappe.db.get_value("Serial No", serial_no,
					["sales_invoice", "item_code"], as_dict=1)

				if not serial_no_details:
					continue

				if serial_no_details.sales_invoice and serial_no_details.item_code == item.item_code \
					and self.name != serial_no_details.sales_invoice:
					sales_invoice_company = frappe.db.get_value("Sales Invoice", serial_no_details.sales_invoice, "company")
					if sales_invoice_company == self.company:
						frappe.throw(_("Serial Number: {0} is already referenced in Sales Invoice: {1}")
							.format(serial_no, serial_no_details.sales_invoice))

	def update_project(self):
		if self.project:
			project = frappe.get_doc("Project", self.project)
			project.update_billed_amount()
			project.db_update()


	def verify_payment_amount_is_positive(self):
		for entry in self.payments:
			if entry.amount < 0:
				frappe.throw(_("Row #{0} (Payment Table): Amount must be positive").format(entry.idx))

	def verify_payment_amount_is_negative(self):
		for entry in self.payments:
			if entry.amount > 0:
				frappe.throw(_("Row #{0} (Payment Table): Amount must be negative").format(entry.idx))

	# collection of the loyalty points, create the ledger entry for that.
	def make_loyalty_point_entry(self):
		returned_amount = self.get_returned_amount()
		current_amount = flt(self.grand_total) - cint(self.loyalty_amount)
		eligible_amount = current_amount - returned_amount
		lp_details = get_loyalty_program_details_with_points(self.customer, company=self.company,
			current_transaction_amount=current_amount, loyalty_program=self.loyalty_program,
			expiry_date=self.posting_date, include_expired_entry=True)
		if lp_details and getdate(lp_details.from_date) <= getdate(self.posting_date) and \
			(not lp_details.to_date or getdate(lp_details.to_date) >= getdate(self.posting_date)):

			collection_factor = lp_details.collection_factor if lp_details.collection_factor else 1.0
			points_earned = cint(eligible_amount/collection_factor)

			doc = frappe.get_doc({
				"doctype": "Loyalty Point Entry",
				"company": self.company,
				"loyalty_program": lp_details.loyalty_program,
				"loyalty_program_tier": lp_details.tier_name,
				"customer": self.customer,
				"invoice_type": self.doctype,
				"invoice": self.name,
				"loyalty_points": points_earned,
				"purchase_amount": eligible_amount,
				"expiry_date": add_days(self.posting_date, lp_details.expiry_duration),
				"posting_date": self.posting_date
			})
			doc.flags.ignore_permissions = 1
			doc.save()
			self.set_loyalty_program_tier()

	# valdite the redemption and then delete the loyalty points earned on cancel of the invoice
	def delete_loyalty_point_entry(self):
		lp_entry = frappe.db.sql("select name from `tabLoyalty Point Entry` where invoice=%s",
			(self.name), as_dict=1)

		if not lp_entry: return
		against_lp_entry = frappe.db.sql('''select name, invoice from `tabLoyalty Point Entry`
			where redeem_against=%s''', (lp_entry[0].name), as_dict=1)
		if against_lp_entry:
			invoice_list = ", ".join([d.invoice for d in against_lp_entry])
			frappe.throw(_('''{} can't be cancelled since the Loyalty Points earned has been redeemed.
				First cancel the {} No {}''').format(self.doctype, self.doctype, invoice_list))
		else:
			frappe.db.sql('''delete from `tabLoyalty Point Entry` where invoice=%s''', (self.name))
			# Set loyalty program
			self.set_loyalty_program_tier()

	def set_loyalty_program_tier(self):
		lp_details = get_loyalty_program_details_with_points(self.customer, company=self.company,
				loyalty_program=self.loyalty_program, include_expired_entry=True)
		frappe.db.set_value("Customer", self.customer, "loyalty_program_tier", lp_details.tier_name)

	def get_returned_amount(self):
		returned_amount = frappe.db.sql("""
			select sum(grand_total)
			from `tabSales Invoice`
			where docstatus=1 and is_return=1 and ifnull(return_against, '')=%s
		""", self.name)
		return abs(flt(returned_amount[0][0])) if returned_amount else 0

	# redeem the loyalty points.
	def apply_loyalty_points(self):
		from erpnext.accounts.doctype.loyalty_point_entry.loyalty_point_entry \
			import get_loyalty_point_entries, get_redemption_details
		loyalty_point_entries = get_loyalty_point_entries(self.customer, self.loyalty_program, self.company, self.posting_date)
		redemption_details = get_redemption_details(self.customer, self.loyalty_program, self.company)

		points_to_redeem = self.loyalty_points
		for lp_entry in loyalty_point_entries:
			if lp_entry.invoice_type != self.doctype or lp_entry.invoice == self.name:
				# redeemption should be done against same doctype
				# also it shouldn't be against itself
				continue
			available_points = lp_entry.loyalty_points - flt(redemption_details.get(lp_entry.name))
			if available_points > points_to_redeem:
				redeemed_points = points_to_redeem
			else:
				redeemed_points = available_points
			doc = frappe.get_doc({
				"doctype": "Loyalty Point Entry",
				"company": self.company,
				"loyalty_program": self.loyalty_program,
				"loyalty_program_tier": lp_entry.loyalty_program_tier,
				"customer": self.customer,
				"invoice_type": self.doctype,
				"invoice": self.name,
				"redeem_against": lp_entry.name,
				"loyalty_points": -1*redeemed_points,
				"purchase_amount": self.grand_total,
				"expiry_date": lp_entry.expiry_date,
				"posting_date": self.posting_date
			})
			doc.flags.ignore_permissions = 1
			doc.save()
			points_to_redeem -= redeemed_points
			if points_to_redeem < 1: # since points_to_redeem is integer
				break

	# Healthcare
	def set_healthcare_services(self, checked_values):
		self.set("items", [])
		from erpnext.stock.get_item_details import get_item_details
		for checked_item in checked_values:
			item_line = self.append("items", {})
			price_list, price_list_currency = frappe.db.get_values("Price List", {"selling": 1}, ['name', 'currency'])[0]
			args = {
				'doctype': "Sales Invoice",
				'item_code': checked_item['item'],
				'company': self.company,
				'customer': frappe.db.get_value("Patient", self.patient, "customer"),
				'selling_price_list': price_list,
				'price_list_currency': price_list_currency,
				'plc_conversion_rate': 1.0,
				'conversion_rate': 1.0
			}
			item_details = get_item_details(args)
			item_line.item_code = checked_item['item']
			item_line.qty = 1
			if checked_item['qty']:
				item_line.qty = checked_item['qty']
			if checked_item['rate']:
				item_line.rate = checked_item['rate']
			else:
				item_line.rate = item_details.price_list_rate
			item_line.amount = float(item_line.rate) * float(item_line.qty)
			if checked_item['income_account']:
				item_line.income_account = checked_item['income_account']
			if checked_item['dt']:
				item_line.reference_dt = checked_item['dt']
			if checked_item['dn']:
				item_line.reference_dn = checked_item['dn']
			if checked_item['description']:
				item_line.description = checked_item['description']

		self.set_missing_values(for_validate = True)

	def set_status(self, update=False, status=None, update_modified=True):
		if self.is_new():
			if self.get('amended_from'):
				self.status = 'Draft'
			return

		precision = self.precision("outstanding_amount")
		outstanding_amount = flt(self.outstanding_amount, precision)
		due_date = getdate(self.due_date)
		nowdate = getdate()

		discounting_status = None
		if self.is_discounted:
			discountng_status = get_discounting_status(self.name)

		if not status:
			if self.docstatus == 2:
				status = "Cancelled"
			elif self.docstatus == 1:
				if outstanding_amount > 0 and due_date < nowdate and self.is_discounted and discountng_status=='Disbursed':
					self.status = "Overdue and Discounted"
				elif outstanding_amount > 0 and due_date < nowdate:
					self.status = "Overdue"
				elif outstanding_amount > 0 and due_date >= nowdate and self.is_discounted and discountng_status=='Disbursed':
					self.status = "Unpaid and Discounted"
				elif outstanding_amount > 0 and due_date >= nowdate:
					self.status = "Unpaid"
				#Check if outstanding amount is 0 due to credit note issued against invoice
				elif outstanding_amount <= 0 and self.is_return == 0 and frappe.db.get_value('Sales Invoice', {'is_return': 1, 'return_against': self.name, 'docstatus': 1}):
					self.status = "Credit Note Issued"
				elif self.is_return == 1:
					self.status = "Return"
				elif outstanding_amount<=0:
					self.status = "Paid"
				else:
					self.status = "Submitted"
			else:
				self.status = "Draft"

		if update:
			self.db_set('status', self.status, update_modified = update_modified)

def get_discounting_status(sales_invoice):
	status = None

	invoice_discounting_list = frappe.db.sql("""
		select status
		from `tabInvoice Discounting` id, `tabDiscounted Invoice` d
		where
			id.name = d.parent
			and d.sales_invoice=%s
			and id.docstatus=1
			and status in ('Disbursed', 'Settled')
	""", sales_invoice)

	for d in invoice_discounting_list:
		status = d[0]
		if status == "Disbursed":
			break

	return status

def validate_inter_company_party(doctype, party, company, inter_company_reference):
	if not party:
		return

	if doctype in ["Sales Invoice", "Sales Order"]:
		partytype, ref_partytype, internal = "Customer", "Supplier", "is_internal_customer"

		if doctype == "Sales Invoice":
			ref_doc = "Purchase Invoice"
		else:
			ref_doc = "Purchase Order"
	else:
		partytype, ref_partytype, internal = "Supplier", "Customer", "is_internal_supplier"

		if doctype == "Purchase Invoice":
			ref_doc = "Sales Invoice"
		else:
			ref_doc = "Sales Order"

	if inter_company_reference:
		doc = frappe.get_doc(ref_doc, inter_company_reference)
		ref_party = doc.supplier if doctype in ["Sales Invoice", "Sales Order"] else doc.customer
		if not frappe.db.get_value(partytype, {"represents_company": doc.company}, "name") == party:
			frappe.throw(_("Invalid {0} for Inter Company Transaction.").format(partytype))
		if not frappe.get_cached_value(ref_partytype, ref_party, "represents_company") == company:
			frappe.throw(_("Invalid Company for Inter Company Transaction."))

	elif frappe.db.get_value(partytype, {"name": party, internal: 1}, "name") == party:
		companies = frappe.get_all("Allowed To Transact With", fields=["company"], filters={"parenttype": partytype, "parent": party})
		companies = [d.company for d in companies]
		if not company in companies:
			frappe.throw(_("{0} not allowed to transact with {1}. Please change the Company.").format(partytype, company))

def update_linked_doc(doctype, name, inter_company_reference):

	if doctype in ["Sales Invoice", "Purchase Invoice"]:
		ref_field = "inter_company_invoice_reference"
	else:
		ref_field = "inter_company_order_reference"

	if inter_company_reference:
		frappe.db.set_value(doctype, inter_company_reference,\
			ref_field, name)

def unlink_inter_company_doc(doctype, name, inter_company_reference):

	if doctype in ["Sales Invoice", "Purchase Invoice"]:
		ref_doc = "Purchase Invoice" if doctype == "Sales Invoice" else "Sales Invoice"
		ref_field = "inter_company_invoice_reference"
	else:
		ref_doc = "Purchase Order" if doctype == "Sales Order" else "Sales Order"
		ref_field = "inter_company_order_reference"

	if inter_company_reference:
		frappe.db.set_value(doctype, name, ref_field, "")
		frappe.db.set_value(ref_doc, inter_company_reference, ref_field, "")

def get_list_context(context=None):
	from erpnext.controllers.website_list_for_contact import get_list_context
	list_context = get_list_context(context)
	list_context.update({
		'show_sidebar': True,
		'show_search': True,
		'no_breadcrumbs': True,
		'title': _('Invoices'),
	})
	return list_context

@frappe.whitelist()
def get_bank_cash_account(mode_of_payment, company):
	account = frappe.db.get_value("Mode of Payment Account",
		{"parent": mode_of_payment, "company": company}, "default_account")
	if not account:
		frappe.throw(_("Please set default Cash or Bank account in Mode of Payment {0}")
			.format(mode_of_payment))
	return {
		"account": account
	}

@frappe.whitelist()
def make_maintenance_schedule(source_name, target_doc=None):
	doclist = get_mapped_doc("Sales Invoice", source_name, 	{
		"Sales Invoice": {
			"doctype": "Maintenance Schedule",
			"validation": {
				"docstatus": ["=", 1]
			}
		},
		"Sales Invoice Item": {
			"doctype": "Maintenance Schedule Item",
		},
	}, target_doc)

	return doclist

@frappe.whitelist()
def make_delivery_note(source_name, target_doc=None):
	def set_missing_values(source, target):
		target.ignore_pricing_rule = 1
		target.run_method("set_missing_values")
		target.run_method("calculate_taxes_and_totals")

	def update_item(source_doc, target_doc, source_parent):
		target_doc.qty = flt(source_doc.qty) - flt(source_doc.delivered_qty)
		target_doc.stock_qty = target_doc.qty * flt(source_doc.conversion_factor)

		target_doc.base_amount = target_doc.qty * flt(source_doc.base_rate)
		target_doc.amount = target_doc.qty * flt(source_doc.rate)

	doclist = get_mapped_doc("Sales Invoice", source_name, 	{
		"Sales Invoice": {
			"doctype": "Delivery Note",
			"validation": {
				"docstatus": ["=", 1]
			}
		},
		"Sales Invoice Item": {
			"doctype": "Delivery Note Item",
			"field_map": {
				"name": "si_detail",
				"parent": "against_sales_invoice",
				"serial_no": "serial_no",
				"sales_order": "against_sales_order",
				"so_detail": "so_detail",
				"cost_center": "cost_center"
			},
			"postprocess": update_item,
			"condition": lambda doc: doc.delivered_by_supplier!=1
		},
		"Sales Taxes and Charges": {
			"doctype": "Sales Taxes and Charges",
			"add_if_empty": True
		},
		"Sales Team": {
			"doctype": "Sales Team",
			"field_map": {
				"incentives": "incentives"
			},
			"add_if_empty": True
		}
	}, target_doc, set_missing_values)

	return doclist

@frappe.whitelist()
def make_sales_return(source_name, target_doc=None):
	from erpnext.controllers.sales_and_purchase_return import make_return_doc
	return make_return_doc("Sales Invoice", source_name, target_doc)

def set_account_for_mode_of_payment(self):
	for data in self.payments:
		if not data.account:
			data.account = get_bank_cash_account(data.mode_of_payment, self.company).get("account")

def get_inter_company_details(doc, doctype):
	if doctype in ["Sales Invoice", "Sales Order", "Delivery Note"]:
		parties = frappe.db.get_all("Supplier", fields=["name"], filters={"disabled": 0, "is_internal_supplier": 1, "represents_company": doc.company})
		company = frappe.get_cached_value("Customer", doc.customer, "represents_company")

		if not parties:
			frappe.throw(_('No Supplier found for Inter Company Transactions which represents company {0}').format(frappe.bold(doc.company)))

		party = get_internal_party(parties, "Supplier", doc)
	else:
		parties = frappe.db.get_all("Customer", fields=["name"], filters={"disabled": 0, "is_internal_customer": 1, "represents_company": doc.company})
		company = frappe.get_cached_value("Supplier", doc.supplier, "represents_company")

		if not parties:
			frappe.throw(_('No Customer found for Inter Company Transactions which represents company {0}').format(frappe.bold(doc.company)))

		party = get_internal_party(parties, "Customer", doc)

	return {
		"party": party,
		"company": company
	}

def get_internal_party(parties, link_doctype, doc):
	if len(parties) == 1:
			party = parties[0].name
	else:
		# If more than one Internal Supplier/Customer, get supplier/customer on basis of address
		if doc.get('company_address') or doc.get('shipping_address'):
			party = frappe.db.get_value("Dynamic Link", {"parent": doc.get('company_address') or doc.get('shipping_address'),
			"parenttype": "Address", "link_doctype": link_doctype}, "link_name")

			if not party:
				party = parties[0].name
		else:
			party = parties[0].name

	return party

def validate_inter_company_transaction(doc, doctype):

	details = get_inter_company_details(doc, doctype)
	price_list = doc.selling_price_list if doctype in ["Sales Invoice", "Sales Order", "Delivery Note"] else doc.buying_price_list
	valid_price_list = frappe.db.get_value("Price List", {"name": price_list, "buying": 1, "selling": 1})
	if not valid_price_list:
		frappe.throw(_("Selected Price List should have buying and selling fields checked."))

	party = details.get("party")
	if not party:
		partytype = "Supplier" if doctype in ["Sales Invoice", "Sales Order"] else "Customer"
		frappe.throw(_("No {0} found for Inter Company Transactions.").format(partytype))

	company = details.get("company")
	default_currency = frappe.get_cached_value('Company', company, "default_currency")
	if default_currency != doc.currency:
		frappe.throw(_("Company currencies of both the companies should match for Inter Company Transactions."))

	return

@frappe.whitelist()
def make_inter_company_purchase_invoice(source_name, target_doc=None):
	return make_inter_company_transaction("Sales Invoice", source_name, target_doc)

def make_inter_company_transaction(doctype, source_name, target_doc=None):
	if doctype in ["Sales Invoice", "Sales Order"]:
		source_doc = frappe.get_doc(doctype, source_name)
		target_doctype = "Purchase Invoice" if doctype == "Sales Invoice" else "Purchase Order"
	else:
		source_doc = frappe.get_doc(doctype, source_name)
		target_doctype = "Sales Invoice" if doctype == "Purchase Invoice" else "Sales Order"

	validate_inter_company_transaction(source_doc, doctype)
	details = get_inter_company_details(source_doc, doctype)

	def set_missing_values(source, target):
		target.run_method("set_missing_values")

	def update_details(source_doc, target_doc, source_parent):
		target_doc.inter_company_invoice_reference = source_doc.name
		if target_doc.doctype in ["Purchase Invoice", "Purchase Order"]:
			currency = frappe.db.get_value('Supplier', details.get('party'), 'default_currency')
			target_doc.company = details.get("company")
			target_doc.supplier = details.get("party")
			target_doc.buying_price_list = source_doc.selling_price_list

			if currency:
				target_doc.currency = currency
		else:
			currency = frappe.db.get_value('Customer', details.get('party'), 'default_currency')
			target_doc.company = details.get("company")
			target_doc.customer = details.get("party")
			target_doc.selling_price_list = source_doc.buying_price_list

			if currency:
				target_doc.currency = currency

	doclist = get_mapped_doc(doctype, source_name,	{
		doctype: {
			"doctype": target_doctype,
			"postprocess": update_details,
			"field_no_map": [
				"taxes_and_charges"
			]
		},
		doctype +" Item": {
			"doctype": target_doctype + " Item",
			"field_no_map": [
				"income_account",
				"expense_account",
				"cost_center",
				"warehouse"
			]
		}

	}, target_doc, set_missing_values)

	return doclist

@frappe.whitelist()
def get_loyalty_programs(customer):
	''' sets applicable loyalty program to the customer or returns a list of applicable programs '''
	from erpnext.selling.doctype.customer.customer import get_loyalty_programs

	customer = frappe.get_doc('Customer', customer)
	if customer.loyalty_program: return [customer.loyalty_program]

	lp_details = get_loyalty_programs(customer)

	if len(lp_details) == 1:
		frappe.db.set(customer, 'loyalty_program', lp_details[0])
		return lp_details
	else:
		return lp_details

def on_doctype_update():
	frappe.db.add_index("Sales Invoice", ["customer", "is_return", "return_against"])

@frappe.whitelist()
def create_invoice_discounting(source_name, target_doc=None):
	invoice = frappe.get_doc("Sales Invoice", source_name)
	invoice_discounting = frappe.new_doc("Invoice Discounting")
	invoice_discounting.company = invoice.company
	invoice_discounting.append("invoices", {
		"sales_invoice": source_name,
		"customer": invoice.customer,
		"posting_date": invoice.posting_date,
		"outstanding_amount": invoice.outstanding_amount
	})

	return invoice_discounting

<<<<<<< HEAD
@frappe.whitelist()
def get_item_details(item_code):
	item = frappe.get_doc("Item", item_code).as_dict()
	return item
=======
def update_multi_mode_option(doc, pos_profile):
	def append_payment(payment_mode):
		payment = doc.append('payments', {})
		payment.default = payment_mode.default
		payment.mode_of_payment = payment_mode.parent
		payment.account = payment_mode.default_account
		payment.type = payment_mode.type

	doc.set('payments', [])
	if not pos_profile or not pos_profile.get('payments'):
		for payment_mode in get_all_mode_of_payments(doc):
			append_payment(payment_mode)
		return

	for pos_payment_method in pos_profile.get('payments'):
		pos_payment_method = pos_payment_method.as_dict()
		
		payment_mode = get_mode_of_payment_info(pos_payment_method.mode_of_payment, doc.company)
		payment_mode[0].default = pos_payment_method.default
		append_payment(payment_mode[0])

def get_all_mode_of_payments(doc):
	return frappe.db.sql("""
		select mpa.default_account, mpa.parent, mp.type as type 
		from `tabMode of Payment Account` mpa,`tabMode of Payment` mp 
		where mpa.parent = mp.name and mpa.company = %(company)s and mp.enabled = 1""",
	{'company': doc.company}, as_dict=1)

def get_mode_of_payment_info(mode_of_payment, company):
	return frappe.db.sql("""
		select mpa.default_account, mpa.parent, mp.type as type 
		from `tabMode of Payment Account` mpa,`tabMode of Payment` mp 
		where mpa.parent = mp.name and mpa.company = %s and mp.enabled = 1 and mp.name = %s""",
	(company, mode_of_payment), as_dict=1)

def create_dunning(source_name, target_doc=None):
	from frappe.model.mapper import get_mapped_doc
	from erpnext.accounts.doctype.dunning.dunning import get_dunning_letter_text, calculate_interest_and_amount
	def set_missing_values(source, target):
		target.sales_invoice = source_name
		target.outstanding_amount = source.outstanding_amount
		overdue_days = (getdate(target.posting_date) - getdate(source.due_date)).days
		target.overdue_days = overdue_days
		if frappe.db.exists('Dunning Type', {'start_day': [
	                                '<', overdue_days], 'end_day': ['>=', overdue_days]}):
			dunning_type = frappe.get_doc('Dunning Type', {'start_day': [
	                                '<', overdue_days], 'end_day': ['>=', overdue_days]})
			target.dunning_type = dunning_type.name
			target.rate_of_interest = dunning_type.rate_of_interest
			target.dunning_fee = dunning_type.dunning_fee
			letter_text = get_dunning_letter_text(dunning_type = dunning_type.name, doc = target.as_dict())
			if letter_text:
				target.body_text = letter_text.get('body_text')
				target.closing_text = letter_text.get('closing_text')
				target.language = letter_text.get('language')
			amounts = calculate_interest_and_amount(target.posting_date, target.outstanding_amount,
				target.rate_of_interest, target.dunning_fee, target.overdue_days)
			target.interest_amount = amounts.get('interest_amount')
			target.dunning_amount = amounts.get('dunning_amount')
			target.grand_total = amounts.get('grand_total')

	doclist = get_mapped_doc("Sales Invoice", source_name,	{
		"Sales Invoice": {
			"doctype": "Dunning",
		}
	}, target_doc, set_missing_values)
	return doclist
>>>>>>> 1010feef
<|MERGE_RESOLUTION|>--- conflicted
+++ resolved
@@ -1603,12 +1603,13 @@
 
 	return invoice_discounting
 
-<<<<<<< HEAD
+
 @frappe.whitelist()
 def get_item_details(item_code):
 	item = frappe.get_doc("Item", item_code).as_dict()
 	return item
-=======
+
+
 def update_multi_mode_option(doc, pos_profile):
 	def append_payment(payment_mode):
 		payment = doc.append('payments', {})
@@ -1675,5 +1676,4 @@
 			"doctype": "Dunning",
 		}
 	}, target_doc, set_missing_values)
-	return doclist
->>>>>>> 1010feef
+	return doclist