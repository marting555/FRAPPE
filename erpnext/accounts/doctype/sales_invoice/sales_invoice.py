# Copyright (c) 2015, Frappe Technologies Pvt. Ltd. and Contributors
# License: GNU General Public License v3. See license.txt


import frappe
from frappe import _, msgprint, throw
from frappe.contacts.doctype.address.address import get_address_display
from frappe.model.mapper import get_mapped_doc
from frappe.model.utils import get_fetch_values
from frappe.utils import (
	add_days,
	add_months,
	cint,
	cstr,
	flt,
	formatdate,
	get_link_to_form,
	getdate,
	nowdate,
)
from six import iteritems

import erpnext
from erpnext.accounts.deferred_revenue import validate_service_stop_date
from erpnext.accounts.doctype.loyalty_program.loyalty_program import (
	get_loyalty_program_details_with_points,
	validate_loyalty_points,
)
from erpnext.accounts.doctype.tax_withholding_category.tax_withholding_category import (
	get_party_tax_withholding_details,
)
from erpnext.accounts.general_ledger import get_round_off_account_and_cost_center
from erpnext.accounts.party import get_due_date, get_party_account, get_party_details
from erpnext.accounts.utils import get_account_currency
from erpnext.assets.doctype.asset.depreciation import (
	get_disposal_account_and_cost_center,
	get_gl_entries_on_asset_disposal,
	get_gl_entries_on_asset_regain,
	make_depreciation_entry,
)
from erpnext.controllers.accounts_controller import validate_account_head
from erpnext.controllers.selling_controller import SellingController
from erpnext.healthcare.utils import manage_invoice_submit_cancel
from erpnext.projects.doctype.timesheet.timesheet import get_projectwise_timesheet_data
from erpnext.setup.doctype.company.company import update_company_current_month_sales
from erpnext.stock.doctype.batch.batch import set_batch_nos
from erpnext.stock.doctype.delivery_note.delivery_note import update_billed_amount_based_on_so
from erpnext.stock.doctype.serial_no.serial_no import (
	get_delivery_note_serial_no,
	get_serial_nos,
	update_serial_nos_after_submit,
)

form_grid_templates = {"items": "templates/form_grid/item_grid.html"}


class SalesInvoice(SellingController):
	def __init__(self, *args, **kwargs):
		super(SalesInvoice, self).__init__(*args, **kwargs)
<<<<<<< HEAD
		self.status_updater = [{
			'source_dt': 'Sales Invoice Item',
			'target_field': 'billed_amt',
			'target_ref_field': 'amount',
			'target_dt': 'Sales Order Item',
			'join_field': 'so_detail',
			'target_parent_dt': 'Sales Order',
			'target_parent_field': 'per_billed',
			'source_field': 'amount',
			'percent_join_field': 'sales_order',
			'status_field': 'billing_status',
			'keyword': 'Billed',
			'overflow_type': 'billing'
		}]
		
	def before_save(self):
		self.get_commision()

=======
		self.status_updater = [
			{
				"source_dt": "Sales Invoice Item",
				"target_field": "billed_amt",
				"target_ref_field": "amount",
				"target_dt": "Sales Order Item",
				"join_field": "so_detail",
				"target_parent_dt": "Sales Order",
				"target_parent_field": "per_billed",
				"source_field": "amount",
				"percent_join_field": "sales_order",
				"status_field": "billing_status",
				"keyword": "Billed",
				"overflow_type": "billing",
			}
		]
>>>>>>> 71f72458

	def set_indicator(self):
		"""Set indicator for portal"""
		if self.outstanding_amount < 0:
			self.indicator_title = _("Credit Note Issued")
			self.indicator_color = "gray"
		elif self.outstanding_amount > 0 and getdate(self.due_date) >= getdate(nowdate()):
			self.indicator_color = "orange"
			self.indicator_title = _("Unpaid")
		elif self.outstanding_amount > 0 and getdate(self.due_date) < getdate(nowdate()):
			self.indicator_color = "red"
			self.indicator_title = _("Overdue")
		elif cint(self.is_return) == 1:
			self.indicator_title = _("Return")
			self.indicator_color = "gray"
		else:
			self.indicator_color = "green"
			self.indicator_title = _("Paid")

	def validate(self):

		super(SalesInvoice, self).validate()
		self.validate_auto_set_posting_time()
		self.get_commision()

		if not self.is_pos:
			self.so_dn_required()

		self.set_tax_withholding()

		self.validate_proj_cust()
		self.validate_pos_return()
		self.validate_with_previous_doc()
		self.validate_uom_is_integer("stock_uom", "stock_qty")
		self.validate_uom_is_integer("uom", "qty")
		self.check_sales_order_on_hold_or_close("sales_order")
		self.validate_debit_to_acc()
		self.clear_unallocated_advances("Sales Invoice Advance", "advances")
		self.add_remarks()
		self.validate_write_off_account()
		self.validate_account_for_change_amount()
		self.validate_fixed_asset()
		self.set_income_account_for_fixed_assets()
		self.validate_item_cost_centers()
		self.validate_income_account()

		validate_inter_company_party(
			self.doctype, self.customer, self.company, self.inter_company_invoice_reference
		)

		if cint(self.is_pos):
			self.validate_pos()

		if cint(self.update_stock):
			self.validate_dropship_item()
			self.validate_item_code()
			self.validate_warehouse()
			self.update_current_stock()
			self.validate_delivery_note()

		# validate service stop date to lie in between start and end date
		validate_service_stop_date(self)

		if not self.is_opening:
			self.is_opening = "No"

		if self._action != "submit" and self.update_stock and not self.is_return:
			set_batch_nos(self, "warehouse", True)

		if self.redeem_loyalty_points:
			lp = frappe.get_doc("Loyalty Program", self.loyalty_program)
			self.loyalty_redemption_account = (
				lp.expense_account if not self.loyalty_redemption_account else self.loyalty_redemption_account
			)
			self.loyalty_redemption_cost_center = (
				lp.cost_center
				if not self.loyalty_redemption_cost_center
				else self.loyalty_redemption_cost_center
			)

		self.set_against_income_account()
		self.validate_c_form()
		self.validate_time_sheets_are_submitted()
		self.validate_multiple_billing("Delivery Note", "dn_detail", "amount", "items")
		if not self.is_return:
			self.validate_serial_numbers()
		else:
			self.timesheets = []
		self.update_packing_list()
		self.set_billing_hours_and_amount()
		self.update_timesheet_billing_for_project()
		self.set_status()
		if self.is_pos and not self.is_return:
			self.verify_payment_amount_is_positive()

		# validate amount in mode of payments for returned invoices for pos must be negative
		if self.is_pos and self.is_return:
			self.verify_payment_amount_is_negative()

		if (
			self.redeem_loyalty_points
			and self.loyalty_program
			and self.loyalty_points
			and not self.is_consolidated
		):
			validate_loyalty_points(self, self.loyalty_points)

		self.reset_default_field_value("set_warehouse", "items", "warehouse")

	def validate_fixed_asset(self):
		for d in self.get("items"):
			if d.is_fixed_asset and d.meta.get_field("asset") and d.asset:
				asset = frappe.get_doc("Asset", d.asset)
				if self.doctype == "Sales Invoice" and self.docstatus == 1:
					if self.update_stock:
						frappe.throw(_("'Update Stock' cannot be checked for fixed asset sale"))

					elif asset.status in ("Scrapped", "Cancelled") or (
						asset.status == "Sold" and not self.is_return
					):
						frappe.throw(
							_("Row #{0}: Asset {1} cannot be submitted, it is already {2}").format(
								d.idx, d.asset, asset.status
							)
						)

	def validate_item_cost_centers(self):
		for item in self.items:
			cost_center_company = frappe.get_cached_value("Cost Center", item.cost_center, "company")
			if cost_center_company != self.company:
				frappe.throw(
					_("Row #{0}: Cost Center {1} does not belong to company {2}").format(
						frappe.bold(item.idx), frappe.bold(item.cost_center), frappe.bold(self.company)
					)
				)

	def validate_income_account(self):
		for item in self.get("items"):
			validate_account_head(item.idx, item.income_account, self.company, "Income")

	def set_tax_withholding(self):
		tax_withholding_details = get_party_tax_withholding_details(self)

		if not tax_withholding_details:
			return

		accounts = []
		tax_withholding_account = tax_withholding_details.get("account_head")

		for d in self.taxes:
			if d.account_head == tax_withholding_account:
				d.update(tax_withholding_details)
			accounts.append(d.account_head)

		if not accounts or tax_withholding_account not in accounts:
			self.append("taxes", tax_withholding_details)

		to_remove = [
			d
			for d in self.taxes
			if not d.tax_amount and d.charge_type == "Actual" and d.account_head == tax_withholding_account
		]

		for d in to_remove:
			self.remove(d)

		# calculate totals again after applying TDS
		self.calculate_taxes_and_totals()

	# def set_last_sales_invoice(self):
	# 	if self.name:
	# 		s = str(self.name[:3]) + '%'
	# 		query = frappe.db.sql("""select name from `tabSales Invoice` where name != %s and name like %s order by creation desc limit 1""",(self.name,s),as_list=1)
	# 		if query:
	# 			self.previous_sales_invoice = query[0][0]
	# 			self.db_update()

	def before_save(self):
		set_account_for_mode_of_payment(self)

	def on_submit(self):
		self.validate_pos_paid_amount()

		if not self.auto_repeat:
			frappe.get_doc("Authorization Control").validate_approving_authority(
				self.doctype, self.company, self.base_grand_total, self
			)

		self.check_prev_docstatus()

		if self.is_return and not self.update_billed_amount_in_sales_order:
			# NOTE status updating bypassed for is_return
			self.status_updater = []

		self.update_status_updater_args()
		self.update_prevdoc_status()
		self.update_billing_status_in_dn()
		self.clear_unallocated_mode_of_payments()

		# Updating stock ledger should always be called after updating prevdoc status,
		# because updating reserved qty in bin depends upon updated delivered qty in SO
		if self.update_stock == 1:
			self.update_stock_ledger()
		if self.is_return and self.update_stock:
			update_serial_nos_after_submit(self, "items")

		# this sequence because outstanding may get -ve
		self.make_gl_entries()

		if self.update_stock == 1:
			self.repost_future_sle_and_gle()

		if not self.is_return:
			self.update_billing_status_for_zero_amount_refdoc("Delivery Note")
			self.update_billing_status_for_zero_amount_refdoc("Sales Order")
			self.check_credit_limit()

		self.update_serial_no()

		if not cint(self.is_pos) == 1 and not self.is_return:
			self.update_against_document_in_jv()

		self.update_time_sheet(self.name)

		if (
			frappe.db.get_single_value("Selling Settings", "sales_update_frequency") == "Each Transaction"
		):
			update_company_current_month_sales(self.company)
			self.update_project()
		update_linked_doc(self.doctype, self.name, self.inter_company_invoice_reference)

		# create the loyalty point ledger entry if the customer is enrolled in any loyalty program
		if not self.is_return and not self.is_consolidated and self.loyalty_program:
			self.make_loyalty_point_entry()
		elif (
			self.is_return and self.return_against and not self.is_consolidated and self.loyalty_program
		):
			against_si_doc = frappe.get_doc("Sales Invoice", self.return_against)
			against_si_doc.delete_loyalty_point_entry()
			against_si_doc.make_loyalty_point_entry()
		if self.redeem_loyalty_points and not self.is_consolidated and self.loyalty_points:
			self.apply_loyalty_points()

		# Healthcare Service Invoice.
		domain_settings = frappe.get_doc("Domain Settings")
		active_domains = [d.domain for d in domain_settings.active_domains]

		if "Healthcare" in active_domains:
			manage_invoice_submit_cancel(self, "on_submit")

	@frappe.whitelist()
	def get_commision(self):
		tot=[]
		if self.sales_partner:
			doc=frappe.get_doc("Sales Partner",self.sales_partner)
			if self.commission_based_on_target_lines==1:
				for i in self.items:
					for j in doc.item_target_details:
						if i.item_code==j.item_code:
							if self.customer_name==j.customer_name:
								if j.commision_formula:
									data=eval(j.commision_formula)
									tot.append(data)
				self.total_commission=sum(tot)

		self.process_common_party_accounting()

	@frappe.whitelist()
	def calculate_taxes(self):
		if self.customer:
			cus = frappe.get_doc("Customer",self.customer)
			if not cus.tax_category:
				if self.tax_category:
					for i in self.items:
						if i.item_code:
							doc=frappe.get_doc("Item",i.item_code)
							for j in doc.taxes:
								if self.tax_category==j.tax_category:
									if j.item_tax_template:
										i.item_tax_template=j.item_tax_template
			if cus.tax_category:
				if self.tax_category:
					for i in self.items:
						if i.item_code:
							doc=frappe.get_doc("Item",i.item_code)
							for j in doc.taxes:
								if cus.tax_category==j.tax_category:
									if j.item_tax_template:
										i.item_tax_template=j.item_tax_template
				self.tax_category=cus.tax_category
			return self.tax_category

	def validate_pos_return(self):
		if self.is_consolidated:
			# pos return is already validated in pos invoice
			return

		if self.is_pos and self.is_return:
			total_amount_in_payments = 0
			for payment in self.payments:
				total_amount_in_payments += payment.amount
			invoice_total = self.rounded_total or self.grand_total
			if total_amount_in_payments < invoice_total:
				frappe.throw(_("Total payments amount can't be greater than {}").format(-invoice_total))

	def validate_pos_paid_amount(self):
		if len(self.payments) == 0 and self.is_pos:
			frappe.throw(_("At least one mode of payment is required for POS invoice."))

	def check_if_consolidated_invoice(self):
		# since POS Invoice extends Sales Invoice, we explicitly check if doctype is Sales Invoice
		if self.doctype == "Sales Invoice" and self.is_consolidated:
			invoice_or_credit_note = (
				"consolidated_credit_note" if self.is_return else "consolidated_invoice"
			)
			pos_closing_entry = frappe.get_all(
				"POS Invoice Merge Log", filters={invoice_or_credit_note: self.name}, pluck="pos_closing_entry"
			)
			if pos_closing_entry and pos_closing_entry[0]:
				msg = _("To cancel a {} you need to cancel the POS Closing Entry {}.").format(
					frappe.bold("Consolidated Sales Invoice"),
					get_link_to_form("POS Closing Entry", pos_closing_entry[0]),
				)
				frappe.throw(msg, title=_("Not Allowed"))

	def before_cancel(self):
		self.check_if_consolidated_invoice()

		super(SalesInvoice, self).before_cancel()
		self.update_time_sheet(None)

	def on_cancel(self):
		check_if_return_invoice_linked_with_payment_entry(self)

		super(SalesInvoice, self).on_cancel()

		self.check_sales_order_on_hold_or_close("sales_order")

		if self.is_return and not self.update_billed_amount_in_sales_order:
			# NOTE status updating bypassed for is_return
			self.status_updater = []

		self.update_status_updater_args()
		self.update_prevdoc_status()
		self.update_billing_status_in_dn()

		if not self.is_return:
			self.update_billing_status_for_zero_amount_refdoc("Delivery Note")
			self.update_billing_status_for_zero_amount_refdoc("Sales Order")
			self.update_serial_no(in_cancel=True)

		self.validate_c_form_on_cancel()

		# Updating stock ledger should always be called after updating prevdoc status,
		# because updating reserved qty in bin depends upon updated delivered qty in SO
		if self.update_stock == 1:
			self.update_stock_ledger()

		self.make_gl_entries_on_cancel()

		if self.update_stock == 1:
			self.repost_future_sle_and_gle()

		frappe.db.set(self, "status", "Cancelled")

		if (
			frappe.db.get_single_value("Selling Settings", "sales_update_frequency") == "Each Transaction"
		):
			update_company_current_month_sales(self.company)
			self.update_project()
		if not self.is_return and not self.is_consolidated and self.loyalty_program:
			self.delete_loyalty_point_entry()
		elif (
			self.is_return and self.return_against and not self.is_consolidated and self.loyalty_program
		):
			against_si_doc = frappe.get_doc("Sales Invoice", self.return_against)
			against_si_doc.delete_loyalty_point_entry()
			against_si_doc.make_loyalty_point_entry()

		unlink_inter_company_doc(self.doctype, self.name, self.inter_company_invoice_reference)

		# Healthcare Service Invoice.
		domain_settings = frappe.get_doc("Domain Settings")
		active_domains = [d.domain for d in domain_settings.active_domains]

		if "Healthcare" in active_domains:
			manage_invoice_submit_cancel(self, "on_cancel")
		self.unlink_sales_invoice_from_timesheets()
		self.ignore_linked_doctypes = ("GL Entry", "Stock Ledger Entry", "Repost Item Valuation")

	def update_status_updater_args(self):
		if cint(self.update_stock):
			self.status_updater.append(
				{
					"source_dt": "Sales Invoice Item",
					"target_dt": "Sales Order Item",
					"target_parent_dt": "Sales Order",
					"target_parent_field": "per_delivered",
					"target_field": "delivered_qty",
					"target_ref_field": "qty",
					"source_field": "qty",
					"join_field": "so_detail",
					"percent_join_field": "sales_order",
					"status_field": "delivery_status",
					"keyword": "Delivered",
					"second_source_dt": "Delivery Note Item",
					"second_source_field": "qty",
					"second_join_field": "so_detail",
					"overflow_type": "delivery",
					"extra_cond": """ and exists(select name from `tabSales Invoice`
					where name=`tabSales Invoice Item`.parent and update_stock = 1)""",
				}
			)
			if cint(self.is_return):
				self.status_updater.append(
					{
						"source_dt": "Sales Invoice Item",
						"target_dt": "Sales Order Item",
						"join_field": "so_detail",
						"target_field": "returned_qty",
						"target_parent_dt": "Sales Order",
						"source_field": "-1 * qty",
						"second_source_dt": "Delivery Note Item",
						"second_source_field": "-1 * qty",
						"second_join_field": "so_detail",
						"extra_cond": """ and exists (select name from `tabSales Invoice` where name=`tabSales Invoice Item`.parent and update_stock=1 and is_return=1)""",
					}
				)

	def check_credit_limit(self):
		from erpnext.selling.doctype.customer.customer import check_credit_limit

		validate_against_credit_limit = False
		bypass_credit_limit_check_at_sales_order = frappe.db.get_value(
			"Customer Credit Limit",
			filters={"parent": self.customer, "parenttype": "Customer", "company": self.company},
			fieldname=["bypass_credit_limit_check"],
		)

		if bypass_credit_limit_check_at_sales_order:
			validate_against_credit_limit = True

		for d in self.get("items"):
			if not (d.sales_order or d.delivery_note):
				validate_against_credit_limit = True
				break
		if validate_against_credit_limit:
			check_credit_limit(self.customer, self.company, bypass_credit_limit_check_at_sales_order)

	def unlink_sales_invoice_from_timesheets(self):
		for row in self.timesheets:
			timesheet = frappe.get_doc("Timesheet", row.time_sheet)
			for time_log in timesheet.time_logs:
				if time_log.sales_invoice == self.name:
					time_log.sales_invoice = None
			timesheet.calculate_total_amounts()
			timesheet.calculate_percentage_billed()
			timesheet.flags.ignore_validate_update_after_submit = True
			timesheet.set_status()
			timesheet.db_update_all()

	@frappe.whitelist()
	def set_missing_values(self, for_validate=False):
		pos = self.set_pos_fields(for_validate)

		if not self.debit_to:
			self.debit_to = get_party_account("Customer", self.customer, self.company)
			self.party_account_currency = frappe.db.get_value(
				"Account", self.debit_to, "account_currency", cache=True
			)
		if not self.due_date and self.customer:
			self.due_date = get_due_date(self.posting_date, "Customer", self.customer, self.company)

		super(SalesInvoice, self).set_missing_values(for_validate)

		print_format = pos.get("print_format") if pos else None
		if not print_format and not cint(frappe.db.get_value("Print Format", "POS Invoice", "disabled")):
			print_format = "POS Invoice"

		if pos:
			return {
				"print_format": print_format,
				"allow_edit_rate": pos.get("allow_user_to_edit_rate"),
				"allow_edit_discount": pos.get("allow_user_to_edit_discount"),
				"campaign": pos.get("campaign"),
				"allow_print_before_pay": pos.get("allow_print_before_pay"),
			}

	def update_time_sheet(self, sales_invoice):
		for d in self.timesheets:
			if d.time_sheet:
				timesheet = frappe.get_doc("Timesheet", d.time_sheet)
				self.update_time_sheet_detail(timesheet, d, sales_invoice)
				timesheet.calculate_total_amounts()
				timesheet.calculate_percentage_billed()
				timesheet.flags.ignore_validate_update_after_submit = True
				timesheet.set_status()
				timesheet.db_update_all()

	def update_time_sheet_detail(self, timesheet, args, sales_invoice):
		for data in timesheet.time_logs:
			if (
				(self.project and args.timesheet_detail == data.name)
				or (not self.project and not data.sales_invoice)
				or (not sales_invoice and data.sales_invoice == self.name)
			):
				data.sales_invoice = sales_invoice

	def on_update(self):
		self.set_paid_amount()

	def set_paid_amount(self):
		paid_amount = 0.0
		base_paid_amount = 0.0
		for data in self.payments:
			data.base_amount = flt(data.amount * self.conversion_rate, self.precision("base_paid_amount"))
			paid_amount += data.amount
			base_paid_amount += data.base_amount

		self.paid_amount = paid_amount
		self.base_paid_amount = base_paid_amount

	def validate_time_sheets_are_submitted(self):
		for data in self.timesheets:
			if data.time_sheet:
				status = frappe.db.get_value("Timesheet", data.time_sheet, "status")
				if status not in ["Submitted", "Payslip"]:
					frappe.throw(_("Timesheet {0} is already completed or cancelled").format(data.time_sheet))

	def set_pos_fields(self, for_validate=False):
		"""Set retail related fields from POS Profiles"""
		if cint(self.is_pos) != 1:
			return

		if not self.account_for_change_amount:
			self.account_for_change_amount = frappe.get_cached_value(
				"Company", self.company, "default_cash_account"
			)

		from erpnext.stock.get_item_details import get_pos_profile, get_pos_profile_item_details

		if not self.pos_profile and not self.flags.ignore_pos_profile:
			pos_profile = get_pos_profile(self.company) or {}
			if not pos_profile:
				return
			self.pos_profile = pos_profile.get("name")

		pos = {}
		if self.pos_profile:
			pos = frappe.get_doc("POS Profile", self.pos_profile)

		if not self.get("payments") and not for_validate:
			update_multi_mode_option(self, pos)

		if pos:
			if not for_validate:
				self.tax_category = pos.get("tax_category")

			if not for_validate and not self.customer:
				self.customer = pos.customer

			if not for_validate:
				self.ignore_pricing_rule = pos.ignore_pricing_rule

			if pos.get("account_for_change_amount"):
				self.account_for_change_amount = pos.get("account_for_change_amount")

			for fieldname in (
				"currency",
				"letter_head",
				"tc_name",
				"company",
				"select_print_heading",
				"write_off_account",
				"taxes_and_charges",
				"write_off_cost_center",
				"apply_discount_on",
				"cost_center",
			):
				if (not for_validate) or (for_validate and not self.get(fieldname)):
					self.set(fieldname, pos.get(fieldname))

			if pos.get("company_address"):
				self.company_address = pos.get("company_address")

			if self.customer:
				customer_price_list, customer_group = frappe.get_value(
					"Customer", self.customer, ["default_price_list", "customer_group"]
				)
				customer_group_price_list = frappe.get_value(
					"Customer Group", customer_group, "default_price_list"
				)
				selling_price_list = (
					customer_price_list or customer_group_price_list or pos.get("selling_price_list")
				)
			else:
				selling_price_list = pos.get("selling_price_list")

			if selling_price_list:
				self.set("selling_price_list", selling_price_list)

			if not for_validate:
				self.update_stock = cint(pos.get("update_stock"))

			# set pos values in items
			for item in self.get("items"):
				if item.get("item_code"):
					profile_details = get_pos_profile_item_details(
						pos, frappe._dict(item.as_dict()), pos, update_data=True
					)
					for fname, val in iteritems(profile_details):
						if (not for_validate) or (for_validate and not item.get(fname)):
							item.set(fname, val)

			# fetch terms
			if self.tc_name and not self.terms:
				self.terms = frappe.db.get_value("Terms and Conditions", self.tc_name, "terms")

			# fetch charges
			if self.taxes_and_charges and not len(self.get("taxes")):
				self.set_taxes()

		return pos

	def get_company_abbr(self):
		return frappe.db.sql("select abbr from tabCompany where name=%s", self.company)[0][0]

	def validate_debit_to_acc(self):
		if not self.debit_to:
			self.debit_to = get_party_account("Customer", self.customer, self.company)
			if not self.debit_to:
				self.raise_missing_debit_credit_account_error("Customer", self.customer)

		account = frappe.get_cached_value(
			"Account", self.debit_to, ["account_type", "report_type", "account_currency"], as_dict=True
		)

		if not account:
			frappe.throw(_("Debit To is required"), title=_("Account Missing"))

		if account.report_type != "Balance Sheet":
			msg = (
				_("Please ensure {} account is a Balance Sheet account.").format(frappe.bold("Debit To")) + " "
			)
			msg += _(
				"You can change the parent account to a Balance Sheet account or select a different account."
			)
			frappe.throw(msg, title=_("Invalid Account"))

		if self.customer and account.account_type != "Receivable":
			msg = (
				_("Please ensure {} account {} is a Receivable account.").format(
					frappe.bold("Debit To"), frappe.bold(self.debit_to)
				)
				+ " "
			)
			msg += _("Change the account type to Receivable or select a different account.")
			frappe.throw(msg, title=_("Invalid Account"))

		self.party_account_currency = account.account_currency

	def clear_unallocated_mode_of_payments(self):
		self.set("payments", self.get("payments", {"amount": ["not in", [0, None, ""]]}))

		frappe.db.sql(
			"""delete from `tabSales Invoice Payment` where parent = %s
			and amount = 0""",
			self.name,
		)


	def validate_with_previous_doc(self):
		super(SalesInvoice, self).validate_with_previous_doc(
			{
				"Sales Order": {
					"ref_dn_field": "sales_order",
					"compare_fields": [["customer", "="], ["company", "="], ["project", "="], ["currency", "="]],
				},
				"Sales Order Item": {
					"ref_dn_field": "so_detail",
					"compare_fields": [["item_code", "="], ["uom", "="], ["conversion_factor", "="]],
					"is_child_table": True,
					"allow_duplicate_prev_row_id": True,
				},
				"Delivery Note": {
					"ref_dn_field": "delivery_note",
					"compare_fields": [["customer", "="], ["company", "="], ["project", "="], ["currency", "="]],
				},
				"Delivery Note Item": {
					"ref_dn_field": "dn_detail",
					"compare_fields": [["item_code", "="], ["uom", "="], ["conversion_factor", "="]],
					"is_child_table": True,
					"allow_duplicate_prev_row_id": True,
				},
			}
		)

		if (
			cint(frappe.db.get_single_value("Selling Settings", "maintain_same_sales_rate"))
			and not self.is_return
		):
			self.validate_rate_with_reference_doc(
				[["Sales Order", "sales_order", "so_detail"], ["Delivery Note", "delivery_note", "dn_detail"]]
			)

	def set_against_income_account(self):
		"""Set against account for debit to account"""
		against_acc = []
		for d in self.get("items"):
			if d.income_account and d.income_account not in against_acc:
				against_acc.append(d.income_account)
		self.against_income_account = ",".join(against_acc)

	def add_remarks(self):
		if not self.remarks:
			if self.po_no and self.po_date:
				self.remarks = _("Against Customer Order {0} dated {1}").format(
					self.po_no, formatdate(self.po_date)
				)
			else:
				self.remarks = _("No Remarks")

	def validate_auto_set_posting_time(self):
		# Don't auto set the posting date and time if invoice is amended
		if self.is_new() and self.amended_from:
			self.set_posting_time = 1

		self.validate_posting_time()

	def so_dn_required(self):
		"""check in manage account if sales order / delivery note required or not."""
		if self.is_return:
			return

		prev_doc_field_map = {
			"Sales Order": ["so_required", "is_pos"],
			"Delivery Note": ["dn_required", "update_stock"],
		}
		for key, value in iteritems(prev_doc_field_map):
			if frappe.db.get_single_value("Selling Settings", value[0]) == "Yes":

				if frappe.get_value("Customer", self.customer, value[0]):
					continue

				for d in self.get("items"):
					if d.item_code and not d.get(key.lower().replace(" ", "_")) and not self.get(value[1]):
						msgprint(_("{0} is mandatory for Item {1}").format(key, d.item_code), raise_exception=1)

	def validate_proj_cust(self):
		"""check for does customer belong to same project as entered.."""
		if self.project and self.customer:
			res = frappe.db.sql(
				"""select name from `tabProject`
				where name = %s and (customer = %s or customer is null or customer = '')""",
				(self.project, self.customer),
			)
			if not res:
				throw(_("Customer {0} does not belong to project {1}").format(self.customer, self.project))

	def validate_pos(self):
		if self.is_return:
			invoice_total = self.rounded_total or self.grand_total
			if flt(self.paid_amount) + flt(self.write_off_amount) - flt(invoice_total) > 1.0 / (
				10.0 ** (self.precision("grand_total") + 1.0)
			):
				frappe.throw(_("Paid amount + Write Off Amount can not be greater than Grand Total"))

	def validate_item_code(self):
		for d in self.get("items"):
			if not d.item_code and self.is_opening == "No":
				msgprint(_("Item Code required at Row No {0}").format(d.idx), raise_exception=True)

	def validate_warehouse(self):
		super(SalesInvoice, self).validate_warehouse()

		for d in self.get_item_list():
			if (
				not d.warehouse
				and d.item_code
				and frappe.get_cached_value("Item", d.item_code, "is_stock_item")
			):
				frappe.throw(_("Warehouse required for stock Item {0}").format(d.item_code))

	def validate_delivery_note(self):
		for d in self.get("items"):
			if d.delivery_note:
				msgprint(
					_("Stock cannot be updated against Delivery Note {0}").format(d.delivery_note),
					raise_exception=1,
				)

	def validate_write_off_account(self):
		if flt(self.write_off_amount) and not self.write_off_account:
			self.write_off_account = frappe.get_cached_value("Company", self.company, "write_off_account")

		if flt(self.write_off_amount) and not self.write_off_account:
			msgprint(_("Please enter Write Off Account"), raise_exception=1)

	def validate_account_for_change_amount(self):
		if flt(self.change_amount) and not self.account_for_change_amount:
			msgprint(_("Please enter Account for Change Amount"), raise_exception=1)

	def validate_c_form(self):
		"""Blank C-form no if C-form applicable marked as 'No'"""
		if self.amended_from and self.c_form_applicable == "No" and self.c_form_no:
			frappe.db.sql(
				"""delete from `tabC-Form Invoice Detail` where invoice_no = %s
					and parent = %s""",
				(self.amended_from, self.c_form_no),
			)

			frappe.db.set(self, "c_form_no", "")

	def validate_c_form_on_cancel(self):
		"""Display message if C-Form no exists on cancellation of Sales Invoice"""
		if self.c_form_applicable == "Yes" and self.c_form_no:
			msgprint(
				_("Please remove this Invoice {0} from C-Form {1}").format(self.name, self.c_form_no),
				raise_exception=1,
			)

	def validate_dropship_item(self):
		for item in self.items:
			if item.sales_order:
				if frappe.db.get_value("Sales Order Item", item.so_detail, "delivered_by_supplier"):
					frappe.throw(_("Could not update stock, invoice contains drop shipping item."))

	def update_current_stock(self):
		for d in self.get("items"):
			if d.item_code and d.warehouse:
				bin = frappe.db.sql(
					"select actual_qty from `tabBin` where item_code = %s and warehouse = %s",
					(d.item_code, d.warehouse),
					as_dict=1,
				)
				d.actual_qty = bin and flt(bin[0]["actual_qty"]) or 0

		for d in self.get("packed_items"):
			bin = frappe.db.sql(
				"select actual_qty, projected_qty from `tabBin` where item_code =	%s and warehouse = %s",
				(d.item_code, d.warehouse),
				as_dict=1,
			)
			d.actual_qty = bin and flt(bin[0]["actual_qty"]) or 0
			d.projected_qty = bin and flt(bin[0]["projected_qty"]) or 0

	def update_packing_list(self):
		if cint(self.update_stock) == 1:
			from erpnext.stock.doctype.packed_item.packed_item import make_packing_list

			make_packing_list(self)
		else:
			self.set("packed_items", [])

	def set_billing_hours_and_amount(self):
		if not self.project:
			for timesheet in self.timesheets:
				ts_doc = frappe.get_doc("Timesheet", timesheet.time_sheet)
				if not timesheet.billing_hours and ts_doc.total_billable_hours:
					timesheet.billing_hours = ts_doc.total_billable_hours

				if not timesheet.billing_amount and ts_doc.total_billable_amount:
					timesheet.billing_amount = ts_doc.total_billable_amount

	def update_timesheet_billing_for_project(self):
		if not self.timesheets and self.project:
			self.add_timesheet_data()
		else:
			self.calculate_billing_amount_for_timesheet()

	@frappe.whitelist()
	def add_timesheet_data(self):
		self.set("timesheets", [])
		if self.project:
			for data in get_projectwise_timesheet_data(self.project):
				self.append(
					"timesheets",
					{
						"time_sheet": data.time_sheet,
						"billing_hours": data.billing_hours,
						"billing_amount": data.billing_amount,
						"timesheet_detail": data.name,
						"activity_type": data.activity_type,
						"description": data.description,
					},
				)

			self.calculate_billing_amount_for_timesheet()

	def calculate_billing_amount_for_timesheet(self):
		def timesheet_sum(field):
			return sum((ts.get(field) or 0.0) for ts in self.timesheets)

		self.total_billing_amount = timesheet_sum("billing_amount")
		self.total_billing_hours = timesheet_sum("billing_hours")

	def get_warehouse(self):
		user_pos_profile = frappe.db.sql(
			"""select name, warehouse from `tabPOS Profile`
			where ifnull(user,'') = %s and company = %s""",
			(frappe.session["user"], self.company),
		)
		warehouse = user_pos_profile[0][1] if user_pos_profile else None

		if not warehouse:
			global_pos_profile = frappe.db.sql(
				"""select name, warehouse from `tabPOS Profile`
				where (user is null or user = '') and company = %s""",
				self.company,
			)

			if global_pos_profile:
				warehouse = global_pos_profile[0][1]
			elif not user_pos_profile:
				msgprint(_("POS Profile required to make POS Entry"), raise_exception=True)

		return warehouse

	def set_income_account_for_fixed_assets(self):
		disposal_account = depreciation_cost_center = None
		for d in self.get("items"):
			if d.is_fixed_asset:
				if not disposal_account:
					disposal_account, depreciation_cost_center = get_disposal_account_and_cost_center(
						self.company
					)

				d.income_account = disposal_account
				if not d.cost_center:
					d.cost_center = depreciation_cost_center

	def check_prev_docstatus(self):
		for d in self.get("items"):
			if d.sales_order and frappe.db.get_value("Sales Order", d.sales_order, "docstatus") != 1:
				frappe.throw(_("Sales Order {0} is not submitted").format(d.sales_order))

			if d.delivery_note and frappe.db.get_value("Delivery Note", d.delivery_note, "docstatus") != 1:
				throw(_("Delivery Note {0} is not submitted").format(d.delivery_note))

	def make_gl_entries(self, gl_entries=None, from_repost=False):
		from erpnext.accounts.general_ledger import make_gl_entries, make_reverse_gl_entries

		auto_accounting_for_stock = erpnext.is_perpetual_inventory_enabled(self.company)
		if not gl_entries:
			gl_entries = self.get_gl_entries()

		if gl_entries:
			# if POS and amount is written off, updating outstanding amt after posting all gl entries
			update_outstanding = (
				"No"
				if (cint(self.is_pos) or self.write_off_account or cint(self.redeem_loyalty_points))
				else "Yes"
			)

			if self.docstatus == 1:
				make_gl_entries(
					gl_entries,
					update_outstanding=update_outstanding,
					merge_entries=False,
					from_repost=from_repost,
				)
			elif self.docstatus == 2:
				make_reverse_gl_entries(voucher_type=self.doctype, voucher_no=self.name)

			if update_outstanding == "No":
				from erpnext.accounts.doctype.gl_entry.gl_entry import update_outstanding_amt

				update_outstanding_amt(
					self.debit_to,
					"Customer",
					self.customer,
					self.doctype,
					self.return_against if cint(self.is_return) and self.return_against else self.name,
				)

		elif self.docstatus == 2 and cint(self.update_stock) and cint(auto_accounting_for_stock):
			make_reverse_gl_entries(voucher_type=self.doctype, voucher_no=self.name)

	def get_gl_entries(self, warehouse_account=None):
		from erpnext.accounts.general_ledger import merge_similar_entries

		gl_entries = []

		self.make_customer_gl_entry(gl_entries)

		self.make_tax_gl_entries(gl_entries)
		self.make_exchange_gain_loss_gl_entries(gl_entries)
		self.make_internal_transfer_gl_entries(gl_entries)

		self.make_item_gl_entries(gl_entries)
		self.make_discount_gl_entries(gl_entries)

		# merge gl entries before adding pos entries
		gl_entries = merge_similar_entries(gl_entries)

		self.make_loyalty_point_redemption_gle(gl_entries)
		self.make_pos_gl_entries(gl_entries)

		self.make_write_off_gl_entry(gl_entries)
		self.make_gle_for_rounding_adjustment(gl_entries)

		return gl_entries

	def make_customer_gl_entry(self, gl_entries):
		# Checked both rounding_adjustment and rounded_total
		# because rounded_total had value even before introcution of posting GLE based on rounded total
		grand_total = (
			self.rounded_total if (self.rounding_adjustment and self.rounded_total) else self.grand_total
		)
		base_grand_total = flt(
			self.base_rounded_total
			if (self.base_rounding_adjustment and self.base_rounded_total)
			else self.base_grand_total,
			self.precision("base_grand_total"),
		)

		if grand_total and not self.is_internal_transfer():
			# Didnot use base_grand_total to book rounding loss gle
			gl_entries.append(
				self.get_gl_dict(
					{
						"account": self.debit_to,
						"party_type": "Customer",
						"party": self.customer,
						"due_date": self.due_date,
						"against": self.against_income_account,
						"debit": base_grand_total,
						"debit_in_account_currency": base_grand_total
						if self.party_account_currency == self.company_currency
						else grand_total,
						"against_voucher": self.return_against
						if cint(self.is_return) and self.return_against
						else self.name,
						"against_voucher_type": self.doctype,
						"cost_center": self.cost_center,
						"project": self.project,
					},
					self.party_account_currency,
					item=self,
				)
			)

	def make_tax_gl_entries(self, gl_entries):
		for tax in self.get("taxes"):
			amount, base_amount = self.get_tax_amounts(tax, self.enable_discount_accounting)

			if flt(tax.base_tax_amount_after_discount_amount):
				account_currency = get_account_currency(tax.account_head)
				gl_entries.append(
					self.get_gl_dict(
						{
							"account": tax.account_head,
							"against": self.customer,
							"credit": flt(base_amount, tax.precision("tax_amount_after_discount_amount")),
							"credit_in_account_currency": (
								flt(base_amount, tax.precision("base_tax_amount_after_discount_amount"))
								if account_currency == self.company_currency
								else flt(amount, tax.precision("tax_amount_after_discount_amount"))
							),
							"cost_center": tax.cost_center,
						},
						account_currency,
						item=tax,
					)
				)

	def make_internal_transfer_gl_entries(self, gl_entries):
		if self.is_internal_transfer() and flt(self.base_total_taxes_and_charges):
			account_currency = get_account_currency(self.unrealized_profit_loss_account)
			gl_entries.append(
				self.get_gl_dict(
					{
						"account": self.unrealized_profit_loss_account,
						"against": self.customer,
						"debit": flt(self.total_taxes_and_charges),
						"debit_in_account_currency": flt(self.base_total_taxes_and_charges),
						"cost_center": self.cost_center,
					},
					account_currency,
					item=self,
				)
			)

	def make_item_gl_entries(self, gl_entries):
		# income account gl entries
		for item in self.get("items"):
			if flt(item.base_net_amount, item.precision("base_net_amount")):
				if item.is_fixed_asset:
					asset = self.get_asset(item)

					if self.is_return:
						fixed_asset_gl_entries = get_gl_entries_on_asset_regain(
							asset, item.base_net_amount, item.finance_book
						)
						asset.db_set("disposal_date", None)

						if asset.calculate_depreciation:
							self.reverse_depreciation_entry_made_after_sale(asset)
							self.reset_depreciation_schedule(asset)

					else:
						fixed_asset_gl_entries = get_gl_entries_on_asset_disposal(
							asset, item.base_net_amount, item.finance_book
						)
						asset.db_set("disposal_date", self.posting_date)

						if asset.calculate_depreciation:
							self.depreciate_asset(asset)

					for gle in fixed_asset_gl_entries:
						gle["against"] = self.customer
						gl_entries.append(self.get_gl_dict(gle, item=item))

					self.set_asset_status(asset)

				else:
					# Do not book income for transfer within same company
					if not self.is_internal_transfer():
						income_account = (
							item.income_account
							if (not item.enable_deferred_revenue or self.is_return)
							else item.deferred_revenue_account
						)

						amount, base_amount = self.get_amount_and_base_amount(item, self.enable_discount_accounting)

						account_currency = get_account_currency(income_account)
						gl_entries.append(
							self.get_gl_dict(
								{
									"account": income_account,
									"against": self.customer,
									"credit": flt(base_amount, item.precision("base_net_amount")),
									"credit_in_account_currency": (
										flt(base_amount, item.precision("base_net_amount"))
										if account_currency == self.company_currency
										else flt(amount, item.precision("net_amount"))
									),
									"cost_center": item.cost_center,
									"project": item.project or self.project,
								},
								account_currency,
								item=item,
							)
						)

		# expense account gl entries
		if cint(self.update_stock) and erpnext.is_perpetual_inventory_enabled(self.company):
			gl_entries += super(SalesInvoice, self).get_gl_entries()

	def get_asset(self, item):
		if item.get("asset"):
			asset = frappe.get_doc("Asset", item.asset)
		else:
			frappe.throw(
				_("Row #{0}: You must select an Asset for Item {1}.").format(item.idx, item.item_name),
				title=_("Missing Asset"),
			)

		self.check_finance_books(item, asset)
		return asset

	def check_finance_books(self, item, asset):
		if (
			len(asset.finance_books) > 1 and not item.finance_book and asset.finance_books[0].finance_book
		):
			frappe.throw(
				_("Select finance book for the item {0} at row {1}").format(item.item_code, item.idx)
			)

	def depreciate_asset(self, asset):
		asset.flags.ignore_validate_update_after_submit = True
		asset.prepare_depreciation_data(date_of_sale=self.posting_date)
		asset.save()

		make_depreciation_entry(asset.name, self.posting_date)

	def reset_depreciation_schedule(self, asset):
		asset.flags.ignore_validate_update_after_submit = True

		# recreate original depreciation schedule of the asset
		asset.prepare_depreciation_data(date_of_return=self.posting_date)

		self.modify_depreciation_schedule_for_asset_repairs(asset)
		asset.save()

	def modify_depreciation_schedule_for_asset_repairs(self, asset):
		asset_repairs = frappe.get_all(
			"Asset Repair", filters={"asset": asset.name}, fields=["name", "increase_in_asset_life"]
		)

		for repair in asset_repairs:
			if repair.increase_in_asset_life:
				asset_repair = frappe.get_doc("Asset Repair", repair.name)
				asset_repair.modify_depreciation_schedule()
				asset.prepare_depreciation_data()

	def reverse_depreciation_entry_made_after_sale(self, asset):
		from erpnext.accounts.doctype.journal_entry.journal_entry import make_reverse_journal_entry

		posting_date_of_original_invoice = self.get_posting_date_of_sales_invoice()

		row = -1
		finance_book = asset.get("schedules")[0].get("finance_book")
		for schedule in asset.get("schedules"):
			if schedule.finance_book != finance_book:
				row = 0
				finance_book = schedule.finance_book
			else:
				row += 1

			if schedule.schedule_date == posting_date_of_original_invoice:
				if not self.sale_was_made_on_original_schedule_date(
					asset, schedule, row, posting_date_of_original_invoice
				) or self.sale_happens_in_the_future(posting_date_of_original_invoice):

					reverse_journal_entry = make_reverse_journal_entry(schedule.journal_entry)
					reverse_journal_entry.posting_date = nowdate()
					frappe.flags.is_reverse_depr_entry = True
					reverse_journal_entry.submit()

					frappe.flags.is_reverse_depr_entry = False
					asset.flags.ignore_validate_update_after_submit = True
					schedule.journal_entry = None
					depreciation_amount = self.get_depreciation_amount_in_je(reverse_journal_entry)
					asset.finance_books[0].value_after_depreciation += depreciation_amount
					asset.save()

	def get_posting_date_of_sales_invoice(self):
		return frappe.db.get_value("Sales Invoice", self.return_against, "posting_date")

	# if the invoice had been posted on the date the depreciation was initially supposed to happen, the depreciation shouldn't be undone
	def sale_was_made_on_original_schedule_date(
		self, asset, schedule, row, posting_date_of_original_invoice
	):
		for finance_book in asset.get("finance_books"):
			if schedule.finance_book == finance_book.finance_book:
				orginal_schedule_date = add_months(
					finance_book.depreciation_start_date, row * cint(finance_book.frequency_of_depreciation)
				)

				if orginal_schedule_date == posting_date_of_original_invoice:
					return True
		return False

	def sale_happens_in_the_future(self, posting_date_of_original_invoice):
		if posting_date_of_original_invoice > getdate():
			return True

		return False

	def get_depreciation_amount_in_je(self, journal_entry):
		if journal_entry.accounts[0].debit_in_account_currency:
			return journal_entry.accounts[0].debit_in_account_currency
		else:
			return journal_entry.accounts[0].credit_in_account_currency

	@property
	def enable_discount_accounting(self):
		if not hasattr(self, "_enable_discount_accounting"):
			self._enable_discount_accounting = cint(
				frappe.db.get_single_value("Accounts Settings", "enable_discount_accounting")
			)

		return self._enable_discount_accounting

	def set_asset_status(self, asset):
		if self.is_return:
			asset.set_status()
		else:
			asset.set_status("Sold" if self.docstatus == 1 else None)

	def make_loyalty_point_redemption_gle(self, gl_entries):
		if cint(self.redeem_loyalty_points):
			gl_entries.append(
				self.get_gl_dict(
					{
						"account": self.debit_to,
						"party_type": "Customer",
						"party": self.customer,
						"against": "Expense account - "
						+ cstr(self.loyalty_redemption_account)
						+ " for the Loyalty Program",
						"credit": self.loyalty_amount,
						"against_voucher": self.return_against if cint(self.is_return) else self.name,
						"against_voucher_type": self.doctype,
						"cost_center": self.cost_center,
					},
					item=self,
				)
			)
			gl_entries.append(
				self.get_gl_dict(
					{
						"account": self.loyalty_redemption_account,
						"cost_center": self.cost_center or self.loyalty_redemption_cost_center,
						"against": self.customer,
						"debit": self.loyalty_amount,
						"remark": "Loyalty Points redeemed by the customer",
					},
					item=self,
				)
			)

	def make_pos_gl_entries(self, gl_entries):
		if cint(self.is_pos):

			skip_change_gl_entries = not cint(
				frappe.db.get_single_value("Accounts Settings", "post_change_gl_entries")
			)

			for payment_mode in self.payments:
				if skip_change_gl_entries and payment_mode.account == self.account_for_change_amount:
					payment_mode.base_amount -= flt(self.change_amount)

				if payment_mode.amount:
					# POS, make payment entries
					gl_entries.append(
						self.get_gl_dict(
							{
								"account": self.debit_to,
								"party_type": "Customer",
								"party": self.customer,
								"against": payment_mode.account,
								"credit": payment_mode.base_amount,
								"credit_in_account_currency": payment_mode.base_amount
								if self.party_account_currency == self.company_currency
								else payment_mode.amount,
								"against_voucher": self.return_against
								if cint(self.is_return) and self.return_against
								else self.name,
								"against_voucher_type": self.doctype,
								"cost_center": self.cost_center,
							},
							self.party_account_currency,
							item=self,
						)
					)

					payment_mode_account_currency = get_account_currency(payment_mode.account)
					gl_entries.append(
						self.get_gl_dict(
							{
								"account": payment_mode.account,
								"against": self.customer,
								"debit": payment_mode.base_amount,
								"debit_in_account_currency": payment_mode.base_amount
								if payment_mode_account_currency == self.company_currency
								else payment_mode.amount,
								"cost_center": self.cost_center,
							},
							payment_mode_account_currency,
							item=self,
						)
					)

			if not skip_change_gl_entries:
				self.make_gle_for_change_amount(gl_entries)

	def make_gle_for_change_amount(self, gl_entries):
		if self.change_amount:
			if self.account_for_change_amount:
				gl_entries.append(
					self.get_gl_dict(
						{
							"account": self.debit_to,
							"party_type": "Customer",
							"party": self.customer,
							"against": self.account_for_change_amount,
							"debit": flt(self.base_change_amount),
							"debit_in_account_currency": flt(self.base_change_amount)
							if self.party_account_currency == self.company_currency
							else flt(self.change_amount),
							"against_voucher": self.return_against
							if cint(self.is_return) and self.return_against
							else self.name,
							"against_voucher_type": self.doctype,
							"cost_center": self.cost_center,
							"project": self.project,
						},
						self.party_account_currency,
						item=self,
					)
				)

				gl_entries.append(
					self.get_gl_dict(
						{
							"account": self.account_for_change_amount,
							"against": self.customer,
							"credit": self.base_change_amount,
							"cost_center": self.cost_center,
						},
						item=self,
					)
				)
			else:
				frappe.throw(_("Select change amount account"), title="Mandatory Field")

	def make_write_off_gl_entry(self, gl_entries):
		# write off entries, applicable if only pos
		if self.write_off_account and flt(self.write_off_amount, self.precision("write_off_amount")):
			write_off_account_currency = get_account_currency(self.write_off_account)
			default_cost_center = frappe.get_cached_value("Company", self.company, "cost_center")

			gl_entries.append(
				self.get_gl_dict(
					{
						"account": self.debit_to,
						"party_type": "Customer",
						"party": self.customer,
						"against": self.write_off_account,
						"credit": flt(self.base_write_off_amount, self.precision("base_write_off_amount")),
						"credit_in_account_currency": (
							flt(self.base_write_off_amount, self.precision("base_write_off_amount"))
							if self.party_account_currency == self.company_currency
							else flt(self.write_off_amount, self.precision("write_off_amount"))
						),
						"against_voucher": self.return_against if cint(self.is_return) else self.name,
						"against_voucher_type": self.doctype,
						"cost_center": self.cost_center,
						"project": self.project,
					},
					self.party_account_currency,
					item=self,
				)
			)
			gl_entries.append(
				self.get_gl_dict(
					{
						"account": self.write_off_account,
						"against": self.customer,
						"debit": flt(self.base_write_off_amount, self.precision("base_write_off_amount")),
						"debit_in_account_currency": (
							flt(self.base_write_off_amount, self.precision("base_write_off_amount"))
							if write_off_account_currency == self.company_currency
							else flt(self.write_off_amount, self.precision("write_off_amount"))
						),
						"cost_center": self.cost_center or self.write_off_cost_center or default_cost_center,
					},
					write_off_account_currency,
					item=self,
				)
			)

	def make_gle_for_rounding_adjustment(self, gl_entries):
		if (
			flt(self.rounding_adjustment, self.precision("rounding_adjustment"))
			and self.base_rounding_adjustment
			and not self.is_internal_transfer()
		):
			round_off_account, round_off_cost_center = get_round_off_account_and_cost_center(self.company)

			gl_entries.append(
				self.get_gl_dict(
					{
						"account": round_off_account,
						"against": self.customer,
						"credit_in_account_currency": flt(
							self.rounding_adjustment, self.precision("rounding_adjustment")
						),
						"credit": flt(self.base_rounding_adjustment, self.precision("base_rounding_adjustment")),
						"cost_center": self.cost_center or round_off_cost_center,
					},
					item=self,
				)
			)

	def update_billing_status_in_dn(self, update_modified=True):
		updated_delivery_notes = []
		for d in self.get("items"):
			if d.dn_detail:
				billed_amt = frappe.db.sql(
					"""select sum(amount) from `tabSales Invoice Item`
					where dn_detail=%s and docstatus=1""",
					d.dn_detail,
				)
				billed_amt = billed_amt and billed_amt[0][0] or 0
				frappe.db.set_value(
					"Delivery Note Item", d.dn_detail, "billed_amt", billed_amt, update_modified=update_modified
				)
				updated_delivery_notes.append(d.delivery_note)
			elif d.so_detail:
				updated_delivery_notes += update_billed_amount_based_on_so(d.so_detail, update_modified)

		for dn in set(updated_delivery_notes):
			frappe.get_doc("Delivery Note", dn).update_billing_percentage(update_modified=update_modified)

	def on_recurring(self, reference_doc, auto_repeat_doc):
		for fieldname in ("c_form_applicable", "c_form_no", "write_off_amount"):
			self.set(fieldname, reference_doc.get(fieldname))

		self.due_date = None

	def update_serial_no(self, in_cancel=False):
		"""update Sales Invoice refrence in Serial No"""
		invoice = None if (in_cancel or self.is_return) else self.name
		if in_cancel and self.is_return:
			invoice = self.return_against

		for item in self.items:
			if not item.serial_no:
				continue

			for serial_no in get_serial_nos(item.serial_no):
				if serial_no and frappe.db.get_value("Serial No", serial_no, "item_code") == item.item_code:
					frappe.db.set_value("Serial No", serial_no, "sales_invoice", invoice)

	def validate_serial_numbers(self):
		"""
		validate serial number agains Delivery Note and Sales Invoice
		"""
		self.set_serial_no_against_delivery_note()
		self.validate_serial_against_delivery_note()

	def set_serial_no_against_delivery_note(self):
		for item in self.items:
			if item.serial_no and item.delivery_note and item.qty != len(get_serial_nos(item.serial_no)):
				item.serial_no = get_delivery_note_serial_no(item.item_code, item.qty, item.delivery_note)

	def validate_serial_against_delivery_note(self):
		"""
		validate if the serial numbers in Sales Invoice Items are same as in
		Delivery Note Item
		"""

		for item in self.items:
			if not item.delivery_note or not item.dn_detail:
				continue

			serial_nos = frappe.db.get_value("Delivery Note Item", item.dn_detail, "serial_no") or ""
			dn_serial_nos = set(get_serial_nos(serial_nos))

			serial_nos = item.serial_no or ""
			si_serial_nos = set(get_serial_nos(serial_nos))
			serial_no_diff = si_serial_nos - dn_serial_nos

			if serial_no_diff:
				dn_link = frappe.utils.get_link_to_form("Delivery Note", item.delivery_note)
				serial_no_msg = ", ".join(frappe.bold(d) for d in serial_no_diff)

				msg = _("Row #{0}: The following Serial Nos are not present in Delivery Note {1}:").format(
					item.idx, dn_link
				)
				msg += " " + serial_no_msg

				frappe.throw(msg=msg, title=_("Serial Nos Mismatch"))

			if item.serial_no and cint(item.qty) != len(si_serial_nos):
				frappe.throw(
					_("Row #{0}: {1} Serial numbers required for Item {2}. You have provided {3}.").format(
						item.idx, item.qty, item.item_code, len(si_serial_nos)
					)
				)

	def update_project(self):
		if self.project:
			project = frappe.get_doc("Project", self.project)
			project.update_billed_amount()
			project.db_update()

	def verify_payment_amount_is_positive(self):
		for entry in self.payments:
			if entry.amount < 0:
				frappe.throw(_("Row #{0} (Payment Table): Amount must be positive").format(entry.idx))



	def verify_payment_amount_is_negative(self):
		for entry in self.payments:
			if entry.amount > 0:
				frappe.throw(_("Row #{0} (Payment Table): Amount must be negative").format(entry.idx))

	# collection of the loyalty points, create the ledger entry for that.
	def make_loyalty_point_entry(self):
		returned_amount = self.get_returned_amount()
		current_amount = flt(self.grand_total) - cint(self.loyalty_amount)
		eligible_amount = current_amount - returned_amount
		lp_details = get_loyalty_program_details_with_points(
			self.customer,
			company=self.company,
			current_transaction_amount=current_amount,
			loyalty_program=self.loyalty_program,
			expiry_date=self.posting_date,
			include_expired_entry=True,
		)
		if (
			lp_details
			and getdate(lp_details.from_date) <= getdate(self.posting_date)
			and (not lp_details.to_date or getdate(lp_details.to_date) >= getdate(self.posting_date))
		):

			collection_factor = lp_details.collection_factor if lp_details.collection_factor else 1.0
			points_earned = cint(eligible_amount / collection_factor)

			doc = frappe.get_doc(
				{
					"doctype": "Loyalty Point Entry",
					"company": self.company,
					"loyalty_program": lp_details.loyalty_program,
					"loyalty_program_tier": lp_details.tier_name,
					"customer": self.customer,
					"invoice_type": self.doctype,
					"invoice": self.name,
					"loyalty_points": points_earned,
					"purchase_amount": eligible_amount,
					"expiry_date": add_days(self.posting_date, lp_details.expiry_duration),
					"posting_date": self.posting_date,
				}
			)
			doc.flags.ignore_permissions = 1
			doc.save()
			self.set_loyalty_program_tier()

	# valdite the redemption and then delete the loyalty points earned on cancel of the invoice
	def delete_loyalty_point_entry(self):
		lp_entry = frappe.db.sql(
			"select name from `tabLoyalty Point Entry` where invoice=%s", (self.name), as_dict=1
		)

		if not lp_entry:
			return
		against_lp_entry = frappe.db.sql(
			"""select name, invoice from `tabLoyalty Point Entry`
			where redeem_against=%s""",
			(lp_entry[0].name),
			as_dict=1,
		)
		if against_lp_entry:
			invoice_list = ", ".join([d.invoice for d in against_lp_entry])
			frappe.throw(
				_(
					"""{} can't be cancelled since the Loyalty Points earned has been redeemed. First cancel the {} No {}"""
				).format(self.doctype, self.doctype, invoice_list)
			)
		else:
			frappe.db.sql("""delete from `tabLoyalty Point Entry` where invoice=%s""", (self.name))
			# Set loyalty program
			self.set_loyalty_program_tier()

	def set_loyalty_program_tier(self):
		lp_details = get_loyalty_program_details_with_points(
			self.customer,
			company=self.company,
			loyalty_program=self.loyalty_program,
			include_expired_entry=True,
		)
		frappe.db.set_value("Customer", self.customer, "loyalty_program_tier", lp_details.tier_name)

	def get_returned_amount(self):
		from frappe.query_builder.functions import Coalesce, Sum

		doc = frappe.qb.DocType(self.doctype)
		returned_amount = (
			frappe.qb.from_(doc)
			.select(Sum(doc.grand_total))
			.where(
				(doc.docstatus == 1) & (doc.is_return == 1) & (Coalesce(doc.return_against, "") == self.name)
			)
		).run()

		return abs(returned_amount[0][0]) if returned_amount[0][0] else 0

	# redeem the loyalty points.
	def apply_loyalty_points(self):
		from erpnext.accounts.doctype.loyalty_point_entry.loyalty_point_entry import (
			get_loyalty_point_entries,
			get_redemption_details,
		)

		loyalty_point_entries = get_loyalty_point_entries(
			self.customer, self.loyalty_program, self.company, self.posting_date
		)
		redemption_details = get_redemption_details(self.customer, self.loyalty_program, self.company)

		points_to_redeem = self.loyalty_points
		for lp_entry in loyalty_point_entries:
			if lp_entry.invoice_type != self.doctype or lp_entry.invoice == self.name:
				# redeemption should be done against same doctype
				# also it shouldn't be against itself
				continue
			available_points = lp_entry.loyalty_points - flt(redemption_details.get(lp_entry.name))
			if available_points > points_to_redeem:
				redeemed_points = points_to_redeem
			else:
				redeemed_points = available_points
			doc = frappe.get_doc(
				{
					"doctype": "Loyalty Point Entry",
					"company": self.company,
					"loyalty_program": self.loyalty_program,
					"loyalty_program_tier": lp_entry.loyalty_program_tier,
					"customer": self.customer,
					"invoice_type": self.doctype,
					"invoice": self.name,
					"redeem_against": lp_entry.name,
					"loyalty_points": -1 * redeemed_points,
					"purchase_amount": self.grand_total,
					"expiry_date": lp_entry.expiry_date,
					"posting_date": self.posting_date,
				}
			)
			doc.flags.ignore_permissions = 1
			doc.save()
			points_to_redeem -= redeemed_points
			if points_to_redeem < 1:  # since points_to_redeem is integer
				break

	# Healthcare
	@frappe.whitelist()
	def set_healthcare_services(self, checked_values):
		self.set("items", [])
		from erpnext.stock.get_item_details import get_item_details

		for checked_item in checked_values:
			item_line = self.append("items", {})
			price_list, price_list_currency = frappe.db.get_values(
				"Price List", {"selling": 1}, ["name", "currency"]
			)[0]
			args = {
				"doctype": "Sales Invoice",
				"item_code": checked_item["item"],
				"company": self.company,
				"customer": frappe.db.get_value("Patient", self.patient, "customer"),
				"selling_price_list": price_list,
				"price_list_currency": price_list_currency,
				"plc_conversion_rate": 1.0,
				"conversion_rate": 1.0,
			}
			item_details = get_item_details(args)
			item_line.item_code = checked_item["item"]
			item_line.qty = 1
			if checked_item["qty"]:
				item_line.qty = checked_item["qty"]
			if checked_item["rate"]:
				item_line.rate = checked_item["rate"]
			else:
				item_line.rate = item_details.price_list_rate
			item_line.amount = float(item_line.rate) * float(item_line.qty)
			if checked_item["income_account"]:
				item_line.income_account = checked_item["income_account"]
			if checked_item["dt"]:
				item_line.reference_dt = checked_item["dt"]
			if checked_item["dn"]:
				item_line.reference_dn = checked_item["dn"]
			if checked_item["description"]:
				item_line.description = checked_item["description"]

		self.set_missing_values(for_validate=True)

	def set_status(self, update=False, status=None, update_modified=True):
		if self.is_new():
			if self.get("amended_from"):
				self.status = "Draft"
			return

		outstanding_amount = flt(self.outstanding_amount, self.precision("outstanding_amount"))
		total = get_total_in_party_account_currency(self)

		if not status:
			if self.docstatus == 2:
				status = "Cancelled"
			elif self.docstatus == 1:
				if self.is_internal_transfer():
					self.status = "Internal Transfer"
				elif is_overdue(self, total):
					self.status = "Overdue"
				elif 0 < outstanding_amount < total:
					self.status = "Partly Paid"
				elif outstanding_amount > 0 and getdate(self.due_date) >= getdate():
					self.status = "Unpaid"
				# Check if outstanding amount is 0 due to credit note issued against invoice
				elif (
					outstanding_amount <= 0
					and self.is_return == 0
					and frappe.db.get_value(
						"Sales Invoice", {"is_return": 1, "return_against": self.name, "docstatus": 1}
					)
				):
					self.status = "Credit Note Issued"
				elif self.is_return == 1:
					self.status = "Return"
				elif outstanding_amount <= 0:
					self.status = "Paid"
				else:
					self.status = "Submitted"

				if (
					self.status in ("Unpaid", "Partly Paid", "Overdue")
					and self.is_discounted
					and get_discounting_status(self.name) == "Disbursed"
				):
					self.status += " and Discounted"

			else:
				self.status = "Draft"

		if update:
			self.db_set("status", self.status, update_modified=update_modified)


def get_total_in_party_account_currency(doc):
	total_fieldname = "grand_total" if doc.disable_rounded_total else "rounded_total"
	if doc.party_account_currency != doc.currency:
		total_fieldname = "base_" + total_fieldname

	return flt(doc.get(total_fieldname), doc.precision(total_fieldname))


def is_overdue(doc, total):
	outstanding_amount = flt(doc.outstanding_amount, doc.precision("outstanding_amount"))
	if outstanding_amount <= 0:
		return

	today = getdate()
	if doc.get("is_pos") or not doc.get("payment_schedule"):
		return getdate(doc.due_date) < today

	# calculate payable amount till date
	payment_amount_field = (
		"base_payment_amount" if doc.party_account_currency != doc.currency else "payment_amount"
	)

	payable_amount = sum(
		payment.get(payment_amount_field)
		for payment in doc.payment_schedule
		if getdate(payment.due_date) < today
	)

	return (total - outstanding_amount) < payable_amount

def get_discounting_status(sales_invoice):
	status = None

	invoice_discounting_list = frappe.db.sql(
		"""
		select status
		from `tabInvoice Discounting` id, `tabDiscounted Invoice` d
		where
			id.name = d.parent
			and d.sales_invoice=%s
			and id.docstatus=1
			and status in ('Disbursed', 'Settled')
	""",
		sales_invoice,
	)

	for d in invoice_discounting_list:
		status = d[0]
		if status == "Disbursed":
			break

	return status


def validate_inter_company_party(doctype, party, company, inter_company_reference):
	if not party:
		return

	if doctype in ["Sales Invoice", "Sales Order"]:
		partytype, ref_partytype, internal = "Customer", "Supplier", "is_internal_customer"

		if doctype == "Sales Invoice":
			ref_doc = "Purchase Invoice"
		else:
			ref_doc = "Purchase Order"
	else:
		partytype, ref_partytype, internal = "Supplier", "Customer", "is_internal_supplier"

		if doctype == "Purchase Invoice":
			ref_doc = "Sales Invoice"
		else:
			ref_doc = "Sales Order"

	if inter_company_reference:
		doc = frappe.get_doc(ref_doc, inter_company_reference)
		ref_party = doc.supplier if doctype in ["Sales Invoice", "Sales Order"] else doc.customer
		if not frappe.db.get_value(partytype, {"represents_company": doc.company}, "name") == party:
			frappe.throw(_("Invalid {0} for Inter Company Transaction.").format(partytype))
		if not frappe.get_cached_value(ref_partytype, ref_party, "represents_company") == company:
			frappe.throw(_("Invalid Company for Inter Company Transaction."))

	elif frappe.db.get_value(partytype, {"name": party, internal: 1}, "name") == party:
		companies = frappe.get_all(
			"Allowed To Transact With",
			fields=["company"],
			filters={"parenttype": partytype, "parent": party},
		)
		companies = [d.company for d in companies]
		if not company in companies:
			frappe.throw(
				_("{0} not allowed to transact with {1}. Please change the Company.").format(
					partytype, company
				)
			)


def update_linked_doc(doctype, name, inter_company_reference):

	if doctype in ["Sales Invoice", "Purchase Invoice"]:
		ref_field = "inter_company_invoice_reference"
	else:
		ref_field = "inter_company_order_reference"

	if inter_company_reference:
		frappe.db.set_value(doctype, inter_company_reference, ref_field, name)


def unlink_inter_company_doc(doctype, name, inter_company_reference):

	if doctype in ["Sales Invoice", "Purchase Invoice"]:
		ref_doc = "Purchase Invoice" if doctype == "Sales Invoice" else "Sales Invoice"
		ref_field = "inter_company_invoice_reference"
	else:
		ref_doc = "Purchase Order" if doctype == "Sales Order" else "Sales Order"
		ref_field = "inter_company_order_reference"

	if inter_company_reference:
		frappe.db.set_value(doctype, name, ref_field, "")
		frappe.db.set_value(ref_doc, inter_company_reference, ref_field, "")


def get_list_context(context=None):
	from erpnext.controllers.website_list_for_contact import get_list_context

	list_context = get_list_context(context)
	list_context.update(
		{
			"show_sidebar": True,
			"show_search": True,
			"no_breadcrumbs": True,
			"title": _("Invoices"),
		}
	)
	return list_context


@frappe.whitelist()
def get_bank_cash_account(mode_of_payment, company):
	account = frappe.db.get_value(
		"Mode of Payment Account", {"parent": mode_of_payment, "company": company}, "default_account"
	)
	if not account:
		frappe.throw(
			_("Please set default Cash or Bank account in Mode of Payment {0}").format(
				get_link_to_form("Mode of Payment", mode_of_payment)
			),
			title=_("Missing Account"),
		)
	return {"account": account}


@frappe.whitelist()
def make_maintenance_schedule(source_name, target_doc=None):
	doclist = get_mapped_doc(
		"Sales Invoice",
		source_name,
		{
			"Sales Invoice": {"doctype": "Maintenance Schedule", "validation": {"docstatus": ["=", 1]}},
			"Sales Invoice Item": {
				"doctype": "Maintenance Schedule Item",
			},
		},
		target_doc,
	)

	return doclist


@frappe.whitelist()
def make_delivery_note(source_name, target_doc=None):
	def set_missing_values(source, target):
		target.run_method("set_missing_values")
		target.run_method("set_po_nos")
		target.run_method("calculate_taxes_and_totals")

	def update_item(source_doc, target_doc, source_parent):
		target_doc.qty = flt(source_doc.qty) - flt(source_doc.delivered_qty)
		target_doc.stock_qty = target_doc.qty * flt(source_doc.conversion_factor)

		target_doc.base_amount = target_doc.qty * flt(source_doc.base_rate)
		target_doc.amount = target_doc.qty * flt(source_doc.rate)

	doclist = get_mapped_doc(
		"Sales Invoice",
		source_name,
		{
			"Sales Invoice": {"doctype": "Delivery Note", "validation": {"docstatus": ["=", 1]}},
			"Sales Invoice Item": {
				"doctype": "Delivery Note Item",
				"field_map": {
					"name": "si_detail",
					"parent": "against_sales_invoice",
					"serial_no": "serial_no",
					"sales_order": "against_sales_order",
					"so_detail": "so_detail",
					"cost_center": "cost_center",
				},
				"postprocess": update_item,
				"condition": lambda doc: doc.delivered_by_supplier != 1,
			},
			"Sales Taxes and Charges": {"doctype": "Sales Taxes and Charges", "add_if_empty": True},
			"Sales Team": {
				"doctype": "Sales Team",
				"field_map": {"incentives": "incentives"},
				"add_if_empty": True,
			},
		},
		target_doc,
		set_missing_values,
	)

	doclist.set_onload("ignore_price_list", True)
	return doclist


@frappe.whitelist()
def make_sales_return(source_name, target_doc=None):
	from erpnext.controllers.sales_and_purchase_return import make_return_doc

	return make_return_doc("Sales Invoice", source_name, target_doc)


def set_account_for_mode_of_payment(self):
	for data in self.payments:
		if not data.account:
			data.account = get_bank_cash_account(data.mode_of_payment, self.company).get("account")


def get_inter_company_details(doc, doctype):
	if doctype in ["Sales Invoice", "Sales Order", "Delivery Note"]:
		parties = frappe.db.get_all(
			"Supplier",
			fields=["name"],
			filters={"disabled": 0, "is_internal_supplier": 1, "represents_company": doc.company},
		)
		company = frappe.get_cached_value("Customer", doc.customer, "represents_company")

		if not parties:
			frappe.throw(
				_("No Supplier found for Inter Company Transactions which represents company {0}").format(
					frappe.bold(doc.company)
				)
			)

		party = get_internal_party(parties, "Supplier", doc)
	else:
		parties = frappe.db.get_all(
			"Customer",
			fields=["name"],
			filters={"disabled": 0, "is_internal_customer": 1, "represents_company": doc.company},
		)
		company = frappe.get_cached_value("Supplier", doc.supplier, "represents_company")

		if not parties:
			frappe.throw(
				_("No Customer found for Inter Company Transactions which represents company {0}").format(
					frappe.bold(doc.company)
				)
			)

		party = get_internal_party(parties, "Customer", doc)

	return {"party": party, "company": company}


def get_internal_party(parties, link_doctype, doc):
	if len(parties) == 1:
		party = parties[0].name
	else:
		# If more than one Internal Supplier/Customer, get supplier/customer on basis of address
		if doc.get("company_address") or doc.get("shipping_address"):
			party = frappe.db.get_value(
				"Dynamic Link",
				{
					"parent": doc.get("company_address") or doc.get("shipping_address"),
					"parenttype": "Address",
					"link_doctype": link_doctype,
				},
				"link_name",
			)

			if not party:
				party = parties[0].name
		else:
			party = parties[0].name

	return party


def validate_inter_company_transaction(doc, doctype):

	details = get_inter_company_details(doc, doctype)
	price_list = (
		doc.selling_price_list
		if doctype in ["Sales Invoice", "Sales Order", "Delivery Note"]
		else doc.buying_price_list
	)
	valid_price_list = frappe.db.get_value(
		"Price List", {"name": price_list, "buying": 1, "selling": 1}
	)
	if not valid_price_list and not doc.is_internal_transfer():
		frappe.throw(_("Selected Price List should have buying and selling fields checked."))

	party = details.get("party")
	if not party:
		partytype = "Supplier" if doctype in ["Sales Invoice", "Sales Order"] else "Customer"
		frappe.throw(_("No {0} found for Inter Company Transactions.").format(partytype))

	company = details.get("company")
	default_currency = frappe.get_cached_value("Company", company, "default_currency")
	if default_currency != doc.currency:
		frappe.throw(
			_("Company currencies of both the companies should match for Inter Company Transactions.")
		)

	return


@frappe.whitelist()
def make_inter_company_purchase_invoice(source_name, target_doc=None):
	return make_inter_company_transaction("Sales Invoice", source_name, target_doc)


def make_inter_company_transaction(doctype, source_name, target_doc=None):
	if doctype in ["Sales Invoice", "Sales Order"]:
		source_doc = frappe.get_doc(doctype, source_name)
		target_doctype = "Purchase Invoice" if doctype == "Sales Invoice" else "Purchase Order"
		target_detail_field = "sales_invoice_item" if doctype == "Sales Invoice" else "sales_order_item"
		source_document_warehouse_field = "target_warehouse"
		target_document_warehouse_field = "from_warehouse"
	else:
		source_doc = frappe.get_doc(doctype, source_name)
		target_doctype = "Sales Invoice" if doctype == "Purchase Invoice" else "Sales Order"
		source_document_warehouse_field = "from_warehouse"
		target_document_warehouse_field = "target_warehouse"

	validate_inter_company_transaction(source_doc, doctype)
	details = get_inter_company_details(source_doc, doctype)

	def set_missing_values(source, target):
		target.run_method("set_missing_values")
		set_purchase_references(target)

	def update_details(source_doc, target_doc, source_parent):
		target_doc.inter_company_invoice_reference = source_doc.name
		if target_doc.doctype in ["Purchase Invoice", "Purchase Order"]:
			currency = frappe.db.get_value("Supplier", details.get("party"), "default_currency")
			target_doc.company = details.get("company")
			target_doc.supplier = details.get("party")
			target_doc.is_internal_supplier = 1
			target_doc.ignore_pricing_rule = 1
			target_doc.buying_price_list = source_doc.selling_price_list

			# Invert Addresses
			update_address(target_doc, "supplier_address", "address_display", source_doc.company_address)
			update_address(
				target_doc, "shipping_address", "shipping_address_display", source_doc.customer_address
			)

			if currency:
				target_doc.currency = currency

			update_taxes(
				target_doc,
				party=target_doc.supplier,
				party_type="Supplier",
				company=target_doc.company,
				doctype=target_doc.doctype,
				party_address=target_doc.supplier_address,
				company_address=target_doc.shipping_address,
			)

		else:
			currency = frappe.db.get_value("Customer", details.get("party"), "default_currency")
			target_doc.company = details.get("company")
			target_doc.customer = details.get("party")
			target_doc.selling_price_list = source_doc.buying_price_list

			update_address(
				target_doc, "company_address", "company_address_display", source_doc.supplier_address
			)
			update_address(
				target_doc, "shipping_address_name", "shipping_address", source_doc.shipping_address
			)
			update_address(target_doc, "customer_address", "address_display", source_doc.shipping_address)

			if currency:
				target_doc.currency = currency

			update_taxes(
				target_doc,
				party=target_doc.customer,
				party_type="Customer",
				company=target_doc.company,
				doctype=target_doc.doctype,
				party_address=target_doc.customer_address,
				company_address=target_doc.company_address,
				shipping_address_name=target_doc.shipping_address_name,
			)

	item_field_map = {
		"doctype": target_doctype + " Item",
		"field_no_map": ["income_account", "expense_account", "cost_center", "warehouse"],
		"field_map": {
			"rate": "rate",
		},
	}

	if doctype in ["Sales Invoice", "Sales Order"]:
		item_field_map["field_map"].update(
			{
				"name": target_detail_field,
			}
		)

	if source_doc.get("update_stock"):
		item_field_map["field_map"].update(
			{
				source_document_warehouse_field: target_document_warehouse_field,
				"batch_no": "batch_no",
				"serial_no": "serial_no",
			}
		)

	doclist = get_mapped_doc(
		doctype,
		source_name,
		{
			doctype: {
				"doctype": target_doctype,
				"postprocess": update_details,
				"set_target_warehouse": "set_from_warehouse",
				"field_no_map": ["taxes_and_charges", "set_warehouse", "shipping_address"],
			},
			doctype + " Item": item_field_map,
		},
		target_doc,
		set_missing_values,
	)

	return doclist


def set_purchase_references(doc):
	# add internal PO or PR links if any
	if doc.is_internal_transfer():
		if doc.doctype == "Purchase Receipt":
			so_item_map = get_delivery_note_details(doc.inter_company_invoice_reference)

			if so_item_map:
				pd_item_map, parent_child_map, warehouse_map = get_pd_details(
					"Purchase Order Item", so_item_map, "sales_order_item"
				)

				update_pr_items(doc, so_item_map, pd_item_map, parent_child_map, warehouse_map)

		elif doc.doctype == "Purchase Invoice":
			dn_item_map, so_item_map = get_sales_invoice_details(doc.inter_company_invoice_reference)
			# First check for Purchase receipt
			if list(dn_item_map.values()):
				pd_item_map, parent_child_map, warehouse_map = get_pd_details(
					"Purchase Receipt Item", dn_item_map, "delivery_note_item"
				)

				update_pi_items(
					doc,
					"pr_detail",
					"purchase_receipt",
					dn_item_map,
					pd_item_map,
					parent_child_map,
					warehouse_map,
				)

			if list(so_item_map.values()):
				pd_item_map, parent_child_map, warehouse_map = get_pd_details(
					"Purchase Order Item", so_item_map, "sales_order_item"
				)

				update_pi_items(
					doc, "po_detail", "purchase_order", so_item_map, pd_item_map, parent_child_map, warehouse_map
				)


def update_pi_items(
	doc,
	detail_field,
	parent_field,
	sales_item_map,
	purchase_item_map,
	parent_child_map,
	warehouse_map,
):
	for item in doc.get("items"):
		item.set(detail_field, purchase_item_map.get(sales_item_map.get(item.sales_invoice_item)))
		item.set(parent_field, parent_child_map.get(sales_item_map.get(item.sales_invoice_item)))
		if doc.update_stock:
			item.warehouse = warehouse_map.get(sales_item_map.get(item.sales_invoice_item))


def update_pr_items(doc, sales_item_map, purchase_item_map, parent_child_map, warehouse_map):
	for item in doc.get("items"):
		item.purchase_order_item = purchase_item_map.get(sales_item_map.get(item.delivery_note_item))
		item.warehouse = warehouse_map.get(sales_item_map.get(item.delivery_note_item))
		item.purchase_order = parent_child_map.get(sales_item_map.get(item.delivery_note_item))


def get_delivery_note_details(internal_reference):
	si_item_details = frappe.get_all(
		"Delivery Note Item", fields=["name", "so_detail"], filters={"parent": internal_reference}
	)

	return {d.name: d.so_detail for d in si_item_details if d.so_detail}


def get_sales_invoice_details(internal_reference):
	dn_item_map = {}
	so_item_map = {}

	si_item_details = frappe.get_all(
		"Sales Invoice Item",
		fields=["name", "so_detail", "dn_detail"],
		filters={"parent": internal_reference},
	)

	for d in si_item_details:
		if d.dn_detail:
			dn_item_map.setdefault(d.name, d.dn_detail)
		if d.so_detail:
			so_item_map.setdefault(d.name, d.so_detail)

	return dn_item_map, so_item_map


def get_pd_details(doctype, sd_detail_map, sd_detail_field):
	pd_item_map = {}
	accepted_warehouse_map = {}
	parent_child_map = {}

	pd_item_details = frappe.get_all(
		doctype,
		fields=[sd_detail_field, "name", "warehouse", "parent"],
		filters={sd_detail_field: ("in", list(sd_detail_map.values()))},
	)

	for d in pd_item_details:
		pd_item_map.setdefault(d.get(sd_detail_field), d.name)
		parent_child_map.setdefault(d.get(sd_detail_field), d.parent)
		accepted_warehouse_map.setdefault(d.get(sd_detail_field), d.warehouse)

	return pd_item_map, parent_child_map, accepted_warehouse_map


def update_taxes(
	doc,
	party=None,
	party_type=None,
	company=None,
	doctype=None,
	party_address=None,
	company_address=None,
	shipping_address_name=None,
	master_doctype=None,
):
	# Update Party Details
	party_details = get_party_details(
		party=party,
		party_type=party_type,
		company=company,
		doctype=doctype,
		party_address=party_address,
		company_address=company_address,
		shipping_address=shipping_address_name,
	)

	# Update taxes and charges if any
	doc.taxes_and_charges = party_details.get("taxes_and_charges")
	doc.set("taxes", party_details.get("taxes"))


def update_address(doc, address_field, address_display_field, address_name):
	doc.set(address_field, address_name)
	fetch_values = get_fetch_values(doc.doctype, address_field, address_name)

	for key, value in fetch_values.items():
		doc.set(key, value)

	doc.set(address_display_field, get_address_display(doc.get(address_field)))


@frappe.whitelist()
def get_loyalty_programs(customer):
	"""sets applicable loyalty program to the customer or returns a list of applicable programs"""
	from erpnext.selling.doctype.customer.customer import get_loyalty_programs

	customer = frappe.get_doc("Customer", customer)
	if customer.loyalty_program:
		return [customer.loyalty_program]

	lp_details = get_loyalty_programs(customer)

	if len(lp_details) == 1:
		frappe.db.set(customer, "loyalty_program", lp_details[0])
		return lp_details
	else:
		return lp_details


def on_doctype_update():
	frappe.db.add_index("Sales Invoice", ["customer", "is_return", "return_against"])


@frappe.whitelist()
def create_invoice_discounting(source_name, target_doc=None):
	invoice = frappe.get_doc("Sales Invoice", source_name)
	invoice_discounting = frappe.new_doc("Invoice Discounting")
	invoice_discounting.company = invoice.company
	invoice_discounting.append(
		"invoices",
		{
			"sales_invoice": source_name,
			"customer": invoice.customer,
			"posting_date": invoice.posting_date,
			"outstanding_amount": invoice.outstanding_amount,
		},
	)

	return invoice_discounting


def update_multi_mode_option(doc, pos_profile):
	def append_payment(payment_mode):
		payment = doc.append("payments", {})
		payment.default = payment_mode.default
		payment.mode_of_payment = payment_mode.mop
		payment.account = payment_mode.default_account
		payment.type = payment_mode.type

	doc.set("payments", [])
	invalid_modes = []
	mode_of_payments = [d.mode_of_payment for d in pos_profile.get("payments")]
	mode_of_payments_info = get_mode_of_payments_info(mode_of_payments, doc.company)

	for row in pos_profile.get("payments"):
		payment_mode = mode_of_payments_info.get(row.mode_of_payment)
		if not payment_mode:
			invalid_modes.append(get_link_to_form("Mode of Payment", row.mode_of_payment))
			continue

		payment_mode.default = row.default
		append_payment(payment_mode)

	if invalid_modes:
		if invalid_modes == 1:
			msg = _("Please set default Cash or Bank account in Mode of Payment {}")
		else:
			msg = _("Please set default Cash or Bank account in Mode of Payments {}")
		frappe.throw(msg.format(", ".join(invalid_modes)), title=_("Missing Account"))


def get_all_mode_of_payments(doc):
	return frappe.db.sql(
		"""
		select mpa.default_account, mpa.parent, mp.type as type
		from `tabMode of Payment Account` mpa,`tabMode of Payment` mp
		where mpa.parent = mp.name and mpa.company = %(company)s and mp.enabled = 1""",
		{"company": doc.company},
		as_dict=1,
	)


def get_mode_of_payments_info(mode_of_payments, company):
	data = frappe.db.sql(
		"""
		select
			mpa.default_account, mpa.parent as mop, mp.type as type
		from
			`tabMode of Payment Account` mpa,`tabMode of Payment` mp
		where
			mpa.parent = mp.name and
			mpa.company = '{0}' and
			mp.enabled = 1 and
			mp.name in {1}
		group by
			mp.name
<<<<<<< HEAD
		""".format(company,tuple(mode_of_payments)), as_dict=1)
=======
		""",
		(company, mode_of_payments),
		as_dict=1,
	)

	return {row.get("mop"): row for row in data}
>>>>>>> 71f72458



def get_mode_of_payment_info(mode_of_payment, company):
	return frappe.db.sql(
		"""
		select mpa.default_account, mpa.parent, mp.type as type
		from `tabMode of Payment Account` mpa,`tabMode of Payment` mp
		where mpa.parent = mp.name and mpa.company = %s and mp.enabled = 1 and mp.name = %s""",
		(company, mode_of_payment),
		as_dict=1,
	)


@frappe.whitelist()
def create_dunning(source_name, target_doc=None):
	from frappe.model.mapper import get_mapped_doc

	from erpnext.accounts.doctype.dunning.dunning import (
		calculate_interest_and_amount,
		get_dunning_letter_text,
	)

	def set_missing_values(source, target):
		target.sales_invoice = source_name
		target.outstanding_amount = source.outstanding_amount
		overdue_days = (getdate(target.posting_date) - getdate(source.due_date)).days
		target.overdue_days = overdue_days
		if frappe.db.exists(
			"Dunning Type", {"start_day": ["<", overdue_days], "end_day": [">=", overdue_days]}
		):
			dunning_type = frappe.get_doc(
				"Dunning Type", {"start_day": ["<", overdue_days], "end_day": [">=", overdue_days]}
			)
			target.dunning_type = dunning_type.name
			target.rate_of_interest = dunning_type.rate_of_interest
			target.dunning_fee = dunning_type.dunning_fee
			letter_text = get_dunning_letter_text(dunning_type=dunning_type.name, doc=target.as_dict())
			if letter_text:
				target.body_text = letter_text.get("body_text")
				target.closing_text = letter_text.get("closing_text")
				target.language = letter_text.get("language")
			amounts = calculate_interest_and_amount(
				target.posting_date,
				target.outstanding_amount,
				target.rate_of_interest,
				target.dunning_fee,
				target.overdue_days,
			)
			target.interest_amount = amounts.get("interest_amount")
			target.dunning_amount = amounts.get("dunning_amount")
			target.grand_total = amounts.get("grand_total")

	doclist = get_mapped_doc(
		"Sales Invoice",
		source_name,
		{
			"Sales Invoice": {
				"doctype": "Dunning",
			}
		},
		target_doc,
		set_missing_values,
	)
	return doclist


def check_if_return_invoice_linked_with_payment_entry(self):
	# If a Return invoice is linked with payment entry along with other invoices,
	# the cancellation of the Return causes allocated amount to be greater than paid

	if not frappe.db.get_single_value(
		"Accounts Settings", "unlink_payment_on_cancellation_of_invoice"
	):
		return

	payment_entries = []
	if self.is_return and self.return_against:
		invoice = self.return_against
	else:
		invoice = self.name

	payment_entries = frappe.db.sql_list(
		"""
		SELECT
			t1.name
		FROM
			`tabPayment Entry` t1, `tabPayment Entry Reference` t2
		WHERE
			t1.name = t2.parent
			and t1.docstatus = 1
			and t2.reference_name = %s
			and t2.allocated_amount < 0
		""",
		invoice,
	)

	links_to_pe = []
	if payment_entries:
		for payment in payment_entries:
			payment_entry = frappe.get_doc("Payment Entry", payment)
			if len(payment_entry.references) > 1:
				links_to_pe.append(payment_entry.name)
		if links_to_pe:
			payment_entries_link = [
				get_link_to_form("Payment Entry", name, label=name) for name in links_to_pe
			]
			message = _("Please cancel and amend the Payment Entry")
			message += " " + ", ".join(payment_entries_link) + " "
			message += _("to unallocate the amount of this Return Invoice before cancelling it.")
			frappe.throw(message)<|MERGE_RESOLUTION|>--- conflicted
+++ resolved
@@ -57,7 +57,6 @@
 class SalesInvoice(SellingController):
 	def __init__(self, *args, **kwargs):
 		super(SalesInvoice, self).__init__(*args, **kwargs)
-<<<<<<< HEAD
 		self.status_updater = [{
 			'source_dt': 'Sales Invoice Item',
 			'target_field': 'billed_amt',
@@ -76,24 +75,6 @@
 	def before_save(self):
 		self.get_commision()
 
-=======
-		self.status_updater = [
-			{
-				"source_dt": "Sales Invoice Item",
-				"target_field": "billed_amt",
-				"target_ref_field": "amount",
-				"target_dt": "Sales Order Item",
-				"join_field": "so_detail",
-				"target_parent_dt": "Sales Order",
-				"target_parent_field": "per_billed",
-				"source_field": "amount",
-				"percent_join_field": "sales_order",
-				"status_field": "billing_status",
-				"keyword": "Billed",
-				"overflow_type": "billing",
-			}
-		]
->>>>>>> 71f72458
 
 	def set_indicator(self):
 		"""Set indicator for portal"""
@@ -2580,16 +2561,12 @@
 			mp.name in {1}
 		group by
 			mp.name
-<<<<<<< HEAD
-		""".format(company,tuple(mode_of_payments)), as_dict=1)
-=======
 		""",
-		(company, mode_of_payments),
+		(company, tuple(mode_of_payments)),
 		as_dict=1,
 	)
 
 	return {row.get("mop"): row for row in data}
->>>>>>> 71f72458
 
 
 
