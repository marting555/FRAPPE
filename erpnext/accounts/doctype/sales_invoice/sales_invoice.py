# Copyright (c) 2015, Frappe Technologies Pvt. Ltd. and Contributors
# License: GNU General Public License v3. See license.txt


import frappe
from frappe import _, msgprint, throw
from frappe.contacts.doctype.address.address import get_address_display
from frappe.model.mapper import get_mapped_doc
from frappe.model.utils import get_fetch_values
from frappe.utils import add_days, cint, cstr, flt, formatdate, get_link_to_form, getdate, nowdate

import erpnext
from erpnext.accounts.deferred_revenue import validate_service_stop_date
from erpnext.accounts.doctype.loyalty_program.loyalty_program import (
	get_loyalty_program_details_with_points,
	validate_loyalty_points,
)
from erpnext.accounts.doctype.repost_accounting_ledger.repost_accounting_ledger import (
	validate_docs_for_deferred_accounting,
	validate_docs_for_voucher_types,
)
from erpnext.accounts.doctype.tax_withholding_category.tax_withholding_category import (
	get_party_tax_withholding_details,
)
from erpnext.accounts.general_ledger import get_round_off_account_and_cost_center
from erpnext.accounts.party import get_due_date, get_party_account, get_party_details
from erpnext.accounts.utils import cancel_exchange_gain_loss_journal, get_account_currency
from erpnext.controllers.accounts_controller import validate_account_head
from erpnext.controllers.selling_controller import SellingController
from erpnext.setup.doctype.company.company import update_company_current_month_sales
from erpnext.stock.doctype.delivery_note.delivery_note import update_billed_amount_based_on_so
from erpnext.stock.doctype.serial_no.serial_no import get_delivery_note_serial_no, get_serial_nos

form_grid_templates = {"items": "templates/form_grid/item_grid.html"}


class SalesInvoice(SellingController):
	# begin: auto-generated types
	# This code is auto-generated. Do not modify anything in this block.

	from typing import TYPE_CHECKING

	if TYPE_CHECKING:
		from erpnext.accounts.doctype.discount_terms.discount_terms import DiscountTerms
		from erpnext.accounts.doctype.payment_schedule.payment_schedule import PaymentSchedule
		from erpnext.accounts.doctype.pricing_rule_detail.pricing_rule_detail import PricingRuleDetail
		from erpnext.accounts.doctype.sales_invoice_advance.sales_invoice_advance import SalesInvoiceAdvance
		from erpnext.accounts.doctype.sales_invoice_item.sales_invoice_item import SalesInvoiceItem
		from erpnext.accounts.doctype.sales_invoice_payment.sales_invoice_payment import SalesInvoicePayment
		from erpnext.accounts.doctype.sales_invoice_timesheet.sales_invoice_timesheet import SalesInvoiceTimesheet
		from erpnext.accounts.doctype.sales_taxes_and_charges.sales_taxes_and_charges import SalesTaxesandCharges
		from erpnext.stock.doctype.packed_item.packed_item import PackedItem
		from frappe.types import DF

		account_for_change_amount: DF.Link | None
		additional_discount_account: DF.Link | None
		additional_discount_percentage: DF.Float
		address_display: DF.SmallText | None
		advances: DF.Table[SalesInvoiceAdvance]
		against_income_account: DF.SmallText | None
		allocate_advances_automatically: DF.Check
		amended_from: DF.Link | None
		apply_discount_on: DF.Literal["", "Grand Total", "Net Total"]
		auto_repeat: DF.Link | None
		base_change_amount: DF.Currency
		base_discount_amount: DF.Currency
		base_grand_total: DF.Currency
		base_in_words: DF.SmallText | None
		base_net_total: DF.Currency
		base_paid_amount: DF.Currency
		base_rounded_total: DF.Currency
		base_rounding_adjustment: DF.Currency
		base_total: DF.Currency
		base_total_taxes_and_charges: DF.Currency
		base_write_off_amount: DF.Currency
		campaign: DF.Link | None
		cash_bank_account: DF.Link | None
		change_amount: DF.Currency
		company: DF.Link
		company_address: DF.Link | None
		company_address_display: DF.SmallText | None
		company_tax_id: DF.Data | None
		contact_display: DF.SmallText | None
		contact_email: DF.Data | None
		contact_mobile: DF.SmallText | None
		contact_person: DF.Link | None
		conversion_rate: DF.Float
		cost_center: DF.Link | None
		currency: DF.Link
		customer: DF.Link | None
		customer_address: DF.Link | None
		customer_group: DF.Link | None
		customer_name: DF.SmallText | None
		debit_to: DF.Link
		disable_rounded_total: DF.Check
		discount_amount: DF.Currency
		discount_due_date: DF.Date | None
		dispatch_address: DF.SmallText | None
		dispatch_address_name: DF.Link | None
		due_date: DF.Date | None
		from_date: DF.Date | None
		grand_total: DF.Currency
		group_same_items: DF.Check
		ignore_default_payment_terms_template: DF.Check
		ignore_pricing_rule: DF.Check
		in_words: DF.SmallText | None
		incoterm: DF.Link | None
		inter_company_invoice_reference: DF.Link | None
		is_cash_or_non_trade_discount: DF.Check
		is_consolidated: DF.Check
		is_debit_note: DF.Check
		is_discounted: DF.Check
		is_internal_customer: DF.Check
		is_opening: DF.Literal["No", "Yes"]
		is_pos: DF.Check
		is_return: DF.Check
		items: DF.Table[SalesInvoiceItem]
		language: DF.Data | None
		letter_head: DF.Link | None
		loyalty_amount: DF.Currency
		loyalty_points: DF.Int
		loyalty_program: DF.Link | None
		loyalty_redemption_account: DF.Link | None
		loyalty_redemption_cost_center: DF.Link | None
		named_place: DF.Data | None
		naming_series: DF.Literal["ACC-SINV-.YYYY.-", "ACC-SINV-RET-.YYYY.-"]
		net_total: DF.Currency
		only_include_allocated_payments: DF.Check
		other_charges_calculation: DF.TextEditor | None
		outstanding_amount: DF.Currency
		packed_items: DF.Table[PackedItem]
		paid_amount: DF.Currency
		party_account_currency: DF.Link | None
		payment_discount_terms: DF.Table[DiscountTerms]
		payment_schedule: DF.Table[PaymentSchedule]
		payment_term: DF.Link | None
		payment_terms_template: DF.Link | None
		payments: DF.Table[SalesInvoicePayment]
		plc_conversion_rate: DF.Float
		po_date: DF.Date | None
		po_no: DF.Data | None
		pos_profile: DF.Link | None
		posting_date: DF.Date
		posting_time: DF.Time | None
		price_list_currency: DF.Link
		pricing_rules: DF.Table[PricingRuleDetail]
		project: DF.Link | None
		redeem_loyalty_points: DF.Check
		remarks: DF.SmallText | None
		represents_company: DF.Link | None
		return_against: DF.Link | None
		rounded_total: DF.Currency
		rounding_adjustment: DF.Currency
		scan_barcode: DF.Data | None
		select_print_heading: DF.Link | None
		selling_price_list: DF.Link
		set_posting_time: DF.Check
		set_target_warehouse: DF.Link | None
		set_warehouse: DF.Link | None
		shipping_address: DF.SmallText | None
		shipping_address_name: DF.Link | None
		shipping_rule: DF.Link | None
		source: DF.Link | None
		status: DF.Literal["", "Draft", "Return", "Credit Note Issued", "Submitted", "Paid", "Partly Paid", "Unpaid", "Unpaid and Discounted", "Partly Paid and Discounted", "Overdue and Discounted", "Overdue", "Cancelled", "Internal Transfer"]
		subscription: DF.Link | None
		tax_category: DF.Link | None
		tax_id: DF.Data | None
		taxes: DF.Table[SalesTaxesandCharges]
		taxes_and_charges: DF.Link | None
		tc_name: DF.Link | None
		terms: DF.TextEditor | None
		territory: DF.Link | None
		timesheets: DF.Table[SalesInvoiceTimesheet]
		title: DF.Data | None
		to_date: DF.Date | None
		total: DF.Currency
		total_advance: DF.Currency
		total_billing_amount: DF.Currency
		total_billing_hours: DF.Float
		total_net_weight: DF.Float
		total_qty: DF.Float
		total_taxes_and_charges: DF.Currency
		unrealized_profit_loss_account: DF.Link | None
		update_billed_amount_in_delivery_note: DF.Check
		update_billed_amount_in_sales_order: DF.Check
		update_outstanding_for_self: DF.Check
		update_stock: DF.Check
		use_company_roundoff_cost_center: DF.Check
		write_off_account: DF.Link | None
		write_off_amount: DF.Currency
		write_off_cost_center: DF.Link | None
		write_off_outstanding_amount_automatically: DF.Check
	# end: auto-generated types

	def __init__(self, *args, **kwargs):
		super().__init__(*args, **kwargs)
		self.status_updater = [
			{
				"source_dt": "Sales Invoice Item",
				"target_field": "billed_amt",
				"target_ref_field": "amount",
				"target_dt": "Sales Order Item",
				"join_field": "so_detail",
				"target_parent_dt": "Sales Order",
				"target_parent_field": "per_billed",
				"source_field": "amount",
				"percent_join_field": "sales_order",
				"status_field": "billing_status",
				"keyword": "Billed",
				"overflow_type": "billing",
			}
		]

	def set_indicator(self):
		"""Set indicator for portal"""
		if self.outstanding_amount < 0:
			self.indicator_title = _("Credit Note Issued")
			self.indicator_color = "gray"
		elif self.outstanding_amount > 0 and getdate(self.due_date) >= getdate(nowdate()):
			self.indicator_color = "orange"
			self.indicator_title = _("Unpaid")
		elif self.outstanding_amount > 0 and getdate(self.due_date) < getdate(nowdate()):
			self.indicator_color = "red"
			self.indicator_title = _("Overdue")
		elif cint(self.is_return) == 1:
			self.indicator_title = _("Return")
			self.indicator_color = "gray"
		else:
			self.indicator_color = "green"
			self.indicator_title = _("Paid")

	def validate(self):
		super().validate()
		self.validate_auto_set_posting_time()

		if not (self.is_pos or self.is_debit_note):
			self.so_dn_required()

		self.set_tax_withholding()

		self.validate_pos_return()
		self.validate_with_previous_doc()
		self.validate_uom_is_integer("stock_uom", "stock_qty")
		self.validate_uom_is_integer("uom", "qty")
		self.check_sales_order_on_hold_or_close("sales_order")
		self.validate_debit_to_acc()
		self.clear_unallocated_advances("Sales Invoice Advance", "advances")
		self.validate_item_cost_centers()
		self.check_conversion_rate()
		self.validate_accounts()

		validate_inter_company_party(
			self.doctype, self.customer, self.company, self.inter_company_invoice_reference
		)

		if cint(self.is_pos):
			self.validate_pos()

		if cint(self.update_stock):
			self.validate_dropship_item()
			self.validate_warehouse()
			self.update_current_stock()
			self.validate_delivery_note()

		# validate service stop date to lie in between start and end date
		validate_service_stop_date(self)

		if not self.is_opening:
			self.is_opening = "No"

		if self.redeem_loyalty_points:
			lp = frappe.get_doc("Loyalty Program", self.loyalty_program)
			self.loyalty_redemption_account = (
				lp.expense_account if not self.loyalty_redemption_account else self.loyalty_redemption_account
			)
			self.loyalty_redemption_cost_center = (
				lp.cost_center
				if not self.loyalty_redemption_cost_center
				else self.loyalty_redemption_cost_center
			)

		self.set_against_income_account()
		self.validate_time_sheets_are_submitted()
		self.validate_multiple_billing("Delivery Note", "dn_detail", "amount")
		if not self.is_return:
			self.validate_serial_numbers()
		else:
			self.timesheets = []
		self.update_packing_list()
		self.set_status()
		if self.is_pos and not self.is_return:
			self.verify_payment_amount_is_positive()

		# validate amount in mode of payments for returned invoices for pos must be negative
		if self.is_pos and self.is_return:
			self.verify_payment_amount_is_negative()

		if (
			self.redeem_loyalty_points
			and self.loyalty_program
			and self.loyalty_points
			and not self.is_consolidated
		):
			validate_loyalty_points(self, self.loyalty_points)

		self.reset_default_field_value("set_warehouse", "items", "warehouse")

	def validate_accounts(self):
		self.validate_write_off_account()
		self.validate_account_for_change_amount()
		self.validate_income_account()

	def validate_for_repost(self):
		self.validate_write_off_account()
		self.validate_account_for_change_amount()
		self.validate_income_account()
		validate_docs_for_voucher_types(["Sales Invoice"])
		validate_docs_for_deferred_accounting([self.name], [])

	def validate_item_cost_centers(self):
		for item in self.items:
			cost_center_company = frappe.get_cached_value("Cost Center", item.cost_center, "company")
			if cost_center_company != self.company:
				frappe.throw(
					_("Row #{0}: Cost Center {1} does not belong to company {2}").format(
						frappe.bold(item.idx), frappe.bold(item.cost_center), frappe.bold(self.company)
					)
				)

	def validate_income_account(self):
		for item in self.get("items"):
			validate_account_head(item.idx, item.income_account, self.company, "Income")

	def set_tax_withholding(self):
		if self.get("is_opening") == "Yes":
			return

		tax_withholding_details = get_party_tax_withholding_details(self)

		if not tax_withholding_details:
			return

		accounts = []
		tax_withholding_account = tax_withholding_details.get("account_head")

		for d in self.taxes:
			if d.account_head == tax_withholding_account:
				d.update(tax_withholding_details)
			accounts.append(d.account_head)

		if not accounts or tax_withholding_account not in accounts:
			self.append("taxes", tax_withholding_details)

		to_remove = [
			d
			for d in self.taxes
			if not d.tax_amount and d.charge_type == "Actual" and d.account_head == tax_withholding_account
		]

		for d in to_remove:
			self.remove(d)

		# calculate totals again after applying TDS
		self.calculate_taxes_and_totals()

	def before_save(self):
		self.set_account_for_mode_of_payment()
		self.set_paid_amount()

	def before_submit(self):
		self.add_remarks()

	def on_submit(self):
		self.validate_pos_paid_amount()

		if not self.auto_repeat:
			frappe.get_doc("Authorization Control").validate_approving_authority(
				self.doctype, self.company, self.base_grand_total, self
			)

		self.check_prev_docstatus()

		if self.is_return and not self.update_billed_amount_in_sales_order:
			# NOTE status updating bypassed for is_return
			self.status_updater = []

		self.update_status_updater_args()
		self.update_prevdoc_status()

		self.update_billing_status_in_dn()
		self.clear_unallocated_mode_of_payments()

		# Updating stock ledger should always be called after updating prevdoc status,
		# because updating reserved qty in bin depends upon updated delivered qty in SO
		if self.update_stock == 1:
			for table_name in ["items", "packed_items"]:
				if not self.get(table_name):
					continue

				self.make_bundle_for_sales_purchase_return(table_name)
				self.make_bundle_using_old_serial_batch_fields(table_name)
			self.update_stock_ledger()

		# this sequence because outstanding may get -ve
		self.make_gl_entries()

		if self.update_stock == 1:
			self.repost_future_sle_and_gle()

		if not self.is_return:
			self.update_billing_status_for_zero_amount_refdoc("Delivery Note")
			self.update_billing_status_for_zero_amount_refdoc("Sales Order")
			self.check_credit_limit()

		if not cint(self.is_pos) == 1 and not self.is_return:
			self.update_against_document_in_jv()

		self.update_time_sheet(self.name)

		if frappe.db.get_single_value("Selling Settings", "sales_update_frequency") == "Each Transaction":
			update_company_current_month_sales(self.company)
		update_linked_doc(self.doctype, self.name, self.inter_company_invoice_reference)

		# create the loyalty point ledger entry if the customer is enrolled in any loyalty program
		if not self.is_return and not self.is_consolidated and self.loyalty_program:
			self.make_loyalty_point_entry()
		elif self.is_return and self.return_against and not self.is_consolidated and self.loyalty_program:
			against_si_doc = frappe.get_doc("Sales Invoice", self.return_against)
			against_si_doc.delete_loyalty_point_entry()
			against_si_doc.make_loyalty_point_entry()
		if self.redeem_loyalty_points and not self.is_consolidated and self.loyalty_points:
			self.apply_loyalty_points()

		self.process_common_party_accounting()

	def validate_pos_return(self):
		if self.is_consolidated:
			# pos return is already validated in pos invoice
			return

		if self.is_pos and self.is_return:
			total_amount_in_payments = 0
			for payment in self.payments:
				total_amount_in_payments += payment.amount
			invoice_total = self.rounded_total or self.grand_total
			if total_amount_in_payments < invoice_total:
				frappe.throw(_("Total payments amount can't be greater than {}").format(-invoice_total))

	def validate_pos_paid_amount(self):
		if len(self.payments) == 0 and self.is_pos:
			frappe.throw(_("At least one mode of payment is required for POS invoice."))

	def check_if_consolidated_invoice(self):
		# since POS Invoice extends Sales Invoice, we explicitly check if doctype is Sales Invoice
		if self.doctype == "Sales Invoice" and self.is_consolidated:
			invoice_or_credit_note = "consolidated_credit_note" if self.is_return else "consolidated_invoice"
			pos_closing_entry = frappe.get_all(
				"POS Invoice Merge Log",
				filters={invoice_or_credit_note: self.name},
				pluck="pos_closing_entry",
			)
			if pos_closing_entry and pos_closing_entry[0]:
				msg = _("To cancel a {} you need to cancel the POS Closing Entry {}.").format(
					frappe.bold(_("Consolidated Sales Invoice")),
					get_link_to_form("POS Closing Entry", pos_closing_entry[0]),
				)
				frappe.throw(msg, title=_("Not Allowed"))

	def before_cancel(self):
		self.check_if_consolidated_invoice()

		super().before_cancel()
		self.update_time_sheet(None)

	def on_cancel(self):
		check_if_return_invoice_linked_with_payment_entry(self)

		super().on_cancel()

		self.check_sales_order_on_hold_or_close("sales_order")

		if self.is_return and not self.update_billed_amount_in_sales_order:
			# NOTE status updating bypassed for is_return
			self.status_updater = []

		self.update_status_updater_args()
		self.update_prevdoc_status()
		self.update_billing_status_in_dn()

		if not self.is_return:
			self.update_billing_status_for_zero_amount_refdoc("Delivery Note")
			self.update_billing_status_for_zero_amount_refdoc("Sales Order")

		# Updating stock ledger should always be called after updating prevdoc status,
		# because updating reserved qty in bin depends upon updated delivered qty in SO
		if self.update_stock == 1:
			self.update_stock_ledger()

		self.make_gl_entries_on_cancel()

		if self.update_stock == 1:
			self.repost_future_sle_and_gle()

		self.db_set("status", "Cancelled")

		if frappe.db.get_single_value("Selling Settings", "sales_update_frequency") == "Each Transaction":
			update_company_current_month_sales(self.company)
		if not self.is_return and not self.is_consolidated and self.loyalty_program:
			self.delete_loyalty_point_entry()
		elif self.is_return and self.return_against and not self.is_consolidated and self.loyalty_program:
			against_si_doc = frappe.get_doc("Sales Invoice", self.return_against)
			against_si_doc.delete_loyalty_point_entry()
			against_si_doc.make_loyalty_point_entry()

		unlink_inter_company_doc(self.doctype, self.name, self.inter_company_invoice_reference)

		self.unlink_sales_invoice_from_timesheets()
		self.ignore_linked_doctypes = (
			"GL Entry",
			"Stock Ledger Entry",
			"Repost Item Valuation",
			"Repost Payment Ledger",
			"Repost Payment Ledger Items",
			"Repost Accounting Ledger",
			"Repost Accounting Ledger Items",
			"Unreconcile Payment",
			"Unreconcile Payment Entries",
			"Payment Ledger Entry",
			"Serial and Batch Bundle",
		)

		self.delete_auto_created_batches()

	def update_status_updater_args(self):
		if cint(self.update_stock):
			self.status_updater.append(
				{
					"source_dt": "Sales Invoice Item",
					"target_dt": "Sales Order Item",
					"target_parent_dt": "Sales Order",
					"target_parent_field": "per_delivered",
					"target_field": "delivered_qty",
					"target_ref_field": "qty",
					"source_field": "qty",
					"join_field": "so_detail",
					"percent_join_field": "sales_order",
					"status_field": "delivery_status",
					"keyword": "Delivered",
					"second_source_dt": "Delivery Note Item",
					"second_source_field": "qty",
					"second_join_field": "so_detail",
					"overflow_type": "delivery",
					"extra_cond": """ and exists(select name from `tabSales Invoice`
					where name=`tabSales Invoice Item`.parent and update_stock = 1)""",
				}
			)
			if cint(self.is_return):
				self.status_updater.append(
					{
						"source_dt": "Sales Invoice Item",
						"target_dt": "Sales Order Item",
						"join_field": "so_detail",
						"target_field": "returned_qty",
						"target_parent_dt": "Sales Order",
						"source_field": "-1 * qty",
						"second_source_dt": "Delivery Note Item",
						"second_source_field": "-1 * qty",
						"second_join_field": "so_detail",
						"extra_cond": """ and exists (select name from `tabSales Invoice` where name=`tabSales Invoice Item`.parent and update_stock=1 and is_return=1)""",
					}
				)

	def check_credit_limit(self):
		from erpnext.selling.doctype.customer.customer import check_credit_limit

		validate_against_credit_limit = False
		bypass_credit_limit_check_at_sales_order = frappe.db.get_value(
			"Customer Credit Limit",
			filters={"parent": self.customer, "parenttype": "Customer", "company": self.company},
			fieldname=["bypass_credit_limit_check"],
		)

		if bypass_credit_limit_check_at_sales_order:
			validate_against_credit_limit = True

		for d in self.get("items"):
			if not (d.sales_order or d.delivery_note):
				validate_against_credit_limit = True
				break
		if validate_against_credit_limit:
			check_credit_limit(self.customer, self.company, bypass_credit_limit_check_at_sales_order)

	def unlink_sales_invoice_from_timesheets(self):
		for row in self.timesheets:
			timesheet = frappe.get_doc("Timesheet", row.time_sheet)
			for time_log in timesheet.time_logs:
				if time_log.sales_invoice == self.name:
					time_log.sales_invoice = None
			timesheet.calculate_total_amounts()
			timesheet.calculate_percentage_billed()
			timesheet.flags.ignore_validate_update_after_submit = True
			timesheet.set_status()
			timesheet.db_update_all()

	@frappe.whitelist()
	def set_missing_values(self, for_validate=False):
		pos = self.set_pos_fields(for_validate)

		if not self.debit_to:
			self.debit_to = get_party_account("Customer", self.customer, self.company)
			self.party_account_currency = frappe.db.get_value(
				"Account", self.debit_to, "account_currency", cache=True
			)
		if not self.due_date and self.customer:
			self.due_date = get_due_date(self.posting_date, "Customer", self.customer, self.company)

		super().set_missing_values(for_validate)

		print_format = pos.get("print_format") if pos else None
		if not print_format and not cint(frappe.db.get_value("Print Format", "POS Invoice", "disabled")):
			print_format = "POS Invoice"

		if pos:
			return {
				"print_format": print_format,
				"allow_edit_rate": pos.get("allow_user_to_edit_rate"),
				"allow_edit_discount": pos.get("allow_user_to_edit_discount"),
				"campaign": pos.get("campaign"),
				"allow_print_before_pay": pos.get("allow_print_before_pay"),
			}

	def update_time_sheet(self, sales_invoice):
		for d in self.timesheets:
			if d.time_sheet:
				timesheet = frappe.get_doc("Timesheet", d.time_sheet)
				self.update_time_sheet_detail(timesheet, d, sales_invoice)
				timesheet.calculate_total_amounts()
				timesheet.calculate_percentage_billed()
				timesheet.flags.ignore_validate_update_after_submit = True
				timesheet.set_status()
				timesheet.db_update_all()

	def update_time_sheet_detail(self, timesheet, args, sales_invoice):
		for data in timesheet.time_logs:
			if (
				(self.project and args.timesheet_detail == data.name)
				or (not self.project and not data.sales_invoice)
				or (not sales_invoice and data.sales_invoice == self.name)
			):
				data.sales_invoice = sales_invoice

	def on_update_after_submit(self):
		fields_to_check = [
			"additional_discount_account",
			"cash_bank_account",
			"account_for_change_amount",
			"write_off_account",
			"loyalty_redemption_account",
			"unrealized_profit_loss_account",
			"is_opening",
		]
		child_tables = {
			"items": ("income_account", "expense_account", "discount_account"),
			"taxes": ("account_head",),
		}
		self.needs_repost = self.check_if_fields_updated(fields_to_check, child_tables)
		if self.needs_repost:
			self.validate_for_repost()
			self.repost_accounting_entries()

	def set_paid_amount(self):
		paid_amount = 0.0
		base_paid_amount = 0.0
		for data in self.payments:
			data.base_amount = flt(data.amount * self.conversion_rate, self.precision("base_paid_amount"))
			paid_amount += data.amount
			base_paid_amount += data.base_amount

		self.paid_amount = paid_amount
		self.base_paid_amount = base_paid_amount

	def set_account_for_mode_of_payment(self):
		for payment in self.payments:
			if not payment.account:
				payment.account = get_bank_cash_account(payment.mode_of_payment, self.company).get("account")

	def validate_time_sheets_are_submitted(self):
		for data in self.timesheets:
			if data.time_sheet:
				status = frappe.db.get_value("Timesheet", data.time_sheet, "status")
				if status not in ["Submitted", "Payslip"]:
					frappe.throw(_("Timesheet {0} is already completed or cancelled").format(data.time_sheet))

	def set_pos_fields(self, for_validate=False):
		"""Set retail related fields from POS Profiles"""
		if cint(self.is_pos) != 1:
			return

		if not self.account_for_change_amount:
			self.account_for_change_amount = frappe.get_cached_value(
				"Company", self.company, "default_cash_account"
			)

		from erpnext.stock.get_item_details import get_pos_profile, get_pos_profile_item_details

		if not self.pos_profile and not self.flags.ignore_pos_profile:
			pos_profile = get_pos_profile(self.company) or {}
			if not pos_profile:
				return
			self.pos_profile = pos_profile.get("name")

		pos = {}
		if self.pos_profile:
			pos = frappe.get_doc("POS Profile", self.pos_profile)

		if not self.get("payments") and not for_validate:
			update_multi_mode_option(self, pos)

		if pos:
			if not for_validate:
				self.tax_category = pos.get("tax_category")

			if not for_validate and not self.customer:
				self.customer = pos.customer

			if not for_validate:
				self.ignore_pricing_rule = pos.ignore_pricing_rule

			if pos.get("account_for_change_amount"):
				self.account_for_change_amount = pos.get("account_for_change_amount")

			for fieldname in (
				"currency",
				"letter_head",
				"tc_name",
				"company",
				"select_print_heading",
				"write_off_account",
				"taxes_and_charges",
				"write_off_cost_center",
				"apply_discount_on",
				"cost_center",
			):
				if (not for_validate) or (for_validate and not self.get(fieldname)):
					self.set(fieldname, pos.get(fieldname))

			if pos.get("company_address"):
				self.company_address = pos.get("company_address")

			if self.customer:
				customer_price_list, customer_group = frappe.get_value(
					"Customer", self.customer, ["default_price_list", "customer_group"]
				)
				customer_group_price_list = frappe.get_value(
					"Customer Group", customer_group, "default_price_list"
				)
				selling_price_list = (
					customer_price_list or customer_group_price_list or pos.get("selling_price_list")
				)
			else:
				selling_price_list = pos.get("selling_price_list")

			if selling_price_list:
				self.set("selling_price_list", selling_price_list)

			if not for_validate:
				self.update_stock = cint(pos.get("update_stock"))

			# set pos values in items
			for item in self.get("items"):
				if item.get("item_code"):
					profile_details = get_pos_profile_item_details(
						pos, frappe._dict(item.as_dict()), pos, update_data=True
					)
					for fname, val in profile_details.items():
						if (not for_validate) or (for_validate and not item.get(fname)):
							item.set(fname, val)

			# fetch terms
			if self.tc_name and not self.terms:
				self.terms = frappe.db.get_value("Terms and Conditions", self.tc_name, "terms")

			# fetch charges
			if self.taxes_and_charges and not len(self.get("taxes")):
				self.set_taxes()

		return pos

	def get_company_abbr(self):
		return frappe.db.sql("select abbr from tabCompany where name=%s", self.company)[0][0]

	def validate_debit_to_acc(self):
		if not self.debit_to:
			self.debit_to = get_party_account("Customer", self.customer, self.company)
			if not self.debit_to:
				self.raise_missing_debit_credit_account_error("Customer", self.customer)

		account = frappe.get_cached_value(
			"Account", self.debit_to, ["account_type", "report_type", "account_currency"], as_dict=True
		)

		if not account:
			frappe.throw(_("Debit To is required"), title=_("Account Missing"))

		if account.report_type != "Balance Sheet":
			msg = (
				_("Please ensure {} account is a Balance Sheet account.").format(frappe.bold(_("Debit To")))
				+ " "
			)
			msg += _(
				"You can change the parent account to a Balance Sheet account or select a different account."
			)
			frappe.throw(msg, title=_("Invalid Account"))

		if self.customer and account.account_type != "Receivable":
			msg = (
				_("Please ensure {} account {} is a Receivable account.").format(
					frappe.bold(_("Debit To")), frappe.bold(self.debit_to)
				)
				+ " "
			)
			msg += _("Change the account type to Receivable or select a different account.")
			frappe.throw(msg, title=_("Invalid Account"))

		self.party_account_currency = account.account_currency

	def clear_unallocated_mode_of_payments(self):
		self.set("payments", self.get("payments", {"amount": ["not in", [0, None, ""]]}))

		frappe.db.sql(
			"""delete from `tabSales Invoice Payment` where parent = %s
			and amount = 0""",
			self.name,
		)

	def validate_with_previous_doc(self):
		super().validate_with_previous_doc(
			{
				"Sales Order": {
					"ref_dn_field": "sales_order",
					"compare_fields": [
						["customer", "="],
						["company", "="],
						["project", "="],
						["currency", "="],
					],
				},
				"Sales Order Item": {
					"ref_dn_field": "so_detail",
					"compare_fields": [["item_code", "="], ["uom", "="], ["conversion_factor", "="]],
					"is_child_table": True,
					"allow_duplicate_prev_row_id": True,
				},
				"Delivery Note": {
					"ref_dn_field": "delivery_note",
					"compare_fields": [
						["customer", "="],
						["company", "="],
						["project", "="],
						["currency", "="],
					],
				},
				"Delivery Note Item": {
					"ref_dn_field": "dn_detail",
					"compare_fields": [["item_code", "="], ["uom", "="], ["conversion_factor", "="]],
					"is_child_table": True,
					"allow_duplicate_prev_row_id": True,
				},
			}
		)

		if (
			cint(frappe.db.get_single_value("Selling Settings", "maintain_same_sales_rate"))
			and not self.is_return
			and not self.is_internal_customer
		):
			self.validate_rate_with_reference_doc(
				[["Sales Order", "sales_order", "so_detail"], ["Delivery Note", "delivery_note", "dn_detail"]]
			)

	def set_against_income_account(self):
		"""Set against account for debit to account"""
		against_acc = []
		for d in self.get("items"):
			if d.income_account and d.income_account not in against_acc:
				against_acc.append(d.income_account)
		self.against_income_account = ",".join(against_acc)

	def force_set_against_income_account(self):
		self.set_against_income_account()
		frappe.db.set_value(self.doctype, self.name, "against_income_account", self.against_income_account)

	def add_remarks(self):
		if not self.remarks:
			if self.po_no:
				self.remarks = _("Against Customer Order {0}").format(self.po_no)
				if self.po_date:
					self.remarks += " " + _("dated {0}").format(formatdate(self.po_data))
			else:
				self.remarks = _("No Remarks")

	def validate_auto_set_posting_time(self):
		# Don't auto set the posting date and time if invoice is amended
		if self.is_new() and self.amended_from:
			self.set_posting_time = 1

		self.validate_posting_time()

	def so_dn_required(self):
		"""check in manage account if sales order / delivery note required or not."""
		if self.is_return:
			return

		prev_doc_field_map = {
			"Sales Order": ["so_required", "is_pos"],
			"Delivery Note": ["dn_required", "update_stock"],
		}
		for key, value in prev_doc_field_map.items():
			if frappe.db.get_single_value("Selling Settings", value[0]) == "Yes":
				if frappe.get_value("Customer", self.customer, value[0]):
					continue

				for d in self.get("items"):
					if d.item_code and not d.get(key.lower().replace(" ", "_")) and not self.get(value[1]):
						msgprint(
							_("{0} is mandatory for Item {1}").format(key, d.item_code), raise_exception=1
						)

	def validate_pos(self):
		if self.is_return:
			invoice_total = self.rounded_total or self.grand_total
			if flt(self.paid_amount) + flt(self.write_off_amount) - flt(invoice_total) > 1.0 / (
				10.0 ** (self.precision("grand_total") + 1.0)
			):
				frappe.throw(_("Paid amount + Write Off Amount can not be greater than Grand Total"))

	def validate_warehouse(self):
		super().validate_warehouse()

		for d in self.get_item_list():
			if (
				not d.warehouse
				and d.item_code
				and frappe.get_cached_value("Item", d.item_code, "is_stock_item")
			):
				frappe.throw(_("Warehouse required for stock Item {0}").format(d.item_code))

	def validate_delivery_note(self):
		for d in self.get("items"):
			if d.delivery_note:
				msgprint(
					_("Stock cannot be updated against Delivery Note {0}").format(d.delivery_note),
					raise_exception=1,
				)

	def validate_write_off_account(self):
		if flt(self.write_off_amount) and not self.write_off_account:
			self.write_off_account = frappe.get_cached_value("Company", self.company, "write_off_account")

		if flt(self.write_off_amount) and not self.write_off_account:
			msgprint(_("Please enter Write Off Account"), raise_exception=1)

	def validate_account_for_change_amount(self):
		if flt(self.change_amount) and not self.account_for_change_amount:
			msgprint(_("Please enter Account for Change Amount"), raise_exception=1)

	def validate_dropship_item(self):
		for item in self.items:
			if item.sales_order:
				if frappe.db.get_value("Sales Order Item", item.so_detail, "delivered_by_supplier"):
					frappe.throw(_("Could not update stock, invoice contains drop shipping item."))

	def update_current_stock(self):
		for d in self.get("items"):
			if d.item_code and d.warehouse:
				bin = frappe.db.sql(
					"select actual_qty from `tabBin` where item_code = %s and warehouse = %s",
					(d.item_code, d.warehouse),
					as_dict=1,
				)
				d.actual_qty = bin and flt(bin[0]["actual_qty"]) or 0

		for d in self.get("packed_items"):
			bin = frappe.db.sql(
				"select actual_qty, projected_qty from `tabBin` where item_code =	%s and warehouse = %s",
				(d.item_code, d.warehouse),
				as_dict=1,
			)
			d.actual_qty = bin and flt(bin[0]["actual_qty"]) or 0
			d.projected_qty = bin and flt(bin[0]["projected_qty"]) or 0

	def update_packing_list(self):
		if cint(self.update_stock) == 1:
			from erpnext.stock.doctype.packed_item.packed_item import make_packing_list

			make_packing_list(self)
		else:
			self.set("packed_items", [])

	def calculate_billing_amount_for_timesheet(self):
		def timesheet_sum(field):
			return sum((ts.get(field) or 0.0) for ts in self.timesheets)

		self.total_billing_amount = timesheet_sum("billing_amount")
		self.total_billing_hours = timesheet_sum("billing_hours")

	def get_warehouse(self):
		user_pos_profile = frappe.db.sql(
			"""select name, warehouse from `tabPOS Profile`
			where ifnull(user,'') = %s and company = %s""",
			(frappe.session["user"], self.company),
		)
		warehouse = user_pos_profile[0][1] if user_pos_profile else None

		if not warehouse:
			global_pos_profile = frappe.db.sql(
				"""select name, warehouse from `tabPOS Profile`
				where (user is null or user = '') and company = %s""",
				self.company,
			)

			if global_pos_profile:
				warehouse = global_pos_profile[0][1]
			elif not user_pos_profile:
				msgprint(_("POS Profile required to make POS Entry"), raise_exception=True)

		return warehouse

	def check_prev_docstatus(self):
		for d in self.get("items"):
			if (
				d.sales_order
				and frappe.db.get_value("Sales Order", d.sales_order, "docstatus", cache=True) != 1
			):
				frappe.throw(_("Sales Order {0} is not submitted").format(d.sales_order))

			if (
				d.delivery_note
				and frappe.db.get_value("Delivery Note", d.delivery_note, "docstatus", cache=True) != 1
			):
				throw(_("Delivery Note {0} is not submitted").format(d.delivery_note))

	def make_gl_entries(self, gl_entries=None, from_repost=False):
		from erpnext.accounts.general_ledger import make_gl_entries, make_reverse_gl_entries

		auto_accounting_for_stock = erpnext.is_perpetual_inventory_enabled(self.company)
		if not gl_entries:
			gl_entries = self.get_gl_entries()

		if gl_entries:
			# if POS and amount is written off, updating outstanding amt after posting all gl entries
			update_outstanding = (
				"No"
				if (cint(self.is_pos) or self.write_off_account or cint(self.redeem_loyalty_points))
				else "Yes"
			)

			if self.docstatus == 1:
				make_gl_entries(
					gl_entries,
					update_outstanding=update_outstanding,
					merge_entries=False,
					from_repost=from_repost,
				)

				self.make_exchange_gain_loss_journal()
			elif self.docstatus == 2:
				cancel_exchange_gain_loss_journal(frappe._dict(doctype=self.doctype, name=self.name))
				make_reverse_gl_entries(voucher_type=self.doctype, voucher_no=self.name)

			if update_outstanding == "No":
				from erpnext.accounts.doctype.gl_entry.gl_entry import update_outstanding_amt

				update_outstanding_amt(
					self.debit_to,
					"Customer",
					self.customer,
					self.doctype,
					self.return_against if cint(self.is_return) and self.return_against else self.name,
				)

		elif self.docstatus == 2 and cint(self.update_stock) and cint(auto_accounting_for_stock):
			make_reverse_gl_entries(voucher_type=self.doctype, voucher_no=self.name)

	def get_gl_entries(self, warehouse_account=None):
		from erpnext.accounts.general_ledger import merge_similar_entries

		gl_entries = []

		self.make_customer_gl_entry(gl_entries)

		self.make_tax_gl_entries(gl_entries)
		self.make_internal_transfer_gl_entries(gl_entries)

		self.make_item_gl_entries(gl_entries)
		self.make_precision_loss_gl_entry(gl_entries)
		self.make_discount_gl_entries(gl_entries)

		gl_entries = make_regional_gl_entries(gl_entries, self)

		# merge gl entries before adding pos entries
		gl_entries = merge_similar_entries(gl_entries)

		self.make_loyalty_point_redemption_gle(gl_entries)
		self.make_pos_gl_entries(gl_entries)

		self.make_write_off_gl_entry(gl_entries)
		self.make_gle_for_rounding_adjustment(gl_entries)

		return gl_entries

	def make_customer_gl_entry(self, gl_entries):
		# Checked both rounding_adjustment and rounded_total
		# because rounded_total had value even before introduction of posting GLE based on rounded total
		grand_total = (
			self.rounded_total if (self.rounding_adjustment and self.rounded_total) else self.grand_total
		)
		base_grand_total = flt(
			self.base_rounded_total
			if (self.base_rounding_adjustment and self.base_rounded_total)
			else self.base_grand_total,
			self.precision("base_grand_total"),
		)

		if grand_total and not self.is_internal_transfer():
			against_voucher = self.name
			if self.is_return and self.return_against and not self.update_outstanding_for_self:
				against_voucher = self.return_against

			# Did not use base_grand_total to book rounding loss gle
			gl_entries.append(
				self.get_gl_dict(
					{
						"account": self.debit_to,
						"party_type": "Customer",
						"party": self.customer,
						"due_date": self.due_date,
						"against": self.against_income_account,
						"debit": base_grand_total,
						"debit_in_account_currency": base_grand_total
						if self.party_account_currency == self.company_currency
						else grand_total,
						"against_voucher": against_voucher,
						"against_voucher_type": self.doctype,
						"cost_center": self.cost_center,
						"project": self.project,
					},
					self.party_account_currency,
					item=self,
				)
			)

	def make_tax_gl_entries(self, gl_entries):
		enable_discount_accounting = cint(
			frappe.db.get_single_value("Selling Settings", "enable_discount_accounting")
		)

		for tax in self.get("taxes"):
			amount, base_amount = self.get_tax_amounts(tax, enable_discount_accounting)

			if flt(tax.base_tax_amount_after_discount_amount):
				account_currency = get_account_currency(tax.account_head)
				gl_entries.append(
					self.get_gl_dict(
						{
							"account": tax.account_head,
							"against": self.customer,
							"credit": flt(base_amount, tax.precision("tax_amount_after_discount_amount")),
							"credit_in_account_currency": (
								flt(base_amount, tax.precision("base_tax_amount_after_discount_amount"))
								if account_currency == self.company_currency
								else flt(amount, tax.precision("tax_amount_after_discount_amount"))
							),
							"cost_center": tax.cost_center,
						},
						account_currency,
						item=tax,
					)
				)

	def make_internal_transfer_gl_entries(self, gl_entries):
		if self.is_internal_transfer() and flt(self.base_total_taxes_and_charges):
			account_currency = get_account_currency(self.unrealized_profit_loss_account)
			gl_entries.append(
				self.get_gl_dict(
					{
						"account": self.unrealized_profit_loss_account,
						"against": self.customer,
						"debit": flt(self.total_taxes_and_charges),
						"debit_in_account_currency": flt(self.base_total_taxes_and_charges),
						"cost_center": self.cost_center,
					},
					account_currency,
					item=self,
				)
			)

	def make_item_gl_entries(self, gl_entries):
		# income account gl entries
		enable_discount_accounting = cint(
			frappe.db.get_single_value("Selling Settings", "enable_discount_accounting")
		)

		for item in self.get("items"):
			if flt(item.base_net_amount, item.precision("base_net_amount")):
				# Do not book income for transfer within same company
				if self.is_internal_transfer():
					continue

				income_account = (
					item.income_account
					if (not item.enable_deferred_revenue or self.is_return)
					else item.deferred_revenue_account
				)

				amount, base_amount = self.get_amount_and_base_amount(item, enable_discount_accounting)

<<<<<<< HEAD
				account_currency = get_account_currency(income_account)
				gl_entries.append(
					self.get_gl_dict(
						{
							"account": income_account,
							"against": self.customer,
							"credit": flt(base_amount, item.precision("base_net_amount")),
							"credit_in_account_currency": (
								flt(base_amount, item.precision("base_net_amount"))
								if account_currency == self.company_currency
								else flt(amount, item.precision("net_amount"))
							),
							"cost_center": item.cost_center,
							"project": item.project or self.project,
						},
						account_currency,
						item=item,
=======
					account_currency = get_account_currency(income_account)
					gl_entries.append(
						self.get_gl_dict(
							{
								"account": income_account,
								"against": self.customer,
								"credit": flt(base_amount, item.precision("base_net_amount")),
								"credit_in_account_currency": (
									flt(base_amount, item.precision("base_net_amount"))
									if account_currency == self.company_currency
									else flt(amount, item.precision("net_amount"))
								),
								"cost_center": item.cost_center,
								# "project": item.project or self.project,
							},
							account_currency,
							item=item,
						)
>>>>>>> 0d2f0ead
					)
				)

		# expense account gl entries
		if cint(self.update_stock) and erpnext.is_perpetual_inventory_enabled(self.company):
			gl_entries += super().get_gl_entries()

	@property
	def enable_discount_accounting(self):
		if not hasattr(self, "_enable_discount_accounting"):
			self._enable_discount_accounting = cint(
				frappe.db.get_single_value("Selling Settings", "enable_discount_accounting")
			)

		return self._enable_discount_accounting

	def make_loyalty_point_redemption_gle(self, gl_entries):
		if cint(self.redeem_loyalty_points):
			gl_entries.append(
				self.get_gl_dict(
					{
						"account": self.debit_to,
						"party_type": "Customer",
						"party": self.customer,
						"against": "Expense account - "
						+ cstr(self.loyalty_redemption_account)
						+ " for the Loyalty Program",
						"credit": self.loyalty_amount,
						"against_voucher": self.return_against if cint(self.is_return) else self.name,
						"against_voucher_type": self.doctype,
						"cost_center": self.cost_center,
					},
					item=self,
				)
			)
			gl_entries.append(
				self.get_gl_dict(
					{
						"account": self.loyalty_redemption_account,
						"cost_center": self.cost_center or self.loyalty_redemption_cost_center,
						"against": self.customer,
						"debit": self.loyalty_amount,
						"remark": "Loyalty Points redeemed by the customer",
					},
					item=self,
				)
			)

	def make_pos_gl_entries(self, gl_entries):
		if cint(self.is_pos):
			skip_change_gl_entries = not cint(
				frappe.db.get_single_value("Accounts Settings", "post_change_gl_entries")
			)

			for payment_mode in self.payments:
				if skip_change_gl_entries and payment_mode.account == self.account_for_change_amount:
					payment_mode.base_amount -= flt(self.change_amount)

				against_voucher = self.name
				if self.is_return and self.return_against and not self.update_outstanding_for_self:
					against_voucher = self.return_against

				if payment_mode.base_amount:
					# POS, make payment entries
					gl_entries.append(
						self.get_gl_dict(
							{
								"account": self.debit_to,
								"party_type": "Customer",
								"party": self.customer,
								"against": payment_mode.account,
								"credit": payment_mode.base_amount,
								"credit_in_account_currency": payment_mode.base_amount
								if self.party_account_currency == self.company_currency
								else payment_mode.amount,
								"against_voucher": against_voucher,
								"against_voucher_type": self.doctype,
								"cost_center": self.cost_center,
							},
							self.party_account_currency,
							item=self,
						)
					)

					payment_mode_account_currency = get_account_currency(payment_mode.account)
					gl_entries.append(
						self.get_gl_dict(
							{
								"account": payment_mode.account,
								"against": self.customer,
								"debit": payment_mode.base_amount,
								"debit_in_account_currency": payment_mode.base_amount
								if payment_mode_account_currency == self.company_currency
								else payment_mode.amount,
								"cost_center": self.cost_center,
							},
							payment_mode_account_currency,
							item=self,
						)
					)

			if not skip_change_gl_entries:
				self.make_gle_for_change_amount(gl_entries)

	def make_gle_for_change_amount(self, gl_entries):
		if self.change_amount:
			if self.account_for_change_amount:
				gl_entries.append(
					self.get_gl_dict(
						{
							"account": self.debit_to,
							"party_type": "Customer",
							"party": self.customer,
							"against": self.account_for_change_amount,
							"debit": flt(self.base_change_amount),
							"debit_in_account_currency": flt(self.base_change_amount)
							if self.party_account_currency == self.company_currency
							else flt(self.change_amount),
							"against_voucher": self.return_against
							if cint(self.is_return) and self.return_against
							else self.name,
							"against_voucher_type": self.doctype,
							"cost_center": self.cost_center,
							# "project": self.project,
						},
						self.party_account_currency,
						item=self,
					)
				)

				gl_entries.append(
					self.get_gl_dict(
						{
							"account": self.account_for_change_amount,
							"against": self.customer,
							"credit": self.base_change_amount,
							"cost_center": self.cost_center,
						},
						item=self,
					)
				)
			else:
				frappe.throw(_("Select change amount account"), title=_("Mandatory Field"))

	def make_write_off_gl_entry(self, gl_entries):
		# write off entries, applicable if only pos
		if (
			self.is_pos
			and self.write_off_account
			and flt(self.write_off_amount, self.precision("write_off_amount"))
		):
			write_off_account_currency = get_account_currency(self.write_off_account)
			default_cost_center = frappe.get_cached_value("Company", self.company, "cost_center")

			gl_entries.append(
				self.get_gl_dict(
					{
						"account": self.debit_to,
						"party_type": "Customer",
						"party": self.customer,
						"against": self.write_off_account,
						"credit": flt(self.base_write_off_amount, self.precision("base_write_off_amount")),
						"credit_in_account_currency": (
							flt(self.base_write_off_amount, self.precision("base_write_off_amount"))
							if self.party_account_currency == self.company_currency
							else flt(self.write_off_amount, self.precision("write_off_amount"))
						),
						"against_voucher": self.return_against if cint(self.is_return) else self.name,
						"against_voucher_type": self.doctype,
						"cost_center": self.cost_center,
						# "project": self.project,
					},
					self.party_account_currency,
					item=self,
				)
			)
			gl_entries.append(
				self.get_gl_dict(
					{
						"account": self.write_off_account,
						"against": self.customer,
						"debit": flt(self.base_write_off_amount, self.precision("base_write_off_amount")),
						"debit_in_account_currency": (
							flt(self.base_write_off_amount, self.precision("base_write_off_amount"))
							if write_off_account_currency == self.company_currency
							else flt(self.write_off_amount, self.precision("write_off_amount"))
						),
						"cost_center": self.cost_center or self.write_off_cost_center or default_cost_center,
					},
					write_off_account_currency,
					item=self,
				)
			)

	def make_gle_for_rounding_adjustment(self, gl_entries):
		if (
			flt(self.rounding_adjustment, self.precision("rounding_adjustment"))
			and self.base_rounding_adjustment
			and not self.is_internal_transfer()
		):
			round_off_account, round_off_cost_center = get_round_off_account_and_cost_center(
				self.company, "Sales Invoice", self.name, self.use_company_roundoff_cost_center
			)

			gl_entries.append(
				self.get_gl_dict(
					{
						"account": round_off_account,
						"against": self.customer,
						"credit_in_account_currency": flt(
							self.rounding_adjustment, self.precision("rounding_adjustment")
						),
						"credit": flt(
							self.base_rounding_adjustment, self.precision("base_rounding_adjustment")
						),
						"cost_center": round_off_cost_center
						if self.use_company_roundoff_cost_center
						else (self.cost_center or round_off_cost_center),
					},
					item=self,
				)
			)

	def update_billing_status_in_dn(self, update_modified=True):
		if self.is_return and not self.update_billed_amount_in_delivery_note:
			return
		updated_delivery_notes = []
		for d in self.get("items"):
			if d.dn_detail:
				billed_amt = frappe.db.sql(
					"""select sum(amount) from `tabSales Invoice Item`
					where dn_detail=%s and docstatus=1""",
					d.dn_detail,
				)
				billed_amt = billed_amt and billed_amt[0][0] or 0
				frappe.db.set_value(
					"Delivery Note Item",
					d.dn_detail,
					"billed_amt",
					billed_amt,
					update_modified=update_modified,
				)
				updated_delivery_notes.append(d.delivery_note)
			elif d.so_detail:
				updated_delivery_notes += update_billed_amount_based_on_so(d.so_detail, update_modified)

		for dn in set(updated_delivery_notes):
			frappe.get_doc("Delivery Note", dn).update_billing_percentage(update_modified=update_modified)

	def on_recurring(self, reference_doc, auto_repeat_doc):
		self.set("write_off_amount", reference_doc.get("write_off_amount"))
		self.due_date = None

	def validate_serial_numbers(self):
		"""
		validate serial number agains Delivery Note and Sales Invoice
		"""
		self.set_serial_no_against_delivery_note()
		self.validate_serial_against_delivery_note()

	def set_serial_no_against_delivery_note(self):
		for item in self.items:
			if item.serial_no and item.delivery_note and item.qty != len(get_serial_nos(item.serial_no)):
				item.serial_no = get_delivery_note_serial_no(item.item_code, item.qty, item.delivery_note)

	def validate_serial_against_delivery_note(self):
		"""
		validate if the serial numbers in Sales Invoice Items are same as in
		Delivery Note Item
		"""

		for item in self.items:
			if not item.delivery_note or not item.dn_detail:
				continue

			serial_nos = frappe.db.get_value("Delivery Note Item", item.dn_detail, "serial_no") or ""
			dn_serial_nos = set(get_serial_nos(serial_nos))

			serial_nos = item.serial_no or ""
			si_serial_nos = set(get_serial_nos(serial_nos))
			serial_no_diff = si_serial_nos - dn_serial_nos

			if serial_no_diff:
				dn_link = frappe.utils.get_link_to_form("Delivery Note", item.delivery_note)
				serial_no_msg = ", ".join(frappe.bold(d) for d in serial_no_diff)

				msg = _("Row #{0}: The following Serial Nos are not present in Delivery Note {1}:").format(
					item.idx, dn_link
				)
				msg += " " + serial_no_msg

				frappe.throw(msg=msg, title=_("Serial Nos Mismatch"))

			if item.serial_no and cint(item.qty) != len(si_serial_nos):
				frappe.throw(
					_("Row #{0}: {1} Serial numbers required for Item {2}. You have provided {3}.").format(
						item.idx, item.qty, item.item_code, len(si_serial_nos)
					)
				)

	def verify_payment_amount_is_positive(self):
		for entry in self.payments:
			if entry.amount < 0:
				frappe.throw(_("Row #{0} (Payment Table): Amount must be positive").format(entry.idx))

	def verify_payment_amount_is_negative(self):
		for entry in self.payments:
			if entry.amount > 0:
				frappe.throw(_("Row #{0} (Payment Table): Amount must be negative").format(entry.idx))

	# collection of the loyalty points, create the ledger entry for that.
	def make_loyalty_point_entry(self):
		returned_amount = self.get_returned_amount()
		current_amount = flt(self.grand_total) - cint(self.loyalty_amount)
		eligible_amount = current_amount - returned_amount
		lp_details = get_loyalty_program_details_with_points(
			self.customer,
			company=self.company,
			current_transaction_amount=current_amount,
			loyalty_program=self.loyalty_program,
			expiry_date=self.posting_date,
			include_expired_entry=True,
		)
		if (
			lp_details
			and getdate(lp_details.from_date) <= getdate(self.posting_date)
			and (not lp_details.to_date or getdate(lp_details.to_date) >= getdate(self.posting_date))
		):
			collection_factor = lp_details.collection_factor if lp_details.collection_factor else 1.0
			points_earned = cint(eligible_amount / collection_factor)

			doc = frappe.get_doc(
				{
					"doctype": "Loyalty Point Entry",
					"company": self.company,
					"loyalty_program": lp_details.loyalty_program,
					"loyalty_program_tier": lp_details.tier_name,
					"customer": self.customer,
					"invoice_type": self.doctype,
					"invoice": self.name,
					"loyalty_points": points_earned,
					"purchase_amount": eligible_amount,
					"expiry_date": add_days(self.posting_date, lp_details.expiry_duration),
					"posting_date": self.posting_date,
				}
			)
			doc.flags.ignore_permissions = 1
			doc.save()
			self.set_loyalty_program_tier()

	# valdite the redemption and then delete the loyalty points earned on cancel of the invoice
	def delete_loyalty_point_entry(self):
		lp_entry = frappe.db.sql(
			"select name from `tabLoyalty Point Entry` where invoice=%s", (self.name), as_dict=1
		)

		if not lp_entry:
			return
		against_lp_entry = frappe.db.sql(
			"""select name, invoice from `tabLoyalty Point Entry`
			where redeem_against=%s""",
			(lp_entry[0].name),
			as_dict=1,
		)
		if against_lp_entry:
			invoice_list = ", ".join([d.invoice for d in against_lp_entry])
			frappe.throw(
				_(
					"""{} can't be cancelled since the Loyalty Points earned has been redeemed. First cancel the {} No {}"""
				).format(self.doctype, self.doctype, invoice_list)
			)
		else:
			frappe.db.sql("""delete from `tabLoyalty Point Entry` where invoice=%s""", (self.name))
			# Set loyalty program
			self.set_loyalty_program_tier()

	def set_loyalty_program_tier(self):
		lp_details = get_loyalty_program_details_with_points(
			self.customer,
			company=self.company,
			loyalty_program=self.loyalty_program,
			include_expired_entry=True,
		)
		frappe.db.set_value("Customer", self.customer, "loyalty_program_tier", lp_details.tier_name)

	def get_returned_amount(self):
		from frappe.query_builder.functions import Sum

		doc = frappe.qb.DocType(self.doctype)
		returned_amount = (
			frappe.qb.from_(doc)
			.select(Sum(doc.grand_total))
			.where((doc.docstatus == 1) & (doc.is_return == 1) & (doc.return_against == self.name))
		).run()

		return abs(returned_amount[0][0]) if returned_amount[0][0] else 0

	# redeem the loyalty points.
	def apply_loyalty_points(self):
		from erpnext.accounts.doctype.loyalty_point_entry.loyalty_point_entry import (
			get_loyalty_point_entries,
			get_redemption_details,
		)

		loyalty_point_entries = get_loyalty_point_entries(
			self.customer, self.loyalty_program, self.company, self.posting_date
		)
		redemption_details = get_redemption_details(self.customer, self.loyalty_program, self.company)

		points_to_redeem = self.loyalty_points
		for lp_entry in loyalty_point_entries:
			if lp_entry.invoice_type != self.doctype or lp_entry.invoice == self.name:
				# redeemption should be done against same doctype
				# also it shouldn't be against itself
				continue
			available_points = lp_entry.loyalty_points - flt(redemption_details.get(lp_entry.name))
			if available_points > points_to_redeem:
				redeemed_points = points_to_redeem
			else:
				redeemed_points = available_points
			doc = frappe.get_doc(
				{
					"doctype": "Loyalty Point Entry",
					"company": self.company,
					"loyalty_program": self.loyalty_program,
					"loyalty_program_tier": lp_entry.loyalty_program_tier,
					"customer": self.customer,
					"invoice_type": self.doctype,
					"invoice": self.name,
					"redeem_against": lp_entry.name,
					"loyalty_points": -1 * redeemed_points,
					"purchase_amount": self.grand_total,
					"expiry_date": lp_entry.expiry_date,
					"posting_date": self.posting_date,
				}
			)
			doc.flags.ignore_permissions = 1
			doc.save()
			points_to_redeem -= redeemed_points
			if points_to_redeem < 1:  # since points_to_redeem is integer
				break

	def set_status(self, update=False, status=None, update_modified=True):
		if self.is_new():
			if self.get("amended_from"):
				self.status = "Draft"
			return

		outstanding_amount = flt(self.outstanding_amount, self.precision("outstanding_amount"))
		total = get_total_in_party_account_currency(self)

		if not status:
			if self.docstatus == 2:
				status = "Cancelled"
			elif self.docstatus == 1:
				if self.is_internal_transfer():
					self.status = "Internal Transfer"
				elif is_overdue(self, total):
					self.status = "Overdue"
				elif 0 < outstanding_amount < total:
					self.status = "Partly Paid"
				elif outstanding_amount > 0 and getdate(self.due_date) >= getdate():
					self.status = "Unpaid"
				# Check if outstanding amount is 0 due to credit note issued against invoice
				elif self.is_return == 0 and frappe.db.get_value(
					"Sales Invoice", {"is_return": 1, "return_against": self.name, "docstatus": 1}
				):
					self.status = "Credit Note Issued"
				elif self.is_return == 1:
					self.status = "Return"
				elif outstanding_amount <= 0:
					self.status = "Paid"
				else:
					self.status = "Submitted"

				if (
					self.status in ("Unpaid", "Partly Paid", "Overdue")
					and self.is_discounted
					and get_discounting_status(self.name) == "Disbursed"
				):
					self.status += " and Discounted"

			else:
				self.status = "Draft"

		if update:
			self.db_set("status", self.status, update_modified=update_modified)

	@frappe.whitelist()
	def get_payment_discount_term(doc):
		discount_term_table =frappe.db.get_values("Discount Terms", {"parent" : doc.payment_term },"*", order_by = "no_of_days ASC")
		return discount_term_table


def get_total_in_party_account_currency(doc):
	total_fieldname = "grand_total" if doc.disable_rounded_total else "rounded_total"
	if doc.party_account_currency != doc.currency:
		total_fieldname = "base_" + total_fieldname

	return flt(doc.get(total_fieldname), doc.precision(total_fieldname))


def is_overdue(doc, total):
	outstanding_amount = flt(doc.outstanding_amount, doc.precision("outstanding_amount"))
	if outstanding_amount <= 0:
		return

	today = getdate()
	if doc.get("is_pos") or not doc.get("payment_schedule"):
		return getdate(doc.due_date) < today

	# calculate payable amount till date
	payment_amount_field = (
		"base_payment_amount" if doc.party_account_currency != doc.currency else "payment_amount"
	)

	payable_amount = sum(
		payment.get(payment_amount_field)
		for payment in doc.payment_schedule
		if getdate(payment.due_date) < today
	)

	return (total - outstanding_amount) < payable_amount


def get_discounting_status(sales_invoice):
	status = None

	invoice_discounting_list = frappe.db.sql(
		"""
		select status
		from `tabInvoice Discounting` id, `tabDiscounted Invoice` d
		where
			id.name = d.parent
			and d.sales_invoice=%s
			and id.docstatus=1
			and status in ('Disbursed', 'Settled')
	""",
		sales_invoice,
	)

	for d in invoice_discounting_list:
		status = d[0]
		if status == "Disbursed":
			break

	return status


def validate_inter_company_party(doctype, party, company, inter_company_reference):
	if not party:
		return

	if doctype in ["Sales Invoice", "Sales Order"]:
		partytype, ref_partytype, internal = "Customer", "Supplier", "is_internal_customer"

		if doctype == "Sales Invoice":
			ref_doc = "Purchase Invoice"
		else:
			ref_doc = "Purchase Order"
	else:
		partytype, ref_partytype, internal = "Supplier", "Customer", "is_internal_supplier"

		if doctype == "Purchase Invoice":
			ref_doc = "Sales Invoice"
		else:
			ref_doc = "Sales Order"

	if inter_company_reference:
		doc = frappe.get_doc(ref_doc, inter_company_reference)
		ref_party = doc.supplier if doctype in ["Sales Invoice", "Sales Order"] else doc.customer
		if not frappe.db.get_value(partytype, {"represents_company": doc.company}, "name") == party:
			frappe.throw(_("Invalid {0} for Inter Company Transaction.").format(_(partytype)))
		if not frappe.get_cached_value(ref_partytype, ref_party, "represents_company") == company:
			frappe.throw(_("Invalid Company for Inter Company Transaction."))

	elif frappe.db.get_value(partytype, {"name": party, internal: 1}, "name") == party:
		companies = frappe.get_all(
			"Allowed To Transact With",
			fields=["company"],
			filters={"parenttype": partytype, "parent": party},
		)
		companies = [d.company for d in companies]
		if company not in companies:
			frappe.throw(
				_("{0} not allowed to transact with {1}. Please change the Company.").format(
					_(partytype), company
				)
			)


def update_linked_doc(doctype, name, inter_company_reference):
	if doctype in ["Sales Invoice", "Purchase Invoice"]:
		ref_field = "inter_company_invoice_reference"
	else:
		ref_field = "inter_company_order_reference"

	if inter_company_reference:
		frappe.db.set_value(doctype, inter_company_reference, ref_field, name)


def unlink_inter_company_doc(doctype, name, inter_company_reference):
	if doctype in ["Sales Invoice", "Purchase Invoice"]:
		ref_doc = "Purchase Invoice" if doctype == "Sales Invoice" else "Sales Invoice"
		ref_field = "inter_company_invoice_reference"
	else:
		ref_doc = "Purchase Order" if doctype == "Sales Order" else "Sales Order"
		ref_field = "inter_company_order_reference"

	if inter_company_reference:
		frappe.db.set_value(doctype, name, ref_field, "")
		frappe.db.set_value(ref_doc, inter_company_reference, ref_field, "")


def get_list_context(context=None):
	from erpnext.controllers.website_list_for_contact import get_list_context

	list_context = get_list_context(context)
	list_context.update(
		{
			"show_sidebar": True,
			"show_search": True,
			"no_breadcrumbs": True,
			"title": _("Invoices"),
		}
	)
	return list_context


@frappe.whitelist()
def get_bank_cash_account(mode_of_payment, company):
	account = frappe.db.get_value(
		"Mode of Payment Account", {"parent": mode_of_payment, "company": company}, "default_account"
	)
	if not account:
		frappe.throw(
			_("Please set default Cash or Bank account in Mode of Payment {0}").format(
				get_link_to_form("Mode of Payment", mode_of_payment)
			),
			title=_("Missing Account"),
		)
	return {"account": account}


@frappe.whitelist()
def make_maintenance_schedule(source_name, target_doc=None):
	doclist = get_mapped_doc(
		"Sales Invoice",
		source_name,
		{
			"Sales Invoice": {"doctype": "Maintenance Schedule", "validation": {"docstatus": ["=", 1]}},
			"Sales Invoice Item": {
				"doctype": "Maintenance Schedule Item",
			},
		},
		target_doc,
	)

	return doclist


@frappe.whitelist()
def make_delivery_note(source_name, target_doc=None):
	def set_missing_values(source, target):
		target.run_method("set_missing_values")
		target.run_method("set_po_nos")
		target.run_method("calculate_taxes_and_totals")

	def update_item(source_doc, target_doc, source_parent):
		target_doc.qty = flt(source_doc.qty) - flt(source_doc.delivered_qty)
		target_doc.stock_qty = target_doc.qty * flt(source_doc.conversion_factor)

		target_doc.base_amount = target_doc.qty * flt(source_doc.base_rate)
		target_doc.amount = target_doc.qty * flt(source_doc.rate)

	doclist = get_mapped_doc(
		"Sales Invoice",
		source_name,
		{
			"Sales Invoice": {"doctype": "Delivery Note", "validation": {"docstatus": ["=", 1]}},
			"Sales Invoice Item": {
				"doctype": "Delivery Note Item",
				"field_map": {
					"name": "si_detail",
					"parent": "against_sales_invoice",
					"serial_no": "serial_no",
					"sales_order": "against_sales_order",
					"so_detail": "so_detail",
					"cost_center": "cost_center",
				},
				"postprocess": update_item,
				"condition": lambda doc: doc.delivered_by_supplier != 1,
			},
			"Sales Taxes and Charges": {"doctype": "Sales Taxes and Charges", "add_if_empty": True},
			"Sales Team": {
				"doctype": "Sales Team",
				"field_map": {"incentives": "incentives"},
				"add_if_empty": True,
			},
		},
		target_doc,
		set_missing_values,
	)

	return doclist


@frappe.whitelist()
def make_sales_return(source_name, target_doc=None):
	from erpnext.controllers.sales_and_purchase_return import make_return_doc

	return make_return_doc("Sales Invoice", source_name, target_doc)


def get_inter_company_details(doc, doctype):
	if doctype in ["Sales Invoice", "Sales Order", "Delivery Note"]:
		parties = frappe.db.get_all(
			"Supplier",
			fields=["name"],
			filters={"disabled": 0, "is_internal_supplier": 1, "represents_company": doc.company},
		)
		company = frappe.get_cached_value("Customer", doc.customer, "represents_company")

		if not parties:
			frappe.throw(
				_("No Supplier found for Inter Company Transactions which represents company {0}").format(
					frappe.bold(doc.company)
				)
			)

		party = get_internal_party(parties, "Supplier", doc)
	else:
		parties = frappe.db.get_all(
			"Customer",
			fields=["name"],
			filters={"disabled": 0, "is_internal_customer": 1, "represents_company": doc.company},
		)
		company = frappe.get_cached_value("Supplier", doc.supplier, "represents_company")

		if not parties:
			frappe.throw(
				_("No Customer found for Inter Company Transactions which represents company {0}").format(
					frappe.bold(doc.company)
				)
			)

		party = get_internal_party(parties, "Customer", doc)

	return {"party": party, "company": company}


def get_internal_party(parties, link_doctype, doc):
	if len(parties) == 1:
		party = parties[0].name
	else:
		# If more than one Internal Supplier/Customer, get supplier/customer on basis of address
		if doc.get("company_address") or doc.get("shipping_address"):
			party = frappe.db.get_value(
				"Dynamic Link",
				{
					"parent": doc.get("company_address") or doc.get("shipping_address"),
					"parenttype": "Address",
					"link_doctype": link_doctype,
				},
				"link_name",
			)

			if not party:
				party = parties[0].name
		else:
			party = parties[0].name

	return party


def validate_inter_company_transaction(doc, doctype):
	details = get_inter_company_details(doc, doctype)
	price_list = (
		doc.selling_price_list
		if doctype in ["Sales Invoice", "Sales Order", "Delivery Note"]
		else doc.buying_price_list
	)
	valid_price_list = frappe.db.get_value("Price List", {"name": price_list, "buying": 1, "selling": 1})
	if not valid_price_list and not doc.is_internal_transfer():
		frappe.throw(_("Selected Price List should have buying and selling fields checked."))

	party = details.get("party")
	if not party:
		partytype = "Supplier" if doctype in ["Sales Invoice", "Sales Order"] else "Customer"
		frappe.throw(_("No {0} found for Inter Company Transactions.").format(partytype))

	company = details.get("company")
	default_currency = frappe.get_cached_value("Company", company, "default_currency")
	if default_currency != doc.currency:
		frappe.throw(
			_("Company currencies of both the companies should match for Inter Company Transactions.")
		)

	return


@frappe.whitelist()
def make_inter_company_purchase_invoice(source_name, target_doc=None):
	return make_inter_company_transaction("Sales Invoice", source_name, target_doc)


@erpnext.allow_regional
def make_regional_gl_entries(gl_entries, doc):
	return gl_entries


def make_inter_company_transaction(doctype, source_name, target_doc=None):
	if doctype in ["Sales Invoice", "Sales Order"]:
		source_doc = frappe.get_doc(doctype, source_name)
		target_doctype = "Purchase Invoice" if doctype == "Sales Invoice" else "Purchase Order"
		target_detail_field = "sales_invoice_item" if doctype == "Sales Invoice" else "sales_order_item"
		source_document_warehouse_field = "target_warehouse"
		target_document_warehouse_field = "from_warehouse"
		received_items = get_received_items(source_name, target_doctype, target_detail_field)
	else:
		source_doc = frappe.get_doc(doctype, source_name)
		target_doctype = "Sales Invoice" if doctype == "Purchase Invoice" else "Sales Order"
		source_document_warehouse_field = "from_warehouse"
		target_document_warehouse_field = "target_warehouse"
		received_items = {}

	validate_inter_company_transaction(source_doc, doctype)
	details = get_inter_company_details(source_doc, doctype)

	def set_missing_values(source, target):
		target.run_method("set_missing_values")
		set_purchase_references(target)

	def update_details(source_doc, target_doc, source_parent):
		target_doc.inter_company_invoice_reference = source_doc.name
		if target_doc.doctype in ["Purchase Invoice", "Purchase Order"]:
			currency = frappe.db.get_value("Supplier", details.get("party"), "default_currency")
			target_doc.company = details.get("company")
			target_doc.supplier = details.get("party")
			target_doc.is_internal_supplier = 1
			target_doc.ignore_pricing_rule = 1
			target_doc.buying_price_list = source_doc.selling_price_list

			# Invert Addresses
			update_address(target_doc, "supplier_address", "address_display", source_doc.company_address)
			update_address(
				target_doc, "shipping_address", "shipping_address_display", source_doc.customer_address
			)
			update_address(
				target_doc, "billing_address", "billing_address_display", source_doc.customer_address
			)

			if currency:
				target_doc.currency = currency

			update_taxes(
				target_doc,
				party=target_doc.supplier,
				party_type="Supplier",
				company=target_doc.company,
				doctype=target_doc.doctype,
				party_address=target_doc.supplier_address,
				company_address=target_doc.shipping_address,
			)

		else:
			currency = frappe.db.get_value("Customer", details.get("party"), "default_currency")
			target_doc.company = details.get("company")
			target_doc.customer = details.get("party")
			target_doc.selling_price_list = source_doc.buying_price_list

			update_address(
				target_doc, "company_address", "company_address_display", source_doc.supplier_address
			)
			update_address(
				target_doc, "shipping_address_name", "shipping_address", source_doc.shipping_address
			)
			update_address(target_doc, "customer_address", "address_display", source_doc.shipping_address)

			if currency:
				target_doc.currency = currency

			update_taxes(
				target_doc,
				party=target_doc.customer,
				party_type="Customer",
				company=target_doc.company,
				doctype=target_doc.doctype,
				party_address=target_doc.customer_address,
				company_address=target_doc.company_address,
				shipping_address_name=target_doc.shipping_address_name,
			)

	def update_item(source, target, source_parent):
		target.qty = flt(source.qty) - received_items.get(source.name, 0.0)
		if source.doctype == "Purchase Order Item" and target.doctype == "Sales Order Item":
			target.purchase_order = source.parent
			target.purchase_order_item = source.name
			target.material_request = source.material_request
			target.material_request_item = source.material_request_item

		if (
			source.get("purchase_order")
			and source.get("purchase_order_item")
			and target.doctype == "Purchase Invoice Item"
		):
			target.purchase_order = source.purchase_order
			target.po_detail = source.purchase_order_item

	item_field_map = {
		"doctype": target_doctype + " Item",
		"field_no_map": ["income_account", "expense_account", "cost_center", "warehouse"],
		"field_map": {
			"rate": "rate",
		},
		"postprocess": update_item,
		"condition": lambda doc: doc.qty > 0,
	}

	if doctype in ["Sales Invoice", "Sales Order"]:
		item_field_map["field_map"].update(
			{
				"name": target_detail_field,
			}
		)

	if source_doc.get("update_stock"):
		item_field_map["field_map"].update(
			{
				source_document_warehouse_field: target_document_warehouse_field,
				"batch_no": "batch_no",
				"serial_no": "serial_no",
			}
		)
	elif target_doctype == "Sales Order":
		item_field_map["field_map"].update(
			{
				source_document_warehouse_field: "warehouse",
			}
		)

	doclist = get_mapped_doc(
		doctype,
		source_name,
		{
			doctype: {
				"doctype": target_doctype,
				"postprocess": update_details,
				"set_target_warehouse": "set_from_warehouse",
				"field_no_map": ["taxes_and_charges", "set_warehouse", "shipping_address"],
			},
			doctype + " Item": item_field_map,
		},
		target_doc,
		set_missing_values,
	)

	return doclist


def get_received_items(reference_name, doctype, reference_fieldname):
	reference_field = "inter_company_invoice_reference"
	if doctype == "Purchase Order":
		reference_field = "inter_company_order_reference"

	filters = {
		reference_field: reference_name,
		"docstatus": 1,
	}

	target_doctypes = frappe.get_all(
		doctype,
		filters=filters,
		as_list=True,
	)

	if target_doctypes:
		target_doctypes = list(target_doctypes[0])

	received_items_map = frappe._dict(
		frappe.get_all(
			doctype + " Item",
			filters={"parent": ("in", target_doctypes)},
			fields=[reference_fieldname, "qty"],
			as_list=1,
		)
	)

	return received_items_map


def set_purchase_references(doc):
	# add internal PO or PR links if any

	if doc.is_internal_transfer():
		if doc.doctype == "Purchase Receipt":
			so_item_map = get_delivery_note_details(doc.inter_company_invoice_reference)

			if so_item_map:
				pd_item_map, parent_child_map, warehouse_map = get_pd_details(
					"Purchase Order Item", so_item_map, "sales_order_item"
				)

				update_pr_items(doc, so_item_map, pd_item_map, parent_child_map, warehouse_map)

		elif doc.doctype == "Purchase Invoice":
			dn_item_map, so_item_map = get_sales_invoice_details(doc.inter_company_invoice_reference)
			# First check for Purchase receipt
			if list(dn_item_map.values()):
				pd_item_map, parent_child_map, warehouse_map = get_pd_details(
					"Purchase Receipt Item", dn_item_map, "delivery_note_item"
				)

				update_pi_items(
					doc,
					"pr_detail",
					"purchase_receipt",
					dn_item_map,
					pd_item_map,
					parent_child_map,
					warehouse_map,
				)


def update_pi_items(
	doc,
	detail_field,
	parent_field,
	sales_item_map,
	purchase_item_map,
	parent_child_map,
	warehouse_map,
):
	for item in doc.get("items"):
		item.set(detail_field, purchase_item_map.get(sales_item_map.get(item.sales_invoice_item)))
		item.set(parent_field, parent_child_map.get(sales_item_map.get(item.sales_invoice_item)))
		if doc.update_stock:
			item.warehouse = warehouse_map.get(sales_item_map.get(item.sales_invoice_item))
			if not item.warehouse and item.get("purchase_order") and item.get("purchase_order_item"):
				item.warehouse = frappe.db.get_value(
					"Purchase Order Item", item.purchase_order_item, "warehouse"
				)


def update_pr_items(doc, sales_item_map, purchase_item_map, parent_child_map, warehouse_map):
	for item in doc.get("items"):
		item.warehouse = warehouse_map.get(sales_item_map.get(item.delivery_note_item))
		if not item.warehouse and item.get("purchase_order") and item.get("purchase_order_item"):
			item.warehouse = frappe.db.get_value("Purchase Order Item", item.purchase_order_item, "warehouse")


def get_delivery_note_details(internal_reference):
	si_item_details = frappe.get_all(
		"Delivery Note Item", fields=["name", "so_detail"], filters={"parent": internal_reference}
	)

	return {d.name: d.so_detail for d in si_item_details if d.so_detail}


def get_sales_invoice_details(internal_reference):
	dn_item_map = {}
	so_item_map = {}

	si_item_details = frappe.get_all(
		"Sales Invoice Item",
		fields=["name", "so_detail", "dn_detail"],
		filters={"parent": internal_reference},
	)

	for d in si_item_details:
		if d.dn_detail:
			dn_item_map.setdefault(d.name, d.dn_detail)
		if d.so_detail:
			so_item_map.setdefault(d.name, d.so_detail)

	return dn_item_map, so_item_map


def get_pd_details(doctype, sd_detail_map, sd_detail_field):
	pd_item_map = {}
	accepted_warehouse_map = {}
	parent_child_map = {}

	pd_item_details = frappe.get_all(
		doctype,
		fields=[sd_detail_field, "name", "warehouse", "parent"],
		filters={sd_detail_field: ("in", list(sd_detail_map.values()))},
	)

	for d in pd_item_details:
		pd_item_map.setdefault(d.get(sd_detail_field), d.name)
		parent_child_map.setdefault(d.get(sd_detail_field), d.parent)
		accepted_warehouse_map.setdefault(d.get(sd_detail_field), d.warehouse)

	return pd_item_map, parent_child_map, accepted_warehouse_map


def update_taxes(
	doc,
	party=None,
	party_type=None,
	company=None,
	doctype=None,
	party_address=None,
	company_address=None,
	shipping_address_name=None,
	master_doctype=None,
):
	# Update Party Details
	party_details = get_party_details(
		party=party,
		party_type=party_type,
		company=company,
		doctype=doctype,
		party_address=party_address,
		company_address=company_address,
		shipping_address=shipping_address_name,
	)

	# Update taxes and charges if any
	doc.taxes_and_charges = party_details.get("taxes_and_charges")
	doc.set("taxes", party_details.get("taxes"))


def update_address(doc, address_field, address_display_field, address_name):
	doc.set(address_field, address_name)
	fetch_values = get_fetch_values(doc.doctype, address_field, address_name)

	for key, value in fetch_values.items():
		doc.set(key, value)

	doc.set(address_display_field, get_address_display(doc.get(address_field)))


@frappe.whitelist()
def get_loyalty_programs(customer):
	"""sets applicable loyalty program to the customer or returns a list of applicable programs"""
	from erpnext.selling.doctype.customer.customer import get_loyalty_programs

	customer = frappe.get_doc("Customer", customer)
	if customer.loyalty_program:
		return [customer.loyalty_program]

	lp_details = get_loyalty_programs(customer)

	if len(lp_details) == 1:
		customer.db_set("loyalty_program", lp_details[0])
		return lp_details
	else:
		return lp_details


@frappe.whitelist()
def create_invoice_discounting(source_name, target_doc=None):
	invoice = frappe.get_doc("Sales Invoice", source_name)
	invoice_discounting = frappe.new_doc("Invoice Discounting")
	invoice_discounting.company = invoice.company
	invoice_discounting.append(
		"invoices",
		{
			"sales_invoice": source_name,
			"customer": invoice.customer,
			"posting_date": invoice.posting_date,
			"outstanding_amount": invoice.outstanding_amount,
		},
	)

	return invoice_discounting


def update_multi_mode_option(doc, pos_profile):
	def append_payment(payment_mode):
		payment = doc.append("payments", {})
		payment.default = payment_mode.default
		payment.mode_of_payment = payment_mode.mop
		payment.account = payment_mode.default_account
		payment.type = payment_mode.type

	doc.set("payments", [])
	invalid_modes = []
	mode_of_payments = [d.mode_of_payment for d in pos_profile.get("payments")]
	mode_of_payments_info = get_mode_of_payments_info(mode_of_payments, doc.company)

	for row in pos_profile.get("payments"):
		payment_mode = mode_of_payments_info.get(row.mode_of_payment)
		if not payment_mode:
			invalid_modes.append(get_link_to_form("Mode of Payment", row.mode_of_payment))
			continue

		payment_mode.default = row.default
		append_payment(payment_mode)

	if invalid_modes:
		if invalid_modes == 1:
			msg = _("Please set default Cash or Bank account in Mode of Payment {}")
		else:
			msg = _("Please set default Cash or Bank account in Mode of Payments {}")
		frappe.throw(msg.format(", ".join(invalid_modes)), title=_("Missing Account"))


def get_all_mode_of_payments(doc):
	return frappe.db.sql(
		"""
		select mpa.default_account, mpa.parent, mp.type as type
		from `tabMode of Payment Account` mpa,`tabMode of Payment` mp
		where mpa.parent = mp.name and mpa.company = %(company)s and mp.enabled = 1""",
		{"company": doc.company},
		as_dict=1,
	)


def get_mode_of_payments_info(mode_of_payments, company):
	data = frappe.db.sql(
		"""
		select
			mpa.default_account, mpa.parent as mop, mp.type as type
		from
			`tabMode of Payment Account` mpa,`tabMode of Payment` mp
		where
			mpa.parent = mp.name and
			mpa.company = %s and
			mp.enabled = 1 and
			mp.name in %s
		group by
			mp.name,
			mpa.default_account,
			mpa.parent
		""",
		(company, mode_of_payments),
		as_dict=1,
	)

	return {row.get("mop"): row for row in data}


def get_mode_of_payment_info(mode_of_payment, company):
	return frappe.db.sql(
		"""
		select mpa.default_account, mpa.parent, mp.type as type
		from `tabMode of Payment Account` mpa,`tabMode of Payment` mp
		where mpa.parent = mp.name and mpa.company = %s and mp.enabled = 1 and mp.name = %s""",
		(company, mode_of_payment),
		as_dict=1,
	)


@frappe.whitelist()
def create_dunning(source_name, target_doc=None, ignore_permissions=False):
	from frappe.model.mapper import get_mapped_doc

	def postprocess_dunning(source, target):
		from erpnext.accounts.doctype.dunning.dunning import get_dunning_letter_text

		dunning_type = frappe.db.exists("Dunning Type", {"is_default": 1, "company": source.company})
		if dunning_type:
			dunning_type = frappe.get_doc("Dunning Type", dunning_type)
			target.dunning_type = dunning_type.name
			target.rate_of_interest = dunning_type.rate_of_interest
			target.dunning_fee = dunning_type.dunning_fee
			target.income_account = dunning_type.income_account
			target.cost_center = dunning_type.cost_center
			letter_text = get_dunning_letter_text(
				dunning_type=dunning_type.name, doc=target.as_dict(), language=source.language
			)

			if letter_text:
				target.body_text = letter_text.get("body_text")
				target.closing_text = letter_text.get("closing_text")
				target.language = letter_text.get("language")

		# update outstanding
		if source.payment_schedule and len(source.payment_schedule) == 1:
			target.overdue_payments[0].outstanding = source.get("outstanding_amount")

		target.validate()

	return get_mapped_doc(
		from_doctype="Sales Invoice",
		from_docname=source_name,
		target_doc=target_doc,
		table_maps={
			"Sales Invoice": {
				"doctype": "Dunning",
				"field_map": {"customer_address": "customer_address", "parent": "sales_invoice"},
			},
			"Payment Schedule": {
				"doctype": "Overdue Payment",
				"field_map": {"name": "payment_schedule", "parent": "sales_invoice"},
				"condition": lambda doc: doc.outstanding > 0 and getdate(doc.due_date) < getdate(),
			},
		},
		postprocess=postprocess_dunning,
		ignore_permissions=ignore_permissions,
	)


def check_if_return_invoice_linked_with_payment_entry(self):
	# If a Return invoice is linked with payment entry along with other invoices,
	# the cancellation of the Return causes allocated amount to be greater than paid

	if not frappe.db.get_single_value("Accounts Settings", "unlink_payment_on_cancellation_of_invoice"):
		return

	payment_entries = []
	if self.is_return and self.return_against:
		invoice = self.return_against
	else:
		invoice = self.name

	payment_entries = frappe.db.sql_list(
		"""
		SELECT
			t1.name
		FROM
			`tabPayment Entry` t1, `tabPayment Entry Reference` t2
		WHERE
			t1.name = t2.parent
			and t1.docstatus = 1
			and t2.reference_name = %s
			and t2.allocated_amount < 0
		""",
		invoice,
	)

	links_to_pe = []
	if payment_entries:
		for payment in payment_entries:
			payment_entry = frappe.get_doc("Payment Entry", payment)
			if len(payment_entry.references) > 1:
				links_to_pe.append(payment_entry.name)
		if links_to_pe:
			payment_entries_link = [
				get_link_to_form("Payment Entry", name, label=name) for name in links_to_pe
			]
			message = _("Please cancel and amend the Payment Entry")
			message += " " + ", ".join(payment_entries_link) + " "
			message += _("to unallocate the amount of this Return Invoice before cancelling it.")
			frappe.throw(message)<|MERGE_RESOLUTION|>--- conflicted
+++ resolved
@@ -1215,7 +1215,6 @@
 
 				amount, base_amount = self.get_amount_and_base_amount(item, enable_discount_accounting)
 
-<<<<<<< HEAD
 				account_currency = get_account_currency(income_account)
 				gl_entries.append(
 					self.get_gl_dict(
@@ -1233,26 +1232,6 @@
 						},
 						account_currency,
 						item=item,
-=======
-					account_currency = get_account_currency(income_account)
-					gl_entries.append(
-						self.get_gl_dict(
-							{
-								"account": income_account,
-								"against": self.customer,
-								"credit": flt(base_amount, item.precision("base_net_amount")),
-								"credit_in_account_currency": (
-									flt(base_amount, item.precision("base_net_amount"))
-									if account_currency == self.company_currency
-									else flt(amount, item.precision("net_amount"))
-								),
-								"cost_center": item.cost_center,
-								# "project": item.project or self.project,
-							},
-							account_currency,
-							item=item,
-						)
->>>>>>> 0d2f0ead
 					)
 				)
 
