# Copyright (c) 2015, Frappe Technologies Pvt. Ltd. and Contributors
# License: GNU General Public License v3. See license.txt

from __future__ import unicode_literals
import frappe, erpnext
import frappe.defaults
from frappe.utils import cint, flt, add_months, today, date_diff, getdate, add_days, cstr, nowdate
from frappe import _, msgprint, throw
from erpnext.accounts.party import get_party_account, get_due_date
from erpnext.controllers.stock_controller import update_gl_entries_after
from frappe.model.mapper import get_mapped_doc
from erpnext.accounts.doctype.sales_invoice.pos import update_multi_mode_option

from erpnext.controllers.selling_controller import SellingController
from erpnext.accounts.utils import get_account_currency
from erpnext.stock.doctype.delivery_note.delivery_note import update_billed_amount_based_on_so
from erpnext.projects.doctype.timesheet.timesheet import get_projectwise_timesheet_data
from erpnext.assets.doctype.asset.depreciation \
	import get_disposal_account_and_cost_center, get_gl_entries_on_asset_disposal
from erpnext.stock.doctype.batch.batch import set_batch_nos
from erpnext.stock.doctype.serial_no.serial_no import get_serial_nos, get_delivery_note_serial_no
from erpnext.setup.doctype.company.company import update_company_current_month_sales
from erpnext.accounts.general_ledger import get_round_off_account_and_cost_center
from erpnext.accounts.doctype.loyalty_program.loyalty_program import \
	get_loyalty_program_details_with_points, get_loyalty_details, validate_loyalty_points
from erpnext.accounts.deferred_revenue import validate_service_stop_date

from erpnext.healthcare.utils import manage_invoice_submit_cancel

from six import iteritems

form_grid_templates = {
	"items": "templates/form_grid/item_grid.html"
}

class SalesInvoice(SellingController):
	def __init__(self, *args, **kwargs):
		super(SalesInvoice, self).__init__(*args, **kwargs)
		self.status_updater = [{
			'source_dt': 'Sales Invoice Item',
			'target_field': 'billed_amt',
			'target_ref_field': 'amount',
			'target_dt': 'Sales Order Item',
			'join_field': 'so_detail',
			'target_parent_dt': 'Sales Order',
			'target_parent_field': 'per_billed',
			'source_field': 'amount',
			'join_field': 'so_detail',
			'percent_join_field': 'sales_order',
			'status_field': 'billing_status',
			'keyword': 'Billed',
			'overflow_type': 'billing'
		}]

	def set_indicator(self):
		"""Set indicator for portal"""
		if self.outstanding_amount < 0:
			self.indicator_title = _("Credit Note Issued")
			self.indicator_color = "darkgrey"
		elif self.outstanding_amount > 0 and getdate(self.due_date) >= getdate(nowdate()):
			self.indicator_color = "orange"
			self.indicator_title = _("Unpaid")
		elif self.outstanding_amount > 0 and getdate(self.due_date) < getdate(nowdate()):
			self.indicator_color = "red"
			self.indicator_title = _("Overdue")
		elif cint(self.is_return) == 1:
			self.indicator_title = _("Return")
			self.indicator_color = "darkgrey"
		else:
			self.indicator_color = "green"
			self.indicator_title = _("Paid")

	def validate(self):
		super(SalesInvoice, self).validate()
		self.validate_auto_set_posting_time()

		if not self.is_pos:
			self.so_dn_required()

		self.validate_proj_cust()
		self.validate_pos_return()
		self.validate_with_previous_doc()
		self.validate_uom_is_integer("stock_uom", "stock_qty")
		self.validate_uom_is_integer("uom", "qty")
		self.check_sales_order_on_hold_or_close("sales_order")
		self.validate_debit_to_acc()
		self.clear_unallocated_advances("Sales Invoice Advance", "advances")
		self.add_remarks()
		self.validate_write_off_account()
		self.validate_account_for_change_amount()
		self.validate_fixed_asset()
		self.set_income_account_for_fixed_assets()
		self.validate_item_cost_centers()
		validate_inter_company_party(self.doctype, self.customer, self.company, self.inter_company_invoice_reference)

		if cint(self.is_pos):
			self.validate_pos()

		if cint(self.update_stock):
			self.validate_dropship_item()
			self.validate_item_code()
			self.validate_warehouse()
			self.update_current_stock()
			self.validate_delivery_note()

		# validate service stop date to lie in between start and end date
		validate_service_stop_date(self)

		if not self.is_opening:
			self.is_opening = 'No'

		if self._action != 'submit' and self.update_stock and not self.is_return:
			set_batch_nos(self, 'warehouse', True)

		if self.redeem_loyalty_points:
			lp = frappe.get_doc('Loyalty Program', self.loyalty_program)
			self.loyalty_redemption_account = lp.expense_account if not self.loyalty_redemption_account else self.loyalty_redemption_account
			self.loyalty_redemption_cost_center = lp.cost_center if not self.loyalty_redemption_cost_center else self.loyalty_redemption_cost_center

		self.set_against_income_account()
		self.validate_c_form()
		self.validate_time_sheets_are_submitted()
		self.validate_multiple_billing("Delivery Note", "dn_detail", "amount", "items")
		if not self.is_return:
			self.validate_serial_numbers()
		self.update_packing_list()
		self.set_billing_hours_and_amount()
		self.update_timesheet_billing_for_project()
		self.set_status()
		if self.is_pos and not self.is_return:
			self.verify_payment_amount_is_positive()

		#validate amount in mode of payments for returned invoices for pos must be negative
		if self.is_pos and self.is_return:
			self.verify_payment_amount_is_negative()

		if self.redeem_loyalty_points and self.loyalty_program and self.loyalty_points:
			validate_loyalty_points(self, self.loyalty_points)

	def validate_fixed_asset(self):
		for d in self.get("items"):
			if d.is_fixed_asset and d.meta.get_field("asset") and d.asset:
				asset = frappe.get_doc("Asset", d.asset)
				if self.doctype == "Sales Invoice" and self.docstatus == 1:
					if self.update_stock:
						frappe.throw(_("'Update Stock' cannot be checked for fixed asset sale"))

					elif asset.status in ("Scrapped", "Cancelled", "Sold"):
						frappe.throw(_("Row #{0}: Asset {1} cannot be submitted, it is already {2}").format(d.idx, d.asset, asset.status))

	def validate_item_cost_centers(self):
		for item in self.items:
			cost_center_company = frappe.get_cached_value("Cost Center", item.cost_center, "company")
			if cost_center_company != self.company:
				frappe.throw(_("Row #{0}: Cost Center {1} does not belong to company {2}").format(frappe.bold(item.idx), frappe.bold(item.cost_center), frappe.bold(self.company)))

	def before_save(self):
		set_account_for_mode_of_payment(self)

	def on_submit(self):
		self.validate_pos_paid_amount()

		if not self.auto_repeat:
			frappe.get_doc('Authorization Control').validate_approving_authority(self.doctype,
				self.company, self.base_grand_total, self)

		self.check_prev_docstatus()

		if self.is_return and not self.update_billed_amount_in_sales_order:
			# NOTE status updating bypassed for is_return
			self.status_updater = []

		self.update_status_updater_args()
		self.update_prevdoc_status()
		self.update_billing_status_in_dn()
		self.clear_unallocated_mode_of_payments()

		# Updating stock ledger should always be called after updating prevdoc status,
		# because updating reserved qty in bin depends upon updated delivered qty in SO
		if self.update_stock == 1:
			self.update_stock_ledger()

		# this sequence because outstanding may get -ve
		self.make_gl_entries()

		if not self.is_return:
			self.update_billing_status_for_zero_amount_refdoc("Delivery Note")
			self.update_billing_status_for_zero_amount_refdoc("Sales Order")
			self.check_credit_limit()

		self.update_serial_no()

		if not cint(self.is_pos) == 1 and not self.is_return:
			self.update_against_document_in_jv()

		self.update_time_sheet(self.name)

		if frappe.db.get_single_value('Selling Settings', 'sales_update_frequency') == "Each Transaction":
			update_company_current_month_sales(self.company)
			self.update_project()
		update_linked_doc(self.doctype, self.name, self.inter_company_invoice_reference)

		# create the loyalty point ledger entry if the customer is enrolled in any loyalty program
		if not self.is_return and self.loyalty_program:
			self.make_loyalty_point_entry()
		elif self.is_return and self.return_against and self.loyalty_program:
			against_si_doc = frappe.get_doc("Sales Invoice", self.return_against)
			against_si_doc.delete_loyalty_point_entry()
			against_si_doc.make_loyalty_point_entry()
		if self.redeem_loyalty_points and self.loyalty_points:
			self.apply_loyalty_points()

		# Healthcare Service Invoice.
		domain_settings = frappe.get_doc('Domain Settings')
		active_domains = [d.domain for d in domain_settings.active_domains]

		if "Healthcare" in active_domains:
			manage_invoice_submit_cancel(self, "on_submit")

	def validate_pos_return(self):

		if self.is_pos and self.is_return:
			total_amount_in_payments = 0
			for payment in self.payments:
				total_amount_in_payments += payment.amount
			invoice_total = self.rounded_total or self.grand_total
			if total_amount_in_payments < invoice_total:
				frappe.throw(_("Total payments amount can't be greater than {}").format(-invoice_total))

	def validate_pos_paid_amount(self):
		if len(self.payments) == 0 and self.is_pos:
			frappe.throw(_("At least one mode of payment is required for POS invoice."))

	def before_cancel(self):
		self.update_time_sheet(None)


	def on_cancel(self):
		super(SalesInvoice, self).on_cancel()

		self.check_sales_order_on_hold_or_close("sales_order")

		if self.is_return and not self.update_billed_amount_in_sales_order:
			# NOTE status updating bypassed for is_return
			self.status_updater = []

		self.update_status_updater_args()
		self.update_prevdoc_status()
		self.update_billing_status_in_dn()

		if not self.is_return:
			self.update_billing_status_for_zero_amount_refdoc("Delivery Note")
			self.update_billing_status_for_zero_amount_refdoc("Sales Order")
			self.update_serial_no(in_cancel=True)

		self.validate_c_form_on_cancel()

		# Updating stock ledger should always be called after updating prevdoc status,
		# because updating reserved qty in bin depends upon updated delivered qty in SO
		if self.update_stock == 1:
			self.update_stock_ledger()

		self.make_gl_entries_on_cancel()
		frappe.db.set(self, 'status', 'Cancelled')

		if frappe.db.get_single_value('Selling Settings', 'sales_update_frequency') == "Each Transaction":
			update_company_current_month_sales(self.company)
			self.update_project()
		if not self.is_return and self.loyalty_program:
			self.delete_loyalty_point_entry()
		elif self.is_return and self.return_against and self.loyalty_program:
			against_si_doc = frappe.get_doc("Sales Invoice", self.return_against)
			against_si_doc.delete_loyalty_point_entry()
			against_si_doc.make_loyalty_point_entry()

		unlink_inter_company_doc(self.doctype, self.name, self.inter_company_invoice_reference)

		# Healthcare Service Invoice.
		domain_settings = frappe.get_doc('Domain Settings')
		active_domains = [d.domain for d in domain_settings.active_domains]

		if "Healthcare" in active_domains:
			manage_invoice_submit_cancel(self, "on_cancel")

	def update_status_updater_args(self):
		if cint(self.update_stock):
			self.status_updater.append({
				'source_dt':'Sales Invoice Item',
				'target_dt':'Sales Order Item',
				'target_parent_dt':'Sales Order',
				'target_parent_field':'per_delivered',
				'target_field':'delivered_qty',
				'target_ref_field':'qty',
				'source_field':'qty',
				'join_field':'so_detail',
				'percent_join_field':'sales_order',
				'status_field':'delivery_status',
				'keyword':'Delivered',
				'second_source_dt': 'Delivery Note Item',
				'second_source_field': 'qty',
				'second_join_field': 'so_detail',
				'overflow_type': 'delivery',
				'extra_cond': """ and exists(select name from `tabSales Invoice`
					where name=`tabSales Invoice Item`.parent and update_stock = 1)"""
			})
			if cint(self.is_return):
				self.status_updater.append({
					'source_dt': 'Sales Invoice Item',
					'target_dt': 'Sales Order Item',
					'join_field': 'so_detail',
					'target_field': 'returned_qty',
					'target_parent_dt': 'Sales Order',
					'source_field': '-1 * qty',
					'second_source_dt': 'Delivery Note Item',
					'second_source_field': '-1 * qty',
					'second_join_field': 'so_detail',
					'extra_cond': """ and exists (select name from `tabSales Invoice` where name=`tabSales Invoice Item`.parent and update_stock=1 and is_return=1)"""
				})

	def check_credit_limit(self):
		from erpnext.selling.doctype.customer.customer import check_credit_limit

		validate_against_credit_limit = False
		bypass_credit_limit_check_at_sales_order = frappe.db.get_value("Customer Credit Limit",
			filters={'parent': self.customer, 'parenttype': 'Customer', 'company': self.company},
			fieldname=["bypass_credit_limit_check"])

		if bypass_credit_limit_check_at_sales_order:
			validate_against_credit_limit = True

		for d in self.get("items"):
			if not (d.sales_order or d.delivery_note):
				validate_against_credit_limit = True
				break
		if validate_against_credit_limit:
			check_credit_limit(self.customer, self.company, bypass_credit_limit_check_at_sales_order)

	def set_missing_values(self, for_validate=False):
		pos = self.set_pos_fields(for_validate)

		if not self.debit_to:
			self.debit_to = get_party_account("Customer", self.customer, self.company)
			self.party_account_currency = frappe.db.get_value("Account", self.debit_to, "account_currency", cache=True)
		if not self.due_date and self.customer:
			self.due_date = get_due_date(self.posting_date, "Customer", self.customer, self.company)

		super(SalesInvoice, self).set_missing_values(for_validate)

		print_format = pos.get("print_format_for_online") if pos else None
		if not print_format and not cint(frappe.db.get_value('Print Format', 'POS Invoice', 'disabled')):
			print_format = 'POS Invoice'

		if pos:
			return {
				"print_format": print_format,
				"allow_edit_rate": pos.get("allow_user_to_edit_rate"),
				"allow_edit_discount": pos.get("allow_user_to_edit_discount"),
				"campaign": pos.get("campaign"),
				"allow_print_before_pay": pos.get("allow_print_before_pay")
			}

	def update_time_sheet(self, sales_invoice):
		for d in self.timesheets:
			if d.time_sheet:
				timesheet = frappe.get_doc("Timesheet", d.time_sheet)
				self.update_time_sheet_detail(timesheet, d, sales_invoice)
				timesheet.calculate_total_amounts()
				timesheet.calculate_percentage_billed()
				timesheet.flags.ignore_validate_update_after_submit = True
				timesheet.set_status()
				timesheet.save()

	def update_time_sheet_detail(self, timesheet, args, sales_invoice):
		for data in timesheet.time_logs:
			if (self.project and args.timesheet_detail == data.name) or \
				(not self.project and not data.sales_invoice) or \
				(not sales_invoice and data.sales_invoice == self.name):
				data.sales_invoice = sales_invoice

	def on_update(self):
		self.set_paid_amount()

	def set_paid_amount(self):
		paid_amount = 0.0
		base_paid_amount = 0.0
		for data in self.payments:
			data.base_amount = flt(data.amount*self.conversion_rate, self.precision("base_paid_amount"))
			paid_amount += data.amount
			base_paid_amount += data.base_amount

		self.paid_amount = paid_amount
		self.base_paid_amount = base_paid_amount

	def validate_time_sheets_are_submitted(self):
		for data in self.timesheets:
			if data.time_sheet:
				status = frappe.db.get_value("Timesheet", data.time_sheet, "status")
				if status not in ['Submitted', 'Payslip']:
					frappe.throw(_("Timesheet {0} is already completed or cancelled").format(data.time_sheet))

	def set_pos_fields(self, for_validate=False):
		"""Set retail related fields from POS Profiles"""
		if cint(self.is_pos) != 1:
			return

		from erpnext.stock.get_item_details import get_pos_profile_item_details, get_pos_profile
		if not self.pos_profile:
			pos_profile = get_pos_profile(self.company) or {}
			self.pos_profile = pos_profile.get('name')

		pos = {}
		if self.pos_profile:
			pos = frappe.get_doc('POS Profile', self.pos_profile)

		if not self.get('payments') and not for_validate:
			update_multi_mode_option(self, pos)

		if not self.account_for_change_amount:
			self.account_for_change_amount = frappe.get_cached_value('Company',  self.company,  'default_cash_account')

		if pos:
			self.allow_print_before_pay = pos.allow_print_before_pay
			
			if not for_validate:
				self.tax_category = pos.get("tax_category")

			if not for_validate and not self.customer:
				self.customer = pos.customer

			self.ignore_pricing_rule = pos.ignore_pricing_rule
			if pos.get('account_for_change_amount'):
				self.account_for_change_amount = pos.get('account_for_change_amount')

			for fieldname in ('territory', 'naming_series', 'currency', 'letter_head', 'tc_name',
				'company', 'select_print_heading', 'cash_bank_account', 'write_off_account', 'taxes_and_charges',
				'write_off_cost_center', 'apply_discount_on', 'cost_center'):
					if (not for_validate) or (for_validate and not self.get(fieldname)):
						self.set(fieldname, pos.get(fieldname))

			customer_price_list = frappe.get_value("Customer", self.customer, 'default_price_list')

			if pos.get("company_address"):
				self.company_address = pos.get("company_address")

			if not customer_price_list:
				self.set('selling_price_list', pos.get('selling_price_list'))

			if not for_validate:
				self.update_stock = cint(pos.get("update_stock"))

			# set pos values in items
			for item in self.get("items"):
				if item.get('item_code'):
					profile_details = get_pos_profile_item_details(pos, frappe._dict(item.as_dict()), pos)
					for fname, val in iteritems(profile_details):
						if (not for_validate) or (for_validate and not item.get(fname)):
							item.set(fname, val)

			# fetch terms
			if self.tc_name and not self.terms:
				self.terms = frappe.db.get_value("Terms and Conditions", self.tc_name, "terms")

			# fetch charges
			if self.taxes_and_charges and not len(self.get("taxes")):
				self.set_taxes()

		return pos

	def get_company_abbr(self):
		return frappe.db.sql("select abbr from tabCompany where name=%s", self.company)[0][0]

	def validate_debit_to_acc(self):
		account = frappe.get_cached_value("Account", self.debit_to,
			["account_type", "report_type", "account_currency"], as_dict=True)

		if not account:
			frappe.throw(_("Debit To is required"))

		if account.report_type != "Balance Sheet":
			frappe.throw(_("Debit To account must be a Balance Sheet account"))

		if self.customer and account.account_type != "Receivable":
			frappe.throw(_("Debit To account must be a Receivable account"))

		self.party_account_currency = account.account_currency

	def clear_unallocated_mode_of_payments(self):
		self.set("payments", self.get("payments", {"amount": ["not in", [0, None, ""]]}))

		frappe.db.sql("""delete from `tabSales Invoice Payment` where parent = %s
			and amount = 0""", self.name)

	def validate_with_previous_doc(self):
		super(SalesInvoice, self).validate_with_previous_doc({
			"Sales Order": {
				"ref_dn_field": "sales_order",
				"compare_fields": [["customer", "="], ["company", "="], ["project", "="], ["currency", "="]]
			},
			"Sales Order Item": {
				"ref_dn_field": "so_detail",
				"compare_fields": [["item_code", "="], ["uom", "="], ["conversion_factor", "="]],
				"is_child_table": True,
				"allow_duplicate_prev_row_id": True
			},
			"Delivery Note": {
				"ref_dn_field": "delivery_note",
				"compare_fields": [["customer", "="], ["company", "="], ["project", "="], ["currency", "="]]
			},
			"Delivery Note Item": {
				"ref_dn_field": "dn_detail",
				"compare_fields": [["item_code", "="], ["uom", "="], ["conversion_factor", "="]],
				"is_child_table": True,
				"allow_duplicate_prev_row_id": True
			},
		})

		if cint(frappe.db.get_single_value('Selling Settings', 'maintain_same_sales_rate')) and not self.is_return:
			self.validate_rate_with_reference_doc([
				["Sales Order", "sales_order", "so_detail"],
				["Delivery Note", "delivery_note", "dn_detail"]
			])

	def set_against_income_account(self):
		"""Set against account for debit to account"""
		against_acc = []
		for d in self.get('items'):
			if d.income_account and d.income_account not in against_acc:
				against_acc.append(d.income_account)
		self.against_income_account = ','.join(against_acc)

	def add_remarks(self):
		if not self.remarks: self.remarks = 'No Remarks'

	def validate_auto_set_posting_time(self):
		# Don't auto set the posting date and time if invoice is amended
		if self.is_new() and self.amended_from:
			self.set_posting_time = 1

		self.validate_posting_time()

	def so_dn_required(self):
		"""check in manage account if sales order / delivery note required or not."""
		if self.is_return:
			return
		dic = {'Sales Order':['so_required', 'is_pos'],'Delivery Note':['dn_required', 'update_stock']}
		for i in dic:
			if frappe.db.get_single_value('Selling Settings', dic[i][0]) == 'Yes':
				for d in self.get('items'):
					if (d.item_code and not d.get(i.lower().replace(' ','_')) and not self.get(dic[i][1])):
						msgprint(_("{0} is mandatory for Item {1}").format(i,d.item_code), raise_exception=1)


	def validate_proj_cust(self):
		"""check for does customer belong to same project as entered.."""
		if self.project and self.customer:
			res = frappe.db.sql("""select name from `tabProject`
				where name = %s and (customer = %s or customer is null or customer = '')""",
				(self.project, self.customer))
			if not res:
				throw(_("Customer {0} does not belong to project {1}").format(self.customer,self.project))

	def validate_pos(self):
		if self.is_return:
			if flt(self.paid_amount) + flt(self.write_off_amount) - flt(self.grand_total) > \
				1.0/(10.0**(self.precision("grand_total") + 1.0)):
					frappe.throw(_("Paid amount + Write Off Amount can not be greater than Grand Total"))

	def validate_item_code(self):
		for d in self.get('items'):
			if not d.item_code:
				msgprint(_("Item Code required at Row No {0}").format(d.idx), raise_exception=True)

	def validate_warehouse(self):
		super(SalesInvoice, self).validate_warehouse()

		for d in self.get_item_list():
			if not d.warehouse and frappe.get_cached_value("Item", d.item_code, "is_stock_item"):
				frappe.throw(_("Warehouse required for stock Item {0}").format(d.item_code))

	def validate_delivery_note(self):
		for d in self.get("items"):
			if d.delivery_note:
				msgprint(_("Stock cannot be updated against Delivery Note {0}").format(d.delivery_note), raise_exception=1)

	def validate_write_off_account(self):
		if flt(self.write_off_amount) and not self.write_off_account:
			self.write_off_account = frappe.get_cached_value('Company',  self.company,  'write_off_account')

		if flt(self.write_off_amount) and not self.write_off_account:
			msgprint(_("Please enter Write Off Account"), raise_exception=1)

	def validate_account_for_change_amount(self):
		if flt(self.change_amount) and not self.account_for_change_amount:
			msgprint(_("Please enter Account for Change Amount"), raise_exception=1)

	def validate_c_form(self):
		""" Blank C-form no if C-form applicable marked as 'No'"""
		if self.amended_from and self.c_form_applicable == 'No' and self.c_form_no:
			frappe.db.sql("""delete from `tabC-Form Invoice Detail` where invoice_no = %s
					and parent = %s""", (self.amended_from,	self.c_form_no))

			frappe.db.set(self, 'c_form_no', '')

	def validate_c_form_on_cancel(self):
		""" Display message if C-Form no exists on cancellation of Sales Invoice"""
		if self.c_form_applicable == 'Yes' and self.c_form_no:
			msgprint(_("Please remove this Invoice {0} from C-Form {1}")
				.format(self.name, self.c_form_no), raise_exception = 1)

	def validate_dropship_item(self):
		for item in self.items:
			if item.sales_order:
				if frappe.db.get_value("Sales Order Item", item.so_detail, "delivered_by_supplier"):
					frappe.throw(_("Could not update stock, invoice contains drop shipping item."))

	def update_current_stock(self):
		for d in self.get('items'):
			if d.item_code and d.warehouse:
				bin = frappe.db.sql("select actual_qty from `tabBin` where item_code = %s and warehouse = %s", (d.item_code, d.warehouse), as_dict = 1)
				d.actual_qty = bin and flt(bin[0]['actual_qty']) or 0

		for d in self.get('packed_items'):
			bin = frappe.db.sql("select actual_qty, projected_qty from `tabBin` where item_code =	%s and warehouse = %s", (d.item_code, d.warehouse), as_dict = 1)
			d.actual_qty = bin and flt(bin[0]['actual_qty']) or 0
			d.projected_qty = bin and flt(bin[0]['projected_qty']) or 0

	def update_packing_list(self):
		if cint(self.update_stock) == 1:
			from erpnext.stock.doctype.packed_item.packed_item import make_packing_list
			make_packing_list(self)
		else:
			self.set('packed_items', [])

	def set_billing_hours_and_amount(self):
		if not self.project:
			for timesheet in self.timesheets:
				ts_doc = frappe.get_doc('Timesheet', timesheet.time_sheet)
				if not timesheet.billing_hours and ts_doc.total_billable_hours:
					timesheet.billing_hours = ts_doc.total_billable_hours

				if not timesheet.billing_amount and ts_doc.total_billable_amount:
					timesheet.billing_amount = ts_doc.total_billable_amount

	def update_timesheet_billing_for_project(self):
		if not self.timesheets and self.project:
			self.add_timesheet_data()
		else:
			self.calculate_billing_amount_for_timesheet()

	def add_timesheet_data(self):
		self.set('timesheets', [])
		if self.project:
			for data in get_projectwise_timesheet_data(self.project):
				self.append('timesheets', {
						'time_sheet': data.parent,
						'billing_hours': data.billing_hours,
						'billing_amount': data.billing_amt,
						'timesheet_detail': data.name
					})

			self.calculate_billing_amount_for_timesheet()

	def calculate_billing_amount_for_timesheet(self):
		total_billing_amount = 0.0
		for data in self.timesheets:
			if data.billing_amount:
				total_billing_amount += data.billing_amount

		self.total_billing_amount = total_billing_amount

	def get_warehouse(self):
		user_pos_profile = frappe.db.sql("""select name, warehouse from `tabPOS Profile`
			where ifnull(user,'') = %s and company = %s""", (frappe.session['user'], self.company))
		warehouse = user_pos_profile[0][1] if user_pos_profile else None

		if not warehouse:
			global_pos_profile = frappe.db.sql("""select name, warehouse from `tabPOS Profile`
				where (user is null or user = '') and company = %s""", self.company)

			if global_pos_profile:
				warehouse = global_pos_profile[0][1]
			elif not user_pos_profile:
				msgprint(_("POS Profile required to make POS Entry"), raise_exception=True)

		return warehouse

	def set_income_account_for_fixed_assets(self):
		disposal_account = depreciation_cost_center = None
		for d in self.get("items"):
			if d.is_fixed_asset:
				if not disposal_account:
					disposal_account, depreciation_cost_center = get_disposal_account_and_cost_center(self.company)

				d.income_account = disposal_account
				if not d.cost_center:
					d.cost_center = depreciation_cost_center

	def check_prev_docstatus(self):
		for d in self.get('items'):
			if d.sales_order and frappe.db.get_value("Sales Order", d.sales_order, "docstatus") != 1:
				frappe.throw(_("Sales Order {0} is not submitted").format(d.sales_order))

			if d.delivery_note and frappe.db.get_value("Delivery Note", d.delivery_note, "docstatus") != 1:
				throw(_("Delivery Note {0} is not submitted").format(d.delivery_note))

	def make_gl_entries(self, gl_entries=None, repost_future_gle=True, from_repost=False):
		auto_accounting_for_stock = erpnext.is_perpetual_inventory_enabled(self.company)
		if not gl_entries:
			gl_entries = self.get_gl_entries()

		if gl_entries:
			from erpnext.accounts.general_ledger import make_gl_entries

			# if POS and amount is written off, updating outstanding amt after posting all gl entries
			update_outstanding = "No" if (cint(self.is_pos) or self.write_off_account or
				cint(self.redeem_loyalty_points)) else "Yes"

			make_gl_entries(gl_entries, cancel=(self.docstatus == 2),
				update_outstanding=update_outstanding, merge_entries=False, from_repost=from_repost)

			if update_outstanding == "No":
				from erpnext.accounts.doctype.gl_entry.gl_entry import update_outstanding_amt
				update_outstanding_amt(self.debit_to, "Customer", self.customer,
					self.doctype, self.return_against if cint(self.is_return) and self.return_against else self.name)

			if repost_future_gle and cint(self.update_stock) \
				and cint(auto_accounting_for_stock):
					items, warehouses = self.get_items_and_warehouses()
					update_gl_entries_after(self.posting_date, self.posting_time,
						warehouses, items, company = self.company)
		elif self.docstatus == 2 and cint(self.update_stock) \
			and cint(auto_accounting_for_stock):
				from erpnext.accounts.general_ledger import delete_gl_entries
				delete_gl_entries(voucher_type=self.doctype, voucher_no=self.name)

	def get_gl_entries(self, warehouse_account=None):
		from erpnext.accounts.general_ledger import merge_similar_entries

		gl_entries = []

		self.make_customer_gl_entry(gl_entries)

		self.make_tax_gl_entries(gl_entries)

		self.make_item_gl_entries(gl_entries)

		# merge gl entries before adding pos entries
		gl_entries = merge_similar_entries(gl_entries)

		self.make_loyalty_point_redemption_gle(gl_entries)
		self.make_pos_gl_entries(gl_entries)
		self.make_gle_for_change_amount(gl_entries)

		self.make_write_off_gl_entry(gl_entries)
		self.make_gle_for_rounding_adjustment(gl_entries)

		return gl_entries

	def make_customer_gl_entry(self, gl_entries):
		# Checked both rounding_adjustment and rounded_total
		# because rounded_total had value even before introcution of posting GLE based on rounded total
		grand_total = self.rounded_total if (self.rounding_adjustment and self.rounded_total) else self.grand_total
		if grand_total:
			# Didnot use base_grand_total to book rounding loss gle
			grand_total_in_company_currency = flt(grand_total * self.conversion_rate,
				self.precision("grand_total"))

			gl_entries.append(
				self.get_gl_dict({
					"account": self.debit_to,
					"party_type": "Customer",
					"party": self.customer,
					"due_date": self.due_date,
					"against": self.against_income_account,
					"debit": grand_total_in_company_currency,
					"debit_in_account_currency": grand_total_in_company_currency \
						if self.party_account_currency==self.company_currency else grand_total,
					"against_voucher": self.return_against if cint(self.is_return) and self.return_against else self.name,
					"against_voucher_type": self.doctype,
					"cost_center": self.cost_center
				}, self.party_account_currency)
			)

	def make_tax_gl_entries(self, gl_entries):
		for tax in self.get("taxes"):
			if flt(tax.base_tax_amount_after_discount_amount):
				account_currency = get_account_currency(tax.account_head)
				gl_entries.append(
					self.get_gl_dict({
						"account": tax.account_head,
						"against": self.customer,
						"credit": flt(tax.base_tax_amount_after_discount_amount,
							tax.precision("tax_amount_after_discount_amount")),
						"credit_in_account_currency": (flt(tax.base_tax_amount_after_discount_amount,
							tax.precision("base_tax_amount_after_discount_amount")) if account_currency==self.company_currency else
							flt(tax.tax_amount_after_discount_amount, tax.precision("tax_amount_after_discount_amount"))),
						"cost_center": tax.cost_center
					}, account_currency)
				)

	def make_item_gl_entries(self, gl_entries):
		# income account gl entries
		for item in self.get("items"):
			if flt(item.base_net_amount, item.precision("base_net_amount")):
				if item.is_fixed_asset:
					asset = frappe.get_doc("Asset", item.asset)

					if (len(asset.finance_books) > 1 and not item.finance_book
						and asset.finance_books[0].finance_book):
						frappe.throw(_("Select finance book for the item {0} at row {1}")
							.format(item.item_code, item.idx))

					fixed_asset_gl_entries = get_gl_entries_on_asset_disposal(asset,
						item.base_net_amount, item.finance_book)

					for gle in fixed_asset_gl_entries:
						gle["against"] = self.customer
						gl_entries.append(self.get_gl_dict(gle))

					asset.db_set("disposal_date", self.posting_date)
					asset.set_status("Sold" if self.docstatus==1 else None)
				else:
					income_account = (item.income_account
						if (not item.enable_deferred_revenue or self.is_return) else item.deferred_revenue_account)

					account_currency = get_account_currency(income_account)
					gl_entries.append(
						self.get_gl_dict({
							"account": income_account,
							"against": self.customer,
							"credit": flt(item.base_net_amount, item.precision("base_net_amount")),
							"credit_in_account_currency": (flt(item.base_net_amount, item.precision("base_net_amount"))
								if account_currency==self.company_currency
								else flt(item.net_amount, item.precision("net_amount"))),
							"cost_center": item.cost_center
						}, account_currency, item=item)
					)

		# expense account gl entries
		if cint(self.update_stock) and \
			erpnext.is_perpetual_inventory_enabled(self.company):
			gl_entries += super(SalesInvoice, self).get_gl_entries()

	def make_loyalty_point_redemption_gle(self, gl_entries):
		if cint(self.redeem_loyalty_points):
			gl_entries.append(
				self.get_gl_dict({
					"account": self.debit_to,
					"party_type": "Customer",
					"party": self.customer,
					"against": "Expense account - " + cstr(self.loyalty_redemption_account) + " for the Loyalty Program",
					"credit": self.loyalty_amount,
					"against_voucher": self.return_against if cint(self.is_return) else self.name,
					"against_voucher_type": self.doctype,
					"cost_center": self.cost_center
				})
			)
			gl_entries.append(
				self.get_gl_dict({
					"account": self.loyalty_redemption_account,
					"cost_center": self.cost_center or self.loyalty_redemption_cost_center,
					"against": self.customer,
					"debit": self.loyalty_amount,
					"remark": "Loyalty Points redeemed by the customer"
				})
			)

	def make_pos_gl_entries(self, gl_entries):
		if cint(self.is_pos):
			for payment_mode in self.payments:
				if payment_mode.amount:
					# POS, make payment entries
					gl_entries.append(
						self.get_gl_dict({
							"account": self.debit_to,
							"party_type": "Customer",
							"party": self.customer,
							"against": payment_mode.account,
							"credit": payment_mode.base_amount,
							"credit_in_account_currency": payment_mode.base_amount \
								if self.party_account_currency==self.company_currency \
								else payment_mode.amount,
							"against_voucher": self.return_against if cint(self.is_return) and self.return_against else self.name,
							"against_voucher_type": self.doctype,
							"cost_center": self.cost_center
						}, self.party_account_currency)
					)

					payment_mode_account_currency = get_account_currency(payment_mode.account)
					gl_entries.append(
						self.get_gl_dict({
							"account": payment_mode.account,
							"against": self.customer,
							"debit": payment_mode.base_amount,
							"debit_in_account_currency": payment_mode.base_amount \
								if payment_mode_account_currency==self.company_currency \
								else payment_mode.amount,
							"cost_center": self.cost_center
						}, payment_mode_account_currency)
					)

	def make_gle_for_change_amount(self, gl_entries):
		if cint(self.is_pos) and self.change_amount:
			if self.account_for_change_amount:
				gl_entries.append(
					self.get_gl_dict({
						"account": self.debit_to,
						"party_type": "Customer",
						"party": self.customer,
						"against": self.account_for_change_amount,
						"debit": flt(self.base_change_amount),
						"debit_in_account_currency": flt(self.base_change_amount) \
							if self.party_account_currency==self.company_currency else flt(self.change_amount),
						"against_voucher": self.return_against if cint(self.is_return) and self.return_against else self.name,
						"against_voucher_type": self.doctype,
						"cost_center": self.cost_center
					}, self.party_account_currency)
				)

				gl_entries.append(
					self.get_gl_dict({
						"account": self.account_for_change_amount,
						"against": self.customer,
						"credit": self.base_change_amount,
						"cost_center": self.cost_center
					})
				)
			else:
				frappe.throw(_("Select change amount account"), title="Mandatory Field")

	def make_write_off_gl_entry(self, gl_entries):
		# write off entries, applicable if only pos
		if self.write_off_account and flt(self.write_off_amount, self.precision("write_off_amount")):
			write_off_account_currency = get_account_currency(self.write_off_account)
			default_cost_center = frappe.get_cached_value('Company',  self.company,  'cost_center')

			gl_entries.append(
				self.get_gl_dict({
					"account": self.debit_to,
					"party_type": "Customer",
					"party": self.customer,
					"against": self.write_off_account,
					"credit": flt(self.base_write_off_amount, self.precision("base_write_off_amount")),
					"credit_in_account_currency": (flt(self.base_write_off_amount,
						self.precision("base_write_off_amount")) if self.party_account_currency==self.company_currency
						else flt(self.write_off_amount, self.precision("write_off_amount"))),
					"against_voucher": self.return_against if cint(self.is_return) else self.name,
					"against_voucher_type": self.doctype,
					"cost_center": self.cost_center
				}, self.party_account_currency)
			)
			gl_entries.append(
				self.get_gl_dict({
					"account": self.write_off_account,
					"against": self.customer,
					"debit": flt(self.base_write_off_amount, self.precision("base_write_off_amount")),
					"debit_in_account_currency": (flt(self.base_write_off_amount,
						self.precision("base_write_off_amount")) if write_off_account_currency==self.company_currency
						else flt(self.write_off_amount, self.precision("write_off_amount"))),
					"cost_center": self.cost_center or self.write_off_cost_center or default_cost_center
				}, write_off_account_currency)
			)

	def make_gle_for_rounding_adjustment(self, gl_entries):
		if flt(self.rounding_adjustment, self.precision("rounding_adjustment")) and self.base_rounding_adjustment:
			round_off_account, round_off_cost_center = \
				get_round_off_account_and_cost_center(self.company)

			gl_entries.append(
				self.get_gl_dict({
					"account": round_off_account,
					"against": self.customer,
					"credit_in_account_currency": flt(self.rounding_adjustment,
						self.precision("rounding_adjustment")),
					"credit": flt(self.base_rounding_adjustment,
						self.precision("base_rounding_adjustment")),
					"cost_center": self.cost_center or round_off_cost_center,
				}
			))

	def update_billing_status_in_dn(self, update_modified=True):
		updated_delivery_notes = []
		for d in self.get("items"):
			if d.dn_detail:
				billed_amt = frappe.db.sql("""select sum(amount) from `tabSales Invoice Item`
					where dn_detail=%s and docstatus=1""", d.dn_detail)
				billed_amt = billed_amt and billed_amt[0][0] or 0
				frappe.db.set_value("Delivery Note Item", d.dn_detail, "billed_amt", billed_amt, update_modified=update_modified)
				updated_delivery_notes.append(d.delivery_note)
			elif d.so_detail:
				updated_delivery_notes += update_billed_amount_based_on_so(d.so_detail, update_modified)

		for dn in set(updated_delivery_notes):
			frappe.get_doc("Delivery Note", dn).update_billing_percentage(update_modified=update_modified)

	def on_recurring(self, reference_doc, auto_repeat_doc):
		for fieldname in ("c_form_applicable", "c_form_no", "write_off_amount"):
			self.set(fieldname, reference_doc.get(fieldname))

		self.due_date = None

	def update_serial_no(self, in_cancel=False):
		""" update Sales Invoice refrence in Serial No """
		invoice = None if (in_cancel or self.is_return) else self.name
		if in_cancel and self.is_return:
			invoice = self.return_against

		for item in self.items:
			if not item.serial_no:
				continue

			for serial_no in item.serial_no.split("\n"):
				if serial_no and frappe.db.get_value('Serial No', serial_no, 'item_code') == item.item_code:
					frappe.db.set_value('Serial No', serial_no, 'sales_invoice', invoice)

	def validate_serial_numbers(self):
		"""
			validate serial number agains Delivery Note and Sales Invoice
		"""
		self.set_serial_no_against_delivery_note()
		self.validate_serial_against_delivery_note()
		self.validate_serial_against_sales_invoice()

	def set_serial_no_against_delivery_note(self):
		for item in self.items:
			if item.serial_no and item.delivery_note and \
				item.qty != len(get_serial_nos(item.serial_no)):
				item.serial_no = get_delivery_note_serial_no(item.item_code, item.qty, item.delivery_note)

	def validate_serial_against_delivery_note(self):
		"""
			validate if the serial numbers in Sales Invoice Items are same as in
			Delivery Note Item
		"""

		for item in self.items:
			if not item.delivery_note or not item.dn_detail:
				continue

			serial_nos = frappe.db.get_value("Delivery Note Item", item.dn_detail, "serial_no") or ""
			dn_serial_nos = set(get_serial_nos(serial_nos))

			serial_nos = item.serial_no or ""
			si_serial_nos = set(get_serial_nos(serial_nos))

			if si_serial_nos - dn_serial_nos:
				frappe.throw(_("Serial Numbers in row {0} does not match with Delivery Note").format(item.idx))

			if item.serial_no and cint(item.qty) != len(si_serial_nos):
				frappe.throw(_("Row {0}: {1} Serial numbers required for Item {2}. You have provided {3}.").format(
					item.idx, item.qty, item.item_code, len(si_serial_nos)))

	def validate_serial_against_sales_invoice(self):
		""" check if serial number is already used in other sales invoice """
		for item in self.items:
			if not item.serial_no:
				continue

			for serial_no in item.serial_no.split("\n"):
				serial_no_details = frappe.db.get_value("Serial No", serial_no,
					["sales_invoice", "item_code"], as_dict=1)

				if not serial_no_details:
					continue

				if serial_no_details.sales_invoice and serial_no_details.item_code == item.item_code \
					and self.name != serial_no_details.sales_invoice:
					sales_invoice_company = frappe.db.get_value("Sales Invoice", serial_no_details.sales_invoice, "company")
					if sales_invoice_company == self.company:
						frappe.throw(_("Serial Number: {0} is already referenced in Sales Invoice: {1}")
							.format(serial_no, serial_no_details.sales_invoice))

	def update_project(self):
		if self.project:
			project = frappe.get_doc("Project", self.project)
			project.update_billed_amount()
			project.db_update()


	def verify_payment_amount_is_positive(self):
		for entry in self.payments:
			if entry.amount < 0:
				frappe.throw(_("Row #{0} (Payment Table): Amount must be positive").format(entry.idx))

	def verify_payment_amount_is_negative(self):
		for entry in self.payments:
			if entry.amount > 0:
				frappe.throw(_("Row #{0} (Payment Table): Amount must be negative").format(entry.idx))

	# collection of the loyalty points, create the ledger entry for that.
	def make_loyalty_point_entry(self):
		returned_amount = self.get_returned_amount()
		current_amount = flt(self.grand_total) - cint(self.loyalty_amount)
		eligible_amount = current_amount - returned_amount
		lp_details = get_loyalty_program_details_with_points(self.customer, company=self.company,
			current_transaction_amount=current_amount, loyalty_program=self.loyalty_program,
			expiry_date=self.posting_date, include_expired_entry=True)
		if lp_details and getdate(lp_details.from_date) <= getdate(self.posting_date) and \
			(not lp_details.to_date or getdate(lp_details.to_date) >= getdate(self.posting_date)):
			points_earned = cint(eligible_amount/lp_details.collection_factor)
			doc = frappe.get_doc({
				"doctype": "Loyalty Point Entry",
				"company": self.company,
				"loyalty_program": lp_details.loyalty_program,
				"loyalty_program_tier": lp_details.tier_name,
				"customer": self.customer,
				"sales_invoice": self.name,
				"loyalty_points": points_earned,
				"purchase_amount": eligible_amount,
				"expiry_date": add_days(self.posting_date, lp_details.expiry_duration),
				"posting_date": self.posting_date
			})
			doc.flags.ignore_permissions = 1
			doc.save()
			self.set_loyalty_program_tier()

	# valdite the redemption and then delete the loyalty points earned on cancel of the invoice
	def delete_loyalty_point_entry(self):
		lp_entry = frappe.db.sql("select name from `tabLoyalty Point Entry` where sales_invoice=%s",
			(self.name), as_dict=1)

		if not lp_entry: return
		against_lp_entry = frappe.db.sql('''select name, sales_invoice from `tabLoyalty Point Entry`
			where redeem_against=%s''', (lp_entry[0].name), as_dict=1)
		if against_lp_entry:
			invoice_list = ", ".join([d.sales_invoice for d in against_lp_entry])
			frappe.throw(_('''Sales Invoice can't be cancelled since the Loyalty Points earned has been redeemed.
				First cancel the Sales Invoice No {0}''').format(invoice_list))
		else:
			frappe.db.sql('''delete from `tabLoyalty Point Entry` where sales_invoice=%s''', (self.name))
			# Set loyalty program
			self.set_loyalty_program_tier()

	def set_loyalty_program_tier(self):
		lp_details = get_loyalty_program_details_with_points(self.customer, company=self.company,
				loyalty_program=self.loyalty_program, include_expired_entry=True)
		frappe.db.set_value("Customer", self.customer, "loyalty_program_tier", lp_details.tier_name)

	def get_returned_amount(self):
		returned_amount = frappe.db.sql("""
			select sum(grand_total)
			from `tabSales Invoice`
			where docstatus=1 and is_return=1 and ifnull(return_against, '')=%s
		""", self.name)
		return abs(flt(returned_amount[0][0])) if returned_amount else 0

	# redeem the loyalty points.
	def apply_loyalty_points(self):
		from erpnext.accounts.doctype.loyalty_point_entry.loyalty_point_entry \
			import get_loyalty_point_entries, get_redemption_details
		loyalty_point_entries = get_loyalty_point_entries(self.customer, self.loyalty_program, self.company, self.posting_date)
		redemption_details = get_redemption_details(self.customer, self.loyalty_program, self.company)

		points_to_redeem = self.loyalty_points
		for lp_entry in loyalty_point_entries:
			if lp_entry.sales_invoice == self.name:
				continue
			available_points = lp_entry.loyalty_points - flt(redemption_details.get(lp_entry.name))
			if available_points > points_to_redeem:
				redeemed_points = points_to_redeem
			else:
				redeemed_points = available_points
			doc = frappe.get_doc({
				"doctype": "Loyalty Point Entry",
				"company": self.company,
				"loyalty_program": self.loyalty_program,
				"loyalty_program_tier": lp_entry.loyalty_program_tier,
				"customer": self.customer,
				"sales_invoice": self.name,
				"redeem_against": lp_entry.name,
				"loyalty_points": -1*redeemed_points,
				"purchase_amount": self.grand_total,
				"expiry_date": lp_entry.expiry_date,
				"posting_date": self.posting_date
			})
			doc.flags.ignore_permissions = 1
			doc.save()
			points_to_redeem -= redeemed_points
			if points_to_redeem < 1: # since points_to_redeem is integer
				break

	# Healthcare
	def set_healthcare_services(self, checked_values):
		self.set("items", [])
		from erpnext.stock.get_item_details import get_item_details
		for checked_item in checked_values:
			item_line = self.append("items", {})
			price_list, price_list_currency = frappe.db.get_values("Price List", {"selling": 1}, ['name', 'currency'])[0]
			args = {
				'doctype': "Sales Invoice",
				'item_code': checked_item['item'],
				'company': self.company,
				'customer': frappe.db.get_value("Patient", self.patient, "customer"),
				'selling_price_list': price_list,
				'price_list_currency': price_list_currency,
				'plc_conversion_rate': 1.0,
				'conversion_rate': 1.0
			}
			item_details = get_item_details(args)
			item_line.item_code = checked_item['item']
			item_line.qty = 1
			if checked_item['qty']:
				item_line.qty = checked_item['qty']
			if checked_item['rate']:
				item_line.rate = checked_item['rate']
			else:
				item_line.rate = item_details.price_list_rate
			item_line.amount = float(item_line.rate) * float(item_line.qty)
			if checked_item['income_account']:
				item_line.income_account = checked_item['income_account']
			if checked_item['dt']:
				item_line.reference_dt = checked_item['dt']
			if checked_item['dn']:
				item_line.reference_dn = checked_item['dn']
			if checked_item['description']:
				item_line.description = checked_item['description']

		self.set_missing_values(for_validate = True)

	def set_status(self, update=False, status=None, update_modified=True):
		if self.is_new():
			if self.get('amended_from'):
				self.status = 'Draft'
			return

<<<<<<< HEAD
		if not status:
			precision = self.precision("outstanding_amount")
			args = [
				self.name,
				self.outstanding_amount,
				self.is_discounted, 
				self.is_return, 
				self.due_date, 
				self.docstatus,
				precision,
			]
			status = get_status(args)
		
=======
		precision = self.precision("outstanding_amount")
		outstanding_amount = flt(self.outstanding_amount, precision)
		due_date = getdate(self.due_date)
		nowdate = getdate()
		discountng_status = self.get_discounting_status()

		if not status:
			if self.docstatus == 2:
				status = "Cancelled"
			elif self.docstatus == 1:
				if outstanding_amount > 0 and due_date < nowdate and self.is_discounted and discountng_status=='Disbursed':
					self.status = "Overdue and Discounted"
				elif outstanding_amount > 0 and due_date < nowdate:
					self.status = "Overdue"
				elif outstanding_amount > 0 and due_date >= nowdate and self.is_discounted and discountng_status=='Disbursed':
					self.status = "Unpaid and Discounted"
				elif outstanding_amount > 0 and due_date >= nowdate:
					self.status = "Unpaid"
				#Check if outstanding amount is 0 due to credit note issued against invoice
				elif outstanding_amount <= 0 and self.is_return == 0 and frappe.db.get_value('Sales Invoice', {'is_return': 1, 'return_against': self.name, 'docstatus': 1}):
					self.status = "Credit Note Issued"
				elif self.is_return == 1:
					self.status = "Return"
				elif outstanding_amount<=0:
					self.status = "Paid"
				else:
					self.status = "Submitted"
			else:
				self.status = "Draft"

>>>>>>> 6e53afd9
		if update:
			self.db_set('status', status, update_modified = update_modified)

def get_discounting_status(sales_invoice):
	status = None

	invoice_discounting_list = frappe.db.sql("""
		select status
		from `tabInvoice Discounting` id, `tabDiscounted Invoice` d
		where
			id.name = d.parent
			and d.sales_invoice=%s
			and id.docstatus=1
			and status in ('Disbursed', 'Settled')
	""", sales_invoice)

	for d in invoice_discounting_list:
		status = d[0]
		if status == "Disbursed":
			break

	return status

def get_status(*args):
	sales_invoice, outstanding_amount, is_discounted, is_return, due_date, docstatus, precision = args[0]
	
	discounting_status = None
	if is_discounted:
		discounting_status = get_discounting_status(sales_invoice)

	outstanding_amount = flt(outstanding_amount, precision)
	due_date = getdate(due_date)
	now_date = getdate()

	if docstatus == 2:
		status = "Cancelled"
	elif docstatus == 1:
		if outstanding_amount > 0 and due_date < now_date and is_discounted and discounting_status=='Disbursed':
			status = "Overdue and Discounted"
		elif outstanding_amount > 0 and due_date < now_date:
			status = "Overdue"
		elif outstanding_amount > 0 and due_date >= now_date and is_discounted and discounting_status=='Disbursed':
			status = "Unpaid and Discounted"
		elif outstanding_amount > 0 and due_date >= now_date:
			status = "Unpaid"
		#Check if outstanding amount is 0 due to credit note issued against invoice
		elif outstanding_amount <= 0 and is_return == 0 and frappe.db.get_value('Sales Invoice', {'is_return': 1, 'return_against': sales_invoice, 'docstatus': 1}):
			status = "Credit Note Issued"
		elif is_return == 1:
			status = "Return"
		elif outstanding_amount <=0:
			status = "Paid"
		else:
			status = "Submitted"
	else:
		status = "Draft"
	
	return status

def validate_inter_company_party(doctype, party, company, inter_company_reference):
	if not party:
		return

	if doctype in ["Sales Invoice", "Sales Order"]:
		partytype, ref_partytype, internal = "Customer", "Supplier", "is_internal_customer"

		if doctype == "Sales Invoice":
			ref_doc = "Purchase Invoice"
		else:
			ref_doc = "Purchase Order"
	else:
		partytype, ref_partytype, internal = "Supplier", "Customer", "is_internal_supplier"

		if doctype == "Purchase Invoice":
			ref_doc = "Sales Invoice"
		else:
			ref_doc = "Sales Order"

	if inter_company_reference:
		doc = frappe.get_doc(ref_doc, inter_company_reference)
		ref_party = doc.supplier if doctype in ["Sales Invoice", "Sales Order"] else doc.customer
		if not frappe.db.get_value(partytype, {"represents_company": doc.company}, "name") == party:
			frappe.throw(_("Invalid {0} for Inter Company Transaction.").format(partytype))
		if not frappe.get_cached_value(ref_partytype, ref_party, "represents_company") == company:
			frappe.throw(_("Invalid Company for Inter Company Transaction."))

	elif frappe.db.get_value(partytype, {"name": party, internal: 1}, "name") == party:
		companies = frappe.get_all("Allowed To Transact With", fields=["company"], filters={"parenttype": partytype, "parent": party})
		companies = [d.company for d in companies]
		if not company in companies:
			frappe.throw(_("{0} not allowed to transact with {1}. Please change the Company.").format(partytype, company))

def update_linked_doc(doctype, name, inter_company_reference):

	if doctype in ["Sales Invoice", "Purchase Invoice"]:
		ref_field = "inter_company_invoice_reference"
	else:
		ref_field = "inter_company_order_reference"

	if inter_company_reference:
		frappe.db.set_value(doctype, inter_company_reference,\
			ref_field, name)

def unlink_inter_company_doc(doctype, name, inter_company_reference):

	if doctype in ["Sales Invoice", "Purchase Invoice"]:
		ref_doc = "Purchase Invoice" if doctype == "Sales Invoice" else "Sales Invoice"
		ref_field = "inter_company_invoice_reference"
	else:
		ref_doc = "Purchase Order" if doctype == "Sales Order" else "Sales Order"
		ref_field = "inter_company_order_reference"

	if inter_company_reference:
		frappe.db.set_value(doctype, name, ref_field, "")
		frappe.db.set_value(ref_doc, inter_company_reference, ref_field, "")

def get_list_context(context=None):
	from erpnext.controllers.website_list_for_contact import get_list_context
	list_context = get_list_context(context)
	list_context.update({
		'show_sidebar': True,
		'show_search': True,
		'no_breadcrumbs': True,
		'title': _('Invoices'),
	})
	return list_context

@frappe.whitelist()
def get_bank_cash_account(mode_of_payment, company):
	account = frappe.db.get_value("Mode of Payment Account",
		{"parent": mode_of_payment, "company": company}, "default_account")
	if not account:
		frappe.throw(_("Please set default Cash or Bank account in Mode of Payment {0}")
			.format(mode_of_payment))
	return {
		"account": account
	}

@frappe.whitelist()
def make_maintenance_schedule(source_name, target_doc=None):
	doclist = get_mapped_doc("Sales Invoice", source_name, 	{
		"Sales Invoice": {
			"doctype": "Maintenance Schedule",
			"validation": {
				"docstatus": ["=", 1]
			}
		},
		"Sales Invoice Item": {
			"doctype": "Maintenance Schedule Item",
		},
	}, target_doc)

	return doclist

@frappe.whitelist()
def make_delivery_note(source_name, target_doc=None):
	def set_missing_values(source, target):
		target.ignore_pricing_rule = 1
		target.run_method("set_missing_values")
		target.run_method("calculate_taxes_and_totals")

	def update_item(source_doc, target_doc, source_parent):
		target_doc.qty = flt(source_doc.qty) - flt(source_doc.delivered_qty)
		target_doc.stock_qty = target_doc.qty * flt(source_doc.conversion_factor)

		target_doc.base_amount = target_doc.qty * flt(source_doc.base_rate)
		target_doc.amount = target_doc.qty * flt(source_doc.rate)

	doclist = get_mapped_doc("Sales Invoice", source_name, 	{
		"Sales Invoice": {
			"doctype": "Delivery Note",
			"validation": {
				"docstatus": ["=", 1]
			}
		},
		"Sales Invoice Item": {
			"doctype": "Delivery Note Item",
			"field_map": {
				"name": "si_detail",
				"parent": "against_sales_invoice",
				"serial_no": "serial_no",
				"sales_order": "against_sales_order",
				"so_detail": "so_detail",
				"cost_center": "cost_center"
			},
			"postprocess": update_item,
			"condition": lambda doc: doc.delivered_by_supplier!=1
		},
		"Sales Taxes and Charges": {
			"doctype": "Sales Taxes and Charges",
			"add_if_empty": True
		},
		"Sales Team": {
			"doctype": "Sales Team",
			"field_map": {
				"incentives": "incentives"
			},
			"add_if_empty": True
		}
	}, target_doc, set_missing_values)

	return doclist

@frappe.whitelist()
def make_sales_return(source_name, target_doc=None):
	from erpnext.controllers.sales_and_purchase_return import make_return_doc
	return make_return_doc("Sales Invoice", source_name, target_doc)

def set_account_for_mode_of_payment(self):
	for data in self.payments:
		if not data.account:
			data.account = get_bank_cash_account(data.mode_of_payment, self.company).get("account")

def get_inter_company_details(doc, doctype):
	if doctype in ["Sales Invoice", "Sales Order", "Delivery Note"]:
		parties = frappe.db.get_all("Supplier", fields=["name"], filters={"disabled": 0, "is_internal_supplier": 1, "represents_company": doc.company})
		company = frappe.get_cached_value("Customer", doc.customer, "represents_company")

		party = get_internal_party(parties, "Supplier", doc)
	else:
		parties = frappe.db.get_all("Customer", fields=["name"], filters={"disabled": 0, "is_internal_customer": 1, "represents_company": doc.company})
		company = frappe.get_cached_value("Supplier", doc.supplier, "represents_company")

		party = get_internal_party(parties, "Customer", doc)

	return {
		"party": party,
		"company": company
	}
  
def get_internal_party(parties, link_doctype, doc):
	if len(parties) == 1:
			party = parties[0].name
	else:
		# If more than one Internal Supplier/Customer, get supplier/customer on basis of address
		if doc.get('company_address') or doc.get('shipping_address'):
			party = frappe.db.get_value("Dynamic Link", {"parent": doc.get('company_address') or doc.get('shipping_address'),
			"parenttype": "Address", "link_doctype": link_doctype}, "link_name")

			if not party:
				party = parties[0].name
		else:
			party = parties[0].name

	return party

def validate_inter_company_transaction(doc, doctype):

	details = get_inter_company_details(doc, doctype)
	price_list = doc.selling_price_list if doctype in ["Sales Invoice", "Sales Order", "Delivery Note"] else doc.buying_price_list
	valid_price_list = frappe.db.get_value("Price List", {"name": price_list, "buying": 1, "selling": 1})
	if not valid_price_list:
		frappe.throw(_("Selected Price List should have buying and selling fields checked."))

	party = details.get("party")
	if not party:
		partytype = "Supplier" if doctype in ["Sales Invoice", "Sales Order"] else "Customer"
		frappe.throw(_("No {0} found for Inter Company Transactions.").format(partytype))

	company = details.get("company")
	default_currency = frappe.get_cached_value('Company', company, "default_currency")
	if default_currency != doc.currency:
		frappe.throw(_("Company currencies of both the companies should match for Inter Company Transactions."))

	return

@frappe.whitelist()
def make_inter_company_purchase_invoice(source_name, target_doc=None):
	return make_inter_company_transaction("Sales Invoice", source_name, target_doc)

def make_inter_company_transaction(doctype, source_name, target_doc=None):
	if doctype in ["Sales Invoice", "Sales Order"]:
		source_doc = frappe.get_doc(doctype, source_name)
		target_doctype = "Purchase Invoice" if doctype == "Sales Invoice" else "Purchase Order"
	else:
		source_doc = frappe.get_doc(doctype, source_name)
		target_doctype = "Sales Invoice" if doctype == "Purchase Invoice" else "Sales Order"

	validate_inter_company_transaction(source_doc, doctype)
	details = get_inter_company_details(source_doc, doctype)

	def set_missing_values(source, target):
		target.run_method("set_missing_values")

	def update_details(source_doc, target_doc, source_parent):
		target_doc.inter_company_invoice_reference = source_doc.name
		if target_doc.doctype in ["Purchase Invoice", "Purchase Order"]:
			target_doc.company = details.get("company")
			target_doc.supplier = details.get("party")
			target_doc.buying_price_list = source_doc.selling_price_list
		else:
			target_doc.company = details.get("company")
			target_doc.customer = details.get("party")
			target_doc.selling_price_list = source_doc.buying_price_list

	doclist = get_mapped_doc(doctype, source_name,	{
		doctype: {
			"doctype": target_doctype,
			"postprocess": update_details,
			"field_no_map": [
				"taxes_and_charges"
			]
		},
		doctype +" Item": {
			"doctype": target_doctype + " Item",
			"field_no_map": [
				"income_account",
				"expense_account",
				"cost_center",
				"warehouse"
			]
		}

	}, target_doc, set_missing_values)

	return doclist

@frappe.whitelist()
def get_loyalty_programs(customer):
	''' sets applicable loyalty program to the customer or returns a list of applicable programs '''
	from erpnext.selling.doctype.customer.customer import get_loyalty_programs

	customer = frappe.get_doc('Customer', customer)
	if customer.loyalty_program: return

	lp_details = get_loyalty_programs(customer)

	if len(lp_details) == 1:
		frappe.db.set(customer, 'loyalty_program', lp_details[0])
		return []
	else:
		return lp_details

@frappe.whitelist()
def create_invoice_discounting(source_name, target_doc=None):
	invoice = frappe.get_doc("Sales Invoice", source_name)
	invoice_discounting = frappe.new_doc("Invoice Discounting")
	invoice_discounting.company = invoice.company
	invoice_discounting.append("invoices", {
		"sales_invoice": source_name,
		"customer": invoice.customer,
		"posting_date": invoice.posting_date,
		"outstanding_amount": invoice.outstanding_amount
	})

	return invoice_discounting<|MERGE_RESOLUTION|>--- conflicted
+++ resolved
@@ -1223,7 +1223,6 @@
 				self.status = 'Draft'
 			return
 
-<<<<<<< HEAD
 		if not status:
 			precision = self.precision("outstanding_amount")
 			args = [
@@ -1236,39 +1235,7 @@
 				precision,
 			]
 			status = get_status(args)
-		
-=======
-		precision = self.precision("outstanding_amount")
-		outstanding_amount = flt(self.outstanding_amount, precision)
-		due_date = getdate(self.due_date)
-		nowdate = getdate()
-		discountng_status = self.get_discounting_status()
-
-		if not status:
-			if self.docstatus == 2:
-				status = "Cancelled"
-			elif self.docstatus == 1:
-				if outstanding_amount > 0 and due_date < nowdate and self.is_discounted and discountng_status=='Disbursed':
-					self.status = "Overdue and Discounted"
-				elif outstanding_amount > 0 and due_date < nowdate:
-					self.status = "Overdue"
-				elif outstanding_amount > 0 and due_date >= nowdate and self.is_discounted and discountng_status=='Disbursed':
-					self.status = "Unpaid and Discounted"
-				elif outstanding_amount > 0 and due_date >= nowdate:
-					self.status = "Unpaid"
-				#Check if outstanding amount is 0 due to credit note issued against invoice
-				elif outstanding_amount <= 0 and self.is_return == 0 and frappe.db.get_value('Sales Invoice', {'is_return': 1, 'return_against': self.name, 'docstatus': 1}):
-					self.status = "Credit Note Issued"
-				elif self.is_return == 1:
-					self.status = "Return"
-				elif outstanding_amount<=0:
-					self.status = "Paid"
-				else:
-					self.status = "Submitted"
-			else:
-				self.status = "Draft"
-
->>>>>>> 6e53afd9
+
 		if update:
 			self.db_set('status', status, update_modified = update_modified)
 
