--- conflicted
+++ resolved
@@ -13,11 +13,7 @@
 from erpnext.stock.doctype.delivery_note.delivery_note import update_billed_amount_based_on_so
 from erpnext.projects.doctype.timesheet.timesheet import get_projectwise_timesheet_data
 from erpnext.assets.doctype.asset.depreciation \
-<<<<<<< HEAD
 	import get_disposal_account_and_cost_center, get_gl_entries_on_asset_disposal, get_gl_entries_on_asset_regain, post_depreciation_entries
-=======
-	import get_disposal_account_and_cost_center, get_gl_entries_on_asset_disposal, get_gl_entries_on_asset_regain
->>>>>>> a9e78e2d
 from erpnext.stock.doctype.batch.batch import set_batch_nos
 from erpnext.stock.doctype.serial_no.serial_no import get_serial_nos, get_delivery_note_serial_no
 from erpnext.setup.doctype.company.company import update_company_current_month_sales
@@ -929,7 +925,6 @@
 		for item in self.get("items"):
 			if flt(item.base_net_amount, item.precision("base_net_amount")):
 				if item.is_fixed_asset:
-<<<<<<< HEAD
 					asset = self.get_asset(item)
 
 					if self.is_return:
@@ -940,34 +935,13 @@
 						if asset.calculate_depreciation:
 							self.reset_depreciation_schedule(asset)
 							
-=======
-					if item.get('asset'):
-						asset = frappe.get_doc("Asset", item.asset)
-					else:
-						frappe.throw(_(
-							"Row #{0}: You must select an Asset for Item {1}.").format(item.idx, item.item_name), 
-							title=_("Missing Asset")
-						)
-					if (len(asset.finance_books) > 1 and not item.finance_book
-						and asset.finance_books[0].finance_book):
-						frappe.throw(_("Select finance book for the item {0} at row {1}")
-							.format(item.item_code, item.idx))
-
-					if self.is_return:
-						fixed_asset_gl_entries = get_gl_entries_on_asset_regain(asset,
-							item.base_net_amount, item.finance_book)
-						asset.db_set("disposal_date", None)
->>>>>>> a9e78e2d
 					else:
 						fixed_asset_gl_entries = get_gl_entries_on_asset_disposal(asset,
 							item.base_net_amount, item.finance_book)
 						asset.db_set("disposal_date", self.posting_date)
-<<<<<<< HEAD
 
 						if asset.calculate_depreciation:
 							self.depreciate_asset(asset)
-=======
->>>>>>> a9e78e2d
 
 					for gle in fixed_asset_gl_entries:
 						gle["against"] = self.customer
