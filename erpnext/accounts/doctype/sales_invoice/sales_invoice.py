# Copyright (c) 2015, Frappe Technologies Pvt. Ltd. and Contributors
# License: GNU General Public License v3. See license.txt

from __future__ import unicode_literals
import frappe, erpnext
import frappe.defaults
from frappe.utils import cint, flt, getdate, add_days, cstr, nowdate, get_link_to_form, formatdate
from frappe import _, msgprint, throw
from erpnext.accounts.party import get_party_account, get_due_date, get_party_details
from frappe.model.mapper import get_mapped_doc
from erpnext.controllers.selling_controller import SellingController
from erpnext.accounts.utils import get_account_currency
from erpnext.stock.doctype.delivery_note.delivery_note import update_billed_amount_based_on_so
from erpnext.projects.doctype.timesheet.timesheet import get_projectwise_timesheet_data
from erpnext.assets.doctype.asset.depreciation \
	import get_disposal_account_and_cost_center, get_gl_entries_on_asset_disposal
from erpnext.stock.doctype.batch.batch import set_batch_nos
from erpnext.stock.doctype.serial_no.serial_no import get_serial_nos, get_delivery_note_serial_no
from erpnext.setup.doctype.company.company import update_company_current_month_sales
from erpnext.accounts.general_ledger import get_round_off_account_and_cost_center
from erpnext.accounts.doctype.loyalty_program.loyalty_program import \
	get_loyalty_program_details_with_points, get_loyalty_details, validate_loyalty_points
from erpnext.accounts.deferred_revenue import validate_service_stop_date
from frappe.model.utils import get_fetch_values
from frappe.contacts.doctype.address.address import get_address_display
<<<<<<< HEAD
from erpnext.accounts.doctype.tax_withholding_category.tax_withholding_category import get_party_tax_withholding_details
=======
>>>>>>> 202ef92f

from erpnext.healthcare.utils import manage_invoice_submit_cancel

from six import iteritems

form_grid_templates = {
	"items": "templates/form_grid/item_grid.html"
}

class SalesInvoice(SellingController):
	def __init__(self, *args, **kwargs):
		super(SalesInvoice, self).__init__(*args, **kwargs)
		self.status_updater = [{
			'source_dt': 'Sales Invoice Item',
			'target_field': 'billed_amt',
			'target_ref_field': 'amount',
			'target_dt': 'Sales Order Item',
			'join_field': 'so_detail',
			'target_parent_dt': 'Sales Order',
			'target_parent_field': 'per_billed',
			'source_field': 'amount',
			'join_field': 'so_detail',
			'percent_join_field': 'sales_order',
			'status_field': 'billing_status',
			'keyword': 'Billed',
			'overflow_type': 'billing'
		}]

	def set_indicator(self):
		"""Set indicator for portal"""
		if self.outstanding_amount < 0:
			self.indicator_title = _("Credit Note Issued")
			self.indicator_color = "darkgrey"
		elif self.outstanding_amount > 0 and getdate(self.due_date) >= getdate(nowdate()):
			self.indicator_color = "orange"
			self.indicator_title = _("Unpaid")
		elif self.outstanding_amount > 0 and getdate(self.due_date) < getdate(nowdate()):
			self.indicator_color = "red"
			self.indicator_title = _("Overdue")
		elif cint(self.is_return) == 1:
			self.indicator_title = _("Return")
			self.indicator_color = "darkgrey"
		else:
			self.indicator_color = "green"
			self.indicator_title = _("Paid")

	def validate(self):
		super(SalesInvoice, self).validate()
		self.validate_auto_set_posting_time()

		if not self.is_pos:
			self.so_dn_required()

		self.set_tax_withholding()

		self.validate_proj_cust()
		self.validate_pos_return()
		self.validate_with_previous_doc()
		self.validate_uom_is_integer("stock_uom", "stock_qty")
		self.validate_uom_is_integer("uom", "qty")
		self.check_sales_order_on_hold_or_close("sales_order")
		self.validate_debit_to_acc()
		self.clear_unallocated_advances("Sales Invoice Advance", "advances")
		self.add_remarks()
		self.validate_write_off_account()
		self.validate_account_for_change_amount()
		self.validate_fixed_asset()
		self.set_income_account_for_fixed_assets()
		self.validate_item_cost_centers()
		validate_inter_company_party(self.doctype, self.customer, self.company, self.inter_company_invoice_reference)
		self.set_inter_company_account()

		if cint(self.is_pos):
			self.validate_pos()

		if cint(self.update_stock):
			self.validate_dropship_item()
			self.validate_item_code()
			self.validate_warehouse()
			self.update_current_stock()
			self.validate_delivery_note()

		# validate service stop date to lie in between start and end date
		validate_service_stop_date(self)

		if not self.is_opening:
			self.is_opening = 'No'

		if self._action != 'submit' and self.update_stock and not self.is_return:
			set_batch_nos(self, 'warehouse', True)

		if self.redeem_loyalty_points:
			lp = frappe.get_doc('Loyalty Program', self.loyalty_program)
			self.loyalty_redemption_account = lp.expense_account if not self.loyalty_redemption_account else self.loyalty_redemption_account
			self.loyalty_redemption_cost_center = lp.cost_center if not self.loyalty_redemption_cost_center else self.loyalty_redemption_cost_center

		self.set_against_income_account()
		self.validate_c_form()
		self.validate_time_sheets_are_submitted()
		self.validate_multiple_billing("Delivery Note", "dn_detail", "amount", "items")
		if not self.is_return:
			self.validate_serial_numbers()
		self.update_packing_list()
		self.set_billing_hours_and_amount()
		self.update_timesheet_billing_for_project()
		self.set_status()
		if self.is_pos and not self.is_return:
			self.verify_payment_amount_is_positive()

		#validate amount in mode of payments for returned invoices for pos must be negative
		if self.is_pos and self.is_return:
			self.verify_payment_amount_is_negative()

		if self.redeem_loyalty_points and self.loyalty_program and self.loyalty_points and not self.is_consolidated:
			validate_loyalty_points(self, self.loyalty_points)

	def validate_fixed_asset(self):
		for d in self.get("items"):
			if d.is_fixed_asset and d.meta.get_field("asset") and d.asset:
				asset = frappe.get_doc("Asset", d.asset)
				if self.doctype == "Sales Invoice" and self.docstatus == 1:
					if self.update_stock:
						frappe.throw(_("'Update Stock' cannot be checked for fixed asset sale"))

					elif asset.status in ("Scrapped", "Cancelled", "Sold"):
						frappe.throw(_("Row #{0}: Asset {1} cannot be submitted, it is already {2}").format(d.idx, d.asset, asset.status))

	def validate_item_cost_centers(self):
		for item in self.items:
			cost_center_company = frappe.get_cached_value("Cost Center", item.cost_center, "company")
			if cost_center_company != self.company:
				frappe.throw(_("Row #{0}: Cost Center {1} does not belong to company {2}").format(frappe.bold(item.idx), frappe.bold(item.cost_center), frappe.bold(self.company)))

	def set_tax_withholding(self):
		tax_withholding_details = get_party_tax_withholding_details(self)

		if not tax_withholding_details:
			return

		accounts = []
		tax_withholding_account = tax_withholding_details.get("account_head")

		for d in self.taxes:
			if d.account_head == tax_withholding_account:
				d.update(tax_withholding_details)
			accounts.append(d.account_head)

		if not accounts or tax_withholding_account not in accounts:
			self.append("taxes", tax_withholding_details)

		to_remove = [d for d in self.taxes
			if not d.tax_amount and d.charge_type == "Actual" and d.account_head == tax_withholding_account]

		for d in to_remove:
			self.remove(d)

		# calculate totals again after applying TDS
		self.calculate_taxes_and_totals()

	def before_save(self):
		set_account_for_mode_of_payment(self)

	def on_submit(self):
		self.validate_pos_paid_amount()

		if not self.auto_repeat:
			frappe.get_doc('Authorization Control').validate_approving_authority(self.doctype,
				self.company, self.base_grand_total, self)

		self.check_prev_docstatus()

		if self.is_return and not self.update_billed_amount_in_sales_order:
			# NOTE status updating bypassed for is_return
			self.status_updater = []

		self.update_status_updater_args()
		self.update_prevdoc_status()
		self.update_billing_status_in_dn()
		self.clear_unallocated_mode_of_payments()

		# Updating stock ledger should always be called after updating prevdoc status,
		# because updating reserved qty in bin depends upon updated delivered qty in SO
		if self.update_stock == 1:
			self.update_stock_ledger()

		# this sequence because outstanding may get -ve
		self.make_gl_entries()

<<<<<<< HEAD
=======
		if self.update_stock == 1:
			self.repost_future_sle_and_gle()

>>>>>>> 202ef92f
		if self.update_stock == 1:
			self.repost_future_sle_and_gle()

		if not self.is_return:
			self.update_billing_status_for_zero_amount_refdoc("Delivery Note")
			self.update_billing_status_for_zero_amount_refdoc("Sales Order")
			self.check_credit_limit()

		self.update_serial_no()

		if not cint(self.is_pos) == 1 and not self.is_return:
			self.update_against_document_in_jv()

		self.update_time_sheet(self.name)

		if frappe.db.get_single_value('Selling Settings', 'sales_update_frequency') == "Each Transaction":
			update_company_current_month_sales(self.company)
			self.update_project()
		update_linked_doc(self.doctype, self.name, self.inter_company_invoice_reference)

		# create the loyalty point ledger entry if the customer is enrolled in any loyalty program
		if not self.is_return and not self.is_consolidated and self.loyalty_program:
			self.make_loyalty_point_entry()
		elif self.is_return and self.return_against and not self.is_consolidated and self.loyalty_program:
			against_si_doc = frappe.get_doc("Sales Invoice", self.return_against)
			against_si_doc.delete_loyalty_point_entry()
			against_si_doc.make_loyalty_point_entry()
		if self.redeem_loyalty_points and not self.is_consolidated and self.loyalty_points:
			self.apply_loyalty_points()

		# Healthcare Service Invoice.
		domain_settings = frappe.get_doc('Domain Settings')
		active_domains = [d.domain for d in domain_settings.active_domains]

		if "Healthcare" in active_domains:
			manage_invoice_submit_cancel(self, "on_submit")

	def validate_pos_return(self):

		if self.is_pos and self.is_return:
			total_amount_in_payments = 0
			for payment in self.payments:
				total_amount_in_payments += payment.amount
			invoice_total = self.rounded_total or self.grand_total
			if total_amount_in_payments < invoice_total:
				frappe.throw(_("Total payments amount can't be greater than {}").format(-invoice_total))

	def validate_pos_paid_amount(self):
		if len(self.payments) == 0 and self.is_pos:
			frappe.throw(_("At least one mode of payment is required for POS invoice."))

	def check_if_consolidated_invoice(self):
		# since POS Invoice extends Sales Invoice, we explicitly check if doctype is Sales Invoice
		if self.doctype == "Sales Invoice" and self.is_consolidated:
			invoice_or_credit_note = "consolidated_credit_note" if self.is_return else "consolidated_invoice"
			pos_closing_entry = frappe.get_all(
				"POS Invoice Merge Log",
				filters={ invoice_or_credit_note: self.name },
				pluck="pos_closing_entry"
			)
			if pos_closing_entry:
				msg = _("To cancel a {} you need to cancel the POS Closing Entry {}. ").format(
					frappe.bold("Consolidated Sales Invoice"),
					get_link_to_form("POS Closing Entry", pos_closing_entry[0])
				)
				frappe.throw(msg, title=_("Not Allowed"))

	def before_cancel(self):
		self.check_if_consolidated_invoice()

		super(SalesInvoice, self).before_cancel()
		self.update_time_sheet(None)

	def on_cancel(self):
		super(SalesInvoice, self).on_cancel()

		self.check_sales_order_on_hold_or_close("sales_order")

		if self.is_return and not self.update_billed_amount_in_sales_order:
			# NOTE status updating bypassed for is_return
			self.status_updater = []

		self.update_status_updater_args()
		self.update_prevdoc_status()
		self.update_billing_status_in_dn()

		if not self.is_return:
			self.update_billing_status_for_zero_amount_refdoc("Delivery Note")
			self.update_billing_status_for_zero_amount_refdoc("Sales Order")
			self.update_serial_no(in_cancel=True)

		self.validate_c_form_on_cancel()

		# Updating stock ledger should always be called after updating prevdoc status,
		# because updating reserved qty in bin depends upon updated delivered qty in SO
		if self.update_stock == 1:
			self.update_stock_ledger()

		self.make_gl_entries_on_cancel()

		if self.update_stock == 1:
			self.repost_future_sle_and_gle()

		frappe.db.set(self, 'status', 'Cancelled')

		if frappe.db.get_single_value('Selling Settings', 'sales_update_frequency') == "Each Transaction":
			update_company_current_month_sales(self.company)
			self.update_project()
		if not self.is_return and not self.is_consolidated and self.loyalty_program:
			self.delete_loyalty_point_entry()
		elif self.is_return and self.return_against and not self.is_consolidated and self.loyalty_program:
			against_si_doc = frappe.get_doc("Sales Invoice", self.return_against)
			against_si_doc.delete_loyalty_point_entry()
			against_si_doc.make_loyalty_point_entry()

		unlink_inter_company_doc(self.doctype, self.name, self.inter_company_invoice_reference)

		# Healthcare Service Invoice.
		domain_settings = frappe.get_doc('Domain Settings')
		active_domains = [d.domain for d in domain_settings.active_domains]

		if "Healthcare" in active_domains:
			manage_invoice_submit_cancel(self, "on_cancel")

		self.ignore_linked_doctypes = ('GL Entry', 'Stock Ledger Entry', 'Repost Item Valuation')

	def update_status_updater_args(self):
		if cint(self.update_stock):
			self.status_updater.append({
				'source_dt':'Sales Invoice Item',
				'target_dt':'Sales Order Item',
				'target_parent_dt':'Sales Order',
				'target_parent_field':'per_delivered',
				'target_field':'delivered_qty',
				'target_ref_field':'qty',
				'source_field':'qty',
				'join_field':'so_detail',
				'percent_join_field':'sales_order',
				'status_field':'delivery_status',
				'keyword':'Delivered',
				'second_source_dt': 'Delivery Note Item',
				'second_source_field': 'qty',
				'second_join_field': 'so_detail',
				'overflow_type': 'delivery',
				'extra_cond': """ and exists(select name from `tabSales Invoice`
					where name=`tabSales Invoice Item`.parent and update_stock = 1)"""
			})
			if cint(self.is_return):
				self.status_updater.append({
					'source_dt': 'Sales Invoice Item',
					'target_dt': 'Sales Order Item',
					'join_field': 'so_detail',
					'target_field': 'returned_qty',
					'target_parent_dt': 'Sales Order',
					'source_field': '-1 * qty',
					'second_source_dt': 'Delivery Note Item',
					'second_source_field': '-1 * qty',
					'second_join_field': 'so_detail',
					'extra_cond': """ and exists (select name from `tabSales Invoice` where name=`tabSales Invoice Item`.parent and update_stock=1 and is_return=1)"""
				})

	def check_credit_limit(self):
		from erpnext.selling.doctype.customer.customer import check_credit_limit

		validate_against_credit_limit = False
		bypass_credit_limit_check_at_sales_order = frappe.db.get_value("Customer Credit Limit",
			filters={'parent': self.customer, 'parenttype': 'Customer', 'company': self.company},
			fieldname=["bypass_credit_limit_check"])

		if bypass_credit_limit_check_at_sales_order:
			validate_against_credit_limit = True

		for d in self.get("items"):
			if not (d.sales_order or d.delivery_note):
				validate_against_credit_limit = True
				break
		if validate_against_credit_limit:
			check_credit_limit(self.customer, self.company, bypass_credit_limit_check_at_sales_order)

	def set_missing_values(self, for_validate=False):
		pos = self.set_pos_fields(for_validate)

		if not self.debit_to:
			self.debit_to = get_party_account("Customer", self.customer, self.company)
			self.party_account_currency = frappe.db.get_value("Account", self.debit_to, "account_currency", cache=True)
		if not self.due_date and self.customer:
			self.due_date = get_due_date(self.posting_date, "Customer", self.customer, self.company)

		super(SalesInvoice, self).set_missing_values(for_validate)

		print_format = pos.get("print_format") if pos else None
		if not print_format and not cint(frappe.db.get_value('Print Format', 'POS Invoice', 'disabled')):
			print_format = 'POS Invoice'

		if pos:
			return {
				"print_format": print_format,
				"allow_edit_rate": pos.get("allow_user_to_edit_rate"),
				"allow_edit_discount": pos.get("allow_user_to_edit_discount"),
				"campaign": pos.get("campaign"),
				"allow_print_before_pay": pos.get("allow_print_before_pay")
			}

	def update_time_sheet(self, sales_invoice):
		for d in self.timesheets:
			if d.time_sheet:
				timesheet = frappe.get_doc("Timesheet", d.time_sheet)
				self.update_time_sheet_detail(timesheet, d, sales_invoice)
				timesheet.calculate_total_amounts()
				timesheet.calculate_percentage_billed()
				timesheet.flags.ignore_validate_update_after_submit = True
				timesheet.set_status()
				timesheet.save()

	def update_time_sheet_detail(self, timesheet, args, sales_invoice):
		for data in timesheet.time_logs:
			if (self.project and args.timesheet_detail == data.name) or \
				(not self.project and not data.sales_invoice) or \
				(not sales_invoice and data.sales_invoice == self.name):
				data.sales_invoice = sales_invoice

	def on_update(self):
		self.set_paid_amount()

	def set_paid_amount(self):
		paid_amount = 0.0
		base_paid_amount = 0.0
		for data in self.payments:
			data.base_amount = flt(data.amount*self.conversion_rate, self.precision("base_paid_amount"))
			paid_amount += data.amount
			base_paid_amount += data.base_amount

		self.paid_amount = paid_amount
		self.base_paid_amount = base_paid_amount

	def validate_time_sheets_are_submitted(self):
		for data in self.timesheets:
			if data.time_sheet:
				status = frappe.db.get_value("Timesheet", data.time_sheet, "status")
				if status not in ['Submitted', 'Payslip']:
					frappe.throw(_("Timesheet {0} is already completed or cancelled").format(data.time_sheet))

	def set_pos_fields(self, for_validate=False):
		"""Set retail related fields from POS Profiles"""
		if cint(self.is_pos) != 1:
			return

		from erpnext.stock.get_item_details import get_pos_profile_item_details, get_pos_profile
		if not self.pos_profile:
			pos_profile = get_pos_profile(self.company) or {}
			if not pos_profile:
				frappe.throw(_("No POS Profile found. Please create a New POS Profile first"))
			self.pos_profile = pos_profile.get('name')

		pos = {}
		if self.pos_profile:
			pos = frappe.get_doc('POS Profile', self.pos_profile)

		if not self.get('payments') and not for_validate:
			update_multi_mode_option(self, pos)

		if not self.account_for_change_amount:
			self.account_for_change_amount = frappe.get_cached_value('Company',  self.company,  'default_cash_account')

		if pos:
			if not for_validate:
				self.tax_category = pos.get("tax_category")

			if not for_validate and not self.customer:
				self.customer = pos.customer

			if not for_validate:
				self.ignore_pricing_rule = pos.ignore_pricing_rule

			if pos.get('account_for_change_amount'):
				self.account_for_change_amount = pos.get('account_for_change_amount')

			for fieldname in ('currency', 'letter_head', 'tc_name',
				'company', 'select_print_heading', 'write_off_account', 'taxes_and_charges',
				'write_off_cost_center', 'apply_discount_on', 'cost_center'):
					if (not for_validate) or (for_validate and not self.get(fieldname)):
						self.set(fieldname, pos.get(fieldname))

			if pos.get("company_address"):
				self.company_address = pos.get("company_address")

			if self.customer:
				customer_price_list, customer_group = frappe.get_value("Customer", self.customer, ['default_price_list', 'customer_group'])
				customer_group_price_list = frappe.get_value("Customer Group", customer_group, 'default_price_list')
				selling_price_list = customer_price_list or customer_group_price_list or pos.get('selling_price_list')
			else:
				selling_price_list = pos.get('selling_price_list')

			if selling_price_list:
				self.set('selling_price_list', selling_price_list)

			if not for_validate:
				self.update_stock = cint(pos.get("update_stock"))

			# set pos values in items
			for item in self.get("items"):
				if item.get('item_code'):
					profile_details = get_pos_profile_item_details(pos, frappe._dict(item.as_dict()), pos)
					for fname, val in iteritems(profile_details):
						if (not for_validate) or (for_validate and not item.get(fname)):
							item.set(fname, val)

			# fetch terms
			if self.tc_name and not self.terms:
				self.terms = frappe.db.get_value("Terms and Conditions", self.tc_name, "terms")

			# fetch charges
			if self.taxes_and_charges and not len(self.get("taxes")):
				self.set_taxes()

		return pos

	def get_company_abbr(self):
		return frappe.db.sql("select abbr from tabCompany where name=%s", self.company)[0][0]

	def validate_debit_to_acc(self):
		if not self.debit_to:
			self.debit_to = get_party_account("Customer", self.customer, self.company)
			if not self.debit_to:
				self.raise_missing_debit_credit_account_error("Customer", self.customer)

		account = frappe.get_cached_value("Account", self.debit_to,
			["account_type", "report_type", "account_currency"], as_dict=True)

		if not account:
			frappe.throw(_("Debit To is required"), title=_("Account Missing"))

		if account.report_type != "Balance Sheet":
			msg = _("Please ensure {} account is a Balance Sheet account. ").format(frappe.bold("Debit To"))
			msg += _("You can change the parent account to a Balance Sheet account or select a different account.")
			frappe.throw(msg, title=_("Invalid Account"))

		if self.customer and account.account_type != "Receivable":
			msg = _("Please ensure {} account is a Receivable account. ").format(frappe.bold("Debit To"))
			msg += _("Change the account type to Receivable or select a different account.")
			frappe.throw(msg, title=_("Invalid Account"))

		self.party_account_currency = account.account_currency

	def clear_unallocated_mode_of_payments(self):
		self.set("payments", self.get("payments", {"amount": ["not in", [0, None, ""]]}))

		frappe.db.sql("""delete from `tabSales Invoice Payment` where parent = %s
			and amount = 0""", self.name)

	def validate_with_previous_doc(self):
		super(SalesInvoice, self).validate_with_previous_doc({
			"Sales Order": {
				"ref_dn_field": "sales_order",
				"compare_fields": [["customer", "="], ["company", "="], ["project", "="], ["currency", "="]]
			},
			"Sales Order Item": {
				"ref_dn_field": "so_detail",
				"compare_fields": [["item_code", "="], ["uom", "="], ["conversion_factor", "="]],
				"is_child_table": True,
				"allow_duplicate_prev_row_id": True
			},
			"Delivery Note": {
				"ref_dn_field": "delivery_note",
				"compare_fields": [["customer", "="], ["company", "="], ["project", "="], ["currency", "="]]
			},
			"Delivery Note Item": {
				"ref_dn_field": "dn_detail",
				"compare_fields": [["item_code", "="], ["uom", "="], ["conversion_factor", "="]],
				"is_child_table": True,
				"allow_duplicate_prev_row_id": True
			},
		})

		if cint(frappe.db.get_single_value('Selling Settings', 'maintain_same_sales_rate')) and not self.is_return:
			self.validate_rate_with_reference_doc([
				["Sales Order", "sales_order", "so_detail"],
				["Delivery Note", "delivery_note", "dn_detail"]
			])

	def set_against_income_account(self):
		"""Set against account for debit to account"""
		against_acc = []
		for d in self.get('items'):
			if d.income_account and d.income_account not in against_acc:
				against_acc.append(d.income_account)
		self.against_income_account = ','.join(against_acc)

	def add_remarks(self):
		if not self.remarks:
			if self.po_no and self.po_date:
				self.remarks = _("Against Customer Order {0} dated {1}").format(self.po_no,
					formatdate(self.po_date))
			else:
				self.remarks = _("No Remarks")

	def validate_auto_set_posting_time(self):
		# Don't auto set the posting date and time if invoice is amended
		if self.is_new() and self.amended_from:
			self.set_posting_time = 1

		self.validate_posting_time()

	def so_dn_required(self):
		"""check in manage account if sales order / delivery note required or not."""
		if self.is_return:
			return

		prev_doc_field_map = {'Sales Order': ['so_required', 'is_pos'],'Delivery Note': ['dn_required', 'update_stock']}
		for key, value in iteritems(prev_doc_field_map):
			if frappe.db.get_single_value('Selling Settings', value[0]) == 'Yes':

				if frappe.get_value('Customer', self.customer, value[0]):
					continue

				for d in self.get('items'):
					if (d.item_code and not d.get(key.lower().replace(' ', '_')) and not self.get(value[1])):
						msgprint(_("{0} is mandatory for Item {1}").format(key, d.item_code), raise_exception=1)


	def validate_proj_cust(self):
		"""check for does customer belong to same project as entered.."""
		if self.project and self.customer:
			res = frappe.db.sql("""select name from `tabProject`
				where name = %s and (customer = %s or customer is null or customer = '')""",
				(self.project, self.customer))
			if not res:
				throw(_("Customer {0} does not belong to project {1}").format(self.customer,self.project))

	def set_inter_company_account(self):
		"""
			Set intercompany account for inter warehouse transactions
			This account will be used in case billing company and internal customer's
			representation company is same
		"""

		if self.is_internal_transfer() and not self.unrealized_profit_loss_account:
			unrealized_profit_loss_account = frappe.db.get_value('Company', self.company, 'unrealized_profit_loss_account')

			if not unrealized_profit_loss_account:
				msg = _("Please select Unrealized Profit / Loss account or add default Unrealized Profit / Loss account account for company {0}").format(
						frappe.bold(self.company))
				frappe.throw(msg)

			self.unrealized_profit_loss_account = unrealized_profit_loss_account

	def is_internal_transfer(self):
		"""
			It will an internal transfer if its an internal customer and representation
			company is same as billing company
		"""
		if self.is_internal_customer and (self.represents_company == self.company):
			return True

		return False

	def validate_pos(self):
		if self.is_return:
			invoice_total = self.rounded_total or self.grand_total
			if flt(self.paid_amount) + flt(self.write_off_amount) - flt(invoice_total) > \
				1.0/(10.0**(self.precision("grand_total") + 1.0)):
					frappe.throw(_("Paid amount + Write Off Amount can not be greater than Grand Total"))

	def validate_item_code(self):
		for d in self.get('items'):
			if not d.item_code and self.is_opening == "No":
				msgprint(_("Item Code required at Row No {0}").format(d.idx), raise_exception=True)

	def validate_warehouse(self):
		super(SalesInvoice, self).validate_warehouse()

		for d in self.get_item_list():
			if not d.warehouse and d.item_code and frappe.get_cached_value("Item", d.item_code, "is_stock_item"):
				frappe.throw(_("Warehouse required for stock Item {0}").format(d.item_code))

	def validate_delivery_note(self):
		for d in self.get("items"):
			if d.delivery_note:
				msgprint(_("Stock cannot be updated against Delivery Note {0}").format(d.delivery_note), raise_exception=1)

	def validate_write_off_account(self):
		if flt(self.write_off_amount) and not self.write_off_account:
			self.write_off_account = frappe.get_cached_value('Company',  self.company,  'write_off_account')

		if flt(self.write_off_amount) and not self.write_off_account:
			msgprint(_("Please enter Write Off Account"), raise_exception=1)

	def validate_account_for_change_amount(self):
		if flt(self.change_amount) and not self.account_for_change_amount:
			msgprint(_("Please enter Account for Change Amount"), raise_exception=1)

	def validate_c_form(self):
		""" Blank C-form no if C-form applicable marked as 'No'"""
		if self.amended_from and self.c_form_applicable == 'No' and self.c_form_no:
			frappe.db.sql("""delete from `tabC-Form Invoice Detail` where invoice_no = %s
					and parent = %s""", (self.amended_from,	self.c_form_no))

			frappe.db.set(self, 'c_form_no', '')

	def validate_c_form_on_cancel(self):
		""" Display message if C-Form no exists on cancellation of Sales Invoice"""
		if self.c_form_applicable == 'Yes' and self.c_form_no:
			msgprint(_("Please remove this Invoice {0} from C-Form {1}")
				.format(self.name, self.c_form_no), raise_exception = 1)

	def validate_dropship_item(self):
		for item in self.items:
			if item.sales_order:
				if frappe.db.get_value("Sales Order Item", item.so_detail, "delivered_by_supplier"):
					frappe.throw(_("Could not update stock, invoice contains drop shipping item."))

	def update_current_stock(self):
		for d in self.get('items'):
			if d.item_code and d.warehouse:
				bin = frappe.db.sql("select actual_qty from `tabBin` where item_code = %s and warehouse = %s", (d.item_code, d.warehouse), as_dict = 1)
				d.actual_qty = bin and flt(bin[0]['actual_qty']) or 0

		for d in self.get('packed_items'):
			bin = frappe.db.sql("select actual_qty, projected_qty from `tabBin` where item_code =	%s and warehouse = %s", (d.item_code, d.warehouse), as_dict = 1)
			d.actual_qty = bin and flt(bin[0]['actual_qty']) or 0
			d.projected_qty = bin and flt(bin[0]['projected_qty']) or 0

	def update_packing_list(self):
		if cint(self.update_stock) == 1:
			from erpnext.stock.doctype.packed_item.packed_item import make_packing_list
			make_packing_list(self)
		else:
			self.set('packed_items', [])

	def set_billing_hours_and_amount(self):
		if not self.project:
			for timesheet in self.timesheets:
				ts_doc = frappe.get_doc('Timesheet', timesheet.time_sheet)
				if not timesheet.billing_hours and ts_doc.total_billable_hours:
					timesheet.billing_hours = ts_doc.total_billable_hours

				if not timesheet.billing_amount and ts_doc.total_billable_amount:
					timesheet.billing_amount = ts_doc.total_billable_amount

	def update_timesheet_billing_for_project(self):
		if not self.timesheets and self.project:
			self.add_timesheet_data()
		else:
			self.calculate_billing_amount_for_timesheet()

	def add_timesheet_data(self):
		self.set('timesheets', [])
		if self.project:
			for data in get_projectwise_timesheet_data(self.project):
				self.append('timesheets', {
						'time_sheet': data.parent,
						'billing_hours': data.billing_hours,
						'billing_amount': data.billing_amt,
						'timesheet_detail': data.name
					})

			self.calculate_billing_amount_for_timesheet()

	def calculate_billing_amount_for_timesheet(self):
		total_billing_amount = 0.0
		for data in self.timesheets:
			if data.billing_amount:
				total_billing_amount += data.billing_amount

		self.total_billing_amount = total_billing_amount

	def get_warehouse(self):
		user_pos_profile = frappe.db.sql("""select name, warehouse from `tabPOS Profile`
			where ifnull(user,'') = %s and company = %s""", (frappe.session['user'], self.company))
		warehouse = user_pos_profile[0][1] if user_pos_profile else None

		if not warehouse:
			global_pos_profile = frappe.db.sql("""select name, warehouse from `tabPOS Profile`
				where (user is null or user = '') and company = %s""", self.company)

			if global_pos_profile:
				warehouse = global_pos_profile[0][1]
			elif not user_pos_profile:
				msgprint(_("POS Profile required to make POS Entry"), raise_exception=True)

		return warehouse

	def set_income_account_for_fixed_assets(self):
		disposal_account = depreciation_cost_center = None
		for d in self.get("items"):
			if d.is_fixed_asset:
				if not disposal_account:
					disposal_account, depreciation_cost_center = get_disposal_account_and_cost_center(self.company)

				d.income_account = disposal_account
				if not d.cost_center:
					d.cost_center = depreciation_cost_center

	def check_prev_docstatus(self):
		for d in self.get('items'):
			if d.sales_order and frappe.db.get_value("Sales Order", d.sales_order, "docstatus") != 1:
				frappe.throw(_("Sales Order {0} is not submitted").format(d.sales_order))

			if d.delivery_note and frappe.db.get_value("Delivery Note", d.delivery_note, "docstatus") != 1:
				throw(_("Delivery Note {0} is not submitted").format(d.delivery_note))

	def make_gl_entries(self, gl_entries=None, from_repost=False):
		from erpnext.accounts.general_ledger import make_gl_entries, make_reverse_gl_entries

		auto_accounting_for_stock = erpnext.is_perpetual_inventory_enabled(self.company)
		if not gl_entries:
			gl_entries = self.get_gl_entries()

		if gl_entries:
			# if POS and amount is written off, updating outstanding amt after posting all gl entries
			update_outstanding = "No" if (cint(self.is_pos) or self.write_off_account or
				cint(self.redeem_loyalty_points)) else "Yes"

			if self.docstatus == 1:
				make_gl_entries(gl_entries, update_outstanding=update_outstanding, merge_entries=False, from_repost=from_repost)
			elif self.docstatus == 2:
				make_reverse_gl_entries(voucher_type=self.doctype, voucher_no=self.name)

			if update_outstanding == "No":
				from erpnext.accounts.doctype.gl_entry.gl_entry import update_outstanding_amt
				update_outstanding_amt(self.debit_to, "Customer", self.customer,
					self.doctype, self.return_against if cint(self.is_return) and self.return_against else self.name)

		elif self.docstatus == 2 and cint(self.update_stock) \
			and cint(auto_accounting_for_stock):
				make_reverse_gl_entries(voucher_type=self.doctype, voucher_no=self.name)

	def get_gl_entries(self, warehouse_account=None):
		from erpnext.accounts.general_ledger import merge_similar_entries

		gl_entries = []

		self.make_customer_gl_entry(gl_entries)

		self.make_tax_gl_entries(gl_entries)
		self.make_internal_transfer_gl_entries(gl_entries)

		self.make_item_gl_entries(gl_entries)

		# merge gl entries before adding pos entries
		gl_entries = merge_similar_entries(gl_entries)

		self.make_loyalty_point_redemption_gle(gl_entries)
		self.make_pos_gl_entries(gl_entries)
		self.make_gle_for_change_amount(gl_entries)

		self.make_write_off_gl_entry(gl_entries)
		self.make_gle_for_rounding_adjustment(gl_entries)

		return gl_entries

	def make_customer_gl_entry(self, gl_entries):
		# Checked both rounding_adjustment and rounded_total
		# because rounded_total had value even before introcution of posting GLE based on rounded total
		grand_total = self.rounded_total if (self.rounding_adjustment and self.rounded_total) else self.grand_total
		if grand_total and not self.is_internal_transfer():
			# Didnot use base_grand_total to book rounding loss gle
			grand_total_in_company_currency = flt(grand_total * self.conversion_rate,
				self.precision("grand_total"))

			gl_entries.append(
				self.get_gl_dict({
					"account": self.debit_to,
					"party_type": "Customer",
					"party": self.customer,
					"due_date": self.due_date,
					"against": self.against_income_account,
					"debit": grand_total_in_company_currency,
					"debit_in_account_currency": grand_total_in_company_currency \
						if self.party_account_currency==self.company_currency else grand_total,
					"against_voucher": self.return_against if cint(self.is_return) and self.return_against else self.name,
					"against_voucher_type": self.doctype,
					"cost_center": self.cost_center,
					"project": self.project
				}, self.party_account_currency, item=self)
			)

	def make_tax_gl_entries(self, gl_entries):
		for tax in self.get("taxes"):
			if flt(tax.base_tax_amount_after_discount_amount):
				account_currency = get_account_currency(tax.account_head)
				gl_entries.append(
					self.get_gl_dict({
						"account": tax.account_head,
						"against": self.customer,
						"credit": flt(tax.base_tax_amount_after_discount_amount,
							tax.precision("tax_amount_after_discount_amount")),
						"credit_in_account_currency": (flt(tax.base_tax_amount_after_discount_amount,
							tax.precision("base_tax_amount_after_discount_amount")) if account_currency==self.company_currency else
							flt(tax.tax_amount_after_discount_amount, tax.precision("tax_amount_after_discount_amount"))),
						"cost_center": tax.cost_center
					}, account_currency, item=tax)
				)

	def make_internal_transfer_gl_entries(self, gl_entries):
		if self.is_internal_transfer() and flt(self.base_total_taxes_and_charges):
			account_currency = get_account_currency(self.unrealized_profit_loss_account)
			gl_entries.append(
				self.get_gl_dict({
					"account": self.unrealized_profit_loss_account,
					"against": self.customer,
					"debit": flt(self.total_taxes_and_charges),
					"debit_in_account_currency": flt(self.base_total_taxes_and_charges),
					"cost_center": self.cost_center
				}, account_currency, item=self))

	def make_item_gl_entries(self, gl_entries):
		# income account gl entries
		for item in self.get("items"):
			if flt(item.base_net_amount, item.precision("base_net_amount")):
				if item.is_fixed_asset:
					asset = frappe.get_doc("Asset", item.asset)

					if (len(asset.finance_books) > 1 and not item.finance_book
						and asset.finance_books[0].finance_book):
						frappe.throw(_("Select finance book for the item {0} at row {1}")
							.format(item.item_code, item.idx))

					fixed_asset_gl_entries = get_gl_entries_on_asset_disposal(asset,
						item.base_net_amount, item.finance_book)

					for gle in fixed_asset_gl_entries:
						gle["against"] = self.customer
						gl_entries.append(self.get_gl_dict(gle, item=item))

					asset.db_set("disposal_date", self.posting_date)
					asset.set_status("Sold" if self.docstatus==1 else None)
				else:
					# Do not book income for transfer within same company
					if not self.is_internal_transfer():
						income_account = (item.income_account
							if (not item.enable_deferred_revenue or self.is_return) else item.deferred_revenue_account)

						account_currency = get_account_currency(income_account)
						gl_entries.append(
							self.get_gl_dict({
								"account": income_account,
								"against": self.customer,
								"credit": flt(item.base_net_amount, item.precision("base_net_amount")),
								"credit_in_account_currency": (flt(item.base_net_amount, item.precision("base_net_amount"))
									if account_currency==self.company_currency
									else flt(item.net_amount, item.precision("net_amount"))),
								"cost_center": item.cost_center,
								"project": item.project or self.project
							}, account_currency, item=item)
						)

		# expense account gl entries
		if cint(self.update_stock) and \
			erpnext.is_perpetual_inventory_enabled(self.company):
			gl_entries += super(SalesInvoice, self).get_gl_entries()

	def make_loyalty_point_redemption_gle(self, gl_entries):
		if cint(self.redeem_loyalty_points):
			gl_entries.append(
				self.get_gl_dict({
					"account": self.debit_to,
					"party_type": "Customer",
					"party": self.customer,
					"against": "Expense account - " + cstr(self.loyalty_redemption_account) + " for the Loyalty Program",
					"credit": self.loyalty_amount,
					"against_voucher": self.return_against if cint(self.is_return) else self.name,
					"against_voucher_type": self.doctype,
					"cost_center": self.cost_center
				}, item=self)
			)
			gl_entries.append(
				self.get_gl_dict({
					"account": self.loyalty_redemption_account,
					"cost_center": self.cost_center or self.loyalty_redemption_cost_center,
					"against": self.customer,
					"debit": self.loyalty_amount,
					"remark": "Loyalty Points redeemed by the customer"
				}, item=self)
			)

	def make_pos_gl_entries(self, gl_entries):
		if cint(self.is_pos):
			for payment_mode in self.payments:
				if payment_mode.amount:
					# POS, make payment entries
					gl_entries.append(
						self.get_gl_dict({
							"account": self.debit_to,
							"party_type": "Customer",
							"party": self.customer,
							"against": payment_mode.account,
							"credit": payment_mode.base_amount,
							"credit_in_account_currency": payment_mode.base_amount \
								if self.party_account_currency==self.company_currency \
								else payment_mode.amount,
							"against_voucher": self.return_against if cint(self.is_return) and self.return_against else self.name,
							"against_voucher_type": self.doctype,
							"cost_center": self.cost_center
						}, self.party_account_currency, item=self)
					)

					payment_mode_account_currency = get_account_currency(payment_mode.account)
					gl_entries.append(
						self.get_gl_dict({
							"account": payment_mode.account,
							"against": self.customer,
							"debit": payment_mode.base_amount,
							"debit_in_account_currency": payment_mode.base_amount \
								if payment_mode_account_currency==self.company_currency \
								else payment_mode.amount,
							"cost_center": self.cost_center
						}, payment_mode_account_currency, item=self)
					)

	def make_gle_for_change_amount(self, gl_entries):
		if cint(self.is_pos) and self.change_amount:
			if self.account_for_change_amount:
				gl_entries.append(
					self.get_gl_dict({
						"account": self.debit_to,
						"party_type": "Customer",
						"party": self.customer,
						"against": self.account_for_change_amount,
						"debit": flt(self.base_change_amount),
						"debit_in_account_currency": flt(self.base_change_amount) \
							if self.party_account_currency==self.company_currency else flt(self.change_amount),
						"against_voucher": self.return_against if cint(self.is_return) and self.return_against else self.name,
						"against_voucher_type": self.doctype,
						"cost_center": self.cost_center,
						"project": self.project
					}, self.party_account_currency, item=self)
				)

				gl_entries.append(
					self.get_gl_dict({
						"account": self.account_for_change_amount,
						"against": self.customer,
						"credit": self.base_change_amount,
						"cost_center": self.cost_center
					}, item=self)
				)
			else:
				frappe.throw(_("Select change amount account"), title="Mandatory Field")

	def make_write_off_gl_entry(self, gl_entries):
		# write off entries, applicable if only pos
		if self.write_off_account and flt(self.write_off_amount, self.precision("write_off_amount")):
			write_off_account_currency = get_account_currency(self.write_off_account)
			default_cost_center = frappe.get_cached_value('Company',  self.company,  'cost_center')

			gl_entries.append(
				self.get_gl_dict({
					"account": self.debit_to,
					"party_type": "Customer",
					"party": self.customer,
					"against": self.write_off_account,
					"credit": flt(self.base_write_off_amount, self.precision("base_write_off_amount")),
					"credit_in_account_currency": (flt(self.base_write_off_amount,
						self.precision("base_write_off_amount")) if self.party_account_currency==self.company_currency
						else flt(self.write_off_amount, self.precision("write_off_amount"))),
					"against_voucher": self.return_against if cint(self.is_return) else self.name,
					"against_voucher_type": self.doctype,
					"cost_center": self.cost_center,
					"project": self.project
				}, self.party_account_currency, item=self)
			)
			gl_entries.append(
				self.get_gl_dict({
					"account": self.write_off_account,
					"against": self.customer,
					"debit": flt(self.base_write_off_amount, self.precision("base_write_off_amount")),
					"debit_in_account_currency": (flt(self.base_write_off_amount,
						self.precision("base_write_off_amount")) if write_off_account_currency==self.company_currency
						else flt(self.write_off_amount, self.precision("write_off_amount"))),
					"cost_center": self.cost_center or self.write_off_cost_center or default_cost_center
				}, write_off_account_currency, item=self)
			)

	def make_gle_for_rounding_adjustment(self, gl_entries):
		if flt(self.rounding_adjustment, self.precision("rounding_adjustment")) and self.base_rounding_adjustment:
			round_off_account, round_off_cost_center = \
				get_round_off_account_and_cost_center(self.company)

			gl_entries.append(
				self.get_gl_dict({
					"account": round_off_account,
					"against": self.customer,
					"credit_in_account_currency": flt(self.rounding_adjustment,
						self.precision("rounding_adjustment")),
					"credit": flt(self.base_rounding_adjustment,
						self.precision("base_rounding_adjustment")),
					"cost_center": self.cost_center or round_off_cost_center,
				}, item=self))

	def update_billing_status_in_dn(self, update_modified=True):
		updated_delivery_notes = []
		for d in self.get("items"):
			if d.dn_detail:
				billed_amt = frappe.db.sql("""select sum(amount) from `tabSales Invoice Item`
					where dn_detail=%s and docstatus=1""", d.dn_detail)
				billed_amt = billed_amt and billed_amt[0][0] or 0
				frappe.db.set_value("Delivery Note Item", d.dn_detail, "billed_amt", billed_amt, update_modified=update_modified)
				updated_delivery_notes.append(d.delivery_note)
			elif d.so_detail:
				updated_delivery_notes += update_billed_amount_based_on_so(d.so_detail, update_modified)

		for dn in set(updated_delivery_notes):
			frappe.get_doc("Delivery Note", dn).update_billing_percentage(update_modified=update_modified)

	def on_recurring(self, reference_doc, auto_repeat_doc):
		for fieldname in ("c_form_applicable", "c_form_no", "write_off_amount"):
			self.set(fieldname, reference_doc.get(fieldname))

		self.due_date = None

	def update_serial_no(self, in_cancel=False):
		""" update Sales Invoice refrence in Serial No """
		invoice = None if (in_cancel or self.is_return) else self.name
		if in_cancel and self.is_return:
			invoice = self.return_against

		for item in self.items:
			if not item.serial_no:
				continue

			for serial_no in item.serial_no.split("\n"):
				if serial_no and frappe.db.get_value('Serial No', serial_no, 'item_code') == item.item_code:
					frappe.db.set_value('Serial No', serial_no, 'sales_invoice', invoice)

	def validate_serial_numbers(self):
		"""
			validate serial number agains Delivery Note and Sales Invoice
		"""
		self.set_serial_no_against_delivery_note()
		self.validate_serial_against_delivery_note()
		self.validate_serial_against_sales_invoice()

	def set_serial_no_against_delivery_note(self):
		for item in self.items:
			if item.serial_no and item.delivery_note and \
				item.qty != len(get_serial_nos(item.serial_no)):
				item.serial_no = get_delivery_note_serial_no(item.item_code, item.qty, item.delivery_note)

	def validate_serial_against_delivery_note(self):
		"""
			validate if the serial numbers in Sales Invoice Items are same as in
			Delivery Note Item
		"""

		for item in self.items:
			if not item.delivery_note or not item.dn_detail:
				continue

			serial_nos = frappe.db.get_value("Delivery Note Item", item.dn_detail, "serial_no") or ""
			dn_serial_nos = set(get_serial_nos(serial_nos))

			serial_nos = item.serial_no or ""
			si_serial_nos = set(get_serial_nos(serial_nos))

			if si_serial_nos - dn_serial_nos:
				frappe.throw(_("Serial Numbers in row {0} does not match with Delivery Note").format(item.idx))

			if item.serial_no and cint(item.qty) != len(si_serial_nos):
				frappe.throw(_("Row {0}: {1} Serial numbers required for Item {2}. You have provided {3}.").format(
					item.idx, item.qty, item.item_code, len(si_serial_nos)))

	def validate_serial_against_sales_invoice(self):
		""" check if serial number is already used in other sales invoice """
		for item in self.items:
			if not item.serial_no:
				continue

			for serial_no in item.serial_no.split("\n"):
				serial_no_details = frappe.db.get_value("Serial No", serial_no,
					["sales_invoice", "item_code"], as_dict=1)

				if not serial_no_details:
					continue

				if serial_no_details.sales_invoice and serial_no_details.item_code == item.item_code \
					and self.name != serial_no_details.sales_invoice:
					sales_invoice_company = frappe.db.get_value("Sales Invoice", serial_no_details.sales_invoice, "company")
					if sales_invoice_company == self.company:
						frappe.throw(_("Serial Number: {0} is already referenced in Sales Invoice: {1}")
							.format(serial_no, serial_no_details.sales_invoice))

	def update_project(self):
		if self.project:
			project = frappe.get_doc("Project", self.project)
			project.update_billed_amount()
			project.db_update()


	def verify_payment_amount_is_positive(self):
		for entry in self.payments:
			if entry.amount < 0:
				frappe.throw(_("Row #{0} (Payment Table): Amount must be positive").format(entry.idx))

	def verify_payment_amount_is_negative(self):
		for entry in self.payments:
			if entry.amount > 0:
				frappe.throw(_("Row #{0} (Payment Table): Amount must be negative").format(entry.idx))

	# collection of the loyalty points, create the ledger entry for that.
	def make_loyalty_point_entry(self):
		returned_amount = self.get_returned_amount()
		current_amount = flt(self.grand_total) - cint(self.loyalty_amount)
		eligible_amount = current_amount - returned_amount
		lp_details = get_loyalty_program_details_with_points(self.customer, company=self.company,
			current_transaction_amount=current_amount, loyalty_program=self.loyalty_program,
			expiry_date=self.posting_date, include_expired_entry=True)
		if lp_details and getdate(lp_details.from_date) <= getdate(self.posting_date) and \
			(not lp_details.to_date or getdate(lp_details.to_date) >= getdate(self.posting_date)):

			collection_factor = lp_details.collection_factor if lp_details.collection_factor else 1.0
			points_earned = cint(eligible_amount/collection_factor)

			doc = frappe.get_doc({
				"doctype": "Loyalty Point Entry",
				"company": self.company,
				"loyalty_program": lp_details.loyalty_program,
				"loyalty_program_tier": lp_details.tier_name,
				"customer": self.customer,
				"invoice_type": self.doctype,
				"invoice": self.name,
				"loyalty_points": points_earned,
				"purchase_amount": eligible_amount,
				"expiry_date": add_days(self.posting_date, lp_details.expiry_duration),
				"posting_date": self.posting_date
			})
			doc.flags.ignore_permissions = 1
			doc.save()
			self.set_loyalty_program_tier()

	# valdite the redemption and then delete the loyalty points earned on cancel of the invoice
	def delete_loyalty_point_entry(self):
		lp_entry = frappe.db.sql("select name from `tabLoyalty Point Entry` where invoice=%s",
			(self.name), as_dict=1)

		if not lp_entry: return
		against_lp_entry = frappe.db.sql('''select name, invoice from `tabLoyalty Point Entry`
			where redeem_against=%s''', (lp_entry[0].name), as_dict=1)
		if against_lp_entry:
			invoice_list = ", ".join([d.invoice for d in against_lp_entry])
			frappe.throw(
				_('''{} can't be cancelled since the Loyalty Points earned has been redeemed. First cancel the {} No {}''')
				.format(self.doctype, self.doctype, invoice_list)
			)
		else:
			frappe.db.sql('''delete from `tabLoyalty Point Entry` where invoice=%s''', (self.name))
			# Set loyalty program
			self.set_loyalty_program_tier()

	def set_loyalty_program_tier(self):
		lp_details = get_loyalty_program_details_with_points(self.customer, company=self.company,
				loyalty_program=self.loyalty_program, include_expired_entry=True)
		frappe.db.set_value("Customer", self.customer, "loyalty_program_tier", lp_details.tier_name)

	def get_returned_amount(self):
		returned_amount = frappe.db.sql("""
			select sum(grand_total)
			from `tabSales Invoice`
			where docstatus=1 and is_return=1 and ifnull(return_against, '')=%s
		""", self.name)
		return abs(flt(returned_amount[0][0])) if returned_amount else 0

	# redeem the loyalty points.
	def apply_loyalty_points(self):
		from erpnext.accounts.doctype.loyalty_point_entry.loyalty_point_entry \
			import get_loyalty_point_entries, get_redemption_details
		loyalty_point_entries = get_loyalty_point_entries(self.customer, self.loyalty_program, self.company, self.posting_date)
		redemption_details = get_redemption_details(self.customer, self.loyalty_program, self.company)

		points_to_redeem = self.loyalty_points
		for lp_entry in loyalty_point_entries:
			if lp_entry.invoice_type != self.doctype or lp_entry.invoice == self.name:
				# redeemption should be done against same doctype
				# also it shouldn't be against itself
				continue
			available_points = lp_entry.loyalty_points - flt(redemption_details.get(lp_entry.name))
			if available_points > points_to_redeem:
				redeemed_points = points_to_redeem
			else:
				redeemed_points = available_points
			doc = frappe.get_doc({
				"doctype": "Loyalty Point Entry",
				"company": self.company,
				"loyalty_program": self.loyalty_program,
				"loyalty_program_tier": lp_entry.loyalty_program_tier,
				"customer": self.customer,
				"invoice_type": self.doctype,
				"invoice": self.name,
				"redeem_against": lp_entry.name,
				"loyalty_points": -1*redeemed_points,
				"purchase_amount": self.grand_total,
				"expiry_date": lp_entry.expiry_date,
				"posting_date": self.posting_date
			})
			doc.flags.ignore_permissions = 1
			doc.save()
			points_to_redeem -= redeemed_points
			if points_to_redeem < 1: # since points_to_redeem is integer
				break

	# Healthcare
	def set_healthcare_services(self, checked_values):
		self.set("items", [])
		from erpnext.stock.get_item_details import get_item_details
		for checked_item in checked_values:
			item_line = self.append("items", {})
			price_list, price_list_currency = frappe.db.get_values("Price List", {"selling": 1}, ['name', 'currency'])[0]
			args = {
				'doctype': "Sales Invoice",
				'item_code': checked_item['item'],
				'company': self.company,
				'customer': frappe.db.get_value("Patient", self.patient, "customer"),
				'selling_price_list': price_list,
				'price_list_currency': price_list_currency,
				'plc_conversion_rate': 1.0,
				'conversion_rate': 1.0
			}
			item_details = get_item_details(args)
			item_line.item_code = checked_item['item']
			item_line.qty = 1
			if checked_item['qty']:
				item_line.qty = checked_item['qty']
			if checked_item['rate']:
				item_line.rate = checked_item['rate']
			else:
				item_line.rate = item_details.price_list_rate
			item_line.amount = float(item_line.rate) * float(item_line.qty)
			if checked_item['income_account']:
				item_line.income_account = checked_item['income_account']
			if checked_item['dt']:
				item_line.reference_dt = checked_item['dt']
			if checked_item['dn']:
				item_line.reference_dn = checked_item['dn']
			if checked_item['description']:
				item_line.description = checked_item['description']

		self.set_missing_values(for_validate = True)

	def set_status(self, update=False, status=None, update_modified=True):
		if self.is_new():
			if self.get('amended_from'):
				self.status = 'Draft'
			return

		precision = self.precision("outstanding_amount")
		outstanding_amount = flt(self.outstanding_amount, precision)
		due_date = getdate(self.due_date)
		nowdate = getdate()

		discounting_status = None
		if self.is_discounted:
			discountng_status = get_discounting_status(self.name)

		if not status:
			if self.docstatus == 2:
				status = "Cancelled"
			elif self.docstatus == 1:
				if self.is_internal_transfer():
					self.status = 'Internal Transfer'
				elif outstanding_amount > 0 and due_date < nowdate and self.is_discounted and discountng_status=='Disbursed':
					self.status = "Overdue and Discounted"
				elif outstanding_amount > 0 and due_date < nowdate:
					self.status = "Overdue"
				elif outstanding_amount > 0 and due_date >= nowdate and self.is_discounted and discountng_status=='Disbursed':
					self.status = "Unpaid and Discounted"
				elif outstanding_amount > 0 and due_date >= nowdate:
					self.status = "Unpaid"
				#Check if outstanding amount is 0 due to credit note issued against invoice
				elif outstanding_amount <= 0 and self.is_return == 0 and frappe.db.get_value('Sales Invoice', {'is_return': 1, 'return_against': self.name, 'docstatus': 1}):
					self.status = "Credit Note Issued"
				elif self.is_return == 1:
					self.status = "Return"
				elif outstanding_amount<=0:
					self.status = "Paid"
				else:
					self.status = "Submitted"
			else:
				self.status = "Draft"

		if update:
			self.db_set('status', self.status, update_modified = update_modified)

def get_discounting_status(sales_invoice):
	status = None

	invoice_discounting_list = frappe.db.sql("""
		select status
		from `tabInvoice Discounting` id, `tabDiscounted Invoice` d
		where
			id.name = d.parent
			and d.sales_invoice=%s
			and id.docstatus=1
			and status in ('Disbursed', 'Settled')
	""", sales_invoice)

	for d in invoice_discounting_list:
		status = d[0]
		if status == "Disbursed":
			break

	return status

def validate_inter_company_party(doctype, party, company, inter_company_reference):
	if not party:
		return

	if doctype in ["Sales Invoice", "Sales Order"]:
		partytype, ref_partytype, internal = "Customer", "Supplier", "is_internal_customer"

		if doctype == "Sales Invoice":
			ref_doc = "Purchase Invoice"
		else:
			ref_doc = "Purchase Order"
	else:
		partytype, ref_partytype, internal = "Supplier", "Customer", "is_internal_supplier"

		if doctype == "Purchase Invoice":
			ref_doc = "Sales Invoice"
		else:
			ref_doc = "Sales Order"

	if inter_company_reference:
		doc = frappe.get_doc(ref_doc, inter_company_reference)
		ref_party = doc.supplier if doctype in ["Sales Invoice", "Sales Order"] else doc.customer
		if not frappe.db.get_value(partytype, {"represents_company": doc.company}, "name") == party:
			frappe.throw(_("Invalid {0} for Inter Company Transaction.").format(partytype))
		if not frappe.get_cached_value(ref_partytype, ref_party, "represents_company") == company:
			frappe.throw(_("Invalid Company for Inter Company Transaction."))

	elif frappe.db.get_value(partytype, {"name": party, internal: 1}, "name") == party:
		companies = frappe.get_all("Allowed To Transact With", fields=["company"], filters={"parenttype": partytype, "parent": party})
		companies = [d.company for d in companies]
		if not company in companies:
			frappe.throw(_("{0} not allowed to transact with {1}. Please change the Company.").format(partytype, company))

def update_linked_doc(doctype, name, inter_company_reference):

	if doctype in ["Sales Invoice", "Purchase Invoice"]:
		ref_field = "inter_company_invoice_reference"
	else:
		ref_field = "inter_company_order_reference"

	if inter_company_reference:
		frappe.db.set_value(doctype, inter_company_reference,\
			ref_field, name)

def unlink_inter_company_doc(doctype, name, inter_company_reference):

	if doctype in ["Sales Invoice", "Purchase Invoice"]:
		ref_doc = "Purchase Invoice" if doctype == "Sales Invoice" else "Sales Invoice"
		ref_field = "inter_company_invoice_reference"
	else:
		ref_doc = "Purchase Order" if doctype == "Sales Order" else "Sales Order"
		ref_field = "inter_company_order_reference"

	if inter_company_reference:
		frappe.db.set_value(doctype, name, ref_field, "")
		frappe.db.set_value(ref_doc, inter_company_reference, ref_field, "")

def get_list_context(context=None):
	from erpnext.controllers.website_list_for_contact import get_list_context
	list_context = get_list_context(context)
	list_context.update({
		'show_sidebar': True,
		'show_search': True,
		'no_breadcrumbs': True,
		'title': _('Invoices'),
	})
	return list_context

@frappe.whitelist()
def get_bank_cash_account(mode_of_payment, company):
	account = frappe.db.get_value("Mode of Payment Account",
		{"parent": mode_of_payment, "company": company}, "default_account")
	if not account:
		frappe.throw(_("Please set default Cash or Bank account in Mode of Payment {0}")
			.format(get_link_to_form("Mode of Payment", mode_of_payment)), title=_("Missing Account"))
	return {
		"account": account
	}

@frappe.whitelist()
def make_maintenance_schedule(source_name, target_doc=None):
	doclist = get_mapped_doc("Sales Invoice", source_name, 	{
		"Sales Invoice": {
			"doctype": "Maintenance Schedule",
			"validation": {
				"docstatus": ["=", 1]
			}
		},
		"Sales Invoice Item": {
			"doctype": "Maintenance Schedule Item",
		},
	}, target_doc)

	return doclist

@frappe.whitelist()
def make_delivery_note(source_name, target_doc=None):
	def set_missing_values(source, target):
		target.ignore_pricing_rule = 1
		target.run_method("set_missing_values")
		target.run_method("set_po_nos")
		target.run_method("calculate_taxes_and_totals")

	def update_item(source_doc, target_doc, source_parent):
		target_doc.qty = flt(source_doc.qty) - flt(source_doc.delivered_qty)
		target_doc.stock_qty = target_doc.qty * flt(source_doc.conversion_factor)

		target_doc.base_amount = target_doc.qty * flt(source_doc.base_rate)
		target_doc.amount = target_doc.qty * flt(source_doc.rate)

	doclist = get_mapped_doc("Sales Invoice", source_name, 	{
		"Sales Invoice": {
			"doctype": "Delivery Note",
			"validation": {
				"docstatus": ["=", 1]
			}
		},
		"Sales Invoice Item": {
			"doctype": "Delivery Note Item",
			"field_map": {
				"name": "si_detail",
				"parent": "against_sales_invoice",
				"serial_no": "serial_no",
				"sales_order": "against_sales_order",
				"so_detail": "so_detail",
				"cost_center": "cost_center"
			},
			"postprocess": update_item,
			"condition": lambda doc: doc.delivered_by_supplier!=1
		},
		"Sales Taxes and Charges": {
			"doctype": "Sales Taxes and Charges",
			"add_if_empty": True
		},
		"Sales Team": {
			"doctype": "Sales Team",
			"field_map": {
				"incentives": "incentives"
			},
			"add_if_empty": True
		}
	}, target_doc, set_missing_values)

	return doclist

@frappe.whitelist()
def make_sales_return(source_name, target_doc=None):
	from erpnext.controllers.sales_and_purchase_return import make_return_doc
	return make_return_doc("Sales Invoice", source_name, target_doc)

def set_account_for_mode_of_payment(self):
	for data in self.payments:
		if not data.account:
			data.account = get_bank_cash_account(data.mode_of_payment, self.company).get("account")

def get_inter_company_details(doc, doctype):
	if doctype in ["Sales Invoice", "Sales Order", "Delivery Note"]:
		parties = frappe.db.get_all("Supplier", fields=["name"], filters={"disabled": 0, "is_internal_supplier": 1, "represents_company": doc.company})
		company = frappe.get_cached_value("Customer", doc.customer, "represents_company")

		if not parties:
			frappe.throw(_('No Supplier found for Inter Company Transactions which represents company {0}').format(frappe.bold(doc.company)))

		party = get_internal_party(parties, "Supplier", doc)
	else:
		parties = frappe.db.get_all("Customer", fields=["name"], filters={"disabled": 0, "is_internal_customer": 1, "represents_company": doc.company})
		company = frappe.get_cached_value("Supplier", doc.supplier, "represents_company")

		if not parties:
			frappe.throw(_('No Customer found for Inter Company Transactions which represents company {0}').format(frappe.bold(doc.company)))

		party = get_internal_party(parties, "Customer", doc)

	return {
		"party": party,
		"company": company
	}

def get_internal_party(parties, link_doctype, doc):
	if len(parties) == 1:
			party = parties[0].name
	else:
		# If more than one Internal Supplier/Customer, get supplier/customer on basis of address
		if doc.get('company_address') or doc.get('shipping_address'):
			party = frappe.db.get_value("Dynamic Link", {"parent": doc.get('company_address') or doc.get('shipping_address'),
			"parenttype": "Address", "link_doctype": link_doctype}, "link_name")

			if not party:
				party = parties[0].name
		else:
			party = parties[0].name

	return party

def validate_inter_company_transaction(doc, doctype):

	details = get_inter_company_details(doc, doctype)
	price_list = doc.selling_price_list if doctype in ["Sales Invoice", "Sales Order", "Delivery Note"] else doc.buying_price_list
	valid_price_list = frappe.db.get_value("Price List", {"name": price_list, "buying": 1, "selling": 1})
	if not valid_price_list and not doc.is_internal_transfer():
		frappe.throw(_("Selected Price List should have buying and selling fields checked."))

	party = details.get("party")
	if not party:
		partytype = "Supplier" if doctype in ["Sales Invoice", "Sales Order"] else "Customer"
		frappe.throw(_("No {0} found for Inter Company Transactions.").format(partytype))

	company = details.get("company")
	default_currency = frappe.get_cached_value('Company', company, "default_currency")
	if default_currency != doc.currency:
		frappe.throw(_("Company currencies of both the companies should match for Inter Company Transactions."))

	return

@frappe.whitelist()
def make_inter_company_purchase_invoice(source_name, target_doc=None):
	return make_inter_company_transaction("Sales Invoice", source_name, target_doc)

def make_inter_company_transaction(doctype, source_name, target_doc=None):
	if doctype in ["Sales Invoice", "Sales Order"]:
		source_doc = frappe.get_doc(doctype, source_name)
		target_doctype = "Purchase Invoice" if doctype == "Sales Invoice" else "Purchase Order"
		target_detail_field = "sales_invoice_item" if doctype == "Sales Invoice" else "sales_order_item"
		source_document_warehouse_field = 'target_warehouse'
		target_document_warehouse_field = 'from_warehouse'
	else:
		source_doc = frappe.get_doc(doctype, source_name)
		target_doctype = "Sales Invoice" if doctype == "Purchase Invoice" else "Sales Order"
		source_document_warehouse_field = 'from_warehouse'
		target_document_warehouse_field = 'target_warehouse'

	validate_inter_company_transaction(source_doc, doctype)
	details = get_inter_company_details(source_doc, doctype)

	def set_missing_values(source, target):
		target.run_method("set_missing_values")
		set_purchase_references(target)

	def update_details(source_doc, target_doc, source_parent):
		target_doc.inter_company_invoice_reference = source_doc.name
		if target_doc.doctype in ["Purchase Invoice", "Purchase Order"]:
			currency = frappe.db.get_value('Supplier', details.get('party'), 'default_currency')
			target_doc.company = details.get("company")
			target_doc.supplier = details.get("party")
			target_doc.is_internal_supplier = 1
			target_doc.ignore_pricing_rule = 1
			target_doc.buying_price_list = source_doc.selling_price_list

			# Invert Addresses
			update_address(target_doc, 'supplier_address', 'address_display', source_doc.company_address)
			update_address(target_doc, 'shipping_address', 'shipping_address_display', source_doc.customer_address)

			if currency:
				target_doc.currency = currency

			update_taxes(target_doc, party=target_doc.supplier, party_type='Supplier', company=target_doc.company,
				doctype=target_doc.doctype, party_address=target_doc.supplier_address,
				company_address=target_doc.shipping_address)

		else:
			currency = frappe.db.get_value('Customer', details.get('party'), 'default_currency')
			target_doc.company = details.get("company")
			target_doc.customer = details.get("party")
			target_doc.selling_price_list = source_doc.buying_price_list

			update_address(target_doc, 'company_address', 'company_address_display', source_doc.supplier_address)
			update_address(target_doc, 'shipping_address_name', 'shipping_address', source_doc.shipping_address)
			update_address(target_doc, 'customer_address', 'address_display', source_doc.shipping_address)

			if currency:
				target_doc.currency = currency

			update_taxes(target_doc, party=target_doc.customer, party_type='Customer', company=target_doc.company,
				doctype=target_doc.doctype, party_address=target_doc.customer_address,
				company_address=target_doc.company_address, shipping_address_name=target_doc.shipping_address_name)

	item_field_map = {
		"doctype": target_doctype + " Item",
		"field_no_map": [
			"income_account",
			"expense_account",
			"cost_center",
			"warehouse"
		],
		"field_map": {
			'rate': 'rate',
		}
	}

	if doctype in ["Sales Invoice", "Sales Order"]:
		item_field_map["field_map"].update({
			"name": target_detail_field,
		})

	if source_doc.get('update_stock'):
		item_field_map["field_map"].update({
			source_document_warehouse_field: target_document_warehouse_field,
			'batch_no': 'batch_no',
			'serial_no': 'serial_no'
		})

	doclist = get_mapped_doc(doctype, source_name,	{
		doctype: {
			"doctype": target_doctype,
			"postprocess": update_details,
			"set_target_warehouse": "set_from_warehouse",
			"field_no_map": [
				"taxes_and_charges",
				"set_warehouse",
				"shipping_address"
			]
		},
		doctype +" Item": item_field_map

	}, target_doc, set_missing_values)

	return doclist

def set_purchase_references(doc):
	# add internal PO or PR links if any
	if doc.is_internal_transfer():
		if doc.doctype == 'Purchase Receipt':
			so_item_map = get_delivery_note_details(doc.inter_company_invoice_reference)

			if so_item_map:
				pd_item_map, parent_child_map, warehouse_map = \
					get_pd_details('Purchase Order Item', so_item_map, 'sales_order_item')

				update_pr_items(doc, so_item_map, pd_item_map, parent_child_map, warehouse_map)

		elif doc.doctype == 'Purchase Invoice':
			dn_item_map, so_item_map = get_sales_invoice_details(doc.inter_company_invoice_reference)
			# First check for Purchase receipt
			if list(dn_item_map.values()):
				pd_item_map, parent_child_map, warehouse_map = \
					get_pd_details('Purchase Receipt Item', dn_item_map, 'delivery_note_item')

				update_pi_items(doc, 'pr_detail', 'purchase_receipt',
					dn_item_map, pd_item_map, parent_child_map, warehouse_map)

			if list(so_item_map.values()):
				pd_item_map, parent_child_map, warehouse_map = \
					get_pd_details('Purchase Order Item', so_item_map, 'sales_order_item')

				update_pi_items(doc, 'po_detail', 'purchase_order',
					so_item_map, pd_item_map, parent_child_map, warehouse_map)

def update_pi_items(doc, detail_field, parent_field, sales_item_map,
	purchase_item_map, parent_child_map, warehouse_map):
	for item in doc.get('items'):
		item.set(detail_field, purchase_item_map.get(sales_item_map.get(item.sales_invoice_item)))
		item.set(parent_field, parent_child_map.get(sales_item_map.get(item.sales_invoice_item)))
		if doc.update_stock:
			item.warehouse = warehouse_map.get(sales_item_map.get(item.sales_invoice_item))

def update_pr_items(doc, sales_item_map, purchase_item_map, parent_child_map, warehouse_map):
	for item in doc.get('items'):
		item.purchase_order_item = purchase_item_map.get(sales_item_map.get(item.delivery_note_item))
		item.warehouse = warehouse_map.get(sales_item_map.get(item.delivery_note_item))
		item.purchase_order = parent_child_map.get(sales_item_map.get(item.delivery_note_item))

def get_delivery_note_details(internal_reference):
	so_item_map = {}

	si_item_details = frappe.get_all('Delivery Note Item', fields=['name', 'so_detail'],
		filters={'parent': internal_reference})

	for d in si_item_details:
		so_item_map.setdefault(d.name, d.so_detail)

	return so_item_map

def get_sales_invoice_details(internal_reference):
	dn_item_map = {}
	so_item_map = {}

	si_item_details = frappe.get_all('Sales Invoice Item', fields=['name', 'so_detail',
		'dn_detail'], filters={'parent': internal_reference})

	for d in si_item_details:
		if d.dn_detail:
			dn_item_map.setdefault(d.name, d.dn_detail)
		if d.so_detail:
			so_item_map.setdefault(d.name, d.so_detail)

	return dn_item_map, so_item_map

def get_pd_details(doctype, sd_detail_map, sd_detail_field):
	pd_item_map = {}
	accepted_warehouse_map = {}
	parent_child_map = {}

	pd_item_details = frappe.get_all(doctype,
		fields=[sd_detail_field, 'name', 'warehouse', 'parent'], filters={sd_detail_field: ('in', list(sd_detail_map.values()))})

	for d in pd_item_details:
		pd_item_map.setdefault(d.get(sd_detail_field), d.name)
		parent_child_map.setdefault(d.get(sd_detail_field), d.parent)
		accepted_warehouse_map.setdefault(d.get(sd_detail_field), d.warehouse)

	return pd_item_map, parent_child_map, accepted_warehouse_map

def update_taxes(doc, party=None, party_type=None, company=None, doctype=None, party_address=None,
	company_address=None, shipping_address_name=None, master_doctype=None):
	# Update Party Details
	party_details = get_party_details(party=party, party_type=party_type, company=company,
		doctype=doctype, party_address=party_address, company_address=company_address,
		shipping_address=shipping_address_name)

	# Update taxes and charges if any
	doc.taxes_and_charges = party_details.get('taxes_and_charges')
	doc.set('taxes', party_details.get('taxes'))

def update_address(doc, address_field, address_display_field, address_name):
	doc.set(address_field, address_name)
	fetch_values = get_fetch_values(doc.doctype, address_field, address_name)

	for key, value in fetch_values.items():
		doc.set(key, value)

	doc.set(address_display_field, get_address_display(doc.get(address_field)))

@frappe.whitelist()
def get_loyalty_programs(customer):
	''' sets applicable loyalty program to the customer or returns a list of applicable programs '''
	from erpnext.selling.doctype.customer.customer import get_loyalty_programs

	customer = frappe.get_doc('Customer', customer)
	if customer.loyalty_program: return [customer.loyalty_program]

	lp_details = get_loyalty_programs(customer)

	if len(lp_details) == 1:
		frappe.db.set(customer, 'loyalty_program', lp_details[0])
		return lp_details
	else:
		return lp_details

def on_doctype_update():
	frappe.db.add_index("Sales Invoice", ["customer", "is_return", "return_against"])

@frappe.whitelist()
def create_invoice_discounting(source_name, target_doc=None):
	invoice = frappe.get_doc("Sales Invoice", source_name)
	invoice_discounting = frappe.new_doc("Invoice Discounting")
	invoice_discounting.company = invoice.company
	invoice_discounting.append("invoices", {
		"sales_invoice": source_name,
		"customer": invoice.customer,
		"posting_date": invoice.posting_date,
		"outstanding_amount": invoice.outstanding_amount
	})

	return invoice_discounting

def update_multi_mode_option(doc, pos_profile):
	def append_payment(payment_mode):
		payment = doc.append('payments', {})
		payment.default = payment_mode.default
		payment.mode_of_payment = payment_mode.parent
		payment.account = payment_mode.default_account
		payment.type = payment_mode.type

	doc.set('payments', [])
	invalid_modes = []
	for pos_payment_method in pos_profile.get('payments'):
		pos_payment_method = pos_payment_method.as_dict()

		payment_mode = get_mode_of_payment_info(pos_payment_method.mode_of_payment, doc.company)
		if not payment_mode:
			invalid_modes.append(get_link_to_form("Mode of Payment", pos_payment_method.mode_of_payment))
			continue

		payment_mode[0].default = pos_payment_method.default
		append_payment(payment_mode[0])

	if invalid_modes:
		if invalid_modes == 1:
			msg = _("Please set default Cash or Bank account in Mode of Payment {}")
		else:
			msg = _("Please set default Cash or Bank account in Mode of Payments {}")
		frappe.throw(msg.format(", ".join(invalid_modes)), title=_("Missing Account"))

def get_all_mode_of_payments(doc):
	return frappe.db.sql("""
		select mpa.default_account, mpa.parent, mp.type as type
		from `tabMode of Payment Account` mpa,`tabMode of Payment` mp
		where mpa.parent = mp.name and mpa.company = %(company)s and mp.enabled = 1""",
	{'company': doc.company}, as_dict=1)

def get_mode_of_payment_info(mode_of_payment, company):
	return frappe.db.sql("""
		select mpa.default_account, mpa.parent, mp.type as type
		from `tabMode of Payment Account` mpa,`tabMode of Payment` mp
		where mpa.parent = mp.name and mpa.company = %s and mp.enabled = 1 and mp.name = %s""",
	(company, mode_of_payment), as_dict=1)

@frappe.whitelist()
def create_dunning(source_name, target_doc=None):
	from frappe.model.mapper import get_mapped_doc
	from erpnext.accounts.doctype.dunning.dunning import get_dunning_letter_text, calculate_interest_and_amount
	def set_missing_values(source, target):
		target.sales_invoice = source_name
		target.outstanding_amount = source.outstanding_amount
		overdue_days = (getdate(target.posting_date) - getdate(source.due_date)).days
		target.overdue_days = overdue_days
		if frappe.db.exists('Dunning Type', {'start_day': [
	                                '<', overdue_days], 'end_day': ['>=', overdue_days]}):
			dunning_type = frappe.get_doc('Dunning Type', {'start_day': [
	                                '<', overdue_days], 'end_day': ['>=', overdue_days]})
			target.dunning_type = dunning_type.name
			target.rate_of_interest = dunning_type.rate_of_interest
			target.dunning_fee = dunning_type.dunning_fee
			letter_text = get_dunning_letter_text(dunning_type = dunning_type.name, doc = target.as_dict())
			if letter_text:
				target.body_text = letter_text.get('body_text')
				target.closing_text = letter_text.get('closing_text')
				target.language = letter_text.get('language')
			amounts = calculate_interest_and_amount(target.posting_date, target.outstanding_amount,
				target.rate_of_interest, target.dunning_fee, target.overdue_days)
			target.interest_amount = amounts.get('interest_amount')
			target.dunning_amount = amounts.get('dunning_amount')
			target.grand_total = amounts.get('grand_total')

	doclist = get_mapped_doc("Sales Invoice", source_name,	{
		"Sales Invoice": {
			"doctype": "Dunning",
		}
	}, target_doc, set_missing_values)
	return doclist<|MERGE_RESOLUTION|>--- conflicted
+++ resolved
@@ -23,10 +23,7 @@
 from erpnext.accounts.deferred_revenue import validate_service_stop_date
 from frappe.model.utils import get_fetch_values
 from frappe.contacts.doctype.address.address import get_address_display
-<<<<<<< HEAD
 from erpnext.accounts.doctype.tax_withholding_category.tax_withholding_category import get_party_tax_withholding_details
-=======
->>>>>>> 202ef92f
 
 from erpnext.healthcare.utils import manage_invoice_submit_cancel
 
@@ -215,12 +212,9 @@
 		# this sequence because outstanding may get -ve
 		self.make_gl_entries()
 
-<<<<<<< HEAD
-=======
 		if self.update_stock == 1:
 			self.repost_future_sle_and_gle()
 
->>>>>>> 202ef92f
 		if self.update_stock == 1:
 			self.repost_future_sle_and_gle()
 
