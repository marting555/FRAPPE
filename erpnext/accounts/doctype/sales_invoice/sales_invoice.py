# Copyright (c) 2015, Frappe Technologies Pvt. Ltd. and Contributors
# License: GNU General Public License v3. See license.txt

from __future__ import unicode_literals
import frappe, erpnext
import frappe.defaults
from frappe.utils import cint, flt, getdate, add_days, add_months, cstr, nowdate, get_link_to_form, formatdate
from frappe import _, msgprint, throw
from erpnext.accounts.party import get_party_account, get_due_date, get_party_details
from frappe.model.mapper import get_mapped_doc
from erpnext.controllers.selling_controller import SellingController
from erpnext.accounts.utils import get_account_currency
from erpnext.stock.doctype.delivery_note.delivery_note import update_billed_amount_based_on_so
from erpnext.projects.doctype.timesheet.timesheet import get_projectwise_timesheet_data
from erpnext.assets.doctype.asset.depreciation \
	import get_disposal_account_and_cost_center, get_gl_entries_on_asset_disposal, get_gl_entries_on_asset_regain, post_depreciation_entries
from erpnext.stock.doctype.batch.batch import set_batch_nos
from erpnext.stock.doctype.serial_no.serial_no import get_serial_nos, get_delivery_note_serial_no
from erpnext.setup.doctype.company.company import update_company_current_month_sales
from erpnext.accounts.general_ledger import get_round_off_account_and_cost_center
from erpnext.accounts.doctype.loyalty_program.loyalty_program import \
	get_loyalty_program_details_with_points, get_loyalty_details, validate_loyalty_points
from erpnext.accounts.deferred_revenue import validate_service_stop_date
from erpnext.accounts.doctype.tax_withholding_category.tax_withholding_category import get_party_tax_withholding_details
from frappe.model.utils import get_fetch_values
from frappe.contacts.doctype.address.address import get_address_display
from erpnext.accounts.doctype.tax_withholding_category.tax_withholding_category import get_party_tax_withholding_details

from erpnext.healthcare.utils import manage_invoice_submit_cancel

from six import iteritems

form_grid_templates = {
	"items": "templates/form_grid/item_grid.html"
}

class SalesInvoice(SellingController):
	def __init__(self, *args, **kwargs):
		super(SalesInvoice, self).__init__(*args, **kwargs)
		self.status_updater = [{
			'source_dt': 'Sales Invoice Item',
			'target_field': 'billed_amt',
			'target_ref_field': 'amount',
			'target_dt': 'Sales Order Item',
			'join_field': 'so_detail',
			'target_parent_dt': 'Sales Order',
			'target_parent_field': 'per_billed',
			'source_field': 'amount',
			'percent_join_field': 'sales_order',
			'status_field': 'billing_status',
			'keyword': 'Billed',
			'overflow_type': 'billing'
		}]

	def set_indicator(self):
		"""Set indicator for portal"""
		if self.outstanding_amount < 0:
			self.indicator_title = _("Credit Note Issued")
			self.indicator_color = "gray"
		elif self.outstanding_amount > 0 and getdate(self.due_date) >= getdate(nowdate()):
			self.indicator_color = "orange"
			self.indicator_title = _("Unpaid")
		elif self.outstanding_amount > 0 and getdate(self.due_date) < getdate(nowdate()):
			self.indicator_color = "red"
			self.indicator_title = _("Overdue")
		elif cint(self.is_return) == 1:
			self.indicator_title = _("Return")
			self.indicator_color = "gray"
		else:
			self.indicator_color = "green"
			self.indicator_title = _("Paid")

	def validate(self):
		super(SalesInvoice, self).validate()
		self.validate_auto_set_posting_time()

		if not self.is_pos:
			self.so_dn_required()

		self.set_tax_withholding()

		self.validate_proj_cust()
		self.validate_pos_return()
		self.validate_with_previous_doc()
		self.validate_uom_is_integer("stock_uom", "stock_qty")
		self.validate_uom_is_integer("uom", "qty")
		self.check_sales_order_on_hold_or_close("sales_order")
		self.validate_debit_to_acc()
		self.clear_unallocated_advances("Sales Invoice Advance", "advances")
		self.add_remarks()
		self.validate_write_off_account()
		self.validate_account_for_change_amount()
		self.validate_fixed_asset()
		self.set_income_account_for_fixed_assets()
		self.validate_item_cost_centers()
		validate_inter_company_party(self.doctype, self.customer, self.company, self.inter_company_invoice_reference)

		if cint(self.is_pos):
			self.validate_pos()

		if cint(self.update_stock):
			self.validate_dropship_item()
			self.validate_item_code()
			self.validate_warehouse()
			self.update_current_stock()
			self.validate_delivery_note()

		# validate service stop date to lie in between start and end date
		validate_service_stop_date(self)

		if not self.is_opening:
			self.is_opening = 'No'

		if self._action != 'submit' and self.update_stock and not self.is_return:
			set_batch_nos(self, 'warehouse', True)

		if self.redeem_loyalty_points:
			lp = frappe.get_doc('Loyalty Program', self.loyalty_program)
			self.loyalty_redemption_account = lp.expense_account if not self.loyalty_redemption_account else self.loyalty_redemption_account
			self.loyalty_redemption_cost_center = lp.cost_center if not self.loyalty_redemption_cost_center else self.loyalty_redemption_cost_center

		self.set_against_income_account()
		self.validate_c_form()
		self.validate_time_sheets_are_submitted()
		self.validate_multiple_billing("Delivery Note", "dn_detail", "amount", "items")
		if not self.is_return:
			self.validate_serial_numbers()
		else:
			self.timesheets = []
		self.update_packing_list()
		self.set_billing_hours_and_amount()
		self.update_timesheet_billing_for_project()
		self.set_status()
		if self.is_pos and not self.is_return:
			self.verify_payment_amount_is_positive()

		#validate amount in mode of payments for returned invoices for pos must be negative
		if self.is_pos and self.is_return:
			self.verify_payment_amount_is_negative()

		if self.redeem_loyalty_points and self.loyalty_program and self.loyalty_points and not self.is_consolidated:
			validate_loyalty_points(self, self.loyalty_points)

	def validate_fixed_asset(self):
		for d in self.get("items"):
			if d.is_fixed_asset and d.meta.get_field("asset") and d.asset:
				asset = frappe.get_doc("Asset", d.asset)
				if self.doctype == "Sales Invoice" and self.docstatus == 1:
					if self.update_stock:
						frappe.throw(_("'Update Stock' cannot be checked for fixed asset sale"))

					elif asset.status in ("Scrapped", "Cancelled") or (asset.status == "Sold" and not self.is_return):
						frappe.throw(_("Row #{0}: Asset {1} cannot be submitted, it is already {2}").format(d.idx, d.asset, asset.status))

	def validate_item_cost_centers(self):
		for item in self.items:
			cost_center_company = frappe.get_cached_value("Cost Center", item.cost_center, "company")
			if cost_center_company != self.company:
				frappe.throw(_("Row #{0}: Cost Center {1} does not belong to company {2}").format(frappe.bold(item.idx), frappe.bold(item.cost_center), frappe.bold(self.company)))

	def set_tax_withholding(self):
		tax_withholding_details = get_party_tax_withholding_details(self)

		if not tax_withholding_details:
			return

		accounts = []
		tax_withholding_account = tax_withholding_details.get("account_head")

		for d in self.taxes:
			if d.account_head == tax_withholding_account:
				d.update(tax_withholding_details)
			accounts.append(d.account_head)

		if not accounts or tax_withholding_account not in accounts:
			self.append("taxes", tax_withholding_details)

		to_remove = [d for d in self.taxes
			if not d.tax_amount and d.charge_type == "Actual" and d.account_head == tax_withholding_account]

		for d in to_remove:
			self.remove(d)

		# calculate totals again after applying TDS
		self.calculate_taxes_and_totals()

	def before_save(self):
		set_account_for_mode_of_payment(self)

	def on_submit(self):
		self.validate_pos_paid_amount()

		if not self.auto_repeat:
			frappe.get_doc('Authorization Control').validate_approving_authority(self.doctype,
				self.company, self.base_grand_total, self)

		self.check_prev_docstatus()

		if self.is_return and not self.update_billed_amount_in_sales_order:
			# NOTE status updating bypassed for is_return
			self.status_updater = []

		self.update_status_updater_args()
		self.update_prevdoc_status()
		self.update_billing_status_in_dn()
		self.clear_unallocated_mode_of_payments()

		# Updating stock ledger should always be called after updating prevdoc status,
		# because updating reserved qty in bin depends upon updated delivered qty in SO
		if self.update_stock == 1:
			self.update_stock_ledger()

		# this sequence because outstanding may get -ve
		self.make_gl_entries()

		if self.update_stock == 1:
			self.repost_future_sle_and_gle()

		if self.update_stock == 1:
			self.repost_future_sle_and_gle()

		if not self.is_return:
			self.update_billing_status_for_zero_amount_refdoc("Delivery Note")
			self.update_billing_status_for_zero_amount_refdoc("Sales Order")
			self.check_credit_limit()

		self.update_serial_no()

		if not cint(self.is_pos) == 1 and not self.is_return:
			self.update_against_document_in_jv()

		self.update_time_sheet(self.name)

		if frappe.db.get_single_value('Selling Settings', 'sales_update_frequency') == "Each Transaction":
			update_company_current_month_sales(self.company)
			self.update_project()
		update_linked_doc(self.doctype, self.name, self.inter_company_invoice_reference)

		# create the loyalty point ledger entry if the customer is enrolled in any loyalty program
		if not self.is_return and not self.is_consolidated and self.loyalty_program:
			self.make_loyalty_point_entry()
		elif self.is_return and self.return_against and not self.is_consolidated and self.loyalty_program:
			against_si_doc = frappe.get_doc("Sales Invoice", self.return_against)
			against_si_doc.delete_loyalty_point_entry()
			against_si_doc.make_loyalty_point_entry()
		if self.redeem_loyalty_points and not self.is_consolidated and self.loyalty_points:
			self.apply_loyalty_points()

		# Healthcare Service Invoice.
		domain_settings = frappe.get_doc('Domain Settings')
		active_domains = [d.domain for d in domain_settings.active_domains]

		if "Healthcare" in active_domains:
			manage_invoice_submit_cancel(self, "on_submit")

	def validate_pos_return(self):

		if self.is_pos and self.is_return:
			total_amount_in_payments = 0
			for payment in self.payments:
				total_amount_in_payments += payment.amount
			invoice_total = self.rounded_total or self.grand_total
			if total_amount_in_payments < invoice_total:
				frappe.throw(_("Total payments amount can't be greater than {}").format(-invoice_total))

	def validate_pos_paid_amount(self):
		if len(self.payments) == 0 and self.is_pos:
			frappe.throw(_("At least one mode of payment is required for POS invoice."))

	def check_if_consolidated_invoice(self):
		# since POS Invoice extends Sales Invoice, we explicitly check if doctype is Sales Invoice
		if self.doctype == "Sales Invoice" and self.is_consolidated:
			invoice_or_credit_note = "consolidated_credit_note" if self.is_return else "consolidated_invoice"
			pos_closing_entry = frappe.get_all(
				"POS Invoice Merge Log",
				filters={ invoice_or_credit_note: self.name },
				pluck="pos_closing_entry"
			)
			if pos_closing_entry:
				msg = _("To cancel a {} you need to cancel the POS Closing Entry {}.").format(
					frappe.bold("Consolidated Sales Invoice"),
					get_link_to_form("POS Closing Entry", pos_closing_entry[0])
				)
				frappe.throw(msg, title=_("Not Allowed"))

	def before_cancel(self):
		self.check_if_consolidated_invoice()

		super(SalesInvoice, self).before_cancel()
		self.update_time_sheet(None)

	def on_cancel(self):
		check_if_return_invoice_linked_with_payment_entry(self)

		super(SalesInvoice, self).on_cancel()

		self.check_sales_order_on_hold_or_close("sales_order")

		if self.is_return and not self.update_billed_amount_in_sales_order:
			# NOTE status updating bypassed for is_return
			self.status_updater = []

		self.update_status_updater_args()
		self.update_prevdoc_status()
		self.update_billing_status_in_dn()

		if not self.is_return:
			self.update_billing_status_for_zero_amount_refdoc("Delivery Note")
			self.update_billing_status_for_zero_amount_refdoc("Sales Order")
			self.update_serial_no(in_cancel=True)

		self.validate_c_form_on_cancel()

		# Updating stock ledger should always be called after updating prevdoc status,
		# because updating reserved qty in bin depends upon updated delivered qty in SO
		if self.update_stock == 1:
			self.update_stock_ledger()

		self.make_gl_entries_on_cancel()

		if self.update_stock == 1:
			self.repost_future_sle_and_gle()

		frappe.db.set(self, 'status', 'Cancelled')

		if frappe.db.get_single_value('Selling Settings', 'sales_update_frequency') == "Each Transaction":
			update_company_current_month_sales(self.company)
			self.update_project()
		if not self.is_return and not self.is_consolidated and self.loyalty_program:
			self.delete_loyalty_point_entry()
		elif self.is_return and self.return_against and not self.is_consolidated and self.loyalty_program:
			against_si_doc = frappe.get_doc("Sales Invoice", self.return_against)
			against_si_doc.delete_loyalty_point_entry()
			against_si_doc.make_loyalty_point_entry()

		unlink_inter_company_doc(self.doctype, self.name, self.inter_company_invoice_reference)

		# Healthcare Service Invoice.
		domain_settings = frappe.get_doc('Domain Settings')
		active_domains = [d.domain for d in domain_settings.active_domains]

		if "Healthcare" in active_domains:
			manage_invoice_submit_cancel(self, "on_cancel")
		self.unlink_sales_invoice_from_timesheets()
		self.ignore_linked_doctypes = ('GL Entry', 'Stock Ledger Entry', 'Repost Item Valuation')

	def update_status_updater_args(self):
		if cint(self.update_stock):
			self.status_updater.append({
				'source_dt':'Sales Invoice Item',
				'target_dt':'Sales Order Item',
				'target_parent_dt':'Sales Order',
				'target_parent_field':'per_delivered',
				'target_field':'delivered_qty',
				'target_ref_field':'qty',
				'source_field':'qty',
				'join_field':'so_detail',
				'percent_join_field':'sales_order',
				'status_field':'delivery_status',
				'keyword':'Delivered',
				'second_source_dt': 'Delivery Note Item',
				'second_source_field': 'qty',
				'second_join_field': 'so_detail',
				'overflow_type': 'delivery',
				'extra_cond': """ and exists(select name from `tabSales Invoice`
					where name=`tabSales Invoice Item`.parent and update_stock = 1)"""
			})
			if cint(self.is_return):
				self.status_updater.append({
					'source_dt': 'Sales Invoice Item',
					'target_dt': 'Sales Order Item',
					'join_field': 'so_detail',
					'target_field': 'returned_qty',
					'target_parent_dt': 'Sales Order',
					'source_field': '-1 * qty',
					'second_source_dt': 'Delivery Note Item',
					'second_source_field': '-1 * qty',
					'second_join_field': 'so_detail',
					'extra_cond': """ and exists (select name from `tabSales Invoice` where name=`tabSales Invoice Item`.parent and update_stock=1 and is_return=1)"""
				})

	def check_credit_limit(self):
		from erpnext.selling.doctype.customer.customer import check_credit_limit

		validate_against_credit_limit = False
		bypass_credit_limit_check_at_sales_order = frappe.db.get_value("Customer Credit Limit",
			filters={'parent': self.customer, 'parenttype': 'Customer', 'company': self.company},
			fieldname=["bypass_credit_limit_check"])

		if bypass_credit_limit_check_at_sales_order:
			validate_against_credit_limit = True

		for d in self.get("items"):
			if not (d.sales_order or d.delivery_note):
				validate_against_credit_limit = True
				break
		if validate_against_credit_limit:
			check_credit_limit(self.customer, self.company, bypass_credit_limit_check_at_sales_order)

	def unlink_sales_invoice_from_timesheets(self):
		for row in self.timesheets:
			timesheet = frappe.get_doc('Timesheet', row.time_sheet)
			for time_log in timesheet.time_logs:
				if time_log.sales_invoice == self.name:
					time_log.sales_invoice = None
			timesheet.calculate_total_amounts()
			timesheet.calculate_percentage_billed()
			timesheet.flags.ignore_validate_update_after_submit = True
			timesheet.set_status()
			timesheet.db_update_all()

	@frappe.whitelist()
	def set_missing_values(self, for_validate=False):
		pos = self.set_pos_fields(for_validate)

		if not self.debit_to:
			self.debit_to = get_party_account("Customer", self.customer, self.company)
			self.party_account_currency = frappe.db.get_value("Account", self.debit_to, "account_currency", cache=True)
		if not self.due_date and self.customer:
			self.due_date = get_due_date(self.posting_date, "Customer", self.customer, self.company)

		super(SalesInvoice, self).set_missing_values(for_validate)

		print_format = pos.get("print_format") if pos else None
		if not print_format and not cint(frappe.db.get_value('Print Format', 'POS Invoice', 'disabled')):
			print_format = 'POS Invoice'

		if pos:
			return {
				"print_format": print_format,
				"allow_edit_rate": pos.get("allow_user_to_edit_rate"),
				"allow_edit_discount": pos.get("allow_user_to_edit_discount"),
				"campaign": pos.get("campaign"),
				"allow_print_before_pay": pos.get("allow_print_before_pay")
			}

	def update_time_sheet(self, sales_invoice):
		for d in self.timesheets:
			if d.time_sheet:
				timesheet = frappe.get_doc("Timesheet", d.time_sheet)
				self.update_time_sheet_detail(timesheet, d, sales_invoice)
				timesheet.calculate_total_amounts()
				timesheet.calculate_percentage_billed()
				timesheet.flags.ignore_validate_update_after_submit = True
				timesheet.set_status()
				timesheet.db_update_all()

	def update_time_sheet_detail(self, timesheet, args, sales_invoice):
		for data in timesheet.time_logs:
			if (self.project and args.timesheet_detail == data.name) or \
				(not self.project and not data.sales_invoice) or \
				(not sales_invoice and data.sales_invoice == self.name):
				data.sales_invoice = sales_invoice

	def on_update(self):
		self.set_paid_amount()

	def set_paid_amount(self):
		paid_amount = 0.0
		base_paid_amount = 0.0
		for data in self.payments:
			data.base_amount = flt(data.amount*self.conversion_rate, self.precision("base_paid_amount"))
			paid_amount += data.amount
			base_paid_amount += data.base_amount

		self.paid_amount = paid_amount
		self.base_paid_amount = base_paid_amount

	def validate_time_sheets_are_submitted(self):
		for data in self.timesheets:
			if data.time_sheet:
				status = frappe.db.get_value("Timesheet", data.time_sheet, "status")
				if status not in ['Submitted', 'Payslip']:
					frappe.throw(_("Timesheet {0} is already completed or cancelled").format(data.time_sheet))

	def set_pos_fields(self, for_validate=False):
		"""Set retail related fields from POS Profiles"""
		if cint(self.is_pos) != 1:
			return

		from erpnext.stock.get_item_details import get_pos_profile_item_details, get_pos_profile
		if not self.pos_profile:
			pos_profile = get_pos_profile(self.company) or {}
			if not pos_profile:
				return
			self.pos_profile = pos_profile.get('name')

		pos = {}
		if self.pos_profile:
			pos = frappe.get_doc('POS Profile', self.pos_profile)

		if not self.get('payments') and not for_validate:
			update_multi_mode_option(self, pos)

		if not self.account_for_change_amount:
			self.account_for_change_amount = frappe.get_cached_value('Company',  self.company,  'default_cash_account')

		if pos:
			if not for_validate:
				self.tax_category = pos.get("tax_category")

			if not for_validate and not self.customer:
				self.customer = pos.customer

			if not for_validate:
				self.ignore_pricing_rule = pos.ignore_pricing_rule

			if pos.get('account_for_change_amount'):
				self.account_for_change_amount = pos.get('account_for_change_amount')

			for fieldname in ('currency', 'letter_head', 'tc_name',
				'company', 'select_print_heading', 'write_off_account', 'taxes_and_charges',
				'write_off_cost_center', 'apply_discount_on', 'cost_center'):
					if (not for_validate) or (for_validate and not self.get(fieldname)):
						self.set(fieldname, pos.get(fieldname))

			if pos.get("company_address"):
				self.company_address = pos.get("company_address")

			if self.customer:
				customer_price_list, customer_group = frappe.get_value("Customer", self.customer, ['default_price_list', 'customer_group'])
				customer_group_price_list = frappe.get_value("Customer Group", customer_group, 'default_price_list')
				selling_price_list = customer_price_list or customer_group_price_list or pos.get('selling_price_list')
			else:
				selling_price_list = pos.get('selling_price_list')

			if selling_price_list:
				self.set('selling_price_list', selling_price_list)

			if not for_validate:
				self.update_stock = cint(pos.get("update_stock"))

			# set pos values in items
			for item in self.get("items"):
				if item.get('item_code'):
					profile_details = get_pos_profile_item_details(pos, frappe._dict(item.as_dict()), pos, update_data=True)
					for fname, val in iteritems(profile_details):
						if (not for_validate) or (for_validate and not item.get(fname)):
							item.set(fname, val)

			# fetch terms
			if self.tc_name and not self.terms:
				self.terms = frappe.db.get_value("Terms and Conditions", self.tc_name, "terms")

			# fetch charges
			if self.taxes_and_charges and not len(self.get("taxes")):
				self.set_taxes()

		return pos

	def get_company_abbr(self):
		return frappe.db.sql("select abbr from tabCompany where name=%s", self.company)[0][0]

	def validate_debit_to_acc(self):
		if not self.debit_to:
			self.debit_to = get_party_account("Customer", self.customer, self.company)
			if not self.debit_to:
				self.raise_missing_debit_credit_account_error("Customer", self.customer)

		account = frappe.get_cached_value("Account", self.debit_to,
			["account_type", "report_type", "account_currency"], as_dict=True)

		if not account:
			frappe.throw(_("Debit To is required"), title=_("Account Missing"))

		if account.report_type != "Balance Sheet":
			msg = _("Please ensure {} account is a Balance Sheet account.").format(frappe.bold("Debit To")) + " "
			msg += _("You can change the parent account to a Balance Sheet account or select a different account.")
			frappe.throw(msg, title=_("Invalid Account"))

		if self.customer and account.account_type != "Receivable":
			msg = _("Please ensure {} account is a Receivable account.").format(frappe.bold("Debit To")) + " "
			msg += _("Change the account type to Receivable or select a different account.")
			frappe.throw(msg, title=_("Invalid Account"))

		self.party_account_currency = account.account_currency

	def clear_unallocated_mode_of_payments(self):
		self.set("payments", self.get("payments", {"amount": ["not in", [0, None, ""]]}))

		frappe.db.sql("""delete from `tabSales Invoice Payment` where parent = %s
			and amount = 0""", self.name)

	def validate_with_previous_doc(self):
		super(SalesInvoice, self).validate_with_previous_doc({
			"Sales Order": {
				"ref_dn_field": "sales_order",
				"compare_fields": [["customer", "="], ["company", "="], ["project", "="], ["currency", "="]]
			},
			"Sales Order Item": {
				"ref_dn_field": "so_detail",
				"compare_fields": [["item_code", "="], ["uom", "="], ["conversion_factor", "="]],
				"is_child_table": True,
				"allow_duplicate_prev_row_id": True
			},
			"Delivery Note": {
				"ref_dn_field": "delivery_note",
				"compare_fields": [["customer", "="], ["company", "="], ["project", "="], ["currency", "="]]
			},
			"Delivery Note Item": {
				"ref_dn_field": "dn_detail",
				"compare_fields": [["item_code", "="], ["uom", "="], ["conversion_factor", "="]],
				"is_child_table": True,
				"allow_duplicate_prev_row_id": True
			},
		})

		if cint(frappe.db.get_single_value('Selling Settings', 'maintain_same_sales_rate')) and not self.is_return:
			self.validate_rate_with_reference_doc([
				["Sales Order", "sales_order", "so_detail"],
				["Delivery Note", "delivery_note", "dn_detail"]
			])

	def set_against_income_account(self):
		"""Set against account for debit to account"""
		against_acc = []
		for d in self.get('items'):
			if d.income_account and d.income_account not in against_acc:
				against_acc.append(d.income_account)
		self.against_income_account = ','.join(against_acc)

	def add_remarks(self):
		if not self.remarks:
			if self.po_no and self.po_date:
				self.remarks = _("Against Customer Order {0} dated {1}").format(self.po_no,
					formatdate(self.po_date))
			else:
				self.remarks = _("No Remarks")

	def validate_auto_set_posting_time(self):
		# Don't auto set the posting date and time if invoice is amended
		if self.is_new() and self.amended_from:
			self.set_posting_time = 1

		self.validate_posting_time()

	def so_dn_required(self):
		"""check in manage account if sales order / delivery note required or not."""
		if self.is_return:
			return

		prev_doc_field_map = {'Sales Order': ['so_required', 'is_pos'],'Delivery Note': ['dn_required', 'update_stock']}
		for key, value in iteritems(prev_doc_field_map):
			if frappe.db.get_single_value('Selling Settings', value[0]) == 'Yes':

				if frappe.get_value('Customer', self.customer, value[0]):
					continue

				for d in self.get('items'):
					if (d.item_code and not d.get(key.lower().replace(' ', '_')) and not self.get(value[1])):
						msgprint(_("{0} is mandatory for Item {1}").format(key, d.item_code), raise_exception=1)


	def validate_proj_cust(self):
		"""check for does customer belong to same project as entered.."""
		if self.project and self.customer:
			res = frappe.db.sql("""select name from `tabProject`
				where name = %s and (customer = %s or customer is null or customer = '')""",
				(self.project, self.customer))
			if not res:
				throw(_("Customer {0} does not belong to project {1}").format(self.customer,self.project))

	def validate_pos(self):
		if self.is_return:
			invoice_total = self.rounded_total or self.grand_total
			if flt(self.paid_amount) + flt(self.write_off_amount) - flt(invoice_total) > \
				1.0/(10.0**(self.precision("grand_total") + 1.0)):
					frappe.throw(_("Paid amount + Write Off Amount can not be greater than Grand Total"))

	def validate_item_code(self):
		for d in self.get('items'):
			if not d.item_code and self.is_opening == "No":
				msgprint(_("Item Code required at Row No {0}").format(d.idx), raise_exception=True)

	def validate_warehouse(self):
		super(SalesInvoice, self).validate_warehouse()

		for d in self.get_item_list():
			if not d.warehouse and d.item_code and frappe.get_cached_value("Item", d.item_code, "is_stock_item"):
				frappe.throw(_("Warehouse required for stock Item {0}").format(d.item_code))

	def validate_delivery_note(self):
		for d in self.get("items"):
			if d.delivery_note:
				msgprint(_("Stock cannot be updated against Delivery Note {0}").format(d.delivery_note), raise_exception=1)

	def validate_write_off_account(self):
		if flt(self.write_off_amount) and not self.write_off_account:
			self.write_off_account = frappe.get_cached_value('Company',  self.company,  'write_off_account')

		if flt(self.write_off_amount) and not self.write_off_account:
			msgprint(_("Please enter Write Off Account"), raise_exception=1)

	def validate_account_for_change_amount(self):
		if flt(self.change_amount) and not self.account_for_change_amount:
			msgprint(_("Please enter Account for Change Amount"), raise_exception=1)

	def validate_c_form(self):
		""" Blank C-form no if C-form applicable marked as 'No'"""
		if self.amended_from and self.c_form_applicable == 'No' and self.c_form_no:
			frappe.db.sql("""delete from `tabC-Form Invoice Detail` where invoice_no = %s
					and parent = %s""", (self.amended_from,	self.c_form_no))

			frappe.db.set(self, 'c_form_no', '')

	def validate_c_form_on_cancel(self):
		""" Display message if C-Form no exists on cancellation of Sales Invoice"""
		if self.c_form_applicable == 'Yes' and self.c_form_no:
			msgprint(_("Please remove this Invoice {0} from C-Form {1}")
				.format(self.name, self.c_form_no), raise_exception = 1)

	def validate_dropship_item(self):
		for item in self.items:
			if item.sales_order:
				if frappe.db.get_value("Sales Order Item", item.so_detail, "delivered_by_supplier"):
					frappe.throw(_("Could not update stock, invoice contains drop shipping item."))

	def update_current_stock(self):
		for d in self.get('items'):
			if d.item_code and d.warehouse:
				bin = frappe.db.sql("select actual_qty from `tabBin` where item_code = %s and warehouse = %s", (d.item_code, d.warehouse), as_dict = 1)
				d.actual_qty = bin and flt(bin[0]['actual_qty']) or 0

		for d in self.get('packed_items'):
			bin = frappe.db.sql("select actual_qty, projected_qty from `tabBin` where item_code =	%s and warehouse = %s", (d.item_code, d.warehouse), as_dict = 1)
			d.actual_qty = bin and flt(bin[0]['actual_qty']) or 0
			d.projected_qty = bin and flt(bin[0]['projected_qty']) or 0

	def update_packing_list(self):
		if cint(self.update_stock) == 1:
			from erpnext.stock.doctype.packed_item.packed_item import make_packing_list
			make_packing_list(self)
		else:
			self.set('packed_items', [])

	def set_billing_hours_and_amount(self):
		if not self.project:
			for timesheet in self.timesheets:
				ts_doc = frappe.get_doc('Timesheet', timesheet.time_sheet)
				if not timesheet.billing_hours and ts_doc.total_billable_hours:
					timesheet.billing_hours = ts_doc.total_billable_hours

				if not timesheet.billing_amount and ts_doc.total_billable_amount:
					timesheet.billing_amount = ts_doc.total_billable_amount

	def update_timesheet_billing_for_project(self):
		if not self.timesheets and self.project:
			self.add_timesheet_data()
		else:
			self.calculate_billing_amount_for_timesheet()

	@frappe.whitelist()
	def add_timesheet_data(self):
		self.set('timesheets', [])
		if self.project:
			for data in get_projectwise_timesheet_data(self.project):
				self.append('timesheets', {
						'time_sheet': data.parent,
						'billing_hours': data.billing_hours,
						'billing_amount': data.billing_amount,
						'timesheet_detail': data.name,
						'activity_type': data.activity_type,
						'description': data.description
					})

			self.calculate_billing_amount_for_timesheet()

	def calculate_billing_amount_for_timesheet(self):
		total_billing_amount = 0.0
		for data in self.timesheets:
			if data.billing_amount:
				total_billing_amount += data.billing_amount

		self.total_billing_amount = total_billing_amount

	def get_warehouse(self):
		user_pos_profile = frappe.db.sql("""select name, warehouse from `tabPOS Profile`
			where ifnull(user,'') = %s and company = %s""", (frappe.session['user'], self.company))
		warehouse = user_pos_profile[0][1] if user_pos_profile else None

		if not warehouse:
			global_pos_profile = frappe.db.sql("""select name, warehouse from `tabPOS Profile`
				where (user is null or user = '') and company = %s""", self.company)

			if global_pos_profile:
				warehouse = global_pos_profile[0][1]
			elif not user_pos_profile:
				msgprint(_("POS Profile required to make POS Entry"), raise_exception=True)

		return warehouse

	def set_income_account_for_fixed_assets(self):
		disposal_account = depreciation_cost_center = None
		for d in self.get("items"):
			if d.is_fixed_asset:
				if not disposal_account:
					disposal_account, depreciation_cost_center = get_disposal_account_and_cost_center(self.company)

				d.income_account = disposal_account
				if not d.cost_center:
					d.cost_center = depreciation_cost_center

	def check_prev_docstatus(self):
		for d in self.get('items'):
			if d.sales_order and frappe.db.get_value("Sales Order", d.sales_order, "docstatus") != 1:
				frappe.throw(_("Sales Order {0} is not submitted").format(d.sales_order))

			if d.delivery_note and frappe.db.get_value("Delivery Note", d.delivery_note, "docstatus") != 1:
				throw(_("Delivery Note {0} is not submitted").format(d.delivery_note))

	def make_gl_entries(self, gl_entries=None, from_repost=False):
		from erpnext.accounts.general_ledger import make_gl_entries, make_reverse_gl_entries

		auto_accounting_for_stock = erpnext.is_perpetual_inventory_enabled(self.company)
		if not gl_entries:
			gl_entries = self.get_gl_entries()

		if gl_entries:
			# if POS and amount is written off, updating outstanding amt after posting all gl entries
			update_outstanding = "No" if (cint(self.is_pos) or self.write_off_account or
				cint(self.redeem_loyalty_points)) else "Yes"

			if self.docstatus == 1:
				make_gl_entries(gl_entries, update_outstanding=update_outstanding, merge_entries=False, from_repost=from_repost)
			elif self.docstatus == 2:
				make_reverse_gl_entries(voucher_type=self.doctype, voucher_no=self.name)

			if update_outstanding == "No":
				from erpnext.accounts.doctype.gl_entry.gl_entry import update_outstanding_amt
				update_outstanding_amt(self.debit_to, "Customer", self.customer,
					self.doctype, self.return_against if cint(self.is_return) and self.return_against else self.name)

		elif self.docstatus == 2 and cint(self.update_stock) \
			and cint(auto_accounting_for_stock):
				make_reverse_gl_entries(voucher_type=self.doctype, voucher_no=self.name)

	def get_gl_entries(self, warehouse_account=None):
		from erpnext.accounts.general_ledger import merge_similar_entries

		gl_entries = []

		self.make_customer_gl_entry(gl_entries)

		self.make_tax_gl_entries(gl_entries)
		self.make_exchange_gain_loss_gl_entries(gl_entries)
		self.make_internal_transfer_gl_entries(gl_entries)

		self.allocate_advance_taxes(gl_entries)

		self.make_item_gl_entries(gl_entries)

		# merge gl entries before adding pos entries
		gl_entries = merge_similar_entries(gl_entries)

		self.make_loyalty_point_redemption_gle(gl_entries)
		self.make_pos_gl_entries(gl_entries)

		self.make_write_off_gl_entry(gl_entries)
		self.make_gle_for_rounding_adjustment(gl_entries)

		return gl_entries

	def make_customer_gl_entry(self, gl_entries):
		# Checked both rounding_adjustment and rounded_total
		# because rounded_total had value even before introcution of posting GLE based on rounded total
		grand_total = self.rounded_total if (self.rounding_adjustment and self.rounded_total) else self.grand_total
		if grand_total and not self.is_internal_transfer():
			# Didnot use base_grand_total to book rounding loss gle
			grand_total_in_company_currency = flt(grand_total * self.conversion_rate,
				self.precision("grand_total"))

			gl_entries.append(
				self.get_gl_dict({
					"account": self.debit_to,
					"party_type": "Customer",
					"party": self.customer,
					"due_date": self.due_date,
					"against": self.against_income_account,
					"debit": grand_total_in_company_currency,
					"debit_in_account_currency": grand_total_in_company_currency \
						if self.party_account_currency==self.company_currency else grand_total,
					"against_voucher": self.return_against if cint(self.is_return) and self.return_against else self.name,
					"against_voucher_type": self.doctype,
					"cost_center": self.cost_center,
					"project": self.project
				}, self.party_account_currency, item=self)
			)

	def make_tax_gl_entries(self, gl_entries):
		for tax in self.get("taxes"):
			if flt(tax.base_tax_amount_after_discount_amount):
				account_currency = get_account_currency(tax.account_head)
				gl_entries.append(
					self.get_gl_dict({
						"account": tax.account_head,
						"against": self.customer,
						"credit": flt(tax.base_tax_amount_after_discount_amount,
							tax.precision("tax_amount_after_discount_amount")),
						"credit_in_account_currency": (flt(tax.base_tax_amount_after_discount_amount,
							tax.precision("base_tax_amount_after_discount_amount")) if account_currency==self.company_currency else
							flt(tax.tax_amount_after_discount_amount, tax.precision("tax_amount_after_discount_amount"))),
						"cost_center": tax.cost_center
					}, account_currency, item=tax)
				)

	def make_internal_transfer_gl_entries(self, gl_entries):
		if self.is_internal_transfer() and flt(self.base_total_taxes_and_charges):
			account_currency = get_account_currency(self.unrealized_profit_loss_account)
			gl_entries.append(
				self.get_gl_dict({
					"account": self.unrealized_profit_loss_account,
					"against": self.customer,
					"debit": flt(self.total_taxes_and_charges),
					"debit_in_account_currency": flt(self.base_total_taxes_and_charges),
					"cost_center": self.cost_center
				}, account_currency, item=self))

	def make_item_gl_entries(self, gl_entries):
		# income account gl entries
		for item in self.get("items"):
			if flt(item.base_net_amount, item.precision("base_net_amount")):
				if item.is_fixed_asset:
<<<<<<< HEAD
					asset = self.get_asset(item)
=======
					if item.get('asset'):
						asset = frappe.get_doc("Asset", item.asset)
					else:
						frappe.throw(_(
							"Row #{0}: You must select an Asset for Item {1}.").format(item.idx, item.item_name),
							title=_("Missing Asset")
						)
					if (len(asset.finance_books) > 1 and not item.finance_book
						and asset.finance_books[0].finance_book):
						frappe.throw(_("Select finance book for the item {0} at row {1}")
							.format(item.item_code, item.idx))
>>>>>>> f037bae8

					if self.is_return:
						fixed_asset_gl_entries = get_gl_entries_on_asset_regain(asset,
							item.base_net_amount, item.finance_book)
						asset.db_set("disposal_date", None)

						if asset.calculate_depreciation:
							self.reset_depreciation_schedule(asset)
							
					else:
						fixed_asset_gl_entries = get_gl_entries_on_asset_disposal(asset,
							item.base_net_amount, item.finance_book)
						asset.db_set("disposal_date", self.posting_date)

						if asset.calculate_depreciation:
							self.depreciate_asset(asset)

					for gle in fixed_asset_gl_entries:
						gle["against"] = self.customer
						gl_entries.append(self.get_gl_dict(gle, item=item))

					self.set_asset_status(asset)

				else:
					# Do not book income for transfer within same company
					if not self.is_internal_transfer():
						income_account = (item.income_account
							if (not item.enable_deferred_revenue or self.is_return) else item.deferred_revenue_account)

						account_currency = get_account_currency(income_account)
						gl_entries.append(
							self.get_gl_dict({
								"account": income_account,
								"against": self.customer,
								"credit": flt(item.base_net_amount, item.precision("base_net_amount")),
								"credit_in_account_currency": (flt(item.base_net_amount, item.precision("base_net_amount"))
									if account_currency==self.company_currency
									else flt(item.net_amount, item.precision("net_amount"))),
								"cost_center": item.cost_center,
								"project": item.project or self.project
							}, account_currency, item=item)
						)

		# expense account gl entries
		if cint(self.update_stock) and \
			erpnext.is_perpetual_inventory_enabled(self.company):
			gl_entries += super(SalesInvoice, self).get_gl_entries()

	def get_asset(self, item):
		if item.get('asset'):
			asset = frappe.get_doc("Asset", item.asset)
		else:
			frappe.throw(_(
				"Row #{0}: You must select an Asset for Item {1}.").format(item.idx, item.item_name), 
				title=_("Missing Asset")
			)

		self.check_finance_books(item, asset)
		return asset

	def check_finance_books(self, item, asset):
		if (len(asset.finance_books) > 1 and not item.finance_book
			and asset.finance_books[0].finance_book):
			frappe.throw(_("Select finance book for the item {0} at row {1}")
				.format(item.item_code, item.idx))

	def depreciate_asset(self, asset):
		asset.flags.ignore_validate_update_after_submit = True
		asset.prepare_depreciation_data(self.posting_date)
		asset.save()
		
		post_depreciation_entries(self.posting_date)

	def reset_depreciation_schedule(self, asset):
		asset.flags.ignore_validate_update_after_submit = True

		# recreate original depreciation schedule of the asset
		asset.prepare_depreciation_data()

		self.modify_depreciation_schedule_for_asset_repairs(asset)
		asset.save()

		self.delete_depreciation_entry_made_after_sale(asset)

	def modify_depreciation_schedule_for_asset_repairs(self, asset):
		asset_repairs = frappe.get_all(
			'Asset Repair',
			filters = {'asset': asset.name},
			fields = ['name', 'increase_in_asset_life']
		)

		for repair in asset_repairs:
			if repair.increase_in_asset_life:
				asset_repair = frappe.get_doc('Asset Repair', repair.name)
				asset_repair.modify_depreciation_schedule()
				asset.prepare_depreciation_data()

	def delete_depreciation_entry_made_after_sale(self, asset):
		from erpnext.accounts.doctype.journal_entry.journal_entry import make_reverse_journal_entry

		posting_date_of_original_invoice = self.get_posting_date_of_sales_invoice()

		row = -1
		finance_book = asset.get('schedules')[0].get('finance_book')
		for schedule in asset.get('schedules'):
			if schedule.finance_book != finance_book:
				row = 0
				finance_book = schedule.finance_book
			else:
				row += 1
			
			if schedule.schedule_date == posting_date_of_original_invoice:
				if not self.sale_was_made_on_original_schedule_date(asset, schedule, row, posting_date_of_original_invoice):
					reverse_journal_entry = make_reverse_journal_entry(schedule.journal_entry)
					reverse_journal_entry.posting_date = nowdate()
					reverse_journal_entry.submit()

	def get_posting_date_of_sales_invoice(self):
		return frappe.db.get_value('Sales Invoice', self.return_against, 'posting_date')

	# if the invoice had been posted on the date the depreciation was initially supposed to happen, the depreciation shouldn't be undone 
	def sale_was_made_on_original_schedule_date(self, asset, schedule, row, posting_date_of_original_invoice):
		for finance_book in asset.get('finance_books'):
			if schedule.finance_book == finance_book.finance_book:
				orginal_schedule_date = add_months(finance_book.depreciation_start_date,
					row * cint(finance_book.frequency_of_depreciation))
			
				if orginal_schedule_date == posting_date_of_original_invoice:
					return True
		return False

	def set_asset_status(self, asset):
		if self.is_return:
			asset.set_status()
		else:
			asset.set_status("Sold" if self.docstatus==1 else None)

	def make_loyalty_point_redemption_gle(self, gl_entries):
		if cint(self.redeem_loyalty_points):
			gl_entries.append(
				self.get_gl_dict({
					"account": self.debit_to,
					"party_type": "Customer",
					"party": self.customer,
					"against": "Expense account - " + cstr(self.loyalty_redemption_account) + " for the Loyalty Program",
					"credit": self.loyalty_amount,
					"against_voucher": self.return_against if cint(self.is_return) else self.name,
					"against_voucher_type": self.doctype,
					"cost_center": self.cost_center
				}, item=self)
			)
			gl_entries.append(
				self.get_gl_dict({
					"account": self.loyalty_redemption_account,
					"cost_center": self.cost_center or self.loyalty_redemption_cost_center,
					"against": self.customer,
					"debit": self.loyalty_amount,
					"remark": "Loyalty Points redeemed by the customer"
				}, item=self)
			)

	def make_pos_gl_entries(self, gl_entries):
		if cint(self.is_pos):

			skip_change_gl_entries = not cint(frappe.db.get_single_value('Accounts Settings', 'post_change_gl_entries'))

			for payment_mode in self.payments:
				if skip_change_gl_entries and payment_mode.account == self.account_for_change_amount:
					payment_mode.base_amount -= flt(self.change_amount)

				if payment_mode.amount:
					# POS, make payment entries
					gl_entries.append(
						self.get_gl_dict({
							"account": self.debit_to,
							"party_type": "Customer",
							"party": self.customer,
							"against": payment_mode.account,
							"credit": payment_mode.base_amount,
							"credit_in_account_currency": payment_mode.base_amount \
								if self.party_account_currency==self.company_currency \
								else payment_mode.amount,
							"against_voucher": self.return_against if cint(self.is_return) and self.return_against else self.name,
							"against_voucher_type": self.doctype,
							"cost_center": self.cost_center
						}, self.party_account_currency, item=self)
					)

					payment_mode_account_currency = get_account_currency(payment_mode.account)
					gl_entries.append(
						self.get_gl_dict({
							"account": payment_mode.account,
							"against": self.customer,
							"debit": payment_mode.base_amount,
							"debit_in_account_currency": payment_mode.base_amount \
								if payment_mode_account_currency==self.company_currency \
								else payment_mode.amount,
							"cost_center": self.cost_center
						}, payment_mode_account_currency, item=self)
					)

			if not skip_change_gl_entries:
				self.make_gle_for_change_amount(gl_entries)

	def make_gle_for_change_amount(self, gl_entries):
		if self.change_amount:
			if self.account_for_change_amount:
				gl_entries.append(
					self.get_gl_dict({
						"account": self.debit_to,
						"party_type": "Customer",
						"party": self.customer,
						"against": self.account_for_change_amount,
						"debit": flt(self.base_change_amount),
						"debit_in_account_currency": flt(self.base_change_amount) \
							if self.party_account_currency==self.company_currency else flt(self.change_amount),
						"against_voucher": self.return_against if cint(self.is_return) and self.return_against else self.name,
						"against_voucher_type": self.doctype,
						"cost_center": self.cost_center,
						"project": self.project
					}, self.party_account_currency, item=self)
				)

				gl_entries.append(
					self.get_gl_dict({
						"account": self.account_for_change_amount,
						"against": self.customer,
						"credit": self.base_change_amount,
						"cost_center": self.cost_center
					}, item=self)
				)
			else:
				frappe.throw(_("Select change amount account"), title="Mandatory Field")

	def make_write_off_gl_entry(self, gl_entries):
		# write off entries, applicable if only pos
		if self.write_off_account and flt(self.write_off_amount, self.precision("write_off_amount")):
			write_off_account_currency = get_account_currency(self.write_off_account)
			default_cost_center = frappe.get_cached_value('Company',  self.company,  'cost_center')

			gl_entries.append(
				self.get_gl_dict({
					"account": self.debit_to,
					"party_type": "Customer",
					"party": self.customer,
					"against": self.write_off_account,
					"credit": flt(self.base_write_off_amount, self.precision("base_write_off_amount")),
					"credit_in_account_currency": (flt(self.base_write_off_amount,
						self.precision("base_write_off_amount")) if self.party_account_currency==self.company_currency
						else flt(self.write_off_amount, self.precision("write_off_amount"))),
					"against_voucher": self.return_against if cint(self.is_return) else self.name,
					"against_voucher_type": self.doctype,
					"cost_center": self.cost_center,
					"project": self.project
				}, self.party_account_currency, item=self)
			)
			gl_entries.append(
				self.get_gl_dict({
					"account": self.write_off_account,
					"against": self.customer,
					"debit": flt(self.base_write_off_amount, self.precision("base_write_off_amount")),
					"debit_in_account_currency": (flt(self.base_write_off_amount,
						self.precision("base_write_off_amount")) if write_off_account_currency==self.company_currency
						else flt(self.write_off_amount, self.precision("write_off_amount"))),
					"cost_center": self.cost_center or self.write_off_cost_center or default_cost_center
				}, write_off_account_currency, item=self)
			)

	def make_gle_for_rounding_adjustment(self, gl_entries):
		if flt(self.rounding_adjustment, self.precision("rounding_adjustment")) and self.base_rounding_adjustment \
			and not self.is_internal_transfer():
			round_off_account, round_off_cost_center = \
				get_round_off_account_and_cost_center(self.company)

			gl_entries.append(
				self.get_gl_dict({
					"account": round_off_account,
					"against": self.customer,
					"credit_in_account_currency": flt(self.rounding_adjustment,
						self.precision("rounding_adjustment")),
					"credit": flt(self.base_rounding_adjustment,
						self.precision("base_rounding_adjustment")),
					"cost_center": self.cost_center or round_off_cost_center,
				}, item=self))

	def update_billing_status_in_dn(self, update_modified=True):
		updated_delivery_notes = []
		for d in self.get("items"):
			if d.dn_detail:
				billed_amt = frappe.db.sql("""select sum(amount) from `tabSales Invoice Item`
					where dn_detail=%s and docstatus=1""", d.dn_detail)
				billed_amt = billed_amt and billed_amt[0][0] or 0
				frappe.db.set_value("Delivery Note Item", d.dn_detail, "billed_amt", billed_amt, update_modified=update_modified)
				updated_delivery_notes.append(d.delivery_note)
			elif d.so_detail:
				updated_delivery_notes += update_billed_amount_based_on_so(d.so_detail, update_modified)

		for dn in set(updated_delivery_notes):
			frappe.get_doc("Delivery Note", dn).update_billing_percentage(update_modified=update_modified)

	def on_recurring(self, reference_doc, auto_repeat_doc):
		for fieldname in ("c_form_applicable", "c_form_no", "write_off_amount"):
			self.set(fieldname, reference_doc.get(fieldname))

		self.due_date = None

	def update_serial_no(self, in_cancel=False):
		""" update Sales Invoice refrence in Serial No """
		invoice = None if (in_cancel or self.is_return) else self.name
		if in_cancel and self.is_return:
			invoice = self.return_against

		for item in self.items:
			if not item.serial_no:
				continue

			for serial_no in get_serial_nos(item.serial_no):
				if serial_no and frappe.db.get_value('Serial No', serial_no, 'item_code') == item.item_code:
					frappe.db.set_value('Serial No', serial_no, 'sales_invoice', invoice)

	def validate_serial_numbers(self):
		"""
			validate serial number agains Delivery Note and Sales Invoice
		"""
		self.set_serial_no_against_delivery_note()
		self.validate_serial_against_delivery_note()

	def set_serial_no_against_delivery_note(self):
		for item in self.items:
			if item.serial_no and item.delivery_note and \
				item.qty != len(get_serial_nos(item.serial_no)):
				item.serial_no = get_delivery_note_serial_no(item.item_code, item.qty, item.delivery_note)

	def validate_serial_against_delivery_note(self):
		"""
			validate if the serial numbers in Sales Invoice Items are same as in
			Delivery Note Item
		"""

		for item in self.items:
			if not item.delivery_note or not item.dn_detail:
				continue

			serial_nos = frappe.db.get_value("Delivery Note Item", item.dn_detail, "serial_no") or ""
			dn_serial_nos = set(get_serial_nos(serial_nos))

			serial_nos = item.serial_no or ""
			si_serial_nos = set(get_serial_nos(serial_nos))

			if si_serial_nos - dn_serial_nos:
				frappe.throw(_("Serial Numbers in row {0} does not match with Delivery Note").format(item.idx))

			if item.serial_no and cint(item.qty) != len(si_serial_nos):
				frappe.throw(_("Row {0}: {1} Serial numbers required for Item {2}. You have provided {3}.").format(
					item.idx, item.qty, item.item_code, len(si_serial_nos)))

	def update_project(self):
		if self.project:
			project = frappe.get_doc("Project", self.project)
			project.update_billed_amount()
			project.db_update()


	def verify_payment_amount_is_positive(self):
		for entry in self.payments:
			if entry.amount < 0:
				frappe.throw(_("Row #{0} (Payment Table): Amount must be positive").format(entry.idx))

	def verify_payment_amount_is_negative(self):
		for entry in self.payments:
			if entry.amount > 0:
				frappe.throw(_("Row #{0} (Payment Table): Amount must be negative").format(entry.idx))

	# collection of the loyalty points, create the ledger entry for that.
	def make_loyalty_point_entry(self):
		returned_amount = self.get_returned_amount()
		current_amount = flt(self.grand_total) - cint(self.loyalty_amount)
		eligible_amount = current_amount - returned_amount
		lp_details = get_loyalty_program_details_with_points(self.customer, company=self.company,
			current_transaction_amount=current_amount, loyalty_program=self.loyalty_program,
			expiry_date=self.posting_date, include_expired_entry=True)
		if lp_details and getdate(lp_details.from_date) <= getdate(self.posting_date) and \
			(not lp_details.to_date or getdate(lp_details.to_date) >= getdate(self.posting_date)):

			collection_factor = lp_details.collection_factor if lp_details.collection_factor else 1.0
			points_earned = cint(eligible_amount/collection_factor)

			doc = frappe.get_doc({
				"doctype": "Loyalty Point Entry",
				"company": self.company,
				"loyalty_program": lp_details.loyalty_program,
				"loyalty_program_tier": lp_details.tier_name,
				"customer": self.customer,
				"invoice_type": self.doctype,
				"invoice": self.name,
				"loyalty_points": points_earned,
				"purchase_amount": eligible_amount,
				"expiry_date": add_days(self.posting_date, lp_details.expiry_duration),
				"posting_date": self.posting_date
			})
			doc.flags.ignore_permissions = 1
			doc.save()
			self.set_loyalty_program_tier()

	# valdite the redemption and then delete the loyalty points earned on cancel of the invoice
	def delete_loyalty_point_entry(self):
		lp_entry = frappe.db.sql("select name from `tabLoyalty Point Entry` where invoice=%s",
			(self.name), as_dict=1)

		if not lp_entry: return
		against_lp_entry = frappe.db.sql('''select name, invoice from `tabLoyalty Point Entry`
			where redeem_against=%s''', (lp_entry[0].name), as_dict=1)
		if against_lp_entry:
			invoice_list = ", ".join([d.invoice for d in against_lp_entry])
			frappe.throw(
				_('''{} can't be cancelled since the Loyalty Points earned has been redeemed. First cancel the {} No {}''')
				.format(self.doctype, self.doctype, invoice_list)
			)
		else:
			frappe.db.sql('''delete from `tabLoyalty Point Entry` where invoice=%s''', (self.name))
			# Set loyalty program
			self.set_loyalty_program_tier()

	def set_loyalty_program_tier(self):
		lp_details = get_loyalty_program_details_with_points(self.customer, company=self.company,
				loyalty_program=self.loyalty_program, include_expired_entry=True)
		frappe.db.set_value("Customer", self.customer, "loyalty_program_tier", lp_details.tier_name)

	def get_returned_amount(self):
		returned_amount = frappe.db.sql("""
			select sum(grand_total)
			from `tabSales Invoice`
			where docstatus=1 and is_return=1 and ifnull(return_against, '')=%s
		""", self.name)
		return abs(flt(returned_amount[0][0])) if returned_amount else 0

	# redeem the loyalty points.
	def apply_loyalty_points(self):
		from erpnext.accounts.doctype.loyalty_point_entry.loyalty_point_entry \
			import get_loyalty_point_entries, get_redemption_details
		loyalty_point_entries = get_loyalty_point_entries(self.customer, self.loyalty_program, self.company, self.posting_date)
		redemption_details = get_redemption_details(self.customer, self.loyalty_program, self.company)

		points_to_redeem = self.loyalty_points
		for lp_entry in loyalty_point_entries:
			if lp_entry.invoice_type != self.doctype or lp_entry.invoice == self.name:
				# redeemption should be done against same doctype
				# also it shouldn't be against itself
				continue
			available_points = lp_entry.loyalty_points - flt(redemption_details.get(lp_entry.name))
			if available_points > points_to_redeem:
				redeemed_points = points_to_redeem
			else:
				redeemed_points = available_points
			doc = frappe.get_doc({
				"doctype": "Loyalty Point Entry",
				"company": self.company,
				"loyalty_program": self.loyalty_program,
				"loyalty_program_tier": lp_entry.loyalty_program_tier,
				"customer": self.customer,
				"invoice_type": self.doctype,
				"invoice": self.name,
				"redeem_against": lp_entry.name,
				"loyalty_points": -1*redeemed_points,
				"purchase_amount": self.grand_total,
				"expiry_date": lp_entry.expiry_date,
				"posting_date": self.posting_date
			})
			doc.flags.ignore_permissions = 1
			doc.save()
			points_to_redeem -= redeemed_points
			if points_to_redeem < 1: # since points_to_redeem is integer
				break

	# Healthcare
	@frappe.whitelist()
	def set_healthcare_services(self, checked_values):
		self.set("items", [])
		from erpnext.stock.get_item_details import get_item_details
		for checked_item in checked_values:
			item_line = self.append("items", {})
			price_list, price_list_currency = frappe.db.get_values("Price List", {"selling": 1}, ['name', 'currency'])[0]
			args = {
				'doctype': "Sales Invoice",
				'item_code': checked_item['item'],
				'company': self.company,
				'customer': frappe.db.get_value("Patient", self.patient, "customer"),
				'selling_price_list': price_list,
				'price_list_currency': price_list_currency,
				'plc_conversion_rate': 1.0,
				'conversion_rate': 1.0
			}
			item_details = get_item_details(args)
			item_line.item_code = checked_item['item']
			item_line.qty = 1
			if checked_item['qty']:
				item_line.qty = checked_item['qty']
			if checked_item['rate']:
				item_line.rate = checked_item['rate']
			else:
				item_line.rate = item_details.price_list_rate
			item_line.amount = float(item_line.rate) * float(item_line.qty)
			if checked_item['income_account']:
				item_line.income_account = checked_item['income_account']
			if checked_item['dt']:
				item_line.reference_dt = checked_item['dt']
			if checked_item['dn']:
				item_line.reference_dn = checked_item['dn']
			if checked_item['description']:
				item_line.description = checked_item['description']

		self.set_missing_values(for_validate = True)

	def set_status(self, update=False, status=None, update_modified=True):
		if self.is_new():
			if self.get('amended_from'):
				self.status = 'Draft'
			return

		precision = self.precision("outstanding_amount")
		outstanding_amount = flt(self.outstanding_amount, precision)
		due_date = getdate(self.due_date)
		nowdate = getdate()

		discounting_status = None
		if self.is_discounted:
			discountng_status = get_discounting_status(self.name)

		if not status:
			if self.docstatus == 2:
				status = "Cancelled"
			elif self.docstatus == 1:
				if self.is_internal_transfer():
					self.status = 'Internal Transfer'
				elif outstanding_amount > 0 and due_date < nowdate and self.is_discounted and discountng_status=='Disbursed':
					self.status = "Overdue and Discounted"
				elif outstanding_amount > 0 and due_date < nowdate:
					self.status = "Overdue"
				elif outstanding_amount > 0 and due_date >= nowdate and self.is_discounted and discountng_status=='Disbursed':
					self.status = "Unpaid and Discounted"
				elif outstanding_amount > 0 and due_date >= nowdate:
					self.status = "Unpaid"
				#Check if outstanding amount is 0 due to credit note issued against invoice
				elif outstanding_amount <= 0 and self.is_return == 0 and frappe.db.get_value('Sales Invoice', {'is_return': 1, 'return_against': self.name, 'docstatus': 1}):
					self.status = "Credit Note Issued"
				elif self.is_return == 1:
					self.status = "Return"
				elif outstanding_amount<=0:
					self.status = "Paid"
				else:
					self.status = "Submitted"
			else:
				self.status = "Draft"

		if update:
			self.db_set('status', self.status, update_modified = update_modified)

def get_discounting_status(sales_invoice):
	status = None

	invoice_discounting_list = frappe.db.sql("""
		select status
		from `tabInvoice Discounting` id, `tabDiscounted Invoice` d
		where
			id.name = d.parent
			and d.sales_invoice=%s
			and id.docstatus=1
			and status in ('Disbursed', 'Settled')
	""", sales_invoice)

	for d in invoice_discounting_list:
		status = d[0]
		if status == "Disbursed":
			break

	return status

def validate_inter_company_party(doctype, party, company, inter_company_reference):
	if not party:
		return

	if doctype in ["Sales Invoice", "Sales Order"]:
		partytype, ref_partytype, internal = "Customer", "Supplier", "is_internal_customer"

		if doctype == "Sales Invoice":
			ref_doc = "Purchase Invoice"
		else:
			ref_doc = "Purchase Order"
	else:
		partytype, ref_partytype, internal = "Supplier", "Customer", "is_internal_supplier"

		if doctype == "Purchase Invoice":
			ref_doc = "Sales Invoice"
		else:
			ref_doc = "Sales Order"

	if inter_company_reference:
		doc = frappe.get_doc(ref_doc, inter_company_reference)
		ref_party = doc.supplier if doctype in ["Sales Invoice", "Sales Order"] else doc.customer
		if not frappe.db.get_value(partytype, {"represents_company": doc.company}, "name") == party:
			frappe.throw(_("Invalid {0} for Inter Company Transaction.").format(partytype))
		if not frappe.get_cached_value(ref_partytype, ref_party, "represents_company") == company:
			frappe.throw(_("Invalid Company for Inter Company Transaction."))

	elif frappe.db.get_value(partytype, {"name": party, internal: 1}, "name") == party:
		companies = frappe.get_all("Allowed To Transact With", fields=["company"], filters={"parenttype": partytype, "parent": party})
		companies = [d.company for d in companies]
		if not company in companies:
			frappe.throw(_("{0} not allowed to transact with {1}. Please change the Company.").format(partytype, company))

def update_linked_doc(doctype, name, inter_company_reference):

	if doctype in ["Sales Invoice", "Purchase Invoice"]:
		ref_field = "inter_company_invoice_reference"
	else:
		ref_field = "inter_company_order_reference"

	if inter_company_reference:
		frappe.db.set_value(doctype, inter_company_reference,\
			ref_field, name)

def unlink_inter_company_doc(doctype, name, inter_company_reference):

	if doctype in ["Sales Invoice", "Purchase Invoice"]:
		ref_doc = "Purchase Invoice" if doctype == "Sales Invoice" else "Sales Invoice"
		ref_field = "inter_company_invoice_reference"
	else:
		ref_doc = "Purchase Order" if doctype == "Sales Order" else "Sales Order"
		ref_field = "inter_company_order_reference"

	if inter_company_reference:
		frappe.db.set_value(doctype, name, ref_field, "")
		frappe.db.set_value(ref_doc, inter_company_reference, ref_field, "")

def get_list_context(context=None):
	from erpnext.controllers.website_list_for_contact import get_list_context
	list_context = get_list_context(context)
	list_context.update({
		'show_sidebar': True,
		'show_search': True,
		'no_breadcrumbs': True,
		'title': _('Invoices'),
	})
	return list_context

@frappe.whitelist()
def get_bank_cash_account(mode_of_payment, company):
	account = frappe.db.get_value("Mode of Payment Account",
		{"parent": mode_of_payment, "company": company}, "default_account")
	if not account:
		frappe.throw(_("Please set default Cash or Bank account in Mode of Payment {0}")
			.format(get_link_to_form("Mode of Payment", mode_of_payment)), title=_("Missing Account"))
	return {
		"account": account
	}

@frappe.whitelist()
def make_maintenance_schedule(source_name, target_doc=None):
	doclist = get_mapped_doc("Sales Invoice", source_name, 	{
		"Sales Invoice": {
			"doctype": "Maintenance Schedule",
			"validation": {
				"docstatus": ["=", 1]
			}
		},
		"Sales Invoice Item": {
			"doctype": "Maintenance Schedule Item",
		},
	}, target_doc)

	return doclist

@frappe.whitelist()
def make_delivery_note(source_name, target_doc=None):
	def set_missing_values(source, target):
		target.ignore_pricing_rule = 1
		target.run_method("set_missing_values")
		target.run_method("set_po_nos")
		target.run_method("calculate_taxes_and_totals")

	def update_item(source_doc, target_doc, source_parent):
		target_doc.qty = flt(source_doc.qty) - flt(source_doc.delivered_qty)
		target_doc.stock_qty = target_doc.qty * flt(source_doc.conversion_factor)

		target_doc.base_amount = target_doc.qty * flt(source_doc.base_rate)
		target_doc.amount = target_doc.qty * flt(source_doc.rate)

	doclist = get_mapped_doc("Sales Invoice", source_name, 	{
		"Sales Invoice": {
			"doctype": "Delivery Note",
			"validation": {
				"docstatus": ["=", 1]
			}
		},
		"Sales Invoice Item": {
			"doctype": "Delivery Note Item",
			"field_map": {
				"name": "si_detail",
				"parent": "against_sales_invoice",
				"serial_no": "serial_no",
				"sales_order": "against_sales_order",
				"so_detail": "so_detail",
				"cost_center": "cost_center"
			},
			"postprocess": update_item,
			"condition": lambda doc: doc.delivered_by_supplier!=1
		},
		"Sales Taxes and Charges": {
			"doctype": "Sales Taxes and Charges",
			"add_if_empty": True
		},
		"Sales Team": {
			"doctype": "Sales Team",
			"field_map": {
				"incentives": "incentives"
			},
			"add_if_empty": True
		}
	}, target_doc, set_missing_values)

	return doclist

@frappe.whitelist()
def make_sales_return(source_name, target_doc=None):
	from erpnext.controllers.sales_and_purchase_return import make_return_doc
	return make_return_doc("Sales Invoice", source_name, target_doc)

def set_account_for_mode_of_payment(self):
	for data in self.payments:
		if not data.account:
			data.account = get_bank_cash_account(data.mode_of_payment, self.company).get("account")

def get_inter_company_details(doc, doctype):
	if doctype in ["Sales Invoice", "Sales Order", "Delivery Note"]:
		parties = frappe.db.get_all("Supplier", fields=["name"], filters={"disabled": 0, "is_internal_supplier": 1, "represents_company": doc.company})
		company = frappe.get_cached_value("Customer", doc.customer, "represents_company")

		if not parties:
			frappe.throw(_('No Supplier found for Inter Company Transactions which represents company {0}').format(frappe.bold(doc.company)))

		party = get_internal_party(parties, "Supplier", doc)
	else:
		parties = frappe.db.get_all("Customer", fields=["name"], filters={"disabled": 0, "is_internal_customer": 1, "represents_company": doc.company})
		company = frappe.get_cached_value("Supplier", doc.supplier, "represents_company")

		if not parties:
			frappe.throw(_('No Customer found for Inter Company Transactions which represents company {0}').format(frappe.bold(doc.company)))

		party = get_internal_party(parties, "Customer", doc)

	return {
		"party": party,
		"company": company
	}

def get_internal_party(parties, link_doctype, doc):
	if len(parties) == 1:
			party = parties[0].name
	else:
		# If more than one Internal Supplier/Customer, get supplier/customer on basis of address
		if doc.get('company_address') or doc.get('shipping_address'):
			party = frappe.db.get_value("Dynamic Link", {"parent": doc.get('company_address') or doc.get('shipping_address'),
			"parenttype": "Address", "link_doctype": link_doctype}, "link_name")

			if not party:
				party = parties[0].name
		else:
			party = parties[0].name

	return party

def validate_inter_company_transaction(doc, doctype):

	details = get_inter_company_details(doc, doctype)
	price_list = doc.selling_price_list if doctype in ["Sales Invoice", "Sales Order", "Delivery Note"] else doc.buying_price_list
	valid_price_list = frappe.db.get_value("Price List", {"name": price_list, "buying": 1, "selling": 1})
	if not valid_price_list and not doc.is_internal_transfer():
		frappe.throw(_("Selected Price List should have buying and selling fields checked."))

	party = details.get("party")
	if not party:
		partytype = "Supplier" if doctype in ["Sales Invoice", "Sales Order"] else "Customer"
		frappe.throw(_("No {0} found for Inter Company Transactions.").format(partytype))

	company = details.get("company")
	default_currency = frappe.get_cached_value('Company', company, "default_currency")
	if default_currency != doc.currency:
		frappe.throw(_("Company currencies of both the companies should match for Inter Company Transactions."))

	return

@frappe.whitelist()
def make_inter_company_purchase_invoice(source_name, target_doc=None):
	return make_inter_company_transaction("Sales Invoice", source_name, target_doc)

def make_inter_company_transaction(doctype, source_name, target_doc=None):
	if doctype in ["Sales Invoice", "Sales Order"]:
		source_doc = frappe.get_doc(doctype, source_name)
		target_doctype = "Purchase Invoice" if doctype == "Sales Invoice" else "Purchase Order"
		target_detail_field = "sales_invoice_item" if doctype == "Sales Invoice" else "sales_order_item"
		source_document_warehouse_field = 'target_warehouse'
		target_document_warehouse_field = 'from_warehouse'
	else:
		source_doc = frappe.get_doc(doctype, source_name)
		target_doctype = "Sales Invoice" if doctype == "Purchase Invoice" else "Sales Order"
		source_document_warehouse_field = 'from_warehouse'
		target_document_warehouse_field = 'target_warehouse'

	validate_inter_company_transaction(source_doc, doctype)
	details = get_inter_company_details(source_doc, doctype)

	def set_missing_values(source, target):
		target.run_method("set_missing_values")
		set_purchase_references(target)

	def update_details(source_doc, target_doc, source_parent):
		target_doc.inter_company_invoice_reference = source_doc.name
		if target_doc.doctype in ["Purchase Invoice", "Purchase Order"]:
			currency = frappe.db.get_value('Supplier', details.get('party'), 'default_currency')
			target_doc.company = details.get("company")
			target_doc.supplier = details.get("party")
			target_doc.is_internal_supplier = 1
			target_doc.ignore_pricing_rule = 1
			target_doc.buying_price_list = source_doc.selling_price_list

			# Invert Addresses
			update_address(target_doc, 'supplier_address', 'address_display', source_doc.company_address)
			update_address(target_doc, 'shipping_address', 'shipping_address_display', source_doc.customer_address)

			if currency:
				target_doc.currency = currency

			update_taxes(target_doc, party=target_doc.supplier, party_type='Supplier', company=target_doc.company,
				doctype=target_doc.doctype, party_address=target_doc.supplier_address,
				company_address=target_doc.shipping_address)

		else:
			currency = frappe.db.get_value('Customer', details.get('party'), 'default_currency')
			target_doc.company = details.get("company")
			target_doc.customer = details.get("party")
			target_doc.selling_price_list = source_doc.buying_price_list

			update_address(target_doc, 'company_address', 'company_address_display', source_doc.supplier_address)
			update_address(target_doc, 'shipping_address_name', 'shipping_address', source_doc.shipping_address)
			update_address(target_doc, 'customer_address', 'address_display', source_doc.shipping_address)

			if currency:
				target_doc.currency = currency

			update_taxes(target_doc, party=target_doc.customer, party_type='Customer', company=target_doc.company,
				doctype=target_doc.doctype, party_address=target_doc.customer_address,
				company_address=target_doc.company_address, shipping_address_name=target_doc.shipping_address_name)

	item_field_map = {
		"doctype": target_doctype + " Item",
		"field_no_map": [
			"income_account",
			"expense_account",
			"cost_center",
			"warehouse"
		],
		"field_map": {
			'rate': 'rate',
		}
	}

	if doctype in ["Sales Invoice", "Sales Order"]:
		item_field_map["field_map"].update({
			"name": target_detail_field,
		})

	if source_doc.get('update_stock'):
		item_field_map["field_map"].update({
			source_document_warehouse_field: target_document_warehouse_field,
			'batch_no': 'batch_no',
			'serial_no': 'serial_no'
		})

	doclist = get_mapped_doc(doctype, source_name,	{
		doctype: {
			"doctype": target_doctype,
			"postprocess": update_details,
			"set_target_warehouse": "set_from_warehouse",
			"field_no_map": [
				"taxes_and_charges",
				"set_warehouse",
				"shipping_address"
			]
		},
		doctype +" Item": item_field_map

	}, target_doc, set_missing_values)

	return doclist

def set_purchase_references(doc):
	# add internal PO or PR links if any
	if doc.is_internal_transfer():
		if doc.doctype == 'Purchase Receipt':
			so_item_map = get_delivery_note_details(doc.inter_company_invoice_reference)

			if so_item_map:
				pd_item_map, parent_child_map, warehouse_map = \
					get_pd_details('Purchase Order Item', so_item_map, 'sales_order_item')

				update_pr_items(doc, so_item_map, pd_item_map, parent_child_map, warehouse_map)

		elif doc.doctype == 'Purchase Invoice':
			dn_item_map, so_item_map = get_sales_invoice_details(doc.inter_company_invoice_reference)
			# First check for Purchase receipt
			if list(dn_item_map.values()):
				pd_item_map, parent_child_map, warehouse_map = \
					get_pd_details('Purchase Receipt Item', dn_item_map, 'delivery_note_item')

				update_pi_items(doc, 'pr_detail', 'purchase_receipt',
					dn_item_map, pd_item_map, parent_child_map, warehouse_map)

			if list(so_item_map.values()):
				pd_item_map, parent_child_map, warehouse_map = \
					get_pd_details('Purchase Order Item', so_item_map, 'sales_order_item')

				update_pi_items(doc, 'po_detail', 'purchase_order',
					so_item_map, pd_item_map, parent_child_map, warehouse_map)

def update_pi_items(doc, detail_field, parent_field, sales_item_map,
	purchase_item_map, parent_child_map, warehouse_map):
	for item in doc.get('items'):
		item.set(detail_field, purchase_item_map.get(sales_item_map.get(item.sales_invoice_item)))
		item.set(parent_field, parent_child_map.get(sales_item_map.get(item.sales_invoice_item)))
		if doc.update_stock:
			item.warehouse = warehouse_map.get(sales_item_map.get(item.sales_invoice_item))

def update_pr_items(doc, sales_item_map, purchase_item_map, parent_child_map, warehouse_map):
	for item in doc.get('items'):
		item.purchase_order_item = purchase_item_map.get(sales_item_map.get(item.delivery_note_item))
		item.warehouse = warehouse_map.get(sales_item_map.get(item.delivery_note_item))
		item.purchase_order = parent_child_map.get(sales_item_map.get(item.delivery_note_item))

def get_delivery_note_details(internal_reference):
	si_item_details = frappe.get_all('Delivery Note Item', fields=['name', 'so_detail'],
		filters={'parent': internal_reference})

	return {d.name: d.so_detail for d in si_item_details if d.so_detail}

def get_sales_invoice_details(internal_reference):
	dn_item_map = {}
	so_item_map = {}

	si_item_details = frappe.get_all('Sales Invoice Item', fields=['name', 'so_detail',
		'dn_detail'], filters={'parent': internal_reference})

	for d in si_item_details:
		if d.dn_detail:
			dn_item_map.setdefault(d.name, d.dn_detail)
		if d.so_detail:
			so_item_map.setdefault(d.name, d.so_detail)

	return dn_item_map, so_item_map

def get_pd_details(doctype, sd_detail_map, sd_detail_field):
	pd_item_map = {}
	accepted_warehouse_map = {}
	parent_child_map = {}

	pd_item_details = frappe.get_all(doctype,
		fields=[sd_detail_field, 'name', 'warehouse', 'parent'], filters={sd_detail_field: ('in', list(sd_detail_map.values()))})

	for d in pd_item_details:
		pd_item_map.setdefault(d.get(sd_detail_field), d.name)
		parent_child_map.setdefault(d.get(sd_detail_field), d.parent)
		accepted_warehouse_map.setdefault(d.get(sd_detail_field), d.warehouse)

	return pd_item_map, parent_child_map, accepted_warehouse_map

def update_taxes(doc, party=None, party_type=None, company=None, doctype=None, party_address=None,
	company_address=None, shipping_address_name=None, master_doctype=None):
	# Update Party Details
	party_details = get_party_details(party=party, party_type=party_type, company=company,
		doctype=doctype, party_address=party_address, company_address=company_address,
		shipping_address=shipping_address_name)

	# Update taxes and charges if any
	doc.taxes_and_charges = party_details.get('taxes_and_charges')
	doc.set('taxes', party_details.get('taxes'))

def update_address(doc, address_field, address_display_field, address_name):
	doc.set(address_field, address_name)
	fetch_values = get_fetch_values(doc.doctype, address_field, address_name)

	for key, value in fetch_values.items():
		doc.set(key, value)

	doc.set(address_display_field, get_address_display(doc.get(address_field)))

@frappe.whitelist()
def get_loyalty_programs(customer):
	''' sets applicable loyalty program to the customer or returns a list of applicable programs '''
	from erpnext.selling.doctype.customer.customer import get_loyalty_programs

	customer = frappe.get_doc('Customer', customer)
	if customer.loyalty_program: return [customer.loyalty_program]

	lp_details = get_loyalty_programs(customer)

	if len(lp_details) == 1:
		frappe.db.set(customer, 'loyalty_program', lp_details[0])
		return lp_details
	else:
		return lp_details

def on_doctype_update():
	frappe.db.add_index("Sales Invoice", ["customer", "is_return", "return_against"])

@frappe.whitelist()
def create_invoice_discounting(source_name, target_doc=None):
	invoice = frappe.get_doc("Sales Invoice", source_name)
	invoice_discounting = frappe.new_doc("Invoice Discounting")
	invoice_discounting.company = invoice.company
	invoice_discounting.append("invoices", {
		"sales_invoice": source_name,
		"customer": invoice.customer,
		"posting_date": invoice.posting_date,
		"outstanding_amount": invoice.outstanding_amount
	})

	return invoice_discounting

def update_multi_mode_option(doc, pos_profile):
	def append_payment(payment_mode):
		payment = doc.append('payments', {})
		payment.default = payment_mode.default
		payment.mode_of_payment = payment_mode.parent
		payment.account = payment_mode.default_account
		payment.type = payment_mode.type

	doc.set('payments', [])
	invalid_modes = []
	for pos_payment_method in pos_profile.get('payments'):
		pos_payment_method = pos_payment_method.as_dict()

		payment_mode = get_mode_of_payment_info(pos_payment_method.mode_of_payment, doc.company)
		if not payment_mode:
			invalid_modes.append(get_link_to_form("Mode of Payment", pos_payment_method.mode_of_payment))
			continue

		payment_mode[0].default = pos_payment_method.default
		append_payment(payment_mode[0])

	if invalid_modes:
		if invalid_modes == 1:
			msg = _("Please set default Cash or Bank account in Mode of Payment {}")
		else:
			msg = _("Please set default Cash or Bank account in Mode of Payments {}")
		frappe.throw(msg.format(", ".join(invalid_modes)), title=_("Missing Account"))

def get_all_mode_of_payments(doc):
	return frappe.db.sql("""
		select mpa.default_account, mpa.parent, mp.type as type
		from `tabMode of Payment Account` mpa,`tabMode of Payment` mp
		where mpa.parent = mp.name and mpa.company = %(company)s and mp.enabled = 1""",
	{'company': doc.company}, as_dict=1)

def get_mode_of_payment_info(mode_of_payment, company):
	return frappe.db.sql("""
		select mpa.default_account, mpa.parent, mp.type as type
		from `tabMode of Payment Account` mpa,`tabMode of Payment` mp
		where mpa.parent = mp.name and mpa.company = %s and mp.enabled = 1 and mp.name = %s""",
	(company, mode_of_payment), as_dict=1)

@frappe.whitelist()
def create_dunning(source_name, target_doc=None):
	from frappe.model.mapper import get_mapped_doc
	from erpnext.accounts.doctype.dunning.dunning import get_dunning_letter_text, calculate_interest_and_amount
	def set_missing_values(source, target):
		target.sales_invoice = source_name
		target.outstanding_amount = source.outstanding_amount
		overdue_days = (getdate(target.posting_date) - getdate(source.due_date)).days
		target.overdue_days = overdue_days
		if frappe.db.exists('Dunning Type', {'start_day': [
	                                '<', overdue_days], 'end_day': ['>=', overdue_days]}):
			dunning_type = frappe.get_doc('Dunning Type', {'start_day': [
	                                '<', overdue_days], 'end_day': ['>=', overdue_days]})
			target.dunning_type = dunning_type.name
			target.rate_of_interest = dunning_type.rate_of_interest
			target.dunning_fee = dunning_type.dunning_fee
			letter_text = get_dunning_letter_text(dunning_type = dunning_type.name, doc = target.as_dict())
			if letter_text:
				target.body_text = letter_text.get('body_text')
				target.closing_text = letter_text.get('closing_text')
				target.language = letter_text.get('language')
			amounts = calculate_interest_and_amount(target.posting_date, target.outstanding_amount,
				target.rate_of_interest, target.dunning_fee, target.overdue_days)
			target.interest_amount = amounts.get('interest_amount')
			target.dunning_amount = amounts.get('dunning_amount')
			target.grand_total = amounts.get('grand_total')

	doclist = get_mapped_doc("Sales Invoice", source_name,	{
		"Sales Invoice": {
			"doctype": "Dunning",
		}
	}, target_doc, set_missing_values)
	return doclist

def check_if_return_invoice_linked_with_payment_entry(self):
	# If a Return invoice is linked with payment entry along with other invoices,
	# the cancellation of the Return causes allocated amount to be greater than paid

	if not frappe.db.get_single_value('Accounts Settings', 'unlink_payment_on_cancellation_of_invoice'):
		return

	payment_entries = []
	if self.is_return and self.return_against:
		invoice = self.return_against
	else:
		invoice = self.name

	payment_entries = frappe.db.sql_list("""
		SELECT
			t1.name
		FROM
			`tabPayment Entry` t1, `tabPayment Entry Reference` t2
		WHERE
			t1.name = t2.parent
			and t1.docstatus = 1
			and t2.reference_name = %s
			and t2.allocated_amount < 0
		""", invoice)

	links_to_pe = []
	if payment_entries:
		for payment in payment_entries:
			payment_entry = frappe.get_doc("Payment Entry", payment)
			if len(payment_entry.references) > 1:
				links_to_pe.append(payment_entry.name)
		if links_to_pe:
			payment_entries_link = [get_link_to_form('Payment Entry', name, label=name) for name in links_to_pe]
			message = _("Please cancel and amend the Payment Entry")
			message += " " + ", ".join(payment_entries_link) + " "
			message += _("to unallocate the amount of this Return Invoice before cancelling it.")
			frappe.throw(message)<|MERGE_RESOLUTION|>--- conflicted
+++ resolved
@@ -920,21 +920,7 @@
 		for item in self.get("items"):
 			if flt(item.base_net_amount, item.precision("base_net_amount")):
 				if item.is_fixed_asset:
-<<<<<<< HEAD
 					asset = self.get_asset(item)
-=======
-					if item.get('asset'):
-						asset = frappe.get_doc("Asset", item.asset)
-					else:
-						frappe.throw(_(
-							"Row #{0}: You must select an Asset for Item {1}.").format(item.idx, item.item_name),
-							title=_("Missing Asset")
-						)
-					if (len(asset.finance_books) > 1 and not item.finance_book
-						and asset.finance_books[0].finance_book):
-						frappe.throw(_("Select finance book for the item {0} at row {1}")
-							.format(item.item_code, item.idx))
->>>>>>> f037bae8
 
 					if self.is_return:
 						fixed_asset_gl_entries = get_gl_entries_on_asset_regain(asset,
