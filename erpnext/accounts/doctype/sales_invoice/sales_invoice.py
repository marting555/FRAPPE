--- conflicted
+++ resolved
@@ -610,19 +610,11 @@
 					continue
 
 				for d in self.get('items'):
-<<<<<<< HEAD
-					if d.item_code:
-						is_stock_item = frappe.get_cached_value('Item', d.item_code, 'is_stock_item')
-						if (is_stock_item == 1\
-							and not d.get(i.lower().replace(' ','_')) and not self.get(dic[i][1])):
-							msgprint(_("{0} is mandatory for Item {1}").format(i,d.item_code), raise_exception=1)
-=======
 					if not d.item_code: continue
 
 					is_stock_item = frappe.get_cached_value('Item', d.item_code, 'is_stock_item')
 					if (d.item_code and is_stock_item ==1 and not d.get(key.lower().replace(' ', '_')) and not self.get(value[1])):
 						msgprint(_("{0} is mandatory for Item {1}").format(key, d.item_code), raise_exception=1)
->>>>>>> fd30b8f4
 
 
 	def validate_proj_cust(self):
@@ -872,13 +864,8 @@
 						"credit_in_account_currency": (flt(tax.base_tax_amount_after_discount_amount,
 							tax.precision("base_tax_amount_after_discount_amount")) if account_currency==self.company_currency else
 							flt(tax.tax_amount_after_discount_amount, tax.precision("tax_amount_after_discount_amount"))),
-<<<<<<< HEAD
 						"cost_center": tax.cost_center or self.cost_center
-					}, account_currency)
-=======
-						"cost_center": tax.cost_center
 					}, account_currency, item=tax)
->>>>>>> fd30b8f4
 				)
 
 	def make_item_gl_entries(self, gl_entries):
@@ -1315,7 +1302,6 @@
 			if self.docstatus == 2:
 				self.status = "Cancelled"
 			elif self.docstatus == 1:
-<<<<<<< HEAD
 				if flt(self.outstanding_amount) > 0 and getdate(self.due_date) < getdate(nowdate()) and self.is_discounted and self.get_discounting_status() == 'Disbursed':
 					self.status = "Overdue and Discounted"
 				elif flt(self.outstanding_amount) > 0 and getdate(self.due_date) < getdate(nowdate()):
@@ -1323,26 +1309,13 @@
 				elif flt(self.outstanding_amount) > 0 and getdate(self.due_date) >= getdate(nowdate()) and self.is_discounted and self.get_discounting_status() == 'Disbursed':
 					self.status = "Unpaid and Discounted"
 				elif flt(self.outstanding_amount) > 0 and getdate(self.due_date) >= getdate(nowdate()):
-=======
-				if outstanding_amount > 0 and due_date < nowdate and self.is_discounted and discountng_status=='Disbursed':
-					self.status = "Overdue and Discounted"
-				elif outstanding_amount > 0 and due_date < nowdate:
-					self.status = "Overdue"
-				elif outstanding_amount > 0 and due_date >= nowdate and self.is_discounted and discountng_status=='Disbursed':
-					self.status = "Unpaid and Discounted"
-				elif outstanding_amount > 0 and due_date >= nowdate:
->>>>>>> fd30b8f4
 					self.status = "Unpaid"
 				#Check if outstanding amount is 0 due to credit note issued against invoice
 				elif flt(self.outstanding_amount) <= 0 and self.is_return == 0 and frappe.db.get_value('Sales Invoice', {'is_return': 1, 'return_against': self.name, 'docstatus': 1}):
 					self.status = "Credit Note Issued"
 				elif self.is_return == 1:
 					self.status = "Return"
-<<<<<<< HEAD
 				elif flt(self.outstanding_amount) <= 0:
-=======
-				elif outstanding_amount<=0:
->>>>>>> fd30b8f4
 					self.status = "Paid"
 				else:
 					self.status = "Submitted"
