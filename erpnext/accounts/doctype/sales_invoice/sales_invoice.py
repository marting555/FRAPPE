# Copyright (c) 2015, Frappe Technologies Pvt. Ltd. and Contributors
# License: GNU General Public License v3. See license.txt


import frappe
from frappe import _, msgprint, throw
from frappe.contacts.doctype.address.address import get_address_display
from frappe.model.mapper import get_mapped_doc
from frappe.model.utils import get_fetch_values
from frappe.utils import (
	add_days,
	add_months,
	cint,
	cstr,
	flt,
	formatdate,
	get_link_to_form,
	getdate,
	nowdate,
)
from six import iteritems

import erpnext
from erpnext.accounts.deferred_revenue import validate_service_stop_date
from erpnext.accounts.doctype.loyalty_program.loyalty_program import (
	get_loyalty_program_details_with_points,
	validate_loyalty_points,
)
from erpnext.accounts.doctype.tax_withholding_category.tax_withholding_category import (
	get_party_tax_withholding_details,
)
from erpnext.accounts.general_ledger import get_round_off_account_and_cost_center
from erpnext.accounts.party import get_due_date, get_party_account, get_party_details
from erpnext.accounts.utils import get_account_currency
from erpnext.assets.doctype.asset.depreciation import (
	get_disposal_account_and_cost_center,
	get_gl_entries_on_asset_disposal,
	get_gl_entries_on_asset_regain,
	make_depreciation_entry,
)
from erpnext.controllers.selling_controller import SellingController
from erpnext.healthcare.utils import manage_invoice_submit_cancel
from erpnext.projects.doctype.timesheet.timesheet import get_projectwise_timesheet_data
from erpnext.setup.doctype.company.company import update_company_current_month_sales
from erpnext.stock.doctype.batch.batch import set_batch_nos
from erpnext.stock.doctype.delivery_note.delivery_note import update_billed_amount_based_on_so
from erpnext.stock.doctype.serial_no.serial_no import get_delivery_note_serial_no, get_serial_nos
from erpnext.stock.utils import calculate_mapped_packed_items_return

form_grid_templates = {
	"items": "templates/form_grid/item_grid.html"
}

class SalesInvoice(SellingController):
	def __init__(self, *args, **kwargs):
		super(SalesInvoice, self).__init__(*args, **kwargs)
		self.status_updater = [{
			'source_dt': 'Sales Invoice Item',
			'target_field': 'billed_amt',
			'target_ref_field': 'amount',
			'target_dt': 'Sales Order Item',
			'join_field': 'so_detail',
			'target_parent_dt': 'Sales Order',
			'target_parent_field': 'per_billed',
			'source_field': 'amount',
			'percent_join_field': 'sales_order',
			'status_field': 'billing_status',
			'keyword': 'Billed',
			'overflow_type': 'billing'
		}]

<<<<<<< HEAD
	#new code to add data in new_name hidden field 

	def after_insert_1(self):
		for i in self.items:
			print("i")
			a = i.new_name = self.name + "-" +i.item_code	
		

	def before_save(self):
		self.get_commision()
=======
>>>>>>> 35c19cb4

	def set_indicator(self):
		"""Set indicator for portal"""
		if self.outstanding_amount < 0:
			self.indicator_title = _("Credit Note Issued")
			self.indicator_color = "gray"
		elif self.outstanding_amount > 0 and getdate(self.due_date) >= getdate(nowdate()):
			self.indicator_color = "orange"
			self.indicator_title = _("Unpaid")
		elif self.outstanding_amount > 0 and getdate(self.due_date) < getdate(nowdate()):
			self.indicator_color = "red"
			self.indicator_title = _("Overdue")
		elif cint(self.is_return) == 1:
			self.indicator_title = _("Return")
			self.indicator_color = "gray"
		else:
			self.indicator_color = "green"
			self.indicator_title = _("Paid")

	# def after_insert(self):
	# 	self.set_last_sales_invoice()

	def validate(self):

		super(SalesInvoice, self).validate()
		self.validate_auto_set_posting_time()
<<<<<<< HEAD

		self.after_insert_1()

=======
		self.get_commision()
>>>>>>> 35c19cb4
		if not self.is_pos:
			self.so_dn_required()

		self.set_tax_withholding()

		self.validate_proj_cust()
		self.validate_pos_return()
		self.validate_with_previous_doc()
		self.validate_uom_is_integer("stock_uom", "stock_qty")
		self.validate_uom_is_integer("uom", "qty")
		self.check_sales_order_on_hold_or_close("sales_order")
		self.validate_debit_to_acc()
		self.clear_unallocated_advances("Sales Invoice Advance", "advances")
		self.add_remarks()
		self.validate_write_off_account()
		self.validate_account_for_change_amount()
		self.validate_fixed_asset()
		self.set_income_account_for_fixed_assets()
		self.validate_item_cost_centers()
		validate_inter_company_party(self.doctype, self.customer, self.company, self.inter_company_invoice_reference)

		if cint(self.is_pos):
			self.validate_pos()

		if cint(self.update_stock):
			self.validate_dropship_item()
			self.validate_item_code()
			self.validate_warehouse()
			self.update_current_stock()
			self.validate_delivery_note()

		# validate service stop date to lie in between start and end date
		validate_service_stop_date(self)

		if not self.is_opening:
			self.is_opening = 'No'

		if self._action != 'submit' and self.update_stock and not self.is_return:
			set_batch_nos(self, 'warehouse', True)

		if self.redeem_loyalty_points:
			lp = frappe.get_doc('Loyalty Program', self.loyalty_program)
			self.loyalty_redemption_account = lp.expense_account if not self.loyalty_redemption_account else self.loyalty_redemption_account
			self.loyalty_redemption_cost_center = lp.cost_center if not self.loyalty_redemption_cost_center else self.loyalty_redemption_cost_center

		self.set_against_income_account()
		self.validate_c_form()
		self.validate_time_sheets_are_submitted()
		self.validate_multiple_billing("Delivery Note", "dn_detail", "amount", "items")
		if not self.is_return:
			self.validate_serial_numbers()
		else:
			self.timesheets = []
		self.update_packing_list()
		self.set_billing_hours_and_amount()
		self.update_timesheet_billing_for_project()
		self.set_status()
		if self.is_pos and not self.is_return:
			self.verify_payment_amount_is_positive()

		#validate amount in mode of payments for returned invoices for pos must be negative
		if self.is_pos and self.is_return:
			self.verify_payment_amount_is_negative()

		if self.redeem_loyalty_points and self.loyalty_program and self.loyalty_points and not self.is_consolidated:
			validate_loyalty_points(self, self.loyalty_points)

		self.reset_default_field_value("set_warehouse", "items", "warehouse")

	def validate_fixed_asset(self):
		for d in self.get("items"):
			if d.is_fixed_asset and d.meta.get_field("asset") and d.asset:
				asset = frappe.get_doc("Asset", d.asset)
				if self.doctype == "Sales Invoice" and self.docstatus == 1:
					if self.update_stock:
						frappe.throw(_("'Update Stock' cannot be checked for fixed asset sale"))

					elif asset.status in ("Scrapped", "Cancelled") or (asset.status == "Sold" and not self.is_return):
						frappe.throw(_("Row #{0}: Asset {1} cannot be submitted, it is already {2}").format(d.idx, d.asset, asset.status))

	def validate_item_cost_centers(self):
		for item in self.items:
			cost_center_company = frappe.get_cached_value("Cost Center", item.cost_center, "company")
			if cost_center_company != self.company:
				frappe.throw(_("Row #{0}: Cost Center {1} does not belong to company {2}").format(frappe.bold(item.idx), frappe.bold(item.cost_center), frappe.bold(self.company)))

	def set_tax_withholding(self):
		tax_withholding_details = get_party_tax_withholding_details(self)

		if not tax_withholding_details:
			return

		accounts = []
		tax_withholding_account = tax_withholding_details.get("account_head")

		for d in self.taxes:
			if d.account_head == tax_withholding_account:
				d.update(tax_withholding_details)
			accounts.append(d.account_head)

		if not accounts or tax_withholding_account not in accounts:
			self.append("taxes", tax_withholding_details)

		to_remove = [d for d in self.taxes
			if not d.tax_amount and d.charge_type == "Actual" and d.account_head == tax_withholding_account]

		for d in to_remove:
			self.remove(d)

		# calculate totals again after applying TDS
		self.calculate_taxes_and_totals()

	# def set_last_sales_invoice(self):
	# 	if self.name:
	# 		s = str(self.name[:3]) + '%'
	# 		query = frappe.db.sql("""select name from `tabSales Invoice` where name != %s and name like %s order by creation desc limit 1""",(self.name,s),as_list=1)
	# 		if query:
	# 			self.previous_sales_invoice = query[0][0]
	# 			self.db_update()

	def before_save(self):
		set_account_for_mode_of_payment(self)

	def on_submit(self):
		
		# Code for Child name change

		# if self.items:
		# 	for i in self.items:	
		# 		print(" this is oochild", i.name, i.new_name)
		# 		frappe.db.sql("""
		# 			UPDATE `tabSales Invoice Item`
		# 			SET name = '{0}'
		# 			WHERE name = '{1}'; 
		# 		""".format(i.new_name,i.name ))

		self.validate_pos_paid_amount()

		if not self.auto_repeat:
			frappe.get_doc('Authorization Control').validate_approving_authority(self.doctype,
				self.company, self.base_grand_total, self)

		self.check_prev_docstatus()

		if self.is_return and not self.update_billed_amount_in_sales_order:
			# NOTE status updating bypassed for is_return
			self.status_updater = []

		self.update_status_updater_args()
		self.update_prevdoc_status()
		self.update_billing_status_in_dn()
		self.clear_unallocated_mode_of_payments()

		# Updating stock ledger should always be called after updating prevdoc status,
		# because updating reserved qty in bin depends upon updated delivered qty in SO
		if self.update_stock == 1:
			self.update_stock_ledger()

		# this sequence because outstanding may get -ve
		self.make_gl_entries()

		if self.update_stock == 1:
			self.repost_future_sle_and_gle()

		if not self.is_return:
			self.update_billing_status_for_zero_amount_refdoc("Delivery Note")
			self.update_billing_status_for_zero_amount_refdoc("Sales Order")
			self.check_credit_limit()

		self.update_serial_no()

		if not cint(self.is_pos) == 1 and not self.is_return:
			self.update_against_document_in_jv()

		self.update_time_sheet(self.name)

		if frappe.db.get_single_value('Selling Settings', 'sales_update_frequency') == "Each Transaction":
			update_company_current_month_sales(self.company)
			self.update_project()
		update_linked_doc(self.doctype, self.name, self.inter_company_invoice_reference)

		# create the loyalty point ledger entry if the customer is enrolled in any loyalty program
		if not self.is_return and not self.is_consolidated and self.loyalty_program:
			self.make_loyalty_point_entry()
		elif self.is_return and self.return_against and not self.is_consolidated and self.loyalty_program:
			against_si_doc = frappe.get_doc("Sales Invoice", self.return_against)
			against_si_doc.delete_loyalty_point_entry()
			against_si_doc.make_loyalty_point_entry()
		if self.redeem_loyalty_points and not self.is_consolidated and self.loyalty_points:
			self.apply_loyalty_points()

		# Healthcare Service Invoice.
		domain_settings = frappe.get_doc('Domain Settings')
		active_domains = [d.domain for d in domain_settings.active_domains]

		if "Healthcare" in active_domains:
			manage_invoice_submit_cancel(self, "on_submit")

	@frappe.whitelist()
	def get_commision(self):
		tot=[]
		if self.sales_partner:
			doc=frappe.get_doc("Sales Partner",self.sales_partner)
			if self.commission_based_on_target_lines==1:
				for i in self.items:
					for j in doc.item_target_details:
						if i.item_code==j.item_code:
							if self.customer_name==j.customer_name:
								if j.commision_formula:
									data=eval(j.commision_formula)
									tot.append(data)
				self.total_commission=sum(tot)

		self.process_common_party_accounting()

	@frappe.whitelist()
	def calculate_taxes(self):
		if self.customer:
			cus = frappe.get_doc("Customer",self.customer)
			if not cus.tax_category:
				if self.tax_category:
					for i in self.items:
						if i.item_code:
							doc=frappe.get_doc("Item",i.item_code)
							for j in doc.taxes:
								if self.tax_category==j.tax_category:
									if j.item_tax_template:
										i.item_tax_template=j.item_tax_template
			if cus.tax_category:
				if self.tax_category:
					for i in self.items:
						if i.item_code:
							doc=frappe.get_doc("Item",i.item_code)
							for j in doc.taxes:
								if cus.tax_category==j.tax_category:
									if j.item_tax_template:
										i.item_tax_template=j.item_tax_template
				self.tax_category=cus.tax_category
			return self.tax_category

	def validate_pos_return(self):

		if self.is_pos and self.is_return:
			total_amount_in_payments = 0
			for payment in self.payments:
				total_amount_in_payments += payment.amount
			invoice_total = self.rounded_total or self.grand_total
			if total_amount_in_payments < invoice_total:
				frappe.throw(_("Total payments amount can't be greater than {}").format(-invoice_total))

	def validate_pos_paid_amount(self):
		if len(self.payments) == 0 and self.is_pos:
			frappe.throw(_("At least one mode of payment is required for POS invoice."))

	def check_if_consolidated_invoice(self):
		# since POS Invoice extends Sales Invoice, we explicitly check if doctype is Sales Invoice
		if self.doctype == "Sales Invoice" and self.is_consolidated:
			invoice_or_credit_note = "consolidated_credit_note" if self.is_return else "consolidated_invoice"
			pos_closing_entry = frappe.get_all(
				"POS Invoice Merge Log",
				filters={ invoice_or_credit_note: self.name },
				pluck="pos_closing_entry"
			)
			if pos_closing_entry:
				msg = _("To cancel a {} you need to cancel the POS Closing Entry {}.").format(
					frappe.bold("Consolidated Sales Invoice"),
					get_link_to_form("POS Closing Entry", pos_closing_entry[0])
				)
				frappe.throw(msg, title=_("Not Allowed"))

	def before_cancel(self):
		self.check_if_consolidated_invoice()

		super(SalesInvoice, self).before_cancel()
		self.update_time_sheet(None)

	def on_cancel(self):
		check_if_return_invoice_linked_with_payment_entry(self)

		super(SalesInvoice, self).on_cancel()

		self.check_sales_order_on_hold_or_close("sales_order")

		if self.is_return and not self.update_billed_amount_in_sales_order:
			# NOTE status updating bypassed for is_return
			self.status_updater = []

		self.update_status_updater_args()
		self.update_prevdoc_status()
		self.update_billing_status_in_dn()

		if not self.is_return:
			self.update_billing_status_for_zero_amount_refdoc("Delivery Note")
			self.update_billing_status_for_zero_amount_refdoc("Sales Order")
			self.update_serial_no(in_cancel=True)

		self.validate_c_form_on_cancel()

		# Updating stock ledger should always be called after updating prevdoc status,
		# because updating reserved qty in bin depends upon updated delivered qty in SO
		if self.update_stock == 1:
			self.update_stock_ledger()

		self.make_gl_entries_on_cancel()

		if self.update_stock == 1:
			self.repost_future_sle_and_gle()

		frappe.db.set(self, 'status', 'Cancelled')

		if frappe.db.get_single_value('Selling Settings', 'sales_update_frequency') == "Each Transaction":
			update_company_current_month_sales(self.company)
			self.update_project()
		if not self.is_return and not self.is_consolidated and self.loyalty_program:
			self.delete_loyalty_point_entry()
		elif self.is_return and self.return_against and not self.is_consolidated and self.loyalty_program:
			against_si_doc = frappe.get_doc("Sales Invoice", self.return_against)
			against_si_doc.delete_loyalty_point_entry()
			against_si_doc.make_loyalty_point_entry()

		unlink_inter_company_doc(self.doctype, self.name, self.inter_company_invoice_reference)

		# Healthcare Service Invoice.
		domain_settings = frappe.get_doc('Domain Settings')
		active_domains = [d.domain for d in domain_settings.active_domains]

		if "Healthcare" in active_domains:
			manage_invoice_submit_cancel(self, "on_cancel")
		self.unlink_sales_invoice_from_timesheets()
		self.ignore_linked_doctypes = ('GL Entry', 'Stock Ledger Entry', 'Repost Item Valuation')

	def update_status_updater_args(self):
		if cint(self.update_stock):
			self.status_updater.append({
				'source_dt':'Sales Invoice Item',
				'target_dt':'Sales Order Item',
				'target_parent_dt':'Sales Order',
				'target_parent_field':'per_delivered',
				'target_field':'delivered_qty',
				'target_ref_field':'qty',
				'source_field':'qty',
				'join_field':'so_detail',
				'percent_join_field':'sales_order',
				'status_field':'delivery_status',
				'keyword':'Delivered',
				'second_source_dt': 'Delivery Note Item',
				'second_source_field': 'qty',
				'second_join_field': 'so_detail',
				'overflow_type': 'delivery',
				'extra_cond': """ and exists(select name from `tabSales Invoice`
					where name=`tabSales Invoice Item`.parent and update_stock = 1)"""
			})
			if cint(self.is_return):
				self.status_updater.append({
					'source_dt': 'Sales Invoice Item',
					'target_dt': 'Sales Order Item',
					'join_field': 'so_detail',
					'target_field': 'returned_qty',
					'target_parent_dt': 'Sales Order',
					'source_field': '-1 * qty',
					'second_source_dt': 'Delivery Note Item',
					'second_source_field': '-1 * qty',
					'second_join_field': 'so_detail',
					'extra_cond': """ and exists (select name from `tabSales Invoice` where name=`tabSales Invoice Item`.parent and update_stock=1 and is_return=1)"""
				})

	def check_credit_limit(self):
		from erpnext.selling.doctype.customer.customer import check_credit_limit

		validate_against_credit_limit = False
		bypass_credit_limit_check_at_sales_order = frappe.db.get_value("Customer Credit Limit",
			filters={'parent': self.customer, 'parenttype': 'Customer', 'company': self.company},
			fieldname=["bypass_credit_limit_check"])

		if bypass_credit_limit_check_at_sales_order:
			validate_against_credit_limit = True

		for d in self.get("items"):
			if not (d.sales_order or d.delivery_note):
				validate_against_credit_limit = True
				break
		if validate_against_credit_limit:
			check_credit_limit(self.customer, self.company, bypass_credit_limit_check_at_sales_order)

	def unlink_sales_invoice_from_timesheets(self):
		for row in self.timesheets:
			timesheet = frappe.get_doc('Timesheet', row.time_sheet)
			for time_log in timesheet.time_logs:
				if time_log.sales_invoice == self.name:
					time_log.sales_invoice = None
			timesheet.calculate_total_amounts()
			timesheet.calculate_percentage_billed()
			timesheet.flags.ignore_validate_update_after_submit = True
			timesheet.set_status()
			timesheet.db_update_all()

	@frappe.whitelist()
	def set_missing_values(self, for_validate=False):
		pos = self.set_pos_fields(for_validate)

		if not self.debit_to:
			self.debit_to = get_party_account("Customer", self.customer, self.company)
			self.party_account_currency = frappe.db.get_value("Account", self.debit_to, "account_currency", cache=True)
		if not self.due_date and self.customer:
			self.due_date = get_due_date(self.posting_date, "Customer", self.customer, self.company)

		super(SalesInvoice, self).set_missing_values(for_validate)

		print_format = pos.get("print_format") if pos else None
		if not print_format and not cint(frappe.db.get_value('Print Format', 'POS Invoice', 'disabled')):
			print_format = 'POS Invoice'

		if pos:
			return {
				"print_format": print_format,
				"allow_edit_rate": pos.get("allow_user_to_edit_rate"),
				"allow_edit_discount": pos.get("allow_user_to_edit_discount"),
				"campaign": pos.get("campaign"),
				"allow_print_before_pay": pos.get("allow_print_before_pay")
			}

	def update_time_sheet(self, sales_invoice):
		for d in self.timesheets:
			if d.time_sheet:
				timesheet = frappe.get_doc("Timesheet", d.time_sheet)
				self.update_time_sheet_detail(timesheet, d, sales_invoice)
				timesheet.calculate_total_amounts()
				timesheet.calculate_percentage_billed()
				timesheet.flags.ignore_validate_update_after_submit = True
				timesheet.set_status()
				timesheet.db_update_all()

	def update_time_sheet_detail(self, timesheet, args, sales_invoice):
		for data in timesheet.time_logs:
			if (self.project and args.timesheet_detail == data.name) or \
				(not self.project and not data.sales_invoice) or \
				(not sales_invoice and data.sales_invoice == self.name):
				data.sales_invoice = sales_invoice

	def on_update(self):
		self.set_paid_amount()

	def set_paid_amount(self):
		paid_amount = 0.0
		base_paid_amount = 0.0
		for data in self.payments:
			data.base_amount = flt(data.amount*self.conversion_rate, self.precision("base_paid_amount"))
			paid_amount += data.amount
			base_paid_amount += data.base_amount

		self.paid_amount = paid_amount
		self.base_paid_amount = base_paid_amount

	def validate_time_sheets_are_submitted(self):
		for data in self.timesheets:
			if data.time_sheet:
				status = frappe.db.get_value("Timesheet", data.time_sheet, "status")
				if status not in ['Submitted', 'Payslip']:
					frappe.throw(_("Timesheet {0} is already completed or cancelled").format(data.time_sheet))

	def set_pos_fields(self, for_validate=False):
		"""Set retail related fields from POS Profiles"""
		if cint(self.is_pos) != 1:
			return

		if not self.account_for_change_amount:
			self.account_for_change_amount = frappe.get_cached_value('Company',  self.company,  'default_cash_account')

		from erpnext.stock.get_item_details import get_pos_profile, get_pos_profile_item_details
		if not self.pos_profile and not self.flags.ignore_pos_profile:
			pos_profile = get_pos_profile(self.company) or {}
			if not pos_profile:
				return
			self.pos_profile = pos_profile.get('name')

		pos = {}
		if self.pos_profile:
			pos = frappe.get_doc('POS Profile', self.pos_profile)

		if not self.get('payments') and not for_validate:
			update_multi_mode_option(self, pos)

		if pos:
			if not for_validate:
				self.tax_category = pos.get("tax_category")

			if not for_validate and not self.customer:
				self.customer = pos.customer

			if not for_validate:
				self.ignore_pricing_rule = pos.ignore_pricing_rule

			if pos.get('account_for_change_amount'):
				self.account_for_change_amount = pos.get('account_for_change_amount')

			for fieldname in ('currency', 'letter_head', 'tc_name',
				'company', 'select_print_heading', 'write_off_account', 'taxes_and_charges',
				'write_off_cost_center', 'apply_discount_on', 'cost_center'):
					if (not for_validate) or (for_validate and not self.get(fieldname)):
						self.set(fieldname, pos.get(fieldname))

			if pos.get("company_address"):
				self.company_address = pos.get("company_address")

			if self.customer:
				customer_price_list, customer_group = frappe.get_value("Customer", self.customer, ['default_price_list', 'customer_group'])
				customer_group_price_list = frappe.get_value("Customer Group", customer_group, 'default_price_list')
				selling_price_list = customer_price_list or customer_group_price_list or pos.get('selling_price_list')
			else:
				selling_price_list = pos.get('selling_price_list')

			if selling_price_list:
				self.set('selling_price_list', selling_price_list)

			if not for_validate:
				self.update_stock = cint(pos.get("update_stock"))

			# set pos values in items
			for item in self.get("items"):
				if item.get('item_code'):
					profile_details = get_pos_profile_item_details(pos, frappe._dict(item.as_dict()), pos, update_data=True)
					for fname, val in iteritems(profile_details):
						if (not for_validate) or (for_validate and not item.get(fname)):
							item.set(fname, val)

			# fetch terms
			if self.tc_name and not self.terms:
				self.terms = frappe.db.get_value("Terms and Conditions", self.tc_name, "terms")

			# fetch charges
			if self.taxes_and_charges and not len(self.get("taxes")):
				self.set_taxes()

		return pos

	def get_company_abbr(self):
		return frappe.db.sql("select abbr from tabCompany where name=%s", self.company)[0][0]

	def validate_debit_to_acc(self):
		if not self.debit_to:
			self.debit_to = get_party_account("Customer", self.customer, self.company)
			if not self.debit_to:
				self.raise_missing_debit_credit_account_error("Customer", self.customer)

		account = frappe.get_cached_value("Account", self.debit_to,
			["account_type", "report_type", "account_currency"], as_dict=True)

		if not account:
			frappe.throw(_("Debit To is required"), title=_("Account Missing"))

		if account.report_type != "Balance Sheet":
			msg = _("Please ensure {} account is a Balance Sheet account.").format(frappe.bold("Debit To")) + " "
			msg += _("You can change the parent account to a Balance Sheet account or select a different account.")
			frappe.throw(msg, title=_("Invalid Account"))

		if self.customer and account.account_type != "Receivable":
			msg = _("Please ensure {} account is a Receivable account.").format(frappe.bold("Debit To")) + " "
			msg += _("Change the account type to Receivable or select a different account.")
			frappe.throw(msg, title=_("Invalid Account"))

		self.party_account_currency = account.account_currency

	def clear_unallocated_mode_of_payments(self):
		self.set("payments", self.get("payments", {"amount": ["not in", [0, None, ""]]}))

		frappe.db.sql("""delete from `tabSales Invoice Payment` where parent = %s
			and amount = 0""", self.name)


	def validate_with_previous_doc(self):
		super(SalesInvoice, self).validate_with_previous_doc({
			"Sales Order": {
				"ref_dn_field": "sales_order",
				"compare_fields": [["customer", "="], ["company", "="], ["project", "="], ["currency", "="]]
			},
			"Sales Order Item": {
				"ref_dn_field": "so_detail",
				"compare_fields": [["item_code", "="], ["uom", "="], ["conversion_factor", "="]],
				"is_child_table": True,
				"allow_duplicate_prev_row_id": True
			},
			"Delivery Note": {
				"ref_dn_field": "delivery_note",
				"compare_fields": [["customer", "="], ["company", "="], ["project", "="], ["currency", "="]]
			},
			"Delivery Note Item": {
				"ref_dn_field": "dn_detail",
				"compare_fields": [["item_code", "="], ["uom", "="], ["conversion_factor", "="]],
				"is_child_table": True,
				"allow_duplicate_prev_row_id": True
			},
		})

		if cint(frappe.db.get_single_value('Selling Settings', 'maintain_same_sales_rate')) and not self.is_return:
			self.validate_rate_with_reference_doc([
				["Sales Order", "sales_order", "so_detail"],
				["Delivery Note", "delivery_note", "dn_detail"]
			])

	def set_against_income_account(self):
		"""Set against account for debit to account"""
		against_acc = []
		for d in self.get('items'):
			if d.income_account and d.income_account not in against_acc:
				against_acc.append(d.income_account)
		self.against_income_account = ','.join(against_acc)

	def add_remarks(self):
		if not self.remarks:
			if self.po_no and self.po_date:
				self.remarks = _("Against Customer Order {0} dated {1}").format(self.po_no,
					formatdate(self.po_date))
			else:
				self.remarks = _("No Remarks")

	def validate_auto_set_posting_time(self):
		# Don't auto set the posting date and time if invoice is amended
		if self.is_new() and self.amended_from:
			self.set_posting_time = 1

		self.validate_posting_time()

	def so_dn_required(self):
		"""check in manage account if sales order / delivery note required or not."""
		if self.is_return:
			return

		prev_doc_field_map = {'Sales Order': ['so_required', 'is_pos'],'Delivery Note': ['dn_required', 'update_stock']}
		for key, value in iteritems(prev_doc_field_map):
			if frappe.db.get_single_value('Selling Settings', value[0]) == 'Yes':

				if frappe.get_value('Customer', self.customer, value[0]):
					continue

				for d in self.get('items'):
					if (d.item_code and not d.get(key.lower().replace(' ', '_')) and not self.get(value[1])):
						msgprint(_("{0} is mandatory for Item {1}").format(key, d.item_code), raise_exception=1)


	def validate_proj_cust(self):
		"""check for does customer belong to same project as entered.."""
		if self.project and self.customer:
			res = frappe.db.sql("""select name from `tabProject`
				where name = %s and (customer = %s or customer is null or customer = '')""",
				(self.project, self.customer))
			if not res:
				throw(_("Customer {0} does not belong to project {1}").format(self.customer,self.project))

	def validate_pos(self):
		if self.is_return:
			invoice_total = self.rounded_total or self.grand_total
			if flt(self.paid_amount) + flt(self.write_off_amount) - flt(invoice_total) > \
				1.0/(10.0**(self.precision("grand_total") + 1.0)):
					frappe.throw(_("Paid amount + Write Off Amount can not be greater than Grand Total"))

	def validate_item_code(self):
		for d in self.get('items'):
			if not d.item_code and self.is_opening == "No":
				msgprint(_("Item Code required at Row No {0}").format(d.idx), raise_exception=True)

	def validate_warehouse(self):
		super(SalesInvoice, self).validate_warehouse()

		for d in self.get_item_list():
			if not d.warehouse and d.item_code and frappe.get_cached_value("Item", d.item_code, "is_stock_item"):
				frappe.throw(_("Warehouse required for stock Item {0}").format(d.item_code))

	def validate_delivery_note(self):
		for d in self.get("items"):
			if d.delivery_note:
				msgprint(_("Stock cannot be updated against Delivery Note {0}").format(d.delivery_note), raise_exception=1)

	def validate_write_off_account(self):
		if flt(self.write_off_amount) and not self.write_off_account:
			self.write_off_account = frappe.get_cached_value('Company',  self.company,  'write_off_account')

		if flt(self.write_off_amount) and not self.write_off_account:
			msgprint(_("Please enter Write Off Account"), raise_exception=1)

	def validate_account_for_change_amount(self):
		if flt(self.change_amount) and not self.account_for_change_amount:
			msgprint(_("Please enter Account for Change Amount"), raise_exception=1)

	def validate_c_form(self):
		""" Blank C-form no if C-form applicable marked as 'No'"""
		if self.amended_from and self.c_form_applicable == 'No' and self.c_form_no:
			frappe.db.sql("""delete from `tabC-Form Invoice Detail` where invoice_no = %s
					and parent = %s""", (self.amended_from,	self.c_form_no))

			frappe.db.set(self, 'c_form_no', '')

	def validate_c_form_on_cancel(self):
		""" Display message if C-Form no exists on cancellation of Sales Invoice"""
		if self.c_form_applicable == 'Yes' and self.c_form_no:
			msgprint(_("Please remove this Invoice {0} from C-Form {1}")
				.format(self.name, self.c_form_no), raise_exception = 1)

	def validate_dropship_item(self):
		for item in self.items:
			if item.sales_order:
				if frappe.db.get_value("Sales Order Item", item.so_detail, "delivered_by_supplier"):
					frappe.throw(_("Could not update stock, invoice contains drop shipping item."))

	def update_current_stock(self):
		for d in self.get('items'):
			if d.item_code and d.warehouse:
				bin = frappe.db.sql("select actual_qty from `tabBin` where item_code = %s and warehouse = %s", (d.item_code, d.warehouse), as_dict = 1)
				d.actual_qty = bin and flt(bin[0]['actual_qty']) or 0

		for d in self.get('packed_items'):
			bin = frappe.db.sql("select actual_qty, projected_qty from `tabBin` where item_code =	%s and warehouse = %s", (d.item_code, d.warehouse), as_dict = 1)
			d.actual_qty = bin and flt(bin[0]['actual_qty']) or 0
			d.projected_qty = bin and flt(bin[0]['projected_qty']) or 0

	def update_packing_list(self):
		if cint(self.update_stock) == 1:
			if cint(self.is_return) and self.return_against:
				calculate_mapped_packed_items_return(self)
			else:
				from erpnext.stock.doctype.packed_item.packed_item import make_packing_list
				make_packing_list(self)
		else:
			self.set('packed_items', [])

	def set_billing_hours_and_amount(self):
		if not self.project:
			for timesheet in self.timesheets:
				ts_doc = frappe.get_doc('Timesheet', timesheet.time_sheet)
				if not timesheet.billing_hours and ts_doc.total_billable_hours:
					timesheet.billing_hours = ts_doc.total_billable_hours

				if not timesheet.billing_amount and ts_doc.total_billable_amount:
					timesheet.billing_amount = ts_doc.total_billable_amount

	def update_timesheet_billing_for_project(self):
		if not self.timesheets and self.project:
			self.add_timesheet_data()
		else:
			self.calculate_billing_amount_for_timesheet()

	@frappe.whitelist()
	def add_timesheet_data(self):
		self.set('timesheets', [])
		if self.project:
			for data in get_projectwise_timesheet_data(self.project):
				self.append('timesheets', {
						'time_sheet': data.time_sheet,
						'billing_hours': data.billing_hours,
						'billing_amount': data.billing_amount,
						'timesheet_detail': data.name,
						'activity_type': data.activity_type,
						'description': data.description
					})

			self.calculate_billing_amount_for_timesheet()

	def calculate_billing_amount_for_timesheet(self):
		def timesheet_sum(field):
			return sum((ts.get(field) or 0.0) for ts in self.timesheets)

		self.total_billing_amount = timesheet_sum("billing_amount")
		self.total_billing_hours = timesheet_sum("billing_hours")

	def get_warehouse(self):
		user_pos_profile = frappe.db.sql("""select name, warehouse from `tabPOS Profile`
			where ifnull(user,'') = %s and company = %s""", (frappe.session['user'], self.company))
		warehouse = user_pos_profile[0][1] if user_pos_profile else None

		if not warehouse:
			global_pos_profile = frappe.db.sql("""select name, warehouse from `tabPOS Profile`
				where (user is null or user = '') and company = %s""", self.company)

			if global_pos_profile:
				warehouse = global_pos_profile[0][1]
			elif not user_pos_profile:
				msgprint(_("POS Profile required to make POS Entry"), raise_exception=True)

		return warehouse

	def set_income_account_for_fixed_assets(self):
		disposal_account = depreciation_cost_center = None
		for d in self.get("items"):
			if d.is_fixed_asset:
				if not disposal_account:
					disposal_account, depreciation_cost_center = get_disposal_account_and_cost_center(self.company)

				d.income_account = disposal_account
				if not d.cost_center:
					d.cost_center = depreciation_cost_center

	def check_prev_docstatus(self):
		for d in self.get('items'):
			if d.sales_order and frappe.db.get_value("Sales Order", d.sales_order, "docstatus") != 1:
				frappe.throw(_("Sales Order {0} is not submitted").format(d.sales_order))

			if d.delivery_note and frappe.db.get_value("Delivery Note", d.delivery_note, "docstatus") != 1:
				throw(_("Delivery Note {0} is not submitted").format(d.delivery_note))

	def make_gl_entries(self, gl_entries=None, from_repost=False):
		from erpnext.accounts.general_ledger import make_gl_entries, make_reverse_gl_entries

		auto_accounting_for_stock = erpnext.is_perpetual_inventory_enabled(self.company)
		if not gl_entries:
			gl_entries = self.get_gl_entries()

		if gl_entries:
			# if POS and amount is written off, updating outstanding amt after posting all gl entries
			update_outstanding = "No" if (cint(self.is_pos) or self.write_off_account or
				cint(self.redeem_loyalty_points)) else "Yes"

			if self.docstatus == 1:
				make_gl_entries(gl_entries, update_outstanding=update_outstanding, merge_entries=False, from_repost=from_repost)
			elif self.docstatus == 2:
				make_reverse_gl_entries(voucher_type=self.doctype, voucher_no=self.name)

			if update_outstanding == "No":
				from erpnext.accounts.doctype.gl_entry.gl_entry import update_outstanding_amt
				update_outstanding_amt(self.debit_to, "Customer", self.customer,
					self.doctype, self.return_against if cint(self.is_return) and self.return_against else self.name)

		elif self.docstatus == 2 and cint(self.update_stock) \
			and cint(auto_accounting_for_stock):
				make_reverse_gl_entries(voucher_type=self.doctype, voucher_no=self.name)

	def get_gl_entries(self, warehouse_account=None):
		from erpnext.accounts.general_ledger import merge_similar_entries

		gl_entries = []

		self.make_customer_gl_entry(gl_entries)

		self.make_tax_gl_entries(gl_entries)
		self.make_exchange_gain_loss_gl_entries(gl_entries)
		self.make_internal_transfer_gl_entries(gl_entries)

		self.make_item_gl_entries(gl_entries)
		self.make_discount_gl_entries(gl_entries)

		# merge gl entries before adding pos entries
		gl_entries = merge_similar_entries(gl_entries)

		self.make_loyalty_point_redemption_gle(gl_entries)
		self.make_pos_gl_entries(gl_entries)

		self.make_write_off_gl_entry(gl_entries)
		self.make_gle_for_rounding_adjustment(gl_entries)

		return gl_entries

	def make_customer_gl_entry(self, gl_entries):
		# Checked both rounding_adjustment and rounded_total
		# because rounded_total had value even before introcution of posting GLE based on rounded total
		grand_total = self.rounded_total if (self.rounding_adjustment and self.rounded_total) else self.grand_total
		base_grand_total = flt(self.base_rounded_total if (self.base_rounding_adjustment and self.base_rounded_total)
			else self.base_grand_total, self.precision("base_grand_total"))

		if grand_total and not self.is_internal_transfer():
			# Didnot use base_grand_total to book rounding loss gle
			gl_entries.append(
				self.get_gl_dict({
					"account": self.debit_to,
					"party_type": "Customer",
					"party": self.customer,
					"due_date": self.due_date,
					"against": self.against_income_account,
					"debit": base_grand_total,
					"debit_in_account_currency": base_grand_total \
						if self.party_account_currency==self.company_currency else grand_total,
					"against_voucher": self.return_against if cint(self.is_return) and self.return_against else self.name,
					"against_voucher_type": self.doctype,
					"cost_center": self.cost_center,
					"project": self.project
				}, self.party_account_currency, item=self)
			)

	def make_tax_gl_entries(self, gl_entries):
		for tax in self.get("taxes"):
			amount, base_amount = self.get_tax_amounts(tax, self.enable_discount_accounting)

			if flt(tax.base_tax_amount_after_discount_amount):
				account_currency = get_account_currency(tax.account_head)
				gl_entries.append(
					self.get_gl_dict({
						"account": tax.account_head,
						"against": self.customer,
						"credit": flt(base_amount,
							tax.precision("tax_amount_after_discount_amount")),
						"credit_in_account_currency": (flt(base_amount,
							tax.precision("base_tax_amount_after_discount_amount")) if account_currency==self.company_currency else
							flt(amount, tax.precision("tax_amount_after_discount_amount"))),
						"cost_center": tax.cost_center
					}, account_currency, item=tax)
				)

	def make_internal_transfer_gl_entries(self, gl_entries):
		if self.is_internal_transfer() and flt(self.base_total_taxes_and_charges):
			account_currency = get_account_currency(self.unrealized_profit_loss_account)
			gl_entries.append(
				self.get_gl_dict({
					"account": self.unrealized_profit_loss_account,
					"against": self.customer,
					"debit": flt(self.total_taxes_and_charges),
					"debit_in_account_currency": flt(self.base_total_taxes_and_charges),
					"cost_center": self.cost_center
				}, account_currency, item=self))

	def make_item_gl_entries(self, gl_entries):
		# income account gl entries
		for item in self.get("items"):
			if flt(item.base_net_amount, item.precision("base_net_amount")):
				if item.is_fixed_asset:
					asset = self.get_asset(item)

					if self.is_return:
						fixed_asset_gl_entries = get_gl_entries_on_asset_regain(asset,
							item.base_net_amount, item.finance_book)
						asset.db_set("disposal_date", None)

						if asset.calculate_depreciation:
							self.reverse_depreciation_entry_made_after_sale(asset)
							self.reset_depreciation_schedule(asset)

					else:
						fixed_asset_gl_entries = get_gl_entries_on_asset_disposal(asset,
							item.base_net_amount, item.finance_book)
						asset.db_set("disposal_date", self.posting_date)

						if asset.calculate_depreciation:
							self.depreciate_asset(asset)

					for gle in fixed_asset_gl_entries:
						gle["against"] = self.customer
						gl_entries.append(self.get_gl_dict(gle, item=item))

					self.set_asset_status(asset)

				else:
					# Do not book income for transfer within same company
					if not self.is_internal_transfer():
						income_account = (item.income_account
							if (not item.enable_deferred_revenue or self.is_return) else item.deferred_revenue_account)

						amount, base_amount = self.get_amount_and_base_amount(item, self.enable_discount_accounting)

						account_currency = get_account_currency(income_account)
						gl_entries.append(
							self.get_gl_dict({
								"account": income_account,
								"against": self.customer,
								"credit": flt(base_amount, item.precision("base_net_amount")),
								"credit_in_account_currency": (flt(base_amount, item.precision("base_net_amount"))
									if account_currency==self.company_currency
									else flt(amount, item.precision("net_amount"))),
								"cost_center": item.cost_center,
								"project": item.project or self.project
							}, account_currency, item=item)
						)

		# expense account gl entries
		if cint(self.update_stock) and \
			erpnext.is_perpetual_inventory_enabled(self.company):
			gl_entries += super(SalesInvoice, self).get_gl_entries()

	def get_asset(self, item):
		if item.get('asset'):
			asset = frappe.get_doc("Asset", item.asset)
		else:
			frappe.throw(_(
				"Row #{0}: You must select an Asset for Item {1}.").format(item.idx, item.item_name),
				title=_("Missing Asset")
			)

		self.check_finance_books(item, asset)
		return asset

	def check_finance_books(self, item, asset):
		if (len(asset.finance_books) > 1 and not item.finance_book
			and asset.finance_books[0].finance_book):
			frappe.throw(_("Select finance book for the item {0} at row {1}")
				.format(item.item_code, item.idx))

	def depreciate_asset(self, asset):
		asset.flags.ignore_validate_update_after_submit = True
		asset.prepare_depreciation_data(date_of_sale=self.posting_date)
		asset.save()

		make_depreciation_entry(asset.name, self.posting_date)

	def reset_depreciation_schedule(self, asset):
		asset.flags.ignore_validate_update_after_submit = True

		# recreate original depreciation schedule of the asset
		asset.prepare_depreciation_data(date_of_return=self.posting_date)

		self.modify_depreciation_schedule_for_asset_repairs(asset)
		asset.save()

	def modify_depreciation_schedule_for_asset_repairs(self, asset):
		asset_repairs = frappe.get_all(
			'Asset Repair',
			filters = {'asset': asset.name},
			fields = ['name', 'increase_in_asset_life']
		)

		for repair in asset_repairs:
			if repair.increase_in_asset_life:
				asset_repair = frappe.get_doc('Asset Repair', repair.name)
				asset_repair.modify_depreciation_schedule()
				asset.prepare_depreciation_data()

	def reverse_depreciation_entry_made_after_sale(self, asset):
		from erpnext.accounts.doctype.journal_entry.journal_entry import make_reverse_journal_entry

		posting_date_of_original_invoice = self.get_posting_date_of_sales_invoice()

		row = -1
		finance_book = asset.get('schedules')[0].get('finance_book')
		for schedule in asset.get('schedules'):
			if schedule.finance_book != finance_book:
				row = 0
				finance_book = schedule.finance_book
			else:
				row += 1

			if schedule.schedule_date == posting_date_of_original_invoice:
				if not self.sale_was_made_on_original_schedule_date(asset, schedule, row, posting_date_of_original_invoice) \
					or self.sale_happens_in_the_future(posting_date_of_original_invoice):

					reverse_journal_entry = make_reverse_journal_entry(schedule.journal_entry)
					reverse_journal_entry.posting_date = nowdate()
					frappe.flags.is_reverse_depr_entry = True
					reverse_journal_entry.submit()

					frappe.flags.is_reverse_depr_entry = False
					asset.flags.ignore_validate_update_after_submit = True
					schedule.journal_entry = None
					depreciation_amount = self.get_depreciation_amount_in_je(reverse_journal_entry)
					asset.finance_books[0].value_after_depreciation += depreciation_amount
					asset.save()

	def get_posting_date_of_sales_invoice(self):
		return frappe.db.get_value('Sales Invoice', self.return_against, 'posting_date')

	# if the invoice had been posted on the date the depreciation was initially supposed to happen, the depreciation shouldn't be undone
	def sale_was_made_on_original_schedule_date(self, asset, schedule, row, posting_date_of_original_invoice):
		for finance_book in asset.get('finance_books'):
			if schedule.finance_book == finance_book.finance_book:
				orginal_schedule_date = add_months(finance_book.depreciation_start_date,
					row * cint(finance_book.frequency_of_depreciation))

				if orginal_schedule_date == posting_date_of_original_invoice:
					return True
		return False

	def sale_happens_in_the_future(self, posting_date_of_original_invoice):
		if posting_date_of_original_invoice > getdate():
			return True

		return False

	def get_depreciation_amount_in_je(self, journal_entry):
		if journal_entry.accounts[0].debit_in_account_currency:
			return journal_entry.accounts[0].debit_in_account_currency
		else:
			return journal_entry.accounts[0].credit_in_account_currency

	@property
	def enable_discount_accounting(self):
		if not hasattr(self, "_enable_discount_accounting"):
			self._enable_discount_accounting = cint(frappe.db.get_single_value('Accounts Settings', 'enable_discount_accounting'))

		return self._enable_discount_accounting

	def set_asset_status(self, asset):
		if self.is_return:
			asset.set_status()
		else:
			asset.set_status("Sold" if self.docstatus==1 else None)

	def make_loyalty_point_redemption_gle(self, gl_entries):
		if cint(self.redeem_loyalty_points):
			gl_entries.append(
				self.get_gl_dict({
					"account": self.debit_to,
					"party_type": "Customer",
					"party": self.customer,
					"against": "Expense account - " + cstr(self.loyalty_redemption_account) + " for the Loyalty Program",
					"credit": self.loyalty_amount,
					"against_voucher": self.return_against if cint(self.is_return) else self.name,
					"against_voucher_type": self.doctype,
					"cost_center": self.cost_center
				}, item=self)
			)
			gl_entries.append(
				self.get_gl_dict({
					"account": self.loyalty_redemption_account,
					"cost_center": self.cost_center or self.loyalty_redemption_cost_center,
					"against": self.customer,
					"debit": self.loyalty_amount,
					"remark": "Loyalty Points redeemed by the customer"
				}, item=self)
			)

	def make_pos_gl_entries(self, gl_entries):
		if cint(self.is_pos):

			skip_change_gl_entries = not cint(frappe.db.get_single_value('Accounts Settings', 'post_change_gl_entries'))

			for payment_mode in self.payments:
				if skip_change_gl_entries and payment_mode.account == self.account_for_change_amount:
					payment_mode.base_amount -= flt(self.change_amount)

				if payment_mode.amount:
					# POS, make payment entries
					gl_entries.append(
						self.get_gl_dict({
							"account": self.debit_to,
							"party_type": "Customer",
							"party": self.customer,
							"against": payment_mode.account,
							"credit": payment_mode.base_amount,
							"credit_in_account_currency": payment_mode.base_amount \
								if self.party_account_currency==self.company_currency \
								else payment_mode.amount,
							"against_voucher": self.return_against if cint(self.is_return) and self.return_against else self.name,
							"against_voucher_type": self.doctype,
							"cost_center": self.cost_center
						}, self.party_account_currency, item=self)
					)

					payment_mode_account_currency = get_account_currency(payment_mode.account)
					gl_entries.append(
						self.get_gl_dict({
							"account": payment_mode.account,
							"against": self.customer,
							"debit": payment_mode.base_amount,
							"debit_in_account_currency": payment_mode.base_amount \
								if payment_mode_account_currency==self.company_currency \
								else payment_mode.amount,
							"cost_center": self.cost_center
						}, payment_mode_account_currency, item=self)
					)

			if not skip_change_gl_entries:
				self.make_gle_for_change_amount(gl_entries)

	def make_gle_for_change_amount(self, gl_entries):
		if self.change_amount:
			if self.account_for_change_amount:
				gl_entries.append(
					self.get_gl_dict({
						"account": self.debit_to,
						"party_type": "Customer",
						"party": self.customer,
						"against": self.account_for_change_amount,
						"debit": flt(self.base_change_amount),
						"debit_in_account_currency": flt(self.base_change_amount) \
							if self.party_account_currency==self.company_currency else flt(self.change_amount),
						"against_voucher": self.return_against if cint(self.is_return) and self.return_against else self.name,
						"against_voucher_type": self.doctype,
						"cost_center": self.cost_center,
						"project": self.project
					}, self.party_account_currency, item=self)
				)

				gl_entries.append(
					self.get_gl_dict({
						"account": self.account_for_change_amount,
						"against": self.customer,
						"credit": self.base_change_amount,
						"cost_center": self.cost_center
					}, item=self)
				)
			else:
				frappe.throw(_("Select change amount account"), title="Mandatory Field")

	def make_write_off_gl_entry(self, gl_entries):
		# write off entries, applicable if only pos
		if self.write_off_account and flt(self.write_off_amount, self.precision("write_off_amount")):
			write_off_account_currency = get_account_currency(self.write_off_account)
			default_cost_center = frappe.get_cached_value('Company',  self.company,  'cost_center')

			gl_entries.append(
				self.get_gl_dict({
					"account": self.debit_to,
					"party_type": "Customer",
					"party": self.customer,
					"against": self.write_off_account,
					"credit": flt(self.base_write_off_amount, self.precision("base_write_off_amount")),
					"credit_in_account_currency": (flt(self.base_write_off_amount,
						self.precision("base_write_off_amount")) if self.party_account_currency==self.company_currency
						else flt(self.write_off_amount, self.precision("write_off_amount"))),
					"against_voucher": self.return_against if cint(self.is_return) else self.name,
					"against_voucher_type": self.doctype,
					"cost_center": self.cost_center,
					"project": self.project
				}, self.party_account_currency, item=self)
			)
			gl_entries.append(
				self.get_gl_dict({
					"account": self.write_off_account,
					"against": self.customer,
					"debit": flt(self.base_write_off_amount, self.precision("base_write_off_amount")),
					"debit_in_account_currency": (flt(self.base_write_off_amount,
						self.precision("base_write_off_amount")) if write_off_account_currency==self.company_currency
						else flt(self.write_off_amount, self.precision("write_off_amount"))),
					"cost_center": self.cost_center or self.write_off_cost_center or default_cost_center
				}, write_off_account_currency, item=self)
			)

	def make_gle_for_rounding_adjustment(self, gl_entries):
		if flt(self.rounding_adjustment, self.precision("rounding_adjustment")) and self.base_rounding_adjustment \
			and not self.is_internal_transfer():
			round_off_account, round_off_cost_center = \
				get_round_off_account_and_cost_center(self.company)

			gl_entries.append(
				self.get_gl_dict({
					"account": round_off_account,
					"against": self.customer,
					"credit_in_account_currency": flt(self.rounding_adjustment,
						self.precision("rounding_adjustment")),
					"credit": flt(self.base_rounding_adjustment,
						self.precision("base_rounding_adjustment")),
					"cost_center": self.cost_center or round_off_cost_center,
				}, item=self))

	def update_billing_status_in_dn(self, update_modified=True):
		updated_delivery_notes = []
		for d in self.get("items"):
			if d.dn_detail:
				billed_amt = frappe.db.sql("""select sum(amount) from `tabSales Invoice Item`
					where dn_detail=%s and docstatus=1""", d.dn_detail)
				billed_amt = billed_amt and billed_amt[0][0] or 0
				frappe.db.set_value("Delivery Note Item", d.dn_detail, "billed_amt", billed_amt, update_modified=update_modified)
				updated_delivery_notes.append(d.delivery_note)
			elif d.so_detail:
				updated_delivery_notes += update_billed_amount_based_on_so(d.so_detail, update_modified)

		for dn in set(updated_delivery_notes):
			frappe.get_doc("Delivery Note", dn).update_billing_percentage(update_modified=update_modified)

	def on_recurring(self, reference_doc, auto_repeat_doc):
		for fieldname in ("c_form_applicable", "c_form_no", "write_off_amount"):
			self.set(fieldname, reference_doc.get(fieldname))

		self.due_date = None

	def update_serial_no(self, in_cancel=False):
		""" update Sales Invoice refrence in Serial No """
		invoice = None if (in_cancel or self.is_return) else self.name
		if in_cancel and self.is_return:
			invoice = self.return_against

		for item in self.items:
			if not item.serial_no:
				continue

			for serial_no in get_serial_nos(item.serial_no):
				if serial_no and frappe.db.get_value('Serial No', serial_no, 'item_code') == item.item_code:
					frappe.db.set_value('Serial No', serial_no, 'sales_invoice', invoice)

	def validate_serial_numbers(self):
		"""
			validate serial number agains Delivery Note and Sales Invoice
		"""
		self.set_serial_no_against_delivery_note()
		self.validate_serial_against_delivery_note()

	def set_serial_no_against_delivery_note(self):
		for item in self.items:
			if item.serial_no and item.delivery_note and \
				item.qty != len(get_serial_nos(item.serial_no)):
				item.serial_no = get_delivery_note_serial_no(item.item_code, item.qty, item.delivery_note)

	def validate_serial_against_delivery_note(self):
		"""
			validate if the serial numbers in Sales Invoice Items are same as in
			Delivery Note Item
		"""

		for item in self.items:
			if not item.delivery_note or not item.dn_detail:
				continue

			serial_nos = frappe.db.get_value("Delivery Note Item", item.dn_detail, "serial_no") or ""
			dn_serial_nos = set(get_serial_nos(serial_nos))

			serial_nos = item.serial_no or ""
			si_serial_nos = set(get_serial_nos(serial_nos))
			serial_no_diff = si_serial_nos - dn_serial_nos

			if serial_no_diff:
				dn_link = frappe.utils.get_link_to_form("Delivery Note", item.delivery_note)
				serial_no_msg = ", ".join(frappe.bold(d) for d in serial_no_diff)

				msg = _("Row #{0}: The following Serial Nos are not present in Delivery Note {1}:").format(
					item.idx, dn_link)
				msg += " " + serial_no_msg

				frappe.throw(msg=msg, title=_("Serial Nos Mismatch"))

			if item.serial_no and cint(item.qty) != len(si_serial_nos):
				frappe.throw(_("Row #{0}: {1} Serial numbers required for Item {2}. You have provided {3}.").format(
					item.idx, item.qty, item.item_code, len(si_serial_nos)))

	def update_project(self):
		if self.project:
			project = frappe.get_doc("Project", self.project)
			project.update_billed_amount()
			project.db_update()


	def verify_payment_amount_is_positive(self):
		for entry in self.payments:
			if entry.amount < 0:
				frappe.throw(_("Row #{0} (Payment Table): Amount must be positive").format(entry.idx))



	def verify_payment_amount_is_negative(self):
		for entry in self.payments:
			if entry.amount > 0:
				frappe.throw(_("Row #{0} (Payment Table): Amount must be negative").format(entry.idx))

	# collection of the loyalty points, create the ledger entry for that.
	def make_loyalty_point_entry(self):
		returned_amount = self.get_returned_amount()
		current_amount = flt(self.grand_total) - cint(self.loyalty_amount)
		eligible_amount = current_amount - returned_amount
		lp_details = get_loyalty_program_details_with_points(self.customer, company=self.company,
			current_transaction_amount=current_amount, loyalty_program=self.loyalty_program,
			expiry_date=self.posting_date, include_expired_entry=True)
		if lp_details and getdate(lp_details.from_date) <= getdate(self.posting_date) and \
			(not lp_details.to_date or getdate(lp_details.to_date) >= getdate(self.posting_date)):

			collection_factor = lp_details.collection_factor if lp_details.collection_factor else 1.0
			points_earned = cint(eligible_amount/collection_factor)

			doc = frappe.get_doc({
				"doctype": "Loyalty Point Entry",
				"company": self.company,
				"loyalty_program": lp_details.loyalty_program,
				"loyalty_program_tier": lp_details.tier_name,
				"customer": self.customer,
				"invoice_type": self.doctype,
				"invoice": self.name,
				"loyalty_points": points_earned,
				"purchase_amount": eligible_amount,
				"expiry_date": add_days(self.posting_date, lp_details.expiry_duration),
				"posting_date": self.posting_date
			})
			doc.flags.ignore_permissions = 1
			doc.save()
			self.set_loyalty_program_tier()

	# valdite the redemption and then delete the loyalty points earned on cancel of the invoice
	def delete_loyalty_point_entry(self):
		lp_entry = frappe.db.sql("select name from `tabLoyalty Point Entry` where invoice=%s",
			(self.name), as_dict=1)

		if not lp_entry: return
		against_lp_entry = frappe.db.sql('''select name, invoice from `tabLoyalty Point Entry`
			where redeem_against=%s''', (lp_entry[0].name), as_dict=1)
		if against_lp_entry:
			invoice_list = ", ".join([d.invoice for d in against_lp_entry])
			frappe.throw(
				_('''{} can't be cancelled since the Loyalty Points earned has been redeemed. First cancel the {} No {}''')
				.format(self.doctype, self.doctype, invoice_list)
			)
		else:
			frappe.db.sql('''delete from `tabLoyalty Point Entry` where invoice=%s''', (self.name))
			# Set loyalty program
			self.set_loyalty_program_tier()

	def set_loyalty_program_tier(self):
		lp_details = get_loyalty_program_details_with_points(self.customer, company=self.company,
				loyalty_program=self.loyalty_program, include_expired_entry=True)
		frappe.db.set_value("Customer", self.customer, "loyalty_program_tier", lp_details.tier_name)

	def get_returned_amount(self):
		returned_amount = frappe.db.sql("""
			select sum(grand_total)
			from `tabSales Invoice`
			where docstatus=1 and is_return=1 and ifnull(return_against, '')=%s
		""", self.name)
		return abs(flt(returned_amount[0][0])) if returned_amount else 0

	# redeem the loyalty points.
	def apply_loyalty_points(self):
		from erpnext.accounts.doctype.loyalty_point_entry.loyalty_point_entry import (
			get_loyalty_point_entries,
			get_redemption_details,
		)
		loyalty_point_entries = get_loyalty_point_entries(self.customer, self.loyalty_program, self.company, self.posting_date)
		redemption_details = get_redemption_details(self.customer, self.loyalty_program, self.company)

		points_to_redeem = self.loyalty_points
		for lp_entry in loyalty_point_entries:
			if lp_entry.invoice_type != self.doctype or lp_entry.invoice == self.name:
				# redeemption should be done against same doctype
				# also it shouldn't be against itself
				continue
			available_points = lp_entry.loyalty_points - flt(redemption_details.get(lp_entry.name))
			if available_points > points_to_redeem:
				redeemed_points = points_to_redeem
			else:
				redeemed_points = available_points
			doc = frappe.get_doc({
				"doctype": "Loyalty Point Entry",
				"company": self.company,
				"loyalty_program": self.loyalty_program,
				"loyalty_program_tier": lp_entry.loyalty_program_tier,
				"customer": self.customer,
				"invoice_type": self.doctype,
				"invoice": self.name,
				"redeem_against": lp_entry.name,
				"loyalty_points": -1*redeemed_points,
				"purchase_amount": self.grand_total,
				"expiry_date": lp_entry.expiry_date,
				"posting_date": self.posting_date
			})
			doc.flags.ignore_permissions = 1
			doc.save()
			points_to_redeem -= redeemed_points
			if points_to_redeem < 1: # since points_to_redeem is integer
				break

	# Healthcare
	@frappe.whitelist()
	def set_healthcare_services(self, checked_values):
		self.set("items", [])
		from erpnext.stock.get_item_details import get_item_details
		for checked_item in checked_values:
			item_line = self.append("items", {})
			price_list, price_list_currency = frappe.db.get_values("Price List", {"selling": 1}, ['name', 'currency'])[0]
			args = {
				'doctype': "Sales Invoice",
				'item_code': checked_item['item'],
				'company': self.company,
				'customer': frappe.db.get_value("Patient", self.patient, "customer"),
				'selling_price_list': price_list,
				'price_list_currency': price_list_currency,
				'plc_conversion_rate': 1.0,
				'conversion_rate': 1.0
			}
			item_details = get_item_details(args)
			item_line.item_code = checked_item['item']
			item_line.qty = 1
			if checked_item['qty']:
				item_line.qty = checked_item['qty']
			if checked_item['rate']:
				item_line.rate = checked_item['rate']
			else:
				item_line.rate = item_details.price_list_rate
			item_line.amount = float(item_line.rate) * float(item_line.qty)
			if checked_item['income_account']:
				item_line.income_account = checked_item['income_account']
			if checked_item['dt']:
				item_line.reference_dt = checked_item['dt']
			if checked_item['dn']:
				item_line.reference_dn = checked_item['dn']
			if checked_item['description']:
				item_line.description = checked_item['description']

		self.set_missing_values(for_validate = True)

	def set_status(self, update=False, status=None, update_modified=True):
		if self.is_new():
			if self.get('amended_from'):
				self.status = 'Draft'
			return

		outstanding_amount = flt(self.outstanding_amount, self.precision("outstanding_amount"))
		total = get_total_in_party_account_currency(self)

		if not status:
			if self.docstatus == 2:
				status = "Cancelled"
			elif self.docstatus == 1:
				if self.is_internal_transfer():
					self.status = 'Internal Transfer'
				elif is_overdue(self, total):
					self.status = "Overdue"
				elif 0 < outstanding_amount < total:
					self.status = "Partly Paid"
				elif outstanding_amount > 0 and getdate(self.due_date) >= getdate():
					self.status = "Unpaid"
				# Check if outstanding amount is 0 due to credit note issued against invoice
				elif outstanding_amount <= 0 and self.is_return == 0 and frappe.db.get_value('Sales Invoice', {'is_return': 1, 'return_against': self.name, 'docstatus': 1}):
					self.status = "Credit Note Issued"
				elif self.is_return == 1:
					self.status = "Return"
				elif outstanding_amount<=0:
					self.status = "Paid"
				else:
					self.status = "Submitted"

				if (
					self.status in ("Unpaid", "Partly Paid", "Overdue")
					and self.is_discounted
					and get_discounting_status(self.name) == "Disbursed"
				):
					self.status += " and Discounted"

			else:
				self.status = "Draft"

		if update:
			self.db_set('status', self.status, update_modified = update_modified)


def get_total_in_party_account_currency(doc):
	total_fieldname = (
		"grand_total"
		if doc.disable_rounded_total
		else "rounded_total"
	)
	if doc.party_account_currency != doc.currency:
		total_fieldname = "base_" + total_fieldname

	return flt(doc.get(total_fieldname), doc.precision(total_fieldname))

def is_overdue(doc, total):
	outstanding_amount = flt(doc.outstanding_amount, doc.precision("outstanding_amount"))
	if outstanding_amount <= 0:
		return

	today = getdate()
	if doc.get('is_pos') or not doc.get('payment_schedule'):
		return getdate(doc.due_date) < today

	# calculate payable amount till date
	payment_amount_field = (
		"base_payment_amount"
		if doc.party_account_currency != doc.currency
		else "payment_amount"
	)

	payable_amount = sum(
		payment.get(payment_amount_field)
		for payment in doc.payment_schedule
		if getdate(payment.due_date) < today
	)

	return (total - outstanding_amount) < payable_amount

def get_discounting_status(sales_invoice):
	status = None

	invoice_discounting_list = frappe.db.sql("""
		select status
		from `tabInvoice Discounting` id, `tabDiscounted Invoice` d
		where
			id.name = d.parent
			and d.sales_invoice=%s
			and id.docstatus=1
			and status in ('Disbursed', 'Settled')
	""", sales_invoice)

	for d in invoice_discounting_list:
		status = d[0]
		if status == "Disbursed":
			break

	return status

def validate_inter_company_party(doctype, party, company, inter_company_reference):
	if not party:
		return

	if doctype in ["Sales Invoice", "Sales Order"]:
		partytype, ref_partytype, internal = "Customer", "Supplier", "is_internal_customer"

		if doctype == "Sales Invoice":
			ref_doc = "Purchase Invoice"
		else:
			ref_doc = "Purchase Order"
	else:
		partytype, ref_partytype, internal = "Supplier", "Customer", "is_internal_supplier"

		if doctype == "Purchase Invoice":
			ref_doc = "Sales Invoice"
		else:
			ref_doc = "Sales Order"

	if inter_company_reference:
		doc = frappe.get_doc(ref_doc, inter_company_reference)
		ref_party = doc.supplier if doctype in ["Sales Invoice", "Sales Order"] else doc.customer
		if not frappe.db.get_value(partytype, {"represents_company": doc.company}, "name") == party:
			frappe.throw(_("Invalid {0} for Inter Company Transaction.").format(partytype))
		if not frappe.get_cached_value(ref_partytype, ref_party, "represents_company") == company:
			frappe.throw(_("Invalid Company for Inter Company Transaction."))

	elif frappe.db.get_value(partytype, {"name": party, internal: 1}, "name") == party:
		companies = frappe.get_all("Allowed To Transact With", fields=["company"], filters={"parenttype": partytype, "parent": party})
		companies = [d.company for d in companies]
		if not company in companies:
			frappe.throw(_("{0} not allowed to transact with {1}. Please change the Company.").format(partytype, company))

def update_linked_doc(doctype, name, inter_company_reference):

	if doctype in ["Sales Invoice", "Purchase Invoice"]:
		ref_field = "inter_company_invoice_reference"
	else:
		ref_field = "inter_company_order_reference"

	if inter_company_reference:
		frappe.db.set_value(doctype, inter_company_reference,\
			ref_field, name)

def unlink_inter_company_doc(doctype, name, inter_company_reference):

	if doctype in ["Sales Invoice", "Purchase Invoice"]:
		ref_doc = "Purchase Invoice" if doctype == "Sales Invoice" else "Sales Invoice"
		ref_field = "inter_company_invoice_reference"
	else:
		ref_doc = "Purchase Order" if doctype == "Sales Order" else "Sales Order"
		ref_field = "inter_company_order_reference"

	if inter_company_reference:
		frappe.db.set_value(doctype, name, ref_field, "")
		frappe.db.set_value(ref_doc, inter_company_reference, ref_field, "")

def get_list_context(context=None):
	from erpnext.controllers.website_list_for_contact import get_list_context
	list_context = get_list_context(context)
	list_context.update({
		'show_sidebar': True,
		'show_search': True,
		'no_breadcrumbs': True,
		'title': _('Invoices'),
	})
	return list_context

@frappe.whitelist()
def get_bank_cash_account(mode_of_payment, company):
	account = frappe.db.get_value("Mode of Payment Account",
		{"parent": mode_of_payment, "company": company}, "default_account")
	if not account:
		frappe.throw(_("Please set default Cash or Bank account in Mode of Payment {0}")
			.format(get_link_to_form("Mode of Payment", mode_of_payment)), title=_("Missing Account"))
	return {
		"account": account
	}

@frappe.whitelist()
def make_maintenance_schedule(source_name, target_doc=None):
	doclist = get_mapped_doc("Sales Invoice", source_name, 	{
		"Sales Invoice": {
			"doctype": "Maintenance Schedule",
			"validation": {
				"docstatus": ["=", 1]
			}
		},
		"Sales Invoice Item": {
			"doctype": "Maintenance Schedule Item",
		},
	}, target_doc)

	return doclist

@frappe.whitelist()
def make_delivery_note(source_name, target_doc=None):
	def set_missing_values(source, target):
		target.ignore_pricing_rule = 1
		target.run_method("set_missing_values")
		target.run_method("set_po_nos")
		target.run_method("calculate_taxes_and_totals")

	def update_item(source_doc, target_doc, source_parent):
		target_doc.qty = flt(source_doc.qty) - flt(source_doc.delivered_qty)
		target_doc.stock_qty = target_doc.qty * flt(source_doc.conversion_factor)

		target_doc.base_amount = target_doc.qty * flt(source_doc.base_rate)
		target_doc.amount = target_doc.qty * flt(source_doc.rate)

	doclist = get_mapped_doc("Sales Invoice", source_name, 	{
		"Sales Invoice": {
			"doctype": "Delivery Note",
			"validation": {
				"docstatus": ["=", 1]
			}
		},
		"Sales Invoice Item": {
			"doctype": "Delivery Note Item",
			"field_map": {
				"name": "si_detail",
				"parent": "against_sales_invoice",
				"serial_no": "serial_no",
				"sales_order": "against_sales_order",
				"so_detail": "so_detail",
				"cost_center": "cost_center"
			},
			"postprocess": update_item,
			"condition": lambda doc: doc.delivered_by_supplier!=1
		},
		"Sales Taxes and Charges": {
			"doctype": "Sales Taxes and Charges",
			"add_if_empty": True
		},
		"Sales Team": {
			"doctype": "Sales Team",
			"field_map": {
				"incentives": "incentives"
			},
			"add_if_empty": True
		}
	}, target_doc, set_missing_values)

	return doclist

@frappe.whitelist()
def make_sales_return(source_name, target_doc=None):
	from erpnext.controllers.sales_and_purchase_return import make_return_doc
	return make_return_doc("Sales Invoice", source_name, target_doc)

def set_account_for_mode_of_payment(self):
	for data in self.payments:
		if not data.account:
			data.account = get_bank_cash_account(data.mode_of_payment, self.company).get("account")

def get_inter_company_details(doc, doctype):
	if doctype in ["Sales Invoice", "Sales Order", "Delivery Note"]:
		parties = frappe.db.get_all("Supplier", fields=["name"], filters={"disabled": 0, "is_internal_supplier": 1, "represents_company": doc.company})
		company = frappe.get_cached_value("Customer", doc.customer, "represents_company")

		if not parties:
			frappe.throw(_('No Supplier found for Inter Company Transactions which represents company {0}').format(frappe.bold(doc.company)))

		party = get_internal_party(parties, "Supplier", doc)
	else:
		parties = frappe.db.get_all("Customer", fields=["name"], filters={"disabled": 0, "is_internal_customer": 1, "represents_company": doc.company})
		company = frappe.get_cached_value("Supplier", doc.supplier, "represents_company")

		if not parties:
			frappe.throw(_('No Customer found for Inter Company Transactions which represents company {0}').format(frappe.bold(doc.company)))

		party = get_internal_party(parties, "Customer", doc)

	return {
		"party": party,
		"company": company
	}

def get_internal_party(parties, link_doctype, doc):
	if len(parties) == 1:
			party = parties[0].name
	else:
		# If more than one Internal Supplier/Customer, get supplier/customer on basis of address
		if doc.get('company_address') or doc.get('shipping_address'):
			party = frappe.db.get_value("Dynamic Link", {"parent": doc.get('company_address') or doc.get('shipping_address'),
			"parenttype": "Address", "link_doctype": link_doctype}, "link_name")

			if not party:
				party = parties[0].name
		else:
			party = parties[0].name

	return party

def validate_inter_company_transaction(doc, doctype):

	details = get_inter_company_details(doc, doctype)
	price_list = doc.selling_price_list if doctype in ["Sales Invoice", "Sales Order", "Delivery Note"] else doc.buying_price_list
	valid_price_list = frappe.db.get_value("Price List", {"name": price_list, "buying": 1, "selling": 1})
	if not valid_price_list and not doc.is_internal_transfer():
		frappe.throw(_("Selected Price List should have buying and selling fields checked."))

	party = details.get("party")
	if not party:
		partytype = "Supplier" if doctype in ["Sales Invoice", "Sales Order"] else "Customer"
		frappe.throw(_("No {0} found for Inter Company Transactions.").format(partytype))

	company = details.get("company")
	default_currency = frappe.get_cached_value('Company', company, "default_currency")
	if default_currency != doc.currency:
		frappe.throw(_("Company currencies of both the companies should match for Inter Company Transactions."))

	return

@frappe.whitelist()
def make_inter_company_purchase_invoice(source_name, target_doc=None):
	return make_inter_company_transaction("Sales Invoice", source_name, target_doc)

def make_inter_company_transaction(doctype, source_name, target_doc=None):
	if doctype in ["Sales Invoice", "Sales Order"]:
		source_doc = frappe.get_doc(doctype, source_name)
		target_doctype = "Purchase Invoice" if doctype == "Sales Invoice" else "Purchase Order"
		target_detail_field = "sales_invoice_item" if doctype == "Sales Invoice" else "sales_order_item"
		source_document_warehouse_field = 'target_warehouse'
		target_document_warehouse_field = 'from_warehouse'
	else:
		source_doc = frappe.get_doc(doctype, source_name)
		target_doctype = "Sales Invoice" if doctype == "Purchase Invoice" else "Sales Order"
		source_document_warehouse_field = 'from_warehouse'
		target_document_warehouse_field = 'target_warehouse'

	validate_inter_company_transaction(source_doc, doctype)
	details = get_inter_company_details(source_doc, doctype)

	def set_missing_values(source, target):
		target.run_method("set_missing_values")
		set_purchase_references(target)

	def update_details(source_doc, target_doc, source_parent):
		target_doc.inter_company_invoice_reference = source_doc.name
		if target_doc.doctype in ["Purchase Invoice", "Purchase Order"]:
			currency = frappe.db.get_value('Supplier', details.get('party'), 'default_currency')
			target_doc.company = details.get("company")
			target_doc.supplier = details.get("party")
			target_doc.is_internal_supplier = 1
			target_doc.ignore_pricing_rule = 1
			target_doc.buying_price_list = source_doc.selling_price_list

			# Invert Addresses
			update_address(target_doc, 'supplier_address', 'address_display', source_doc.company_address)
			update_address(target_doc, 'shipping_address', 'shipping_address_display', source_doc.customer_address)

			if currency:
				target_doc.currency = currency

			update_taxes(target_doc, party=target_doc.supplier, party_type='Supplier', company=target_doc.company,
				doctype=target_doc.doctype, party_address=target_doc.supplier_address,
				company_address=target_doc.shipping_address)

		else:
			currency = frappe.db.get_value('Customer', details.get('party'), 'default_currency')
			target_doc.company = details.get("company")
			target_doc.customer = details.get("party")
			target_doc.selling_price_list = source_doc.buying_price_list

			update_address(target_doc, 'company_address', 'company_address_display', source_doc.supplier_address)
			update_address(target_doc, 'shipping_address_name', 'shipping_address', source_doc.shipping_address)
			update_address(target_doc, 'customer_address', 'address_display', source_doc.shipping_address)

			if currency:
				target_doc.currency = currency

			update_taxes(target_doc, party=target_doc.customer, party_type='Customer', company=target_doc.company,
				doctype=target_doc.doctype, party_address=target_doc.customer_address,
				company_address=target_doc.company_address, shipping_address_name=target_doc.shipping_address_name)

	item_field_map = {
		"doctype": target_doctype + " Item",
		"field_no_map": [
			"income_account",
			"expense_account",
			"cost_center",
			"warehouse"
		],
		"field_map": {
			'rate': 'rate',
		}
	}

	if doctype in ["Sales Invoice", "Sales Order"]:
		item_field_map["field_map"].update({
			"name": target_detail_field,
		})

	if source_doc.get('update_stock'):
		item_field_map["field_map"].update({
			source_document_warehouse_field: target_document_warehouse_field,
			'batch_no': 'batch_no',
			'serial_no': 'serial_no'
		})

	doclist = get_mapped_doc(doctype, source_name,	{
		doctype: {
			"doctype": target_doctype,
			"postprocess": update_details,
			"set_target_warehouse": "set_from_warehouse",
			"field_no_map": [
				"taxes_and_charges",
				"set_warehouse",
				"shipping_address"
			]
		},
		doctype +" Item": item_field_map

	}, target_doc, set_missing_values)

	return doclist

def set_purchase_references(doc):
	# add internal PO or PR links if any
	if doc.is_internal_transfer():
		if doc.doctype == 'Purchase Receipt':
			so_item_map = get_delivery_note_details(doc.inter_company_invoice_reference)

			if so_item_map:
				pd_item_map, parent_child_map, warehouse_map = \
					get_pd_details('Purchase Order Item', so_item_map, 'sales_order_item')

				update_pr_items(doc, so_item_map, pd_item_map, parent_child_map, warehouse_map)

		elif doc.doctype == 'Purchase Invoice':
			dn_item_map, so_item_map = get_sales_invoice_details(doc.inter_company_invoice_reference)
			# First check for Purchase receipt
			if list(dn_item_map.values()):
				pd_item_map, parent_child_map, warehouse_map = \
					get_pd_details('Purchase Receipt Item', dn_item_map, 'delivery_note_item')

				update_pi_items(doc, 'pr_detail', 'purchase_receipt',
					dn_item_map, pd_item_map, parent_child_map, warehouse_map)

			if list(so_item_map.values()):
				pd_item_map, parent_child_map, warehouse_map = \
					get_pd_details('Purchase Order Item', so_item_map, 'sales_order_item')

				update_pi_items(doc, 'po_detail', 'purchase_order',
					so_item_map, pd_item_map, parent_child_map, warehouse_map)

def update_pi_items(doc, detail_field, parent_field, sales_item_map,
	purchase_item_map, parent_child_map, warehouse_map):
	for item in doc.get('items'):
		item.set(detail_field, purchase_item_map.get(sales_item_map.get(item.sales_invoice_item)))
		item.set(parent_field, parent_child_map.get(sales_item_map.get(item.sales_invoice_item)))
		if doc.update_stock:
			item.warehouse = warehouse_map.get(sales_item_map.get(item.sales_invoice_item))

def update_pr_items(doc, sales_item_map, purchase_item_map, parent_child_map, warehouse_map):
	for item in doc.get('items'):
		item.purchase_order_item = purchase_item_map.get(sales_item_map.get(item.delivery_note_item))
		item.warehouse = warehouse_map.get(sales_item_map.get(item.delivery_note_item))
		item.purchase_order = parent_child_map.get(sales_item_map.get(item.delivery_note_item))

def get_delivery_note_details(internal_reference):
	si_item_details = frappe.get_all('Delivery Note Item', fields=['name', 'so_detail'],
		filters={'parent': internal_reference})

	return {d.name: d.so_detail for d in si_item_details if d.so_detail}

def get_sales_invoice_details(internal_reference):
	dn_item_map = {}
	so_item_map = {}

	si_item_details = frappe.get_all('Sales Invoice Item', fields=['name', 'so_detail',
		'dn_detail'], filters={'parent': internal_reference})

	for d in si_item_details:
		if d.dn_detail:
			dn_item_map.setdefault(d.name, d.dn_detail)
		if d.so_detail:
			so_item_map.setdefault(d.name, d.so_detail)

	return dn_item_map, so_item_map

def get_pd_details(doctype, sd_detail_map, sd_detail_field):
	pd_item_map = {}
	accepted_warehouse_map = {}
	parent_child_map = {}

	pd_item_details = frappe.get_all(doctype,
		fields=[sd_detail_field, 'name', 'warehouse', 'parent'], filters={sd_detail_field: ('in', list(sd_detail_map.values()))})

	for d in pd_item_details:
		pd_item_map.setdefault(d.get(sd_detail_field), d.name)
		parent_child_map.setdefault(d.get(sd_detail_field), d.parent)
		accepted_warehouse_map.setdefault(d.get(sd_detail_field), d.warehouse)

	return pd_item_map, parent_child_map, accepted_warehouse_map

def update_taxes(doc, party=None, party_type=None, company=None, doctype=None, party_address=None,
	company_address=None, shipping_address_name=None, master_doctype=None):
	# Update Party Details
	party_details = get_party_details(party=party, party_type=party_type, company=company,
		doctype=doctype, party_address=party_address, company_address=company_address,
		shipping_address=shipping_address_name)

	# Update taxes and charges if any
	doc.taxes_and_charges = party_details.get('taxes_and_charges')
	doc.set('taxes', party_details.get('taxes'))

def update_address(doc, address_field, address_display_field, address_name):
	doc.set(address_field, address_name)
	fetch_values = get_fetch_values(doc.doctype, address_field, address_name)

	for key, value in fetch_values.items():
		doc.set(key, value)

	doc.set(address_display_field, get_address_display(doc.get(address_field)))

@frappe.whitelist()
def get_loyalty_programs(customer):
	''' sets applicable loyalty program to the customer or returns a list of applicable programs '''
	from erpnext.selling.doctype.customer.customer import get_loyalty_programs

	customer = frappe.get_doc('Customer', customer)
	if customer.loyalty_program: return [customer.loyalty_program]

	lp_details = get_loyalty_programs(customer)

	if len(lp_details) == 1:
		frappe.db.set(customer, 'loyalty_program', lp_details[0])
		return lp_details
	else:
		return lp_details

def on_doctype_update():
	frappe.db.add_index("Sales Invoice", ["customer", "is_return", "return_against"])

@frappe.whitelist()
def create_invoice_discounting(source_name, target_doc=None):
	invoice = frappe.get_doc("Sales Invoice", source_name)
	invoice_discounting = frappe.new_doc("Invoice Discounting")
	invoice_discounting.company = invoice.company
	invoice_discounting.append("invoices", {
		"sales_invoice": source_name,
		"customer": invoice.customer,
		"posting_date": invoice.posting_date,
		"outstanding_amount": invoice.outstanding_amount
	})

	return invoice_discounting

def update_multi_mode_option(doc, pos_profile):
	def append_payment(payment_mode):
		payment = doc.append('payments', {})
		payment.default = payment_mode.default
		payment.mode_of_payment = payment_mode.mop
		payment.account = payment_mode.default_account
		payment.type = payment_mode.type

	doc.set('payments', [])
	invalid_modes = []
	mode_of_payments = [d.mode_of_payment for d in pos_profile.get('payments')]
	mode_of_payments_info = get_mode_of_payments_info(mode_of_payments, doc.company)

	for row in pos_profile.get('payments'):
		payment_mode = mode_of_payments_info.get(row.mode_of_payment)
		if not payment_mode:
			invalid_modes.append(get_link_to_form("Mode of Payment", row.mode_of_payment))
			continue

		payment_mode.default = row.default
		append_payment(payment_mode)

	if invalid_modes:
		if invalid_modes == 1:
			msg = _("Please set default Cash or Bank account in Mode of Payment {}")
		else:
			msg = _("Please set default Cash or Bank account in Mode of Payments {}")
		frappe.throw(msg.format(", ".join(invalid_modes)), title=_("Missing Account"))

def get_all_mode_of_payments(doc):
	return frappe.db.sql("""
		select mpa.default_account, mpa.parent, mp.type as type
		from `tabMode of Payment Account` mpa,`tabMode of Payment` mp
		where mpa.parent = mp.name and mpa.company = %(company)s and mp.enabled = 1""",
	{'company': doc.company}, as_dict=1)

def get_mode_of_payments_info(mode_of_payments, company):
	data = frappe.db.sql(
		"""
		select
			mpa.default_account, mpa.parent as mop, mp.type as type
		from
			`tabMode of Payment Account` mpa,`tabMode of Payment` mp
		where
			mpa.parent = mp.name and
			mpa.company = '{0}' and
			mp.enabled = 1 and
			mp.name in {1}
		group by
			mp.name
		""".format(company,tuple(mode_of_payments)), as_dict=1)

	return {row.get('mop'): row for row in data}


def get_mode_of_payment_info(mode_of_payment, company):
	return frappe.db.sql("""
		select mpa.default_account, mpa.parent, mp.type as type
		from `tabMode of Payment Account` mpa,`tabMode of Payment` mp
		where mpa.parent = mp.name and mpa.company = %s and mp.enabled = 1 and mp.name = %s""",
	(company, mode_of_payment), as_dict=1)

@frappe.whitelist()
def create_dunning(source_name, target_doc=None):
	from frappe.model.mapper import get_mapped_doc

	from erpnext.accounts.doctype.dunning.dunning import (
		calculate_interest_and_amount,
		get_dunning_letter_text,
	)
	def set_missing_values(source, target):
		target.sales_invoice = source_name
		target.outstanding_amount = source.outstanding_amount
		overdue_days = (getdate(target.posting_date) - getdate(source.due_date)).days
		target.overdue_days = overdue_days
		if frappe.db.exists('Dunning Type', {'start_day': [
	                                '<', overdue_days], 'end_day': ['>=', overdue_days]}):
			dunning_type = frappe.get_doc('Dunning Type', {'start_day': [
	                                '<', overdue_days], 'end_day': ['>=', overdue_days]})
			target.dunning_type = dunning_type.name
			target.rate_of_interest = dunning_type.rate_of_interest
			target.dunning_fee = dunning_type.dunning_fee
			letter_text = get_dunning_letter_text(dunning_type = dunning_type.name, doc = target.as_dict())
			if letter_text:
				target.body_text = letter_text.get('body_text')
				target.closing_text = letter_text.get('closing_text')
				target.language = letter_text.get('language')
			amounts = calculate_interest_and_amount(target.posting_date, target.outstanding_amount,
				target.rate_of_interest, target.dunning_fee, target.overdue_days)
			target.interest_amount = amounts.get('interest_amount')
			target.dunning_amount = amounts.get('dunning_amount')
			target.grand_total = amounts.get('grand_total')

	doclist = get_mapped_doc("Sales Invoice", source_name,	{
		"Sales Invoice": {
			"doctype": "Dunning",
		}
	}, target_doc, set_missing_values)
	return doclist

def check_if_return_invoice_linked_with_payment_entry(self):
	# If a Return invoice is linked with payment entry along with other invoices,
	# the cancellation of the Return causes allocated amount to be greater than paid

	if not frappe.db.get_single_value('Accounts Settings', 'unlink_payment_on_cancellation_of_invoice'):
		return

	payment_entries = []
	if self.is_return and self.return_against:
		invoice = self.return_against
	else:
		invoice = self.name

	payment_entries = frappe.db.sql_list("""
		SELECT
			t1.name
		FROM
			`tabPayment Entry` t1, `tabPayment Entry Reference` t2
		WHERE
			t1.name = t2.parent
			and t1.docstatus = 1
			and t2.reference_name = %s
			and t2.allocated_amount < 0
		""", invoice)

	links_to_pe = []
	if payment_entries:
		for payment in payment_entries:
			payment_entry = frappe.get_doc("Payment Entry", payment)
			if len(payment_entry.references) > 1:
				links_to_pe.append(payment_entry.name)
		if links_to_pe:
			payment_entries_link = [get_link_to_form('Payment Entry', name, label=name) for name in links_to_pe]
			message = _("Please cancel and amend the Payment Entry")
			message += " " + ", ".join(payment_entries_link) + " "
			message += _("to unallocate the amount of this Return Invoice before cancelling it.")
			frappe.throw(message)<|MERGE_RESOLUTION|>--- conflicted
+++ resolved
@@ -69,7 +69,6 @@
 			'overflow_type': 'billing'
 		}]
 
-<<<<<<< HEAD
 	#new code to add data in new_name hidden field 
 
 	def after_insert_1(self):
@@ -80,8 +79,7 @@
 
 	def before_save(self):
 		self.get_commision()
-=======
->>>>>>> 35c19cb4
+
 
 	def set_indicator(self):
 		"""Set indicator for portal"""
@@ -108,13 +106,11 @@
 
 		super(SalesInvoice, self).validate()
 		self.validate_auto_set_posting_time()
-<<<<<<< HEAD
 
 		self.after_insert_1()
 
-=======
 		self.get_commision()
->>>>>>> 35c19cb4
+
 		if not self.is_pos:
 			self.so_dn_required()
 
