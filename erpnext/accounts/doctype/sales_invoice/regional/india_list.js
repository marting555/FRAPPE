var globalOnload = frappe.listview_settings['Sales Invoice'].onload;
frappe.listview_settings['Sales Invoice'].onload = function (list_view) {

	// Provision in case onload event is added to sales_invoice.js in future
	if (globalOnload) {
		globalOnload(list_view);
	}

	const action = () => {
		const selected_docs = list_view.get_checked_items();
		const docnames = list_view.get_checked_items(true);

		for (let doc of selected_docs) {
			if (doc.docstatus !== 1) {
				frappe.throw(__("E-Way Bill JSON can only be generated from a submitted document"));
			}
		}

		frappe.call({
			method: 'erpnext.regional.india.utils.generate_ewb_json',
			args: {
				'dt': list_view.doctype,
				'dn': docnames
			},
			callback: function(r) {
				if (r.message) {
					const args = {
						cmd: 'erpnext.regional.india.utils.download_ewb_json',
						data: r.message,
						docname: docnames
					};
					open_url_post(frappe.request.url, args);
				}
			}
		});
	};

	list_view.page.add_actions_menu_item(__('Generate E-Way Bill JSON'), action, false);
<<<<<<< HEAD
=======

	const generate_irns = () => {
		const docnames = list_view.get_checked_items(true);
		if (docnames && docnames.length) {
			frappe.call({
				method: 'erpnext.regional.india.e_invoice.utils.generate_einvoices',
				args: { docnames },
				freeze: true,
				freeze_message: __('Generating E-Invoices...')
			});
		} else {
			frappe.msgprint({
				message: __('Please select at least one sales invoice to generate IRN'),
				title: __('No Invoice Selected'),
				indicator: 'red'
			});
		}
	};

	const cancel_irns = () => {
		const docnames = list_view.get_checked_items(true);

		const fields = [
			{
				"label": "Reason",
				"fieldname": "reason",
				"fieldtype": "Select",
				"reqd": 1,
				"default": "1-Duplicate",
				"options": ["1-Duplicate", "2-Data Entry Error", "3-Order Cancelled", "4-Other"]
			},
			{
				"label": "Remark",
				"fieldname": "remark",
				"fieldtype": "Data",
				"reqd": 1
			}
		];

		const d = new frappe.ui.Dialog({
			title: __("Cancel IRN"),
			fields: fields,
			primary_action: function() {
				const data = d.get_values();
				frappe.call({
					method: 'erpnext.regional.india.e_invoice.utils.cancel_irns',
					args: {
						doctype: list_view.doctype,
						docnames,
						reason: data.reason.split('-')[0],
						remark: data.remark
					},
					freeze: true,
					freeze_message: __('Cancelling E-Invoices...'),
				});
				d.hide();
			},
			primary_action_label: __('Submit')
		});
		d.show();
	};

	let einvoicing_enabled = false;
	frappe.db.get_single_value("E Invoice Settings", "enable").then(enabled => {
		einvoicing_enabled = enabled;
	});

	list_view.$result.on("change", "input[type=checkbox]", () => {
		if (einvoicing_enabled) {
			const docnames = list_view.get_checked_items(true);
			// show/hide e-invoicing actions when no sales invoices are checked
			if (docnames && docnames.length) {
				// prevent adding actions twice if e-invoicing action group already exists
				if (list_view.page.get_inner_group_button(__('E-Invoicing')).length == 0) {
					list_view.page.add_inner_button(__('Generate IRNs'), generate_irns, __('E-Invoicing'));
					list_view.page.add_inner_button(__('Cancel IRNs'), cancel_irns, __('E-Invoicing'));
				}
			} else {
				list_view.page.remove_inner_button(__('Generate IRNs'), __('E-Invoicing'));
				list_view.page.remove_inner_button(__('Cancel IRNs'), __('E-Invoicing'));
			}
		}
	});

	frappe.realtime.on("bulk_einvoice_generation_complete", (data) => {
		const { failures, user, invoices } = data;

		if (invoices.length != failures.length) {
			frappe.msgprint({
				message: __('{0} e-invoices generated successfully', [invoices.length]),
				title: __('Bulk E-Invoice Generation Complete'),
				indicator: 'orange'
			});
		}

		if (failures && failures.length && user == frappe.session.user) {
			let message = `
				Failed to generate IRNs for following ${failures.length} sales invoices:
				<ul style="padding-left: 20px; padding-top: 5px;">
					${failures.map(d => `<li>${d.docname}</li>`).join('')}
				</ul>
			`;
			frappe.msgprint({
				message: message,
				title: __('Bulk E-Invoice Generation Complete'),
				indicator: 'orange'
			});
		}
	});

	frappe.realtime.on("bulk_einvoice_cancellation_complete", (data) => {
		const { failures, user, invoices } = data;

		if (invoices.length != failures.length) {
			frappe.msgprint({
				message: __('{0} e-invoices cancelled successfully', [invoices.length]),
				title: __('Bulk E-Invoice Cancellation Complete'),
				indicator: 'orange'
			});
		}

		if (failures && failures.length && user == frappe.session.user) {
			let message = `
				Failed to cancel IRNs for following ${failures.length} sales invoices:
				<ul style="padding-left: 20px; padding-top: 5px;">
					${failures.map(d => `<li>${d.docname}</li>`).join('')}
				</ul>
			`;
			frappe.msgprint({
				message: message,
				title: __('Bulk E-Invoice Cancellation Complete'),
				indicator: 'orange'
			});
		}
	});
>>>>>>> c60d5523
};<|MERGE_RESOLUTION|>--- conflicted
+++ resolved
@@ -36,142 +36,4 @@
 	};
 
 	list_view.page.add_actions_menu_item(__('Generate E-Way Bill JSON'), action, false);
-<<<<<<< HEAD
-=======
-
-	const generate_irns = () => {
-		const docnames = list_view.get_checked_items(true);
-		if (docnames && docnames.length) {
-			frappe.call({
-				method: 'erpnext.regional.india.e_invoice.utils.generate_einvoices',
-				args: { docnames },
-				freeze: true,
-				freeze_message: __('Generating E-Invoices...')
-			});
-		} else {
-			frappe.msgprint({
-				message: __('Please select at least one sales invoice to generate IRN'),
-				title: __('No Invoice Selected'),
-				indicator: 'red'
-			});
-		}
-	};
-
-	const cancel_irns = () => {
-		const docnames = list_view.get_checked_items(true);
-
-		const fields = [
-			{
-				"label": "Reason",
-				"fieldname": "reason",
-				"fieldtype": "Select",
-				"reqd": 1,
-				"default": "1-Duplicate",
-				"options": ["1-Duplicate", "2-Data Entry Error", "3-Order Cancelled", "4-Other"]
-			},
-			{
-				"label": "Remark",
-				"fieldname": "remark",
-				"fieldtype": "Data",
-				"reqd": 1
-			}
-		];
-
-		const d = new frappe.ui.Dialog({
-			title: __("Cancel IRN"),
-			fields: fields,
-			primary_action: function() {
-				const data = d.get_values();
-				frappe.call({
-					method: 'erpnext.regional.india.e_invoice.utils.cancel_irns',
-					args: {
-						doctype: list_view.doctype,
-						docnames,
-						reason: data.reason.split('-')[0],
-						remark: data.remark
-					},
-					freeze: true,
-					freeze_message: __('Cancelling E-Invoices...'),
-				});
-				d.hide();
-			},
-			primary_action_label: __('Submit')
-		});
-		d.show();
-	};
-
-	let einvoicing_enabled = false;
-	frappe.db.get_single_value("E Invoice Settings", "enable").then(enabled => {
-		einvoicing_enabled = enabled;
-	});
-
-	list_view.$result.on("change", "input[type=checkbox]", () => {
-		if (einvoicing_enabled) {
-			const docnames = list_view.get_checked_items(true);
-			// show/hide e-invoicing actions when no sales invoices are checked
-			if (docnames && docnames.length) {
-				// prevent adding actions twice if e-invoicing action group already exists
-				if (list_view.page.get_inner_group_button(__('E-Invoicing')).length == 0) {
-					list_view.page.add_inner_button(__('Generate IRNs'), generate_irns, __('E-Invoicing'));
-					list_view.page.add_inner_button(__('Cancel IRNs'), cancel_irns, __('E-Invoicing'));
-				}
-			} else {
-				list_view.page.remove_inner_button(__('Generate IRNs'), __('E-Invoicing'));
-				list_view.page.remove_inner_button(__('Cancel IRNs'), __('E-Invoicing'));
-			}
-		}
-	});
-
-	frappe.realtime.on("bulk_einvoice_generation_complete", (data) => {
-		const { failures, user, invoices } = data;
-
-		if (invoices.length != failures.length) {
-			frappe.msgprint({
-				message: __('{0} e-invoices generated successfully', [invoices.length]),
-				title: __('Bulk E-Invoice Generation Complete'),
-				indicator: 'orange'
-			});
-		}
-
-		if (failures && failures.length && user == frappe.session.user) {
-			let message = `
-				Failed to generate IRNs for following ${failures.length} sales invoices:
-				<ul style="padding-left: 20px; padding-top: 5px;">
-					${failures.map(d => `<li>${d.docname}</li>`).join('')}
-				</ul>
-			`;
-			frappe.msgprint({
-				message: message,
-				title: __('Bulk E-Invoice Generation Complete'),
-				indicator: 'orange'
-			});
-		}
-	});
-
-	frappe.realtime.on("bulk_einvoice_cancellation_complete", (data) => {
-		const { failures, user, invoices } = data;
-
-		if (invoices.length != failures.length) {
-			frappe.msgprint({
-				message: __('{0} e-invoices cancelled successfully', [invoices.length]),
-				title: __('Bulk E-Invoice Cancellation Complete'),
-				indicator: 'orange'
-			});
-		}
-
-		if (failures && failures.length && user == frappe.session.user) {
-			let message = `
-				Failed to cancel IRNs for following ${failures.length} sales invoices:
-				<ul style="padding-left: 20px; padding-top: 5px;">
-					${failures.map(d => `<li>${d.docname}</li>`).join('')}
-				</ul>
-			`;
-			frappe.msgprint({
-				message: message,
-				title: __('Bulk E-Invoice Cancellation Complete'),
-				indicator: 'orange'
-			});
-		}
-	});
->>>>>>> c60d5523
 };