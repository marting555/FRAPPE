--- conflicted
+++ resolved
@@ -4687,9 +4687,6 @@
 		)
 		self.assertEqual(sum([entry.actual_qty for entry in sle]), -4)  
 
-<<<<<<< HEAD
-		
-=======
 	def test_sales_invoice_with_SR_and_CRN_TC_S_038(self):
 
 		from erpnext.stock.doctype.stock_entry.test_stock_entry import make_stock_entry
@@ -4864,7 +4861,6 @@
 
 
 
->>>>>>> 44f9d23d
 def set_advance_flag(company, flag, default_account):
 	frappe.db.set_value(
 		"Company",
