# Copyright (c) 2018, Frappe Technologies Pvt. Ltd. and Contributors
# License: GNU General Public License v3. See license.txt

import copy
import json

import frappe
from frappe import qb
from frappe.model.dynamic_links import get_dynamic_link_map
from frappe.tests.utils import FrappeTestCase, change_settings
from frappe.utils import add_days, flt, format_date, getdate, nowdate, today
from erpnext.stock.get_item_details import get_item_tax_map
import erpnext
from erpnext.accounts.doctype.account.test_account import create_account, get_inventory_account
from erpnext.accounts.doctype.pos_profile.test_pos_profile import make_pos_profile
from erpnext.accounts.doctype.purchase_invoice.purchase_invoice import WarehouseMissingError
from erpnext.accounts.doctype.purchase_invoice.test_purchase_invoice import (
	unlink_payment_on_cancel_of_invoice,
)
from erpnext.accounts.doctype.sales_invoice.sales_invoice import make_inter_company_transaction
from erpnext.accounts.utils import PaymentEntryUnlinkError
from erpnext.controllers.accounts_controller import update_invoice_status
from erpnext.controllers.taxes_and_totals import get_itemised_tax_breakup_data
from erpnext.exceptions import InvalidAccountCurrency, InvalidCurrency
from erpnext.selling.doctype.customer.test_customer import get_customer_dict
from erpnext.stock.doctype.delivery_note.delivery_note import make_sales_invoice
from erpnext.stock.doctype.item.test_item import create_item
from erpnext.stock.doctype.purchase_receipt.test_purchase_receipt import make_purchase_receipt
from erpnext.stock.doctype.serial_and_batch_bundle.test_serial_and_batch_bundle import (
	get_batch_from_bundle,
	get_serial_nos_from_bundle,
	make_serial_batch_bundle,
)
from erpnext.stock.doctype.stock_entry.test_stock_entry import (
	get_qty_after_transaction,
	make_stock_entry,
)
from erpnext.stock.doctype.stock_reconciliation.test_stock_reconciliation import (
	create_stock_reconciliation,
)
from erpnext.stock.utils import get_incoming_rate, get_stock_balance
from erpnext.accounts.doctype.payment_entry.payment_entry import get_payment_entry


class TestSalesInvoice(FrappeTestCase):
	def setUp(self):
		from erpnext.stock.doctype.stock_ledger_entry.test_stock_ledger_entry import create_items

		create_items(["_Test Internal Transfer Item"], uoms=[{"uom": "Box", "conversion_factor": 10}])
		create_internal_parties()
		setup_accounts()
		frappe.db.set_single_value("Accounts Settings", "acc_frozen_upto", None)

	def tearDown(self):
		frappe.db.rollback()

	def make(self):
		w = frappe.copy_doc(test_records[0])
		w.is_pos = 0
		w.insert()
		w.submit()
		return w

	@classmethod
	def setUpClass(self):
		unlink_payment_on_cancel_of_invoice()

	@classmethod
	def tearDownClass(self):
		unlink_payment_on_cancel_of_invoice(0)

	def test_timestamp_change(self):
		w = frappe.copy_doc(test_records[0])
		w.docstatus = 0
		w.insert()

		w2 = frappe.get_doc(w.doctype, w.name)

		import time

		time.sleep(1)
		w.save()

		import time

		time.sleep(1)
		self.assertRaises(frappe.TimestampMismatchError, w2.save)

	def test_sales_invoice_change_naming_series(self):
		si = frappe.copy_doc(test_records[2])
		si.insert()
		si.naming_series = "TEST-"

		self.assertRaises(frappe.CannotChangeConstantError, si.save)

		si = frappe.copy_doc(test_records[1])
		si.insert()
		si.naming_series = "TEST-"

		self.assertRaises(frappe.CannotChangeConstantError, si.save)

	def test_add_terms_after_save(self):
		si = frappe.copy_doc(test_records[2])
		si.insert()

		self.assertTrue(si.payment_schedule)
		self.assertEqual(getdate(si.payment_schedule[0].due_date), getdate(si.due_date))

	def test_sales_invoice_calculation_base_currency(self):
		si = frappe.copy_doc(test_records[2])
		si.insert()

		expected_values = {
			"keys": [
				"price_list_rate",
				"discount_percentage",
				"rate",
				"amount",
				"base_price_list_rate",
				"base_rate",
				"base_amount",
			],
			"_Test Item Home Desktop 100": [50, 0, 50, 500, 50, 50, 500],
			"_Test Item Home Desktop 200": [150, 0, 150, 750, 150, 150, 750],
		}

		# check if children are saved
		self.assertEqual(len(si.get("items")), len(expected_values) - 1)

		# check if item values are calculated
		for d in si.get("items"):
			for i, k in enumerate(expected_values["keys"]):
				self.assertEqual(d.get(k), expected_values[d.item_code][i])

		# check net total
		self.assertEqual(si.base_net_total, 1250)
		self.assertEqual(si.net_total, 1250)

		# check tax calculation
		expected_values = {
			"keys": ["tax_amount", "total"],
			"_Test Account Shipping Charges - _TC": [100, 1350],
			"_Test Account Customs Duty - _TC": [125, 1475],
			"_Test Account Excise Duty - _TC": [140, 1615],
			"_Test Account Education Cess - _TC": [2.8, 1617.8],
			"_Test Account S&H Education Cess - _TC": [1.4, 1619.2],
			"_Test Account CST - _TC": [32.38, 1651.58],
			"_Test Account VAT - _TC": [156.25, 1807.83],
			"_Test Account Discount - _TC": [-180.78, 1627.05],
		}

		for d in si.get("taxes"):
			for i, k in enumerate(expected_values["keys"]):
				self.assertEqual(d.get(k), expected_values[d.account_head][i])

		self.assertEqual(si.base_grand_total, 1627.05)
		self.assertEqual(si.grand_total, 1627.05)

	def test_payment_entry_unlink_against_invoice(self):
		from erpnext.accounts.doctype.payment_entry.test_payment_entry import get_payment_entry

		si = frappe.copy_doc(test_records[0])
		si.is_pos = 0
		si.insert()
		si.submit()

		pe = get_payment_entry("Sales Invoice", si.name, bank_account="_Test Bank - _TC")
		pe.reference_no = "1"
		pe.reference_date = nowdate()
		pe.paid_from_account_currency = si.currency
		pe.paid_to_account_currency = si.currency
		pe.source_exchange_rate = 1
		pe.target_exchange_rate = 1
		pe.paid_amount = si.outstanding_amount
		pe.insert()
		pe.submit()

		unlink_payment_on_cancel_of_invoice(0)
		si = frappe.get_doc("Sales Invoice", si.name)
		self.assertRaises(frappe.LinkExistsError, si.cancel)
		unlink_payment_on_cancel_of_invoice()

	@change_settings("Accounts Settings", {"unlink_payment_on_cancellation_of_invoice": 1})
	def test_payment_entry_unlink_against_standalone_credit_note(self):
		from erpnext.accounts.doctype.payment_entry.test_payment_entry import get_payment_entry

		si1 = create_sales_invoice(rate=1000)
		si2 = create_sales_invoice(rate=300)
		si3 = create_sales_invoice(qty=-1, rate=300, is_return=1)

		pe = get_payment_entry("Sales Invoice", si1.name, bank_account="_Test Bank - _TC")
		pe.append(
			"references",
			{
				"reference_doctype": "Sales Invoice",
				"reference_name": si2.name,
				"total_amount": si2.grand_total,
				"outstanding_amount": si2.outstanding_amount,
				"allocated_amount": si2.outstanding_amount,
			},
		)

		pe.append(
			"references",
			{
				"reference_doctype": "Sales Invoice",
				"reference_name": si3.name,
				"total_amount": si3.grand_total,
				"outstanding_amount": si3.outstanding_amount,
				"allocated_amount": si3.outstanding_amount,
			},
		)

		pe.reference_no = "Test001"
		pe.reference_date = nowdate()
		pe.save()
		pe.submit()

		si2.load_from_db()
		si2.cancel()

		si1.load_from_db()
		self.assertRaises(PaymentEntryUnlinkError, si1.cancel)

	def test_sales_invoice_calculation_export_currency(self):
		si = frappe.copy_doc(test_records[2])
		si.currency = "USD"
		si.conversion_rate = 50
		si.get("items")[0].rate = 1
		si.get("items")[0].price_list_rate = 1
		si.get("items")[1].rate = 3
		si.get("items")[1].price_list_rate = 3

		# change shipping to $2
		si.get("taxes")[0].tax_amount = 2
		si.insert()

		expected_values = {
			"keys": [
				"price_list_rate",
				"discount_percentage",
				"rate",
				"amount",
				"base_price_list_rate",
				"base_rate",
				"base_amount",
			],
			"_Test Item Home Desktop 100": [1, 0, 1, 10, 50, 50, 500],
			"_Test Item Home Desktop 200": [3, 0, 3, 15, 150, 150, 750],
		}

		# check if children are saved
		self.assertEqual(len(si.get("items")), len(expected_values) - 1)

		# check if item values are calculated
		for d in si.get("items"):
			for i, k in enumerate(expected_values["keys"]):
				self.assertEqual(d.get(k), expected_values[d.item_code][i])

		# check net total
		self.assertEqual(si.total, 25)
		self.assertEqual(si.base_total, 1250)
		self.assertEqual(si.net_total, 25)
		self.assertEqual(si.base_net_total, 1250)

		# check tax calculation
		expected_values = {
			"keys": ["base_tax_amount", "base_total", "tax_amount", "total"],
			"_Test Account Shipping Charges - _TC": [100, 1350, 2, 27],
			"_Test Account Customs Duty - _TC": [125, 1475, 2.5, 29.5],
			"_Test Account Excise Duty - _TC": [140, 1615, 2.8, 32.3],
			"_Test Account Education Cess - _TC": [3, 1618, 0.06, 32.36],
			"_Test Account S&H Education Cess - _TC": [1.5, 1619.5, 0.03, 32.39],
			"_Test Account CST - _TC": [32.5, 1652, 0.65, 33.04],
			"_Test Account VAT - _TC": [156.0, 1808.0, 3.12, 36.16],
			"_Test Account Discount - _TC": [-181.0, 1627.0, -3.62, 32.54],
		}

		for d in si.get("taxes"):
			for i, k in enumerate(expected_values["keys"]):
				self.assertEqual(d.get(k), expected_values[d.account_head][i])

		self.assertEqual(si.base_grand_total, 1627.0)
		self.assertEqual(si.grand_total, 32.54)

	def test_sales_invoice_with_discount_and_inclusive_tax(self):
		si = create_sales_invoice(qty=100, rate=50, do_not_save=True)
		si.append(
			"taxes",
			{
				"charge_type": "On Net Total",
				"account_head": "_Test Account Service Tax - _TC",
				"cost_center": "_Test Cost Center - _TC",
				"description": "Service Tax",
				"rate": 14,
				"included_in_print_rate": 1,
			},
		)
		si.append(
			"taxes",
			{
				"charge_type": "On Item Quantity",
				"account_head": "_Test Account Education Cess - _TC",
				"cost_center": "_Test Cost Center - _TC",
				"description": "CESS",
				"rate": 5,
				"included_in_print_rate": 1,
			},
		)
		si.insert()

		# with inclusive tax
		self.assertEqual(si.items[0].net_amount, 3947.37)
		self.assertEqual(si.net_total, si.base_net_total)
		self.assertEqual(si.net_total, 3947.37)
		self.assertEqual(si.grand_total, 5000)

		si.reload()

		# additional discount
		si.discount_amount = 100
		si.apply_discount_on = "Net Total"
		si.payment_schedule = []

		si.save()

		# with inclusive tax and additional discount
		self.assertEqual(si.net_total, 3847.37)
		self.assertEqual(si.grand_total, 4886)

		si.reload()

		# additional discount on grand total
		si.discount_amount = 100
		si.apply_discount_on = "Grand Total"
		si.payment_schedule = []

		si.save()

		# with inclusive tax and additional discount
		self.assertEqual(si.net_total, 3859.65)
		self.assertEqual(si.grand_total, 4900.00)

	def test_sales_invoice_discount_amount(self):
		si = frappe.copy_doc(test_records[3])
		si.discount_amount = 104.94
		si.append(
			"taxes",
			{
				"charge_type": "On Previous Row Amount",
				"account_head": "_Test Account Service Tax - _TC",
				"cost_center": "_Test Cost Center - _TC",
				"description": "Service Tax",
				"rate": 10,
				"row_id": 8,
			},
		)
		si.insert()

		expected_values = [
			{
				"item_code": "_Test Item Home Desktop 100",
				"price_list_rate": 62.5,
				"discount_percentage": 0,
				"rate": 62.5,
				"amount": 625,
				"base_price_list_rate": 62.5,
				"base_rate": 62.5,
				"base_amount": 625,
				"net_rate": 46.54,
				"net_amount": 465.37,
				"base_net_rate": 46.54,
				"base_net_amount": 465.37,
			},
			{
				"item_code": "_Test Item Home Desktop 200",
				"price_list_rate": 190.66,
				"discount_percentage": 0,
				"rate": 190.66,
				"amount": 953.3,
				"base_price_list_rate": 190.66,
				"base_rate": 190.66,
				"base_amount": 953.3,
				"net_rate": 139.62,
				"net_amount": 698.08,
				"base_net_rate": 139.62,
				"base_net_amount": 698.08,
			},
		]

		# check if children are saved
		self.assertEqual(len(si.get("items")), len(expected_values))

		# check if item values are calculated
		for i, d in enumerate(si.get("items")):
			for k, v in expected_values[i].items():
				self.assertEqual(d.get(k), v)

		# check net total
		self.assertEqual(si.base_net_total, 1163.45)
		self.assertEqual(si.total, 1578.3)

		# check tax calculation
		expected_values = {
			"keys": ["tax_amount", "tax_amount_after_discount_amount", "total"],
			"_Test Account Excise Duty - _TC": [140, 130.31, 1293.76],
			"_Test Account Education Cess - _TC": [2.8, 2.61, 1296.37],
			"_Test Account S&H Education Cess - _TC": [1.4, 1.30, 1297.67],
			"_Test Account CST - _TC": [27.88, 25.95, 1323.62],
			"_Test Account VAT - _TC": [156.25, 145.43, 1469.05],
			"_Test Account Customs Duty - _TC": [125, 116.34, 1585.39],
			"_Test Account Shipping Charges - _TC": [100, 100, 1685.39],
			"_Test Account Discount - _TC": [-180.33, -168.54, 1516.85],
			"_Test Account Service Tax - _TC": [-18.03, -16.85, 1500.00],
		}

		for d in si.get("taxes"):
			for i, k in enumerate(expected_values["keys"]):
				self.assertEqual(d.get(k), expected_values[d.account_head][i])

		self.assertEqual(si.base_grand_total, 1500)
		self.assertEqual(si.grand_total, 1500)
		self.assertEqual(si.rounding_adjustment, 0.0)

	def test_discount_amount_gl_entry(self):
		frappe.db.set_value("Company", "_Test Company", "round_off_account", "Round Off - _TC")
		si = frappe.copy_doc(test_records[3])
		si.discount_amount = 104.94
		si.append(
			"taxes",
			{
				"doctype": "Sales Taxes and Charges",
				"charge_type": "On Previous Row Amount",
				"account_head": "_Test Account Service Tax - _TC",
				"cost_center": "_Test Cost Center - _TC",
				"description": "Service Tax",
				"rate": 10,
				"row_id": 8,
			},
		)
		si.insert()
		si.submit()

		gl_entries = frappe.db.sql(
			"""select account, debit, credit
			from `tabGL Entry` where voucher_type='Sales Invoice' and voucher_no=%s
			order by account asc""",
			si.name,
			as_dict=1,
		)

		self.assertTrue(gl_entries)

		expected_values = dict(
			(d[0], d)
			for d in [
				[si.debit_to, 1500, 0.0],
				[test_records[3]["items"][0]["income_account"], 0.0, 1163.45],
				[test_records[3]["taxes"][0]["account_head"], 0.0, 130.31],
				[test_records[3]["taxes"][1]["account_head"], 0.0, 2.61],
				[test_records[3]["taxes"][2]["account_head"], 0.0, 1.30],
				[test_records[3]["taxes"][3]["account_head"], 0.0, 25.95],
				[test_records[3]["taxes"][4]["account_head"], 0.0, 145.43],
				[test_records[3]["taxes"][5]["account_head"], 0.0, 116.34],
				[test_records[3]["taxes"][6]["account_head"], 0.0, 100],
				[test_records[3]["taxes"][7]["account_head"], 168.54, 0.0],
				["_Test Account Service Tax - _TC", 16.85, 0.0],
				["Round Off - _TC", 0.01, 0.0],
			]
		)

		for gle in gl_entries:
			self.assertEqual(expected_values[gle.account][0], gle.account)
			self.assertEqual(expected_values[gle.account][1], gle.debit)
			self.assertEqual(expected_values[gle.account][2], gle.credit)

		# cancel
		si.cancel()

		gle = frappe.db.sql(
			"""select * from `tabGL Entry`
			where voucher_type='Sales Invoice' and voucher_no=%s""",
			si.name,
		)

		self.assertTrue(gle)

	def test_tax_calculation_with_multiple_items(self):
		si = create_sales_invoice(qty=84, rate=4.6, do_not_save=True)
		item_row = si.get("items")[0]
		for qty in (54, 288, 144, 430):
			item_row_copy = copy.deepcopy(item_row)
			item_row_copy.qty = qty
			si.append("items", item_row_copy)

		si.append(
			"taxes",
			{
				"account_head": "_Test Account VAT - _TC",
				"charge_type": "On Net Total",
				"cost_center": "_Test Cost Center - _TC",
				"description": "VAT",
				"doctype": "Sales Taxes and Charges",
				"rate": 19,
			},
		)
		si.insert()

		self.assertEqual(si.net_total, 4600)

		self.assertEqual(si.get("taxes")[0].tax_amount, 874.0)
		self.assertEqual(si.get("taxes")[0].total, 5474.0)

		self.assertEqual(si.grand_total, 5474.0)

	def test_tax_calculation_with_item_tax_template(self):
		si = create_sales_invoice(qty=84, rate=4.6, do_not_save=True)
		item_row = si.get("items")[0]

		add_items = [
			(54, "_Test Account Excise Duty @ 12 - _TC"),
			(288, "_Test Account Excise Duty @ 15 - _TC"),
			(144, "_Test Account Excise Duty @ 20 - _TC"),
			(430, "_Test Item Tax Template 1 - _TC"),
		]
		for qty, item_tax_template in add_items:
			item_row_copy = copy.deepcopy(item_row)
			item_row_copy.qty = qty
			item_row_copy.item_tax_template = item_tax_template
			si.append("items", item_row_copy)

		si.append(
			"taxes",
			{
				"account_head": "_Test Account Excise Duty - _TC",
				"charge_type": "On Net Total",
				"cost_center": "_Test Cost Center - _TC",
				"description": "Excise Duty",
				"doctype": "Sales Taxes and Charges",
				"rate": 11,
			},
		)
		si.append(
			"taxes",
			{
				"account_head": "_Test Account Education Cess - _TC",
				"charge_type": "On Net Total",
				"cost_center": "_Test Cost Center - _TC",
				"description": "Education Cess",
				"doctype": "Sales Taxes and Charges",
				"rate": 0,
			},
		)
		si.append(
			"taxes",
			{
				"account_head": "_Test Account S&H Education Cess - _TC",
				"charge_type": "On Net Total",
				"cost_center": "_Test Cost Center - _TC",
				"description": "S&H Education Cess",
				"doctype": "Sales Taxes and Charges",
				"rate": 3,
			},
		)
		si.insert()

		self.assertEqual(si.net_total, 4600)

		self.assertEqual(si.get("taxes")[0].tax_amount, 502.41)
		self.assertEqual(si.get("taxes")[0].total, 5102.41)

		self.assertEqual(si.get("taxes")[1].tax_amount, 197.80)
		self.assertEqual(si.get("taxes")[1].total, 5300.21)

		self.assertEqual(si.get("taxes")[2].tax_amount, 375.36)
		self.assertEqual(si.get("taxes")[2].total, 5675.57)

		self.assertEqual(si.grand_total, 5675.57)
		self.assertEqual(si.rounding_adjustment, 0.43)
		self.assertEqual(si.rounded_total, 5676.0)

	def test_tax_calculation_with_multiple_items_and_discount(self):
		si = create_sales_invoice(qty=1, rate=75, do_not_save=True)
		item_row = si.get("items")[0]
		for rate in (500, 200, 100, 50, 50):
			item_row_copy = copy.deepcopy(item_row)
			item_row_copy.price_list_rate = rate
			item_row_copy.rate = rate
			si.append("items", item_row_copy)

		si.apply_discount_on = "Net Total"
		si.discount_amount = 75.0

		si.append(
			"taxes",
			{
				"account_head": "_Test Account VAT - _TC",
				"charge_type": "On Net Total",
				"cost_center": "_Test Cost Center - _TC",
				"description": "VAT",
				"doctype": "Sales Taxes and Charges",
				"rate": 24,
			},
		)
		si.insert()

		self.assertEqual(si.total, 975)
		self.assertEqual(si.net_total, 900)

		self.assertEqual(si.get("taxes")[0].tax_amount, 216.0)
		self.assertEqual(si.get("taxes")[0].total, 1116.0)

		self.assertEqual(si.grand_total, 1116.0)

	def test_inclusive_rate_validations(self):
		si = frappe.copy_doc(test_records[2])
		for i, tax in enumerate(si.get("taxes")):
			tax.idx = i + 1

		si.get("items")[0].price_list_rate = 62.5
		si.get("items")[0].price_list_rate = 191
		for i in range(6):
			si.get("taxes")[i].included_in_print_rate = 1

		# tax type "Actual" cannot be inclusive
		self.assertRaises(frappe.ValidationError, si.insert)

		# taxes above included type 'On Previous Row Total' should also be included
		si.get("taxes")[0].included_in_print_rate = 0
		self.assertRaises(frappe.ValidationError, si.insert)

	def test_sales_invoice_calculation_base_currency_with_tax_inclusive_price(self):
		# prepare
		si = frappe.copy_doc(test_records[3])
		si.insert()

		expected_values = {
			"keys": [
				"price_list_rate",
				"discount_percentage",
				"rate",
				"amount",
				"base_price_list_rate",
				"base_rate",
				"base_amount",
				"net_rate",
				"net_amount",
			],
			"_Test Item Home Desktop 100": [
				62.5,
				0,
				62.5,
				625.0,
				62.5,
				62.5,
				625.0,
				50,
				499.98,
			],
			"_Test Item Home Desktop 200": [
				190.66,
				0,
				190.66,
				953.3,
				190.66,
				190.66,
				953.3,
				150,
				750,
			],
		}

		# check if children are saved
		self.assertEqual(len(si.get("items")), len(expected_values) - 1)

		# check if item values are calculated
		for d in si.get("items"):
			for i, k in enumerate(expected_values["keys"]):
				self.assertEqual(d.get(k), expected_values[d.item_code][i])

		# check net total
		self.assertEqual(si.base_net_total, si.net_total)
		self.assertEqual(si.net_total, 1249.98)
		self.assertEqual(si.total, 1578.3)

		# check tax calculation
		expected_values = {
			"keys": ["tax_amount", "total"],
			"_Test Account Excise Duty - _TC": [140, 1389.98],
			"_Test Account Education Cess - _TC": [2.8, 1392.78],
			"_Test Account S&H Education Cess - _TC": [1.4, 1394.18],
			"_Test Account CST - _TC": [27.88, 1422.06],
			"_Test Account VAT - _TC": [156.25, 1578.31],
			"_Test Account Customs Duty - _TC": [125, 1703.31],
			"_Test Account Shipping Charges - _TC": [100, 1803.31],
			"_Test Account Discount - _TC": [-180.33, 1622.98],
		}

		for d in si.get("taxes"):
			for i, k in enumerate(expected_values["keys"]):
				self.assertEqual(d.get(k), expected_values[d.account_head][i])

		self.assertEqual(si.base_grand_total, 1622.97)
		self.assertEqual(si.grand_total, 1622.97)

	def test_sales_invoice_calculation_export_currency_with_tax_inclusive_price(self):
		# prepare
		si = frappe.copy_doc(test_records[3])
		si.currency = "USD"
		si.conversion_rate = 50
		si.get("items")[0].price_list_rate = 55.56
		si.get("items")[0].discount_percentage = 10
		si.get("items")[1].price_list_rate = 187.5
		si.get("items")[1].discount_percentage = 20

		# change shipping to $2
		si.get("taxes")[6].tax_amount = 2

		si.insert()

		expected_values = [
			{
				"item_code": "_Test Item Home Desktop 100",
				"price_list_rate": 55.56,
				"discount_percentage": 10,
				"rate": 50,
				"amount": 500,
				"base_price_list_rate": 2778,
				"base_rate": 2500,
				"base_amount": 25000,
				"net_rate": 40,
				"net_amount": 590.05,
				"base_net_rate": 2000,
				"base_net_amount": 19999,
			},
			{
				"item_code": "_Test Item Home Desktop 200",
				"price_list_rate": 187.5,
				"discount_percentage": 20,
				"rate": 150,
				"amount": 750,
				"base_price_list_rate": 9375,
				"base_rate": 7500,
				"base_amount": 37500,
				"net_rate": 118.01,
				"net_amount": 590.0531205155963,
				"base_net_rate": 5900.5,
				"base_net_amount": 29502.5,
			},
		]

		# check if children are saved
		self.assertEqual(len(si.get("items")), len(expected_values))

		# check if item values are calculated
		for i, d in enumerate(si.get("items")):
			for key, val in expected_values[i].items():
				self.assertEqual(d.get(key), val)

		# check net total
		self.assertEqual(si.base_net_total, 49501.5)
		self.assertEqual(si.net_total, 990.03)
		self.assertEqual(si.total, 1250)

		# check tax calculation
		expected_values = {
			"keys": ["base_tax_amount", "base_total", "tax_amount", "total"],
			"_Test Account Excise Duty - _TC": [5540.0, 55041.5, 110.80, 1100.83],
			"_Test Account Education Cess - _TC": [111, 55152.5, 2.22, 1103.05],
			"_Test Account S&H Education Cess - _TC": [55.5, 55208.0, 1.11, 1104.16],
			"_Test Account CST - _TC": [1104, 56312.0, 22.08, 1126.24],
			"_Test Account VAT - _TC": [6187.5, 62499.5, 123.75, 1249.99],
			"_Test Account Customs Duty - _TC": [4950.0, 67449.5, 99.0, 1348.99],
			"_Test Account Shipping Charges - _TC": [100, 67549.5, 2, 1350.99],
			"_Test Account Discount - _TC": [-6755, 60794.5, -135.10, 1215.89],
		}

		for d in si.get("taxes"):
			for i, k in enumerate(expected_values["keys"]):
				self.assertEqual(d.get(k), expected_values[d.account_head][i])

		self.assertEqual(si.base_grand_total, 60795)
		self.assertEqual(si.grand_total, 1215.90)
		# no rounding adjustment as the Smallest Currency Fraction Value of USD is 0.01
		if frappe.db.get_value("Currency", "USD", "smallest_currency_fraction_value") < 0.01:
			self.assertEqual(si.rounding_adjustment, 0.10)
			self.assertEqual(si.base_rounding_adjustment, 5.0)
		else:
			self.assertEqual(si.rounding_adjustment, 0.0)
			self.assertEqual(si.base_rounding_adjustment, 0.0)

	def test_outstanding(self):
		w = self.make()
		self.assertEqual(w.outstanding_amount, w.base_rounded_total)

	def test_rounded_total_with_cash_discount(self):
		si = frappe.copy_doc(test_records[2])

		item = copy.deepcopy(si.get("items")[0])
		item.update(
			{
				"qty": 1,
				"rate": 14960.66,
			}
		)

		si.set("items", [item])
		si.set("taxes", [])
		si.apply_discount_on = "Grand Total"
		si.is_cash_or_non_trade_discount = 1
		si.discount_amount = 1
		si.insert()

		self.assertEqual(si.grand_total, 14959.66)
		self.assertEqual(si.rounded_total, 14960)
		self.assertEqual(si.rounding_adjustment, 0.34)

	def test_payment(self):
		w = self.make()

		from erpnext.accounts.doctype.journal_entry.test_journal_entry import (
			test_records as jv_test_records,
		)

		jv = frappe.get_doc(frappe.copy_doc(jv_test_records[0]))
		jv.get("accounts")[0].reference_type = w.doctype
		jv.get("accounts")[0].reference_name = w.name
		jv.insert()
		jv.submit()

		self.assertEqual(frappe.db.get_value("Sales Invoice", w.name, "outstanding_amount"), 162.0)

		link_data = get_dynamic_link_map().get("Sales Invoice", [])
		link_doctypes = [d.parent for d in link_data]

		# test case for dynamic link order
		self.assertTrue(link_doctypes.index("GL Entry") > link_doctypes.index("Journal Entry Account"))

		jv.cancel()
		self.assertEqual(frappe.db.get_value("Sales Invoice", w.name, "outstanding_amount"), 562.0)

	def test_outstanding_on_cost_center_allocation(self):
		# setup cost centers
		from erpnext.accounts.doctype.cost_center.test_cost_center import create_cost_center
		from erpnext.accounts.doctype.cost_center_allocation.test_cost_center_allocation import (
			create_cost_center_allocation,
		)

		cost_centers = [
			"Main Cost Center 1",
			"Sub Cost Center 1",
			"Sub Cost Center 2",
		]
		for cc in cost_centers:
			create_cost_center(cost_center_name=cc, company="_Test Company")

		cca = create_cost_center_allocation(
			"_Test Company",
			"Main Cost Center 1 - _TC",
			{"Sub Cost Center 1 - _TC": 60, "Sub Cost Center 2 - _TC": 40},
		)

		# make invoice
		si = frappe.copy_doc(test_records[0])
		si.is_pos = 0
		si.insert()
		si.submit()

		from erpnext.accounts.doctype.payment_entry.test_payment_entry import get_payment_entry

		# make payment - fully paid
		pe = get_payment_entry("Sales Invoice", si.name, bank_account="_Test Bank - _TC")
		pe.reference_no = "1"
		pe.reference_date = nowdate()
		pe.paid_from_account_currency = si.currency
		pe.paid_to_account_currency = si.currency
		pe.source_exchange_rate = 1
		pe.target_exchange_rate = 1
		pe.paid_amount = si.outstanding_amount
		pe.cost_center = cca.main_cost_center
		pe.insert()
		pe.submit()

		# cancel cost center allocation
		cca.cancel()

		si.reload()
		self.assertEqual(si.outstanding_amount, 0)

	def test_sales_invoice_gl_entry_without_perpetual_inventory(self):
		si = frappe.copy_doc(test_records[1])
		si.insert()
		si.submit()

		gl_entries = frappe.db.sql(
			"""select account, debit, credit
			from `tabGL Entry` where voucher_type='Sales Invoice' and voucher_no=%s
			order by account asc""",
			si.name,
			as_dict=1,
		)

		self.assertTrue(gl_entries)

		expected_values = dict(
			(d[0], d)
			for d in [
				[si.debit_to, 630.0, 0.0],
				[test_records[1]["items"][0]["income_account"], 0.0, 500.0],
				[test_records[1]["taxes"][0]["account_head"], 0.0, 80.0],
				[test_records[1]["taxes"][1]["account_head"], 0.0, 50.0],
			]
		)

		for _i, gle in enumerate(gl_entries):
			self.assertEqual(expected_values[gle.account][0], gle.account)
			self.assertEqual(expected_values[gle.account][1], gle.debit)
			self.assertEqual(expected_values[gle.account][2], gle.credit)

		# cancel
		si.cancel()

		gle = frappe.db.sql(
			"""select * from `tabGL Entry`
			where voucher_type='Sales Invoice' and voucher_no=%s""",
			si.name,
		)

		self.assertTrue(gle)

	def test_pos_gl_entry_with_perpetual_inventory(self):
		make_pos_profile(
			company="_Test Company with perpetual inventory",
			income_account="Sales - TCP1",
			expense_account="Cost of Goods Sold - TCP1",
			warehouse="Stores - TCP1",
			cost_center="Main - TCP1",
			write_off_account="_Test Write Off - TCP1",
		)

		make_purchase_receipt(
			company="_Test Company with perpetual inventory",
			item_code="_Test FG Item",
			warehouse="Stores - TCP1",
			cost_center="Main - TCP1",
		)

		pos = create_sales_invoice(
			company="_Test Company with perpetual inventory",
			debit_to="Debtors - TCP1",
			item_code="_Test FG Item",
			warehouse="Stores - TCP1",
			income_account="Sales - TCP1",
			expense_account="Cost of Goods Sold - TCP1",
			cost_center="Main - TCP1",
			do_not_save=True,
		)

		pos.is_pos = 1
		pos.update_stock = 1

		pos.append(
			"payments", {"mode_of_payment": "Bank Draft", "account": "_Test Bank - TCP1", "amount": 50}
		)
		pos.append("payments", {"mode_of_payment": "Cash", "account": "Cash - TCP1", "amount": 50})

		taxes = get_taxes_and_charges()
		pos.taxes = []
		for tax in taxes:
			pos.append("taxes", tax)

		si = frappe.copy_doc(pos)
		si.insert()
		si.submit()
		self.assertEqual(si.paid_amount, 100.0)

		self.validate_pos_gl_entry(si, pos, 50)

	def test_pos_returns_with_repayment(self):
		from erpnext.accounts.doctype.sales_invoice.sales_invoice import make_sales_return

		pos_profile = make_pos_profile()

		pos_profile.payments = []
		pos_profile.append("payments", {"default": 1, "mode_of_payment": "Cash"})

		pos_profile.save()

		pos = create_sales_invoice(qty=10, do_not_save=True)

		pos.is_pos = 1
		pos.pos_profile = pos_profile.name

		pos.append(
			"payments", {"mode_of_payment": "Bank Draft", "account": "_Test Bank - _TC", "amount": 500}
		)
		pos.append("payments", {"mode_of_payment": "Cash", "account": "Cash - _TC", "amount": 500})
		pos.insert()
		pos.submit()

		pos_return = make_sales_return(pos.name)

		pos_return.insert()
		pos_return.submit()

		self.assertEqual(pos_return.get("payments")[0].amount, -500)
		self.assertEqual(pos_return.get("payments")[1].amount, -500)

			
	def validate_ledger_entries(self, payment_entries, sales_invoices):
		"""
		Validate GL entries for the given payment entries and sales invoices.
		- payment_entries: A list of Payment Entry objects.
		- sales_invoices: A list of Sales Invoice objects.
		"""
		# Collect all ledger entries related to the payment entries
		ledger_entries = frappe.get_all(
			"GL Entry",
			filters={"voucher_no": ["in", [pe.name for pe in payment_entries]]},
			fields=["account", "debit", "credit"]
		)

		# Collect the total credit amounts for Debtors account
		debtor_account_credits = {}
		for entry in ledger_entries:
			if entry["account"] not in debtor_account_credits:
				debtor_account_credits[entry["account"]] = 0
			debtor_account_credits[entry["account"]] += entry["credit"]

		# Validate debit entries for each Payment Entry (Bank account)
		for pe in payment_entries:
			debit_account = pe.paid_to  # Bank account
			debit_amount = pe.paid_amount
			assert any(
				entry["account"] == debit_account and entry["debit"] == debit_amount
				for entry in ledger_entries
			), f"Debit entry missing for account: {debit_account} with amount: {debit_amount}"

		# Validate credit entries for the receivable accounts of each Sales Invoice (Debtors account)
		for si in sales_invoices:
			total_credit = sum(pe.paid_amount for pe in payment_entries if any(
				ref.reference_doctype == "Sales Invoice" and ref.reference_name == si.name
				for ref in pe.references
			))

			# Get the total credit for the Debtors account associated with the Sales Invoice
			credit_account = si.debit_to  # Debtors account
			total_ledger_credit = debtor_account_credits.get(credit_account, 0)

			# Assert that the total credit matches the calculated total credit
			assert total_ledger_credit == total_credit, (
				f"Total credit for Debtors account: {credit_account} should be equal to the total paid amount. "
				f"Total Ledger Credit: {total_ledger_credit}, Total Paid: {total_credit}"
			)

	def test_sales_invoice_payment(self):
		"""Test payment against a single Sales Invoice."""
		today = nowdate()

		# Step 1: Create and Submit Sales Invoice
		sales_invoice = create_sales_invoice(
			customer="_Test Customer",
			company="_Test Company",
			item="_Test Item",
			qty=1,
			rate=100,
			warehouse="_Test Warehouse - _TC",
			currency="INR",
			naming_series="T-SINV-"
		)
		from erpnext.accounts.doctype.payment_entry.test_payment_entry import get_payment_entry

		# Step 2: Create Payment Entry
		payment_entry = get_payment_entry(
			"Sales Invoice", sales_invoice.name, bank_account="Cash - _TC"
		)
		payment_entry.reference_no = f"Test-{sales_invoice.name}"
		payment_entry.reference_date = today
		payment_entry.paid_from_account_currency = sales_invoice.currency
		payment_entry.paid_to_account_currency = sales_invoice.currency
		payment_entry.source_exchange_rate = 1
		payment_entry.target_exchange_rate = 1
		payment_entry.paid_amount = sales_invoice.grand_total

		payment_entry.insert()
		payment_entry.submit()

		# Step 3: Validate Outstanding Amount
		sales_invoice.reload()
		self.assertEqual(sales_invoice.outstanding_amount, 0, "Outstanding amount is not zero.")
		self.assertEqual(sales_invoice.status, "Paid", "Sales Invoice status is not 'Paid'.")

		# Step 4: Validate Ledger Entries
		self.validate_ledger_entries(payment_entries=[payment_entry], sales_invoices=[sales_invoice])


	def test_single_payment_multiple_sales_invoices(self):
		# Step 1: Create multiple Sales Invoices
		sales_invoice1 = create_sales_invoice()
		sales_invoice2 = create_sales_invoice()
		total_payment_amount = sales_invoice1.grand_total + sales_invoice2.grand_total

		# Step 3: Create Payment Entry and allocate payment to both invoices
		from erpnext.accounts.doctype.payment_entry.test_payment_entry import get_payment_entry

		payment_entry = get_payment_entry(
			"Sales Invoice", sales_invoice1.name, bank_account="_Test Bank - _TC"
		)
		payment_entry.append(
			"references",
			{
				"reference_doctype": "Sales Invoice",
				"reference_name": sales_invoice2.name,
				"allocated_amount": sales_invoice2.grand_total,
			}
		)
		payment_entry.reference_no = f"Test-{sales_invoice1.name}-{sales_invoice2.name}"
		payment_entry.reference_date = nowdate()
		payment_entry.paid_from_account_currency = sales_invoice1.currency
		payment_entry.paid_to_account_currency = sales_invoice1.currency
		payment_entry.source_exchange_rate = 1
		payment_entry.target_exchange_rate = 1
		payment_entry.paid_amount = total_payment_amount

		payment_entry.insert()
		payment_entry.submit()

		# Step 4: Reload Sales Invoices to get updated data
		sales_invoice1.reload()
		sales_invoice2.reload()

		# Step 5: Assertions for Sales Invoices
		for si in [sales_invoice1, sales_invoice2]:
			self.assertEqual(si.outstanding_amount, 0)
			self.assertEqual(si.status, "Paid")

		# Step 6: Validate Ledger Entries
		self.validate_ledger_entries(payment_entries=[payment_entry], sales_invoices=[sales_invoice1, sales_invoice2])

	def test_multiple_payment_entries_single_sales_invoice(self):
		from erpnext.accounts.doctype.payment_entry.test_payment_entry import get_payment_entry

		today = nowdate()

		# Step 1: Create and Submit Sales Invoice without payment schedule
		si = create_sales_invoice(
			customer="_Test Customer",
			company="_Test Company",
			item="_Test Item",
			qty=1,
			rate=300,
			warehouse="_Test Warehouse - _TC",
			currency="INR",
			naming_series="T-SINV-"
		)
		si.submit()

		# Step 2: Test - No Payments Yet
		self.assertEqual(si.status, "Unpaid")

		# Step 3: Create Payment Entry 1 with less than the due amount
		pe1 = get_payment_entry("Sales Invoice", si.name, bank_account="_Test Bank - _TC")
		pe1.reference_no = "PE1-001"
		pe1.reference_date = today
		pe1.paid_amount = 1  # Less than the total due
		pe1.references[0].allocated_amount = pe1.paid_amount  # Allocate 1 as the paid amount
		pe1.submit()
		
		# After Payment Entry 1: Sales Invoice should still be Overdue
		si.reload()
		self.assertEqual(si.status, "Partly Paid")

		# Step 4: Create Payment Entry 2 (Partly Paid - 50% of grand total)
		pe2 = frappe.copy_doc(pe1)  # Copy of Payment Entry 1 for simplicity
		pe2.paid_amount = si.grand_total / 2  # Pay 50% of the total amount
		pe2.references[0].allocated_amount = pe2.paid_amount  # Allocate the paid amount
		pe2.submit()
		
		# After Payment Entry 2: Sales Invoice should be Partly Paid
		si.reload()
		self.assertEqual(si.status, "Partly Paid")

		# Step 5: Create Payment Entry 3 (Fully Paid)
		pe3 = get_payment_entry("Sales Invoice", si.name, bank_account="_Test Bank - _TC")
		pe3.reference_no = "PE3-001"
		pe3.reference_date = today
		pe3.paid_amount = si.outstanding_amount  # Pay the remaining outstanding amount
		pe3.references[0].allocated_amount = pe3.paid_amount  # Allocate the remaining amount
		pe3.submit()
		
		# After Payment Entry 3: Sales Invoice should be Paid
		si.reload()
		self.assertEqual(si.status, "Paid")

		# Step 6: Validate Ledger Entries (You can include additional checks to validate the ledger entries if necessary)
		self.validate_ledger_entries(payment_entries=[pe1, pe2, pe3], sales_invoices=[si])

	def test_multiple_invoices_multiple_payments(self):
		"""Test payments against multiple Sales Invoices and validate ledger entries."""
		today = nowdate()

		# Step 1: Create and Submit Sales Invoices and Payment Entries
		sales_invoices, payment_entries = [], []
		for i in range(3):
			si = create_sales_invoice(
				customer="_Test Customer", company="_Test Company", item="_Test Item", qty=1, rate=100,
				warehouse="_Test Warehouse - _TC", currency="INR", naming_series=f"T-SINV-{i+1}-"
			)
			sales_invoices.append(si)
			from erpnext.accounts.doctype.payment_entry.test_payment_entry import get_payment_entry

			pe = get_payment_entry("Sales Invoice", si.name, bank_account="Cash - _TC")
			pe.update({
				"reference_no": f"Test-{si.name}", "reference_date": today, "paid_from_account_currency": si.currency,
				"paid_to_account_currency": si.currency, "source_exchange_rate": 1, "target_exchange_rate": 1,
				"paid_amount": si.grand_total
			})
			pe.insert()
			pe.submit()
			payment_entries.append(pe)

		# Step 2: Validate Outstanding Amounts and Ledger Entries
		for si in sales_invoices:
			si.reload()
			self.assertEqual(si.outstanding_amount, 0, f"Outstanding amount is not zero for {si.name}.")
			self.assertEqual(si.status, "Paid", f"Sales Invoice status is not 'Paid' for {si.name}.")

		# Step 3: Validate Ledger Entries
		ledger_entries = frappe.get_all(
			"GL Entry", filters={"voucher_no": ["in", [pe.name for pe in payment_entries]]}, fields=["account", "debit", "credit"]
		)
		for pe in payment_entries:
			debit_account, debit_amount = pe.paid_to, pe.paid_amount
			credit_account = sales_invoices[0].debit_to if pe.party_type == "Customer" else pe.paid_from
			credit_amount = pe.paid_amount

			# Assert debit entry for Cash/Bank and credit entry for Debtors/Creditors
			assert any(entry["account"] == debit_account and entry["debit"] == debit_amount for entry in ledger_entries), (
				f"Debit entry missing for account: {debit_account} with amount: {debit_amount}.")
			assert any(entry["account"] == credit_account and entry["credit"] == credit_amount for entry in ledger_entries), (
				f"Credit entry missing for account: {credit_account} with amount: {credit_amount}.")

		# Step 4: Validate total debit and credit balance
		total_paid_amount = sum(pe.paid_amount for pe in payment_entries)
		total_debit = sum(entry["debit"] for entry in ledger_entries if entry["account"] == debit_account)
		total_credit = sum(entry["credit"] for entry in ledger_entries if entry["account"] == credit_account)
		assert total_debit == total_credit, f"Total debit ({total_debit}) does not match total credit ({total_credit})."

	def test_pos_change_amount(self):
		make_pos_profile(
			company="_Test Company with perpetual inventory",
			income_account="Sales - TCP1",
			expense_account="Cost of Goods Sold - TCP1",
			warehouse="Stores - TCP1",
			cost_center="Main - TCP1",
			write_off_account="_Test Write Off - TCP1",
		)

		make_purchase_receipt(
			company="_Test Company with perpetual inventory",
			item_code="_Test FG Item",
			warehouse="Stores - TCP1",
			cost_center="Main - TCP1",
		)

		pos = create_sales_invoice(
			company="_Test Company with perpetual inventory",
			debit_to="Debtors - TCP1",
			item_code="_Test FG Item",
			warehouse="Stores - TCP1",
			income_account="Sales - TCP1",
			expense_account="Cost of Goods Sold - TCP1",
			cost_center="Main - TCP1",
			do_not_save=True,
		)

		pos.is_pos = 1
		pos.update_stock = 1

		pos.append(
			"payments", {"mode_of_payment": "Bank Draft", "account": "_Test Bank - TCP1", "amount": 50}
		)
		pos.append("payments", {"mode_of_payment": "Cash", "account": "Cash - TCP1", "amount": 60})

		pos.write_off_outstanding_amount_automatically = 1
		pos.insert()
		pos.submit()

		self.assertEqual(pos.grand_total, 100.0)
		self.assertEqual(pos.write_off_amount, 0)

	def test_auto_write_off_amount(self):
		make_pos_profile(
			company="_Test Company with perpetual inventory",
			income_account="Sales - TCP1",
			expense_account="Cost of Goods Sold - TCP1",
			warehouse="Stores - TCP1",
			cost_center="Main - TCP1",
			write_off_account="_Test Write Off - TCP1",
		)

		make_purchase_receipt(
			company="_Test Company with perpetual inventory",
			item_code="_Test FG Item",
			warehouse="Stores - TCP1",
			cost_center="Main - TCP1",
		)

		pos = create_sales_invoice(
			company="_Test Company with perpetual inventory",
			debit_to="Debtors - TCP1",
			item_code="_Test FG Item",
			warehouse="Stores - TCP1",
			income_account="Sales - TCP1",
			expense_account="Cost of Goods Sold - TCP1",
			cost_center="Main - TCP1",
			do_not_save=True,
		)

		pos.is_pos = 1
		pos.update_stock = 1

		pos.append(
			"payments", {"mode_of_payment": "Bank Draft", "account": "_Test Bank - TCP1", "amount": 50}
		)
		pos.append("payments", {"mode_of_payment": "Cash", "account": "Cash - TCP1", "amount": 40})

		pos.write_off_outstanding_amount_automatically = 1
		pos.insert()
		pos.submit()

		self.assertEqual(pos.grand_total, 100.0)
		self.assertEqual(pos.write_off_amount, 10)

	def test_ledger_entries_of_return_pos_invoice(self):
		make_pos_profile()

		pos = create_sales_invoice(do_not_save=True)
		pos.is_pos = 1
		pos.append("payments", {"mode_of_payment": "Cash", "account": "Cash - _TC", "amount": 100})
		pos.save().submit()
		self.assertEqual(pos.outstanding_amount, 0.0)
		self.assertEqual(pos.status, "Paid")

		from erpnext.accounts.doctype.sales_invoice.sales_invoice import make_sales_return

		pos_return = make_sales_return(pos.name)
		pos_return.save().submit()
		pos_return.reload()
		pos.reload()
		self.assertEqual(pos_return.is_return, 1)
		self.assertEqual(pos_return.return_against, pos.name)
		self.assertEqual(pos_return.outstanding_amount, 0.0)
		self.assertEqual(pos_return.status, "Return")
		self.assertEqual(pos.outstanding_amount, 0.0)
		self.assertEqual(pos.status, "Credit Note Issued")

		expected = (
			("Cash - _TC", 0.0, 100.0, pos_return.name, None),
			("Debtors - _TC", 0.0, 100.0, pos_return.name, pos_return.name),
			("Debtors - _TC", 100.0, 0.0, pos_return.name, pos_return.name),
			("Sales - _TC", 100.0, 0.0, pos_return.name, None),
		)
		expected_list = list(expected)
		res = frappe.db.get_all(
			"GL Entry",
			filters={"voucher_no": pos_return.name, "is_cancelled": 0},
			fields=["account", "debit", "credit", "voucher_no", "against_voucher"],
			order_by="account, debit, credit",
			as_list=1,
		)
		self.assertEqual(expected_list,res)

	def test_pos_with_no_gl_entry_for_change_amount(self):
		frappe.db.set_single_value("Accounts Settings", "post_change_gl_entries", 0)

		make_pos_profile(
			company="_Test Company with perpetual inventory",
			income_account="Sales - TCP1",
			expense_account="Cost of Goods Sold - TCP1",
			warehouse="Stores - TCP1",
			cost_center="Main - TCP1",
			write_off_account="_Test Write Off - TCP1",
		)

		make_purchase_receipt(
			company="_Test Company with perpetual inventory",
			item_code="_Test FG Item",
			warehouse="Stores - TCP1",
			cost_center="Main - TCP1",
		)

		pos = create_sales_invoice(
			company="_Test Company with perpetual inventory",
			debit_to="Debtors - TCP1",
			item_code="_Test FG Item",
			warehouse="Stores - TCP1",
			income_account="Sales - TCP1",
			expense_account="Cost of Goods Sold - TCP1",
			cost_center="Main - TCP1",
			do_not_save=True,
		)

		pos.is_pos = 1
		pos.update_stock = 1

		taxes = get_taxes_and_charges()
		pos.taxes = []
		for tax in taxes:
			pos.append("taxes", tax)

		pos.append(
			"payments", {"mode_of_payment": "Bank Draft", "account": "_Test Bank - TCP1", "amount": 50}
		)
		pos.append("payments", {"mode_of_payment": "Cash", "account": "Cash - TCP1", "amount": 60})

		pos.insert()
		pos.submit()

		self.assertEqual(pos.grand_total, 100.0)
		self.assertEqual(pos.change_amount, 10)

		self.validate_pos_gl_entry(pos, pos, 60, validate_without_change_gle=True)

		frappe.db.set_single_value("Accounts Settings", "post_change_gl_entries", 1)

	def validate_pos_gl_entry(self, si, pos, cash_amount, validate_without_change_gle=False):
		if validate_without_change_gle:
			cash_amount -= pos.change_amount

		# check stock ledger entries
		sle = frappe.db.sql(
			"""select * from `tabStock Ledger Entry`
			where voucher_type = 'Sales Invoice' and voucher_no = %s""",
			si.name,
			as_dict=1,
		)[0]
		self.assertTrue(sle)
		self.assertEqual(
			[sle.item_code, sle.warehouse, sle.actual_qty], ["_Test FG Item", "Stores - TCP1", -1.0]
		)

		# check gl entries
		gl_entries = frappe.db.sql(
			"""select account, debit, credit
			from `tabGL Entry` where voucher_type='Sales Invoice' and voucher_no=%s
			order by account asc, debit asc, credit asc""",
			si.name,
			as_dict=1,
		)
		self.assertTrue(gl_entries)

		stock_in_hand = get_inventory_account("_Test Company with perpetual inventory")
		expected_gl_entries = sorted(
			[
				[si.debit_to, 100.0, 0.0],
				[pos.items[0].income_account, 0.0, 89.09],
				["Round Off - TCP1", 0.0, 0.01],
				[pos.taxes[0].account_head, 0.0, 10.69],
				[pos.taxes[1].account_head, 0.0, 0.21],
				[stock_in_hand, 0.0, abs(sle.stock_value_difference)],
				[pos.items[0].expense_account, abs(sle.stock_value_difference), 0.0],
				[si.debit_to, 0.0, 50.0],
				[si.debit_to, 0.0, cash_amount],
				["_Test Bank - TCP1", 50, 0.0],
				["Cash - TCP1", cash_amount, 0.0],
			]
		)

		for i, gle in enumerate(sorted(gl_entries, key=lambda gle: gle.account)):
			self.assertEqual(expected_gl_entries[i][0], gle.account)
			self.assertEqual(expected_gl_entries[i][1], gle.debit)
			self.assertEqual(expected_gl_entries[i][2], gle.credit)

		si.cancel()
		gle = frappe.db.sql(
			"""select * from `tabGL Entry`
			where voucher_type='Sales Invoice' and voucher_no=%s""",
			si.name,
		)

		self.assertTrue(gle)

		frappe.db.sql("delete from `tabPOS Profile`")

	def test_bin_details_of_packed_item(self):
		from erpnext.selling.doctype.product_bundle.test_product_bundle import make_product_bundle
		from erpnext.stock.doctype.item.test_item import make_item

		# test Update Items with product bundle
		if not frappe.db.exists("Item", "_Test Product Bundle Item New"):
			bundle_item = make_item("_Test Product Bundle Item New", {"is_stock_item": 0})
			bundle_item.append(
				"item_defaults", {"company": "_Test Company", "default_warehouse": "_Test Warehouse - _TC"}
			)
			bundle_item.save(ignore_permissions=True)

		make_item("_Packed Item New 1", {"is_stock_item": 1})
		make_product_bundle("_Test Product Bundle Item New", ["_Packed Item New 1"], 2)

		si = create_sales_invoice(
			item_code="_Test Product Bundle Item New",
			update_stock=1,
			warehouse="_Test Warehouse - _TC",
			transaction_date=add_days(nowdate(), -1),
			do_not_submit=1,
		)

		make_stock_entry(item="_Packed Item New 1", target="_Test Warehouse - _TC", qty=120, rate=100)

		bin_details = frappe.db.get_value(
			"Bin",
			{"item_code": "_Packed Item New 1", "warehouse": "_Test Warehouse - _TC"},
			["actual_qty", "projected_qty", "ordered_qty"],
			as_dict=1,
		)

		si.transaction_date = nowdate()
		si.save()

		packed_item = si.packed_items[0]
		self.assertEqual(flt(bin_details.actual_qty), flt(packed_item.actual_qty))
		self.assertEqual(flt(bin_details.projected_qty), flt(packed_item.projected_qty))
		self.assertEqual(flt(bin_details.ordered_qty), flt(packed_item.ordered_qty))

	def test_pos_si_without_payment(self):
		make_pos_profile()

		pos = copy.deepcopy(test_records[1])
		pos["is_pos"] = 1
		pos["update_stock"] = 1

		si = frappe.copy_doc(pos)
		si.insert()

		# Check that the invoice cannot be submitted without payments
		self.assertRaises(frappe.ValidationError, si.submit)

	def test_sales_invoice_gl_entry_with_perpetual_inventory_no_item_code(self):
		si = create_sales_invoice(
			company="_Test Company with perpetual inventory",
			debit_to="Debtors - TCP1",
			income_account="Sales - TCP1",
			cost_center="Main - TCP1",
			do_not_save=True,
		)
		si.get("items")[0].item_code = None
		si.insert()
		si.submit()

		gl_entries = frappe.db.sql(
			"""select account, debit, credit
			from `tabGL Entry` where voucher_type='Sales Invoice' and voucher_no=%s
			order by account asc""",
			si.name,
			as_dict=1,
		)
		self.assertTrue(gl_entries)

		expected_values = dict(
			(d[0], d) for d in [["Debtors - TCP1", 100.0, 0.0], ["Sales - TCP1", 0.0, 100.0]]
		)
		for _i, gle in enumerate(gl_entries):
			self.assertEqual(expected_values[gle.account][0], gle.account)
			self.assertEqual(expected_values[gle.account][1], gle.debit)
			self.assertEqual(expected_values[gle.account][2], gle.credit)

	def test_sales_invoice_gl_entry_with_perpetual_inventory_non_stock_item(self):
		si = create_sales_invoice(item="_Test Non Stock Item")

		gl_entries = frappe.db.sql(
			"""select account, debit, credit
			from `tabGL Entry` where voucher_type='Sales Invoice' and voucher_no=%s
			order by account asc""",
			si.name,
			as_dict=1,
		)
		self.assertTrue(gl_entries)

		expected_values = dict(
			(d[0], d)
			for d in [
				[si.debit_to, 100.0, 0.0],
				[test_records[1]["items"][0]["income_account"], 0.0, 100.0],
			]
		)
		for _i, gle in enumerate(gl_entries):
			self.assertEqual(expected_values[gle.account][0], gle.account)
			self.assertEqual(expected_values[gle.account][1], gle.debit)
			self.assertEqual(expected_values[gle.account][2], gle.credit)

	def _insert_purchase_receipt(self):
		from erpnext.stock.doctype.purchase_receipt.test_purchase_receipt import (
			test_records as pr_test_records,
		)

		pr = frappe.copy_doc(pr_test_records[0])
		pr.naming_series = "_T-Purchase Receipt-"
		pr.insert()
		pr.submit()

	def _insert_delivery_note(self):
		from erpnext.stock.doctype.delivery_note.test_delivery_note import (
			test_records as dn_test_records,
		)

		dn = frappe.copy_doc(dn_test_records[0])
		dn.naming_series = "_T-Delivery Note-"
		dn.insert()
		dn.submit()
		return dn

	@change_settings("Accounts Settings", {"unlink_payment_on_cancellation_of_invoice": 1})
	def test_sales_invoice_with_advance(self):
		from erpnext.accounts.doctype.journal_entry.test_journal_entry import (
			test_records as jv_test_records,
		)

		jv = frappe.copy_doc(jv_test_records[0])
		jv.insert()
		jv.submit()

		si = frappe.copy_doc(test_records[0])
		si.allocate_advances_automatically = 0
		si.append(
			"advances",
			{
				"doctype": "Sales Invoice Advance",
				"reference_type": "Journal Entry",
				"reference_name": jv.name,
				"reference_row": jv.get("accounts")[0].name,
				"advance_amount": 400,
				"allocated_amount": 300,
				"remarks": jv.remark,
			},
		)
		si.insert()
		si.submit()
		si.load_from_db()

		self.assertTrue(
			frappe.db.sql(
				"""select name from `tabJournal Entry Account`
			where reference_name=%s""",
				si.name,
			)
		)

		self.assertTrue(
			frappe.db.sql(
				"""select name from `tabJournal Entry Account`
			where reference_name=%s and credit_in_account_currency=300""",
				si.name,
			)
		)

		self.assertEqual(si.outstanding_amount, 262.0)

		si.cancel()

	def test_serialized(self):
		from erpnext.stock.doctype.stock_entry.test_stock_entry import make_serialized_item

		se = make_serialized_item()
		se.load_from_db()
		serial_nos = get_serial_nos_from_bundle(se.get("items")[0].serial_and_batch_bundle)

		si = frappe.copy_doc(test_records[0])
		si.update_stock = 1
		si.get("items")[0].item_code = "_Test Serialized Item With Series"
		si.get("items")[0].qty = 1
		si.get("items")[0].warehouse = se.get("items")[0].t_warehouse
		si.get("items")[0].serial_and_batch_bundle = make_serial_batch_bundle(
			frappe._dict(
				{
					"item_code": si.get("items")[0].item_code,
					"warehouse": si.get("items")[0].warehouse,
					"company": si.company,
					"qty": 1,
					"voucher_type": "Stock Entry",
					"serial_nos": [serial_nos[0]],
					"posting_date": si.posting_date,
					"posting_time": si.posting_time,
					"type_of_transaction": "Outward",
					"do_not_submit": True,
				}
			)
		).name

		si.insert()
		si.submit()

		self.assertFalse(frappe.db.get_value("Serial No", serial_nos[0], "warehouse"))

		return si

	def test_serialized_cancel(self):
		si = self.test_serialized()
		si.reload()
		serial_nos = get_serial_nos_from_bundle(si.get("items")[0].serial_and_batch_bundle)

		si.cancel()

		self.assertEqual(
			frappe.db.get_value("Serial No", serial_nos[0], "warehouse"), "_Test Warehouse - _TC"
		)

	def test_serial_numbers_against_delivery_note(self):
		"""
		check if the sales invoice item serial numbers and the delivery note items
		serial numbers are same
		"""
		from erpnext.stock.doctype.delivery_note.test_delivery_note import create_delivery_note
		from erpnext.stock.doctype.stock_entry.test_stock_entry import make_serialized_item

		se = make_serialized_item()
		se.load_from_db()
		serial_nos = get_serial_nos_from_bundle(se.get("items")[0].serial_and_batch_bundle)[0]

		dn = create_delivery_note(item=se.get("items")[0].item_code, serial_no=[serial_nos])
		dn.submit()
		dn.load_from_db()

		serial_nos = get_serial_nos_from_bundle(dn.get("items")[0].serial_and_batch_bundle)[0]
		self.assertTrue(get_serial_nos_from_bundle(se.get("items")[0].serial_and_batch_bundle)[0])

		si = make_sales_invoice(dn.name)
		si.save()

	def test_return_sales_invoice(self):
		make_stock_entry(item_code="_Test Item", target="Stores - TCP1", qty=50, basic_rate=100)

		actual_qty_0 = get_qty_after_transaction(item_code="_Test Item", warehouse="Stores - TCP1")

		si = create_sales_invoice(
			qty=5,
			rate=500,
			update_stock=1,
			company="_Test Company with perpetual inventory",
			debit_to="Debtors - TCP1",
			item_code="_Test Item",
			warehouse="Stores - TCP1",
			income_account="Sales - TCP1",
			expense_account="Cost of Goods Sold - TCP1",
			cost_center="Main - TCP1",
		)

		actual_qty_1 = get_qty_after_transaction(item_code="_Test Item", warehouse="Stores - TCP1")

		self.assertEqual(actual_qty_0 - 5, actual_qty_1)

		# outgoing_rate
		outgoing_rate = (
			frappe.db.get_value(
				"Stock Ledger Entry",
				{"voucher_type": "Sales Invoice", "voucher_no": si.name},
				"stock_value_difference",
			)
			/ 5
		)

		# return entry
		si1 = create_sales_invoice(
			is_return=1,
			return_against=si.name,
			qty=-2,
			rate=500,
			update_stock=1,
			company="_Test Company with perpetual inventory",
			debit_to="Debtors - TCP1",
			item_code="_Test Item",
			warehouse="Stores - TCP1",
			income_account="Sales - TCP1",
			expense_account="Cost of Goods Sold - TCP1",
			cost_center="Main - TCP1",
		)

		actual_qty_2 = get_qty_after_transaction(item_code="_Test Item", warehouse="Stores - TCP1")
		self.assertEqual(actual_qty_1 + 2, actual_qty_2)

		incoming_rate, stock_value_difference = frappe.db.get_value(
			"Stock Ledger Entry",
			{"voucher_type": "Sales Invoice", "voucher_no": si1.name},
			["incoming_rate", "stock_value_difference"],
		)

		self.assertEqual(flt(incoming_rate, 3), abs(flt(outgoing_rate, 3)))
		stock_in_hand_account = get_inventory_account(
			"_Test Company with perpetual inventory", si1.items[0].warehouse
		)

		# Check gl entry
		gle_warehouse_amount = frappe.db.get_value(
			"GL Entry",
			{"voucher_type": "Sales Invoice", "voucher_no": si1.name, "account": stock_in_hand_account},
			"debit",
		)

		self.assertEqual(gle_warehouse_amount, stock_value_difference)

		party_credited = frappe.db.get_value(
			"GL Entry",
			{
				"voucher_type": "Sales Invoice",
				"voucher_no": si1.name,
				"account": "Debtors - TCP1",
				"party": "_Test Customer",
			},
			"credit",
		)

		self.assertEqual(party_credited, 1000)

		# Check outstanding amount
		self.assertEqual(frappe.db.get_value("Sales Invoice", si1.name, "outstanding_amount"), -1000)
		self.assertEqual(frappe.db.get_value("Sales Invoice", si.name, "outstanding_amount"), 2500)

	def test_zero_qty_return_invoice_with_stock_effect(self):
		cr_note = create_sales_invoice(qty=-1, rate=300, is_return=1, do_not_submit=True)
		cr_note.update_stock = True
		cr_note.items[0].qty = 0
		self.assertRaises(frappe.ValidationError, cr_note.save)

	def test_return_invoice_with_account_mismatch(self):
		debtors2 = create_account(
			parent_account="Accounts Receivable - _TC",
			account_name="Debtors 2",
			company="_Test Company",
			account_type="Receivable",
		)
		si = create_sales_invoice(qty=1, rate=1000)
		cr_note = create_sales_invoice(
			qty=-1, rate=1000, is_return=1, return_against=si.name, debit_to=debtors2, do_not_save=True
		)
		self.assertRaises(frappe.ValidationError, cr_note.save)

	def test_incoming_rate_for_stand_alone_credit_note(self):
		return_si = create_sales_invoice(
			is_return=1,
			update_stock=1,
			qty=-1,
			rate=90000,
			incoming_rate=10,
			company="_Test Company with perpetual inventory",
			warehouse="Stores - TCP1",
			debit_to="Debtors - TCP1",
			income_account="Sales - TCP1",
			expense_account="Cost of Goods Sold - TCP1",
			cost_center="Main - TCP1",
		)

		incoming_rate = frappe.db.get_value(
			"Stock Ledger Entry", {"voucher_no": return_si.name}, "incoming_rate"
		)
		debit_amount = frappe.db.get_value(
			"GL Entry", {"voucher_no": return_si.name, "account": "Stock In Hand - TCP1"}, "debit"
		)

		self.assertEqual(debit_amount, 10.0)
		self.assertEqual(incoming_rate, 10.0)

	def test_discount_on_net_total(self):
		si = frappe.copy_doc(test_records[2])
		si.apply_discount_on = "Net Total"
		si.discount_amount = 625
		si.insert()

		expected_values = {
			"keys": [
				"price_list_rate",
				"discount_percentage",
				"rate",
				"amount",
				"base_price_list_rate",
				"base_rate",
				"base_amount",
				"net_rate",
				"base_net_rate",
				"net_amount",
				"base_net_amount",
			],
			"_Test Item Home Desktop 100": [50, 0, 50, 500, 50, 50, 500, 25, 25, 250, 250],
			"_Test Item Home Desktop 200": [150, 0, 150, 750, 150, 150, 750, 75, 75, 375, 375],
		}

		# check if children are saved
		self.assertEqual(len(si.get("items")), len(expected_values) - 1)

		# check if item values are calculated
		for d in si.get("items"):
			for i, k in enumerate(expected_values["keys"]):
				self.assertEqual(d.get(k), expected_values[d.item_code][i])

		# check net total
		self.assertEqual(si.base_total, 1250)
		self.assertEqual(si.total, 1250)
		self.assertEqual(si.base_net_total, 625)
		self.assertEqual(si.net_total, 625)

		# check tax calculation
		expected_values = {
			"keys": [
				"tax_amount",
				"tax_amount_after_discount_amount",
				"base_tax_amount_after_discount_amount",
			],
			"_Test Account Shipping Charges - _TC": [100, 100, 100],
			"_Test Account Customs Duty - _TC": [62.5, 62.5, 62.5],
			"_Test Account Excise Duty - _TC": [70, 70, 70],
			"_Test Account Education Cess - _TC": [1.4, 1.4, 1.4],
			"_Test Account S&H Education Cess - _TC": [0.7, 0.7, 0.7],
			"_Test Account CST - _TC": [17.19, 17.19, 17.19],
			"_Test Account VAT - _TC": [78.12, 78.12, 78.12],
			"_Test Account Discount - _TC": [-95.49, -95.49, -95.49],
		}

		for d in si.get("taxes"):
			for i, k in enumerate(expected_values["keys"]):
				if expected_values.get(d.account_head):
					self.assertEqual(d.get(k), expected_values[d.account_head][i])

		self.assertEqual(si.total_taxes_and_charges, 234.42)
		self.assertEqual(si.base_grand_total, 859.42)
		self.assertEqual(si.grand_total, 859.42)

	def test_multi_currency_gle(self):
		si = create_sales_invoice(
			customer="_Test Customer USD",
			debit_to="_Test Receivable USD - _TC",
			currency="USD",
			conversion_rate=50,
		)

		gl_entries = frappe.db.sql(
			"""select account, account_currency, debit, credit,
			debit_in_account_currency, credit_in_account_currency
			from `tabGL Entry` where voucher_type='Sales Invoice' and voucher_no=%s
			order by account asc""",
			si.name,
			as_dict=1,
		)

		self.assertTrue(gl_entries)

		expected_values = {
			"_Test Receivable USD - _TC": {
				"account_currency": "USD",
				"debit": 5000,
				"debit_in_account_currency": 100,
				"credit": 0,
				"credit_in_account_currency": 0,
			},
			"Sales - _TC": {
				"account_currency": "INR",
				"debit": 0,
				"debit_in_account_currency": 0,
				"credit": 5000,
				"credit_in_account_currency": 5000,
			},
		}

		for field in (
			"account_currency",
			"debit",
			"debit_in_account_currency",
			"credit",
			"credit_in_account_currency",
		):
			for _i, gle in enumerate(gl_entries):
				self.assertEqual(expected_values[gle.account][field], gle[field])

		# cancel
		si.cancel()

		gle = frappe.db.sql(
			"""select name from `tabGL Entry`
			where voucher_type='Sales Invoice' and voucher_no=%s""",
			si.name,
		)

		self.assertTrue(gle)

	def test_gle_in_transaction_currency(self):
		# create multi currency sales invoice with 2 items with same income account
		si = create_sales_invoice(
			customer="_Test Customer USD",
			debit_to="_Test Receivable USD - _TC",
			currency="USD",
			conversion_rate=50,
			do_not_submit=True,
		)
		# add 2nd item with same income account
		si.append(
			"items",
			{
				"item_code": "_Test Item",
				"qty": 1,
				"rate": 80,
				"income_account": "Sales - _TC",
				"cost_center": "_Test Cost Center - _TC",
			},
		)
		si.submit()

		gl_entries = frappe.db.sql(
			"""select transaction_currency, transaction_exchange_rate,
			debit_in_transaction_currency, credit_in_transaction_currency
			from `tabGL Entry`
			where voucher_type='Sales Invoice' and voucher_no=%s and account = 'Sales - _TC'
			order by account asc""",
			si.name,
			as_dict=1,
		)

		expected_gle = {
			"transaction_currency": "USD",
			"transaction_exchange_rate": 50,
			"debit_in_transaction_currency": 0,
			"credit_in_transaction_currency": 180,
		}

		for gle in gl_entries:
			for field in expected_gle:
				self.assertEqual(expected_gle[field], gle[field])

	def test_invoice_exchange_rate(self):
		si = create_sales_invoice(
			customer="_Test Customer USD",
			debit_to="_Test Receivable USD - _TC",
			currency="USD",
			conversion_rate=1,
			do_not_save=1,
		)

		self.assertRaises(frappe.ValidationError, si.save)

	def test_invalid_currency(self):
		# Customer currency = USD

		# Transaction currency cannot be INR
		si1 = create_sales_invoice(
			customer="_Test Customer USD", debit_to="_Test Receivable USD - _TC", do_not_save=True
		)

		self.assertRaises(InvalidCurrency, si1.save)

		# Transaction currency cannot be EUR
		si2 = create_sales_invoice(
			customer="_Test Customer USD",
			debit_to="_Test Receivable USD - _TC",
			currency="EUR",
			conversion_rate=80,
			do_not_save=True,
		)

		self.assertRaises(InvalidCurrency, si2.save)

		# Transaction currency only allowed in USD
		si3 = create_sales_invoice(
			customer="_Test Customer USD",
			debit_to="_Test Receivable USD - _TC",
			currency="USD",
			conversion_rate=50,
		)

		# Party Account currency must be in USD, as there is existing GLE with USD
		si4 = create_sales_invoice(
			customer="_Test Customer USD",
			debit_to="Debtors - _TC",
			currency="USD",
			conversion_rate=50,
			do_not_submit=True,
		)

		self.assertRaises(InvalidAccountCurrency, si4.submit)

		# Party Account currency must be in USD, force customer currency as there is no GLE

		si3.cancel()
		si5 = create_sales_invoice(
			customer="_Test Customer USD",
			debit_to="Debtors - _TC",
			currency="USD",
			conversion_rate=50,
			do_not_submit=True,
		)

		self.assertRaises(InvalidAccountCurrency, si5.submit)

	def test_create_so_with_margin(self):
		si = create_sales_invoice(item_code="_Test Item", qty=1, do_not_submit=True)
		price_list_rate = flt(100) * flt(si.plc_conversion_rate)
		si.items[0].price_list_rate = price_list_rate
		si.items[0].margin_type = "Percentage"
		si.items[0].margin_rate_or_amount = 25
		si.items[0].discount_amount = 0.0
		si.items[0].discount_percentage = 0.0
		si.save()
		self.assertEqual(si.get("items")[0].rate, flt((price_list_rate * 25) / 100 + price_list_rate))

	def test_outstanding_amount_after_advance_jv_cancellation(self):
		from erpnext.accounts.doctype.journal_entry.test_journal_entry import (
			test_records as jv_test_records,
		)

		jv = frappe.copy_doc(jv_test_records[0])
		jv.accounts[0].is_advance = "Yes"
		jv.insert()
		jv.submit()

		si = frappe.copy_doc(test_records[0])
		si.append(
			"advances",
			{
				"doctype": "Sales Invoice Advance",
				"reference_type": "Journal Entry",
				"reference_name": jv.name,
				"reference_row": jv.get("accounts")[0].name,
				"advance_amount": 400,
				"allocated_amount": 300,
				"remarks": jv.remark,
			},
		)
		si.insert()
		si.submit()
		si.load_from_db()

		# check outstanding after advance allocation
		self.assertEqual(
			flt(si.outstanding_amount),
			flt(si.rounded_total - si.total_advance, si.precision("outstanding_amount")),
		)

		# added to avoid Document has been modified exception
		jv = frappe.get_doc("Journal Entry", jv.name)
		jv.cancel()

		si.load_from_db()
		# check outstanding after advance cancellation
		self.assertEqual(
			flt(si.outstanding_amount),
			flt(si.rounded_total + si.total_advance, si.precision("outstanding_amount")),
		)

	def test_outstanding_amount_after_advance_payment_entry_cancellation(self):
		"""Test impact of advance PE submission/cancellation on SI and SO."""
		from erpnext.selling.doctype.sales_order.test_sales_order import make_sales_order

		sales_order = make_sales_order(item_code="138-CMS Shoe", qty=1, price_list_rate=500)
		pe = frappe.get_doc(
			{
				"doctype": "Payment Entry",
				"payment_type": "Receive",
				"party_type": "Customer",
				"party": "_Test Customer",
				"company": "_Test Company",
				"paid_from_account_currency": "INR",
				"paid_to_account_currency": "INR",
				"source_exchange_rate": 1,
				"target_exchange_rate": 1,
				"reference_no": "1",
				"reference_date": nowdate(),
				"received_amount": 300,
				"paid_amount": 300,
				"paid_from": "Debtors - _TC",
				"paid_to": "_Test Cash - _TC",
			}
		)
		pe.append(
			"references",
			{
				"reference_doctype": "Sales Order",
				"reference_name": sales_order.name,
				"total_amount": sales_order.grand_total,
				"outstanding_amount": sales_order.grand_total,
				"allocated_amount": 300,
			},
		)
		pe.insert()
		pe.submit()

		sales_order.reload()
		self.assertEqual(sales_order.advance_paid, 300)

		si = frappe.copy_doc(test_records[0])
		si.items[0].sales_order = sales_order.name
		si.items[0].so_detail = sales_order.get("items")[0].name
		si.is_pos = 0
		si.append(
			"advances",
			{
				"doctype": "Sales Invoice Advance",
				"reference_type": "Payment Entry",
				"reference_name": pe.name,
				"reference_row": pe.references[0].name,
				"advance_amount": 300,
				"allocated_amount": 300,
				"remarks": pe.remarks,
			},
		)
		si.insert()
		si.submit()

		si.reload()
		pe.reload()
		sales_order.reload()

		# Check if SO is unlinked/replaced by SI in PE & if SO advance paid is 0
		self.assertEqual(pe.references[0].reference_name, si.name)
		self.assertEqual(sales_order.advance_paid, 300.0)

		# check outstanding after advance allocation
		self.assertEqual(
			flt(si.outstanding_amount),
			flt(si.rounded_total - si.total_advance, si.precision("outstanding_amount")),
		)

		pe.cancel()
		si.reload()

		# check outstanding after advance cancellation
		self.assertEqual(
			flt(si.outstanding_amount),
			flt(si.rounded_total + si.total_advance, si.precision("outstanding_amount")),
		)

	def test_multiple_uom_in_selling(self):
		frappe.db.sql(
			"""delete from `tabItem Price`
			where price_list='_Test Price List' and item_code='_Test Item'"""
		)
		item_price = frappe.new_doc("Item Price")
		item_price.price_list = "_Test Price List"
		item_price.item_code = "_Test Item"
		item_price.price_list_rate = 100
		item_price.insert()

		si = frappe.copy_doc(test_records[1])
		si.items[0].uom = "_Test UOM 1"
		si.items[0].conversion_factor = None
		si.items[0].price_list_rate = None
		si.save()

		expected_values = {
			"keys": [
				"price_list_rate",
				"stock_uom",
				"uom",
				"conversion_factor",
				"rate",
				"amount",
				"base_price_list_rate",
				"base_rate",
				"base_amount",
			],
			"_Test Item": [1000, "_Test UOM", "_Test UOM 1", 10.0, 1000, 1000, 1000, 1000, 1000],
		}

		# check if the conversion_factor and price_list_rate is calculated according to uom
		for d in si.get("items"):
			for i, k in enumerate(expected_values["keys"]):
				self.assertEqual(d.get(k), expected_values[d.item_code][i])

	def test_item_wise_tax_breakup(self):
		frappe.flags.country = "United States"

		si = self.create_si_to_test_tax_breakup()

		itemised_tax_data = get_itemised_tax_breakup_data(si)

		expected_itemised_tax = [
			{
				"item": "_Test Item",
				"taxable_amount": 10000.0,
				"Service Tax": {"tax_rate": 10.0, "tax_amount": 1000.0},
			},
			{
				"item": "_Test Item 2",
				"taxable_amount": 5000.0,
				"Service Tax": {"tax_rate": 10.0, "tax_amount": 500.0},
			},
		]

		self.assertEqual(itemised_tax_data, expected_itemised_tax)

		frappe.flags.country = None

	def create_si_to_test_tax_breakup(self):
		si = create_sales_invoice(qty=100, rate=50, do_not_save=True)
		si.append(
			"items",
			{
				"item_code": "_Test Item",
				"warehouse": "_Test Warehouse - _TC",
				"qty": 100,
				"rate": 50,
				"income_account": "Sales - _TC",
				"expense_account": "Cost of Goods Sold - _TC",
				"cost_center": "_Test Cost Center - _TC",
			},
		)
		si.append(
			"items",
			{
				"item_code": "_Test Item 2",
				"warehouse": "_Test Warehouse - _TC",
				"qty": 100,
				"rate": 50,
				"income_account": "Sales - _TC",
				"expense_account": "Cost of Goods Sold - _TC",
				"cost_center": "_Test Cost Center - _TC",
			},
		)

		si.append(
			"taxes",
			{
				"charge_type": "On Net Total",
				"account_head": "_Test Account Service Tax - _TC",
				"cost_center": "_Test Cost Center - _TC",
				"description": "Service Tax",
				"rate": 10,
			},
		)
		si.insert()
		return si

	def test_company_monthly_sales(self):
		existing_current_month_sales = frappe.get_cached_value(
			"Company", "_Test Company", "total_monthly_sales"
		)

		si = create_sales_invoice()
		current_month_sales = frappe.get_cached_value("Company", "_Test Company", "total_monthly_sales")
		self.assertEqual(current_month_sales, existing_current_month_sales + si.base_grand_total)

		si.cancel()
		current_month_sales = frappe.get_cached_value("Company", "_Test Company", "total_monthly_sales")
		self.assertEqual(current_month_sales, existing_current_month_sales)

	def test_rounding_adjustment(self):
		si = create_sales_invoice(rate=24900, do_not_save=True)
		for tax in ["Tax 1", "Tax2"]:
			si.append(
				"taxes",
				{
					"charge_type": "On Net Total",
					"account_head": "_Test Account Service Tax - _TC",
					"description": tax,
					"rate": 14,
					"cost_center": "_Test Cost Center - _TC",
					"included_in_print_rate": 1,
				},
			)
		si.save()
		si.submit()
		self.assertEqual(si.net_total, 19453.12)
		self.assertEqual(si.grand_total, 24900)
		self.assertEqual(si.total_taxes_and_charges, 5446.88)
		self.assertEqual(si.rounding_adjustment, 0.0)

		expected_values = dict(
			(d[0], d)
			for d in [
				[si.debit_to, 24900, 0.0],
				["_Test Account Service Tax - _TC", 0.0, 5446.88],
				["Sales - _TC", 0.0, 19453.12],
				["Round Off - _TC", 0.01, 0.0],
			]
		)

		gl_entries = frappe.db.sql(
			"""select account, debit, credit
			from `tabGL Entry` where voucher_type='Sales Invoice' and voucher_no=%s
			order by account asc""",
			si.name,
			as_dict=1,
		)

		for gle in gl_entries:
			self.assertEqual(expected_values[gle.account][0], gle.account)
			self.assertEqual(expected_values[gle.account][1], gle.debit)
			self.assertEqual(expected_values[gle.account][2], gle.credit)

	def test_rounding_adjustment_2(self):
		si = create_sales_invoice(rate=400, do_not_save=True)
		for rate in [400.25, 600.30, 100.65]:
			si.append(
				"items",
				{
					"item_code": "_Test Item",
					"warehouse": "_Test Warehouse - _TC",
					"qty": 1,
					"rate": rate,
					"income_account": "Sales - _TC",
					"cost_center": "_Test Cost Center - _TC",
				},
			)
		for tax_account in ["_Test Account VAT - _TC", "_Test Account Service Tax - _TC"]:
			si.append(
				"taxes",
				{
					"charge_type": "On Net Total",
					"account_head": tax_account,
					"description": tax_account,
					"rate": 9,
					"cost_center": "_Test Cost Center - _TC",
					"included_in_print_rate": 1,
				},
			)
		si.save()
		si.submit()
		self.assertEqual(si.net_total, si.base_net_total)
		self.assertEqual(si.net_total, 1272.20)
		self.assertEqual(si.grand_total, 1501.20)
		self.assertEqual(si.total_taxes_and_charges, 229)
		self.assertEqual(si.rounding_adjustment, -0.20)

		round_off_account = frappe.get_cached_value("Company", "_Test Company", "round_off_account")
		expected_values = {
			"_Test Account Service Tax - _TC": [0.0, 114.50],
			"_Test Account VAT - _TC": [0.0, 114.50],
			si.debit_to: [1501, 0.0],
			round_off_account: [0.20, 0.0],
			"Sales - _TC": [0.0, 1272.20],
		}

		gl_entries = frappe.db.sql(
			"""select account, sum(debit) as debit, sum(credit) as credit
			from `tabGL Entry` where voucher_type='Sales Invoice' and voucher_no=%s
			group by account
			order by account asc""",
			si.name,
			as_dict=1,
		)

		for gle in gl_entries:
			expected_account_values = expected_values[gle.account]
			self.assertEqual(expected_account_values[0], gle.debit)
			self.assertEqual(expected_account_values[1], gle.credit)

	def test_rounding_adjustment_3(self):
		from erpnext.accounts.doctype.accounting_dimension.test_accounting_dimension import (
			create_dimension,
			disable_dimension,
		)

		create_dimension()

		si = create_sales_invoice(do_not_save=True)
		si.items = []
		for d in [(1122, 2), (1122.01, 1), (1122.01, 1)]:
			si.append(
				"items",
				{
					"item_code": "_Test Item",
					"gst_hsn_code": "999800",
					"warehouse": "_Test Warehouse - _TC",
					"qty": d[1],
					"rate": d[0],
					"income_account": "Sales - _TC",
					"cost_center": "_Test Cost Center - _TC",
				},
			)
		for tax_account in ["_Test Account VAT - _TC", "_Test Account Service Tax - _TC"]:
			si.append(
				"taxes",
				{
					"charge_type": "On Net Total",
					"account_head": tax_account,
					"description": tax_account,
					"rate": 6,
					"cost_center": "_Test Cost Center - _TC",
					"included_in_print_rate": 1,
				},
			)

		si.cost_center = "_Test Cost Center 2 - _TC"
		si.location = "Block 1"

		si.save()
		si.submit()
		self.assertEqual(si.net_total, si.base_net_total)
		self.assertEqual(si.net_total, 4007.15)
		self.assertEqual(si.grand_total, 4488.02)
		self.assertEqual(si.total_taxes_and_charges, 480.86)
		self.assertEqual(si.rounding_adjustment, -0.02)

		round_off_account = frappe.get_cached_value("Company", "_Test Company", "round_off_account")
		expected_values = dict(
			(d[0], d)
			for d in [
				[si.debit_to, 4488.0, 0.0],
				["_Test Account Service Tax - _TC", 0.0, 240.43],
				["_Test Account VAT - _TC", 0.0, 240.43],
				["Sales - _TC", 0.0, 4007.15],
				[round_off_account, 0.01, 0.0],
			]
		)

		gl_entries = frappe.db.sql(
			"""select account, sum(debit) as debit, sum(credit) as credit
			from `tabGL Entry` where voucher_type='Sales Invoice' and voucher_no=%s
			group by account
			order by account desc""",
			si.name,
			as_dict=1,
		)

		debit_credit_diff = 0
		for gle in gl_entries:
			self.assertEqual(expected_values[gle.account][0], gle.account)
			self.assertEqual(expected_values[gle.account][1], gle.debit)
			self.assertEqual(expected_values[gle.account][2], gle.credit)
			debit_credit_diff += gle.debit - gle.credit

		self.assertEqual(debit_credit_diff, 0)

		round_off_gle = frappe.db.get_value(
			"GL Entry",
			{"voucher_type": "Sales Invoice", "voucher_no": si.name, "account": "Round Off - _TC"},
			["cost_center", "location"],
			as_dict=1,
		)

		if round_off_gle:
			self.assertEqual(round_off_gle.cost_center, "_Test Cost Center 2 - _TC")
			self.assertEqual(round_off_gle.location, "Block 1")

		disable_dimension()

	def test_sales_invoice_with_shipping_rule(self):
		from erpnext.accounts.doctype.shipping_rule.test_shipping_rule import create_shipping_rule

		shipping_rule = create_shipping_rule(
			shipping_rule_type="Selling", shipping_rule_name="Shipping Rule - Sales Invoice Test"
		)

		si = frappe.copy_doc(test_records[2])

		si.shipping_rule = shipping_rule.name
		si.insert()
		si.save()

		self.assertEqual(si.net_total, 1250)

		self.assertEqual(si.total_taxes_and_charges, 468.85)
		self.assertEqual(si.grand_total, 1718.85)

	def test_create_invoice_without_terms(self):
		si = create_sales_invoice(do_not_save=1)
		self.assertFalse(si.get("payment_schedule"))

		si.insert()
		self.assertTrue(si.get("payment_schedule"))

	def test_duplicate_due_date_in_terms(self):
		si = create_sales_invoice(do_not_save=1)
		si.append("payment_schedule", dict(due_date="2017-01-01", invoice_portion=50.00, payment_amount=50))
		si.append("payment_schedule", dict(due_date="2017-01-01", invoice_portion=50.00, payment_amount=50))

		self.assertRaises(frappe.ValidationError, si.insert)

	def test_credit_note(self):
		from erpnext.accounts.doctype.payment_entry.test_payment_entry import get_payment_entry

		si = create_sales_invoice(item_code="_Test Item", qty=(5 * -1), rate=500, is_return=1)

		outstanding_amount = get_outstanding_amount(
			si.doctype, si.name, "Debtors - _TC", si.customer, "Customer"
		)

		self.assertEqual(si.outstanding_amount, outstanding_amount)

		pe = get_payment_entry("Sales Invoice", si.name, bank_account="_Test Bank - _TC")
		pe.reference_no = "1"
		pe.reference_date = nowdate()
		pe.paid_from_account_currency = si.currency
		pe.paid_to_account_currency = si.currency
		pe.source_exchange_rate = 1
		pe.target_exchange_rate = 1
		pe.paid_amount = si.grand_total * -1
		pe.insert()
		pe.submit()

		si_doc = frappe.get_doc("Sales Invoice", si.name)
		self.assertEqual(si_doc.outstanding_amount, 0)

	def test_sales_invoice_with_cost_center(self):
		from erpnext.accounts.doctype.cost_center.test_cost_center import create_cost_center

		cost_center = "_Test Cost Center for BS Account - _TC"
		create_cost_center(cost_center_name="_Test Cost Center for BS Account", company="_Test Company")

		si = create_sales_invoice_against_cost_center(cost_center=cost_center, debit_to="Debtors - _TC")
		self.assertEqual(si.cost_center, cost_center)

		expected_values = {
			"Debtors - _TC": {"cost_center": cost_center},
			"Sales - _TC": {"cost_center": cost_center},
		}

		gl_entries = frappe.db.sql(
			"""select account, cost_center, account_currency, debit, credit,
			debit_in_account_currency, credit_in_account_currency
			from `tabGL Entry` where voucher_type='Sales Invoice' and voucher_no=%s
			order by account asc""",
			si.name,
			as_dict=1,
		)

		self.assertTrue(gl_entries)

		for gle in gl_entries:
			self.assertEqual(expected_values[gle.account]["cost_center"], gle.cost_center)

	def test_sales_invoice_without_cost_center(self):
		cost_center = "_Test Cost Center - _TC"
		si = create_sales_invoice(debit_to="Debtors - _TC")

		expected_values = {
			"Debtors - _TC": {"cost_center": None},
			"Sales - _TC": {"cost_center": cost_center},
		}

		gl_entries = frappe.db.sql(
			"""select account, cost_center, account_currency, debit, credit,
			debit_in_account_currency, credit_in_account_currency
			from `tabGL Entry` where voucher_type='Sales Invoice' and voucher_no=%s
			order by account asc""",
			si.name,
			as_dict=1,
		)

		self.assertTrue(gl_entries)

		for gle in gl_entries:
			self.assertEqual(expected_values[gle.account]["cost_center"], gle.cost_center)

	def test_deferred_revenue(self):
		deferred_account = create_account(
			account_name="Deferred Revenue",
			parent_account="Current Liabilities - _TC",
			company="_Test Company",
		)

		item = create_item("_Test Item for Deferred Accounting")
		item.enable_deferred_revenue = 1
		item.item_defaults[0].deferred_revenue_account = deferred_account
		item.no_of_months = 12
		item.save()

		si = create_sales_invoice(item=item.name, posting_date="2019-01-10", do_not_submit=True)
		si.items[0].enable_deferred_revenue = 1
		si.items[0].service_start_date = "2019-01-10"
		si.items[0].service_end_date = "2019-03-15"
		si.items[0].deferred_revenue_account = deferred_account
		si.save()
		si.submit()

		pda1 = frappe.get_doc(
			dict(
				doctype="Process Deferred Accounting",
				posting_date=nowdate(),
				start_date="2019-01-01",
				end_date="2019-03-31",
				type="Income",
				company="_Test Company",
			)
		)

		pda1.insert()
		pda1.submit()

		expected_gle = [
			[deferred_account, 33.85, 0.0, "2019-01-31"],
			["Sales - _TC", 0.0, 33.85, "2019-01-31"],
			[deferred_account, 43.08, 0.0, "2019-02-28"],
			["Sales - _TC", 0.0, 43.08, "2019-02-28"],
			[deferred_account, 23.07, 0.0, "2019-03-15"],
			["Sales - _TC", 0.0, 23.07, "2019-03-15"],
		]

		check_gl_entries(self, si.name, expected_gle, "2019-01-30")

	def test_deferred_revenue_missing_account(self):
		si = create_sales_invoice(posting_date="2019-01-10", do_not_submit=True)
		si.items[0].enable_deferred_revenue = 1
		si.items[0].service_start_date = "2019-01-10"
		si.items[0].service_end_date = "2019-03-15"

		self.assertRaises(frappe.ValidationError, si.save)

	def test_fixed_deferred_revenue(self):
		deferred_account = create_account(
			account_name="Deferred Revenue",
			parent_account="Current Liabilities - _TC",
			company="_Test Company",
		)

		acc_settings = frappe.get_doc("Accounts Settings", "Accounts Settings")
		acc_settings.book_deferred_entries_based_on = "Months"
		acc_settings.save()

		item = create_item("_Test Item for Deferred Accounting")
		item.enable_deferred_revenue = 1
		item.deferred_revenue_account = deferred_account
		item.no_of_months = 12
		item.save()

		si = create_sales_invoice(item=item.name, posting_date="2019-01-16", rate=50000, do_not_submit=True)
		si.items[0].enable_deferred_revenue = 1
		si.items[0].service_start_date = "2019-01-16"
		si.items[0].service_end_date = "2019-03-31"
		si.items[0].deferred_revenue_account = deferred_account
		si.save()
		si.submit()

		pda1 = frappe.get_doc(
			dict(
				doctype="Process Deferred Accounting",
				posting_date="2019-03-31",
				start_date="2019-01-01",
				end_date="2019-03-31",
				type="Income",
				company="_Test Company",
			)
		)

		pda1.insert()
		pda1.submit()

		expected_gle = [
			[deferred_account, 10000.0, 0.0, "2019-01-31"],
			["Sales - _TC", 0.0, 10000.0, "2019-01-31"],
			[deferred_account, 20000.0, 0.0, "2019-02-28"],
			["Sales - _TC", 0.0, 20000.0, "2019-02-28"],
			[deferred_account, 20000.0, 0.0, "2019-03-31"],
			["Sales - _TC", 0.0, 20000.0, "2019-03-31"],
		]

		check_gl_entries(self, si.name, expected_gle, "2019-01-30")

		acc_settings = frappe.get_doc("Accounts Settings", "Accounts Settings")
		acc_settings.book_deferred_entries_based_on = "Days"
		acc_settings.save()

	def test_inter_company_transaction(self):
		si = create_sales_invoice(
			company="Wind Power LLC",
			customer="_Test Internal Customer",
			debit_to="Debtors - WP",
			warehouse="Stores - WP",
			income_account="Sales - WP",
			expense_account="Cost of Goods Sold - WP",
			cost_center="Main - WP",
			currency="USD",
			do_not_save=1,
		)

		si.selling_price_list = "_Test Price List Rest of the World"
		si.submit()

		target_doc = make_inter_company_transaction("Sales Invoice", si.name)
		target_doc.items[0].update(
			{
				"expense_account": "Cost of Goods Sold - _TC1",
				"cost_center": "Main - _TC1",
				"warehouse": "Stores - _TC1",
			}
		)
		target_doc.submit()

		self.assertEqual(target_doc.company, "_Test Company 1")
		self.assertEqual(target_doc.supplier, "_Test Internal Supplier")

	def test_inter_company_transaction_without_default_warehouse(self):
		"Check mapping (expense account) of inter company SI to PI in absence of default warehouse."
		# setup
		old_negative_stock = frappe.db.get_single_value("Stock Settings", "allow_negative_stock")
		frappe.db.set_single_value("Stock Settings", "allow_negative_stock", 1)

		old_perpetual_inventory = erpnext.is_perpetual_inventory_enabled("_Test Company 1")
		frappe.local.enable_perpetual_inventory["_Test Company 1"] = 1

		frappe.db.set_value(
			"Company",
			"_Test Company 1",
			"stock_received_but_not_billed",
			"Stock Received But Not Billed - _TC1",
		)
		frappe.db.set_value(
			"Company",
			"_Test Company 1",
			"expenses_included_in_valuation",
			"Expenses Included In Valuation - _TC1",
		)

		# begin test
		si = create_sales_invoice(
			company="Wind Power LLC",
			customer="_Test Internal Customer",
			debit_to="Debtors - WP",
			warehouse="Stores - WP",
			income_account="Sales - WP",
			expense_account="Cost of Goods Sold - WP",
			cost_center="Main - WP",
			currency="USD",
			update_stock=1,
			do_not_save=1,
		)
		si.selling_price_list = "_Test Price List Rest of the World"
		si.submit()

		target_doc = make_inter_company_transaction("Sales Invoice", si.name)

		# in absence of warehouse Stock Received But Not Billed is set as expense account while mapping
		# mapping is not obstructed
		self.assertIsNone(target_doc.items[0].warehouse)
		self.assertEqual(target_doc.items[0].expense_account, "Stock Received But Not Billed - _TC1")

		target_doc.items[0].update({"cost_center": "Main - _TC1"})

		# missing warehouse is validated on save, after mapping
		self.assertRaises(WarehouseMissingError, target_doc.save)

		target_doc.items[0].update({"warehouse": "Stores - _TC1"})
		target_doc.save()

		# after warehouse is set, linked account or default inventory account is set
		self.assertEqual(target_doc.items[0].expense_account, "Stock In Hand - _TC1")

		# tear down
		frappe.local.enable_perpetual_inventory["_Test Company 1"] = old_perpetual_inventory
		frappe.db.set_single_value("Stock Settings", "allow_negative_stock", old_negative_stock)

	def test_sle_for_target_warehouse(self):
		se = make_stock_entry(
			item_code="138-CMS Shoe",
			target="Finished Goods - _TC",
			company="_Test Company",
			qty=1,
			basic_rate=500,
		)

		si = frappe.copy_doc(test_records[0])
		si.customer = "_Test Internal Customer 3"
		si.update_stock = 1
		si.set_warehouse = "Finished Goods - _TC"
		si.set_target_warehouse = "Stores - _TC"
		si.get("items")[0].warehouse = "Finished Goods - _TC"
		si.get("items")[0].target_warehouse = "Stores - _TC"
		si.insert()
		si.submit()

		sles = frappe.get_all(
			"Stock Ledger Entry", filters={"voucher_no": si.name}, fields=["name", "actual_qty"]
		)

		# check if both SLEs are created
		self.assertEqual(len(sles), 2)
		self.assertEqual(sum(d.actual_qty for d in sles), 0.0)

		# tear down
		si.cancel()
		se.cancel()

	def test_internal_transfer_gl_entry(self):
		si = create_sales_invoice(
			company="_Test Company with perpetual inventory",
			customer="_Test Internal Customer 2",
			debit_to="Debtors - TCP1",
			warehouse="Stores - TCP1",
			income_account="Sales - TCP1",
			expense_account="Cost of Goods Sold - TCP1",
			cost_center="Main - TCP1",
			currency="INR",
			do_not_save=1,
		)

		si.selling_price_list = "_Test Price List Rest of the World"
		si.update_stock = 1
		si.items[0].target_warehouse = "Work In Progress - TCP1"

		# Add stock to stores for successful stock transfer
		make_stock_entry(
			target="Stores - TCP1", company="_Test Company with perpetual inventory", qty=1, basic_rate=100
		)

		add_taxes(si)
		si.save()

		rate = 0.0
		for d in si.get("items"):
			rate = get_incoming_rate(
				{
					"item_code": d.item_code,
					"warehouse": d.warehouse,
					"posting_date": si.posting_date,
					"posting_time": si.posting_time,
					"qty": -1 * flt(d.get("stock_qty")),
					"serial_and_batch_bundle": d.serial_and_batch_bundle,
					"company": si.company,
					"voucher_type": "Sales Invoice",
					"voucher_no": si.name,
					"allow_zero_valuation": d.get("allow_zero_valuation"),
					"voucher_detail_no": d.name,
				},
				raise_error_if_no_rate=False,
			)

			rate = flt(rate, 2)

		si.submit()

		target_doc = make_inter_company_transaction("Sales Invoice", si.name)
		target_doc.company = "_Test Company with perpetual inventory"
		target_doc.items[0].warehouse = "Finished Goods - TCP1"
		add_taxes(target_doc)
		target_doc.save()
		target_doc.submit()

		tax_amount = flt(rate * (12 / 100), 2)
		si_gl_entries = [
			["_Test Account Excise Duty - TCP1", 0.0, tax_amount, nowdate()],
			["Unrealized Profit - TCP1", tax_amount, 0.0, nowdate()],
		]

		check_gl_entries(self, si.name, si_gl_entries, add_days(nowdate(), -1))

		pi_gl_entries = [
			["_Test Account Excise Duty - TCP1", tax_amount, 0.0, nowdate()],
			["Unrealized Profit - TCP1", 0.0, tax_amount, nowdate()],
		]

		# Sale and Purchase both should be at valuation rate
		self.assertEqual(si.items[0].rate, rate)
		self.assertEqual(target_doc.items[0].rate, rate)

		check_gl_entries(self, target_doc.name, pi_gl_entries, add_days(nowdate(), -1))

	def test_internal_transfer_gl_precision_issues(self):
		# Make a stock queue of an item with two valuations

		# Remove all existing stock for this
		if get_stock_balance("_Test Internal Transfer Item", "Stores - TCP1", "2022-04-10"):
			create_stock_reconciliation(
				item_code="_Test Internal Transfer Item",
				warehouse="Stores - TCP1",
				qty=0,
				rate=0,
				company="_Test Company with perpetual inventory",
				expense_account="Stock Adjustment - TCP1"
				if frappe.get_all("Stock Ledger Entry")
				else "Temporary Opening - TCP1",
				posting_date="2020-04-10",
				posting_time="14:00",
			)

		make_stock_entry(
			item_code="_Test Internal Transfer Item",
			target="Stores - TCP1",
			qty=9000000,
			basic_rate=52.0,
			posting_date="2020-04-10",
			posting_time="14:00",
		)
		make_stock_entry(
			item_code="_Test Internal Transfer Item",
			target="Stores - TCP1",
			qty=60000000,
			basic_rate=52.349777,
			posting_date="2020-04-10",
			posting_time="14:00",
		)

		# Make an internal transfer Sales Invoice Stock in non stock uom to check
		# for rounding errors while converting to stock uom
		si = create_sales_invoice(
			company="_Test Company with perpetual inventory",
			customer="_Test Internal Customer 2",
			item_code="_Test Internal Transfer Item",
			qty=5000000,
			uom="Box",
			debit_to="Debtors - TCP1",
			warehouse="Stores - TCP1",
			income_account="Sales - TCP1",
			expense_account="Cost of Goods Sold - TCP1",
			cost_center="Main - TCP1",
			currency="INR",
			do_not_save=1,
		)

		# Check GL Entries with precision
		si.update_stock = 1
		si.items[0].target_warehouse = "Work In Progress - TCP1"
		si.items[0].conversion_factor = 10
		si.save()
		si.submit()

		# Check if adjustment entry is created
		self.assertTrue(
			frappe.db.exists(
				"GL Entry",
				{
					"voucher_type": "Sales Invoice",
					"voucher_no": si.name,
					"remarks": "Rounding gain/loss Entry for Stock Transfer",
				},
			)
		)

	def test_item_tax_net_range(self):
		item = create_item("T Shirt")

		item.set("taxes", [])
		item.append(
			"taxes",
			{
				"item_tax_template": "_Test Account Excise Duty @ 10 - _TC",
				"minimum_net_rate": 0,
				"maximum_net_rate": 500,
			},
		)

		item.append(
			"taxes",
			{
				"item_tax_template": "_Test Account Excise Duty @ 12 - _TC",
				"minimum_net_rate": 501,
				"maximum_net_rate": 1000,
			},
		)

		item.save()

		sales_invoice = create_sales_invoice(item="T Shirt", rate=700, do_not_submit=True)
		item_tax_map = get_item_tax_map(
			company=sales_invoice.company,
			item_tax_template=sales_invoice.items[0].item_tax_template,
		)
		self.assertEqual(sales_invoice.items[0].item_tax_template, "_Test Account Excise Duty @ 12 - _TC")
		self.assertEqual(sales_invoice.items[0].item_tax_rate, item_tax_map)

		# Apply discount
		sales_invoice.apply_discount_on = "Net Total"
		sales_invoice.discount_amount = 300
		sales_invoice.save()

		item_tax_map = get_item_tax_map(
			company=sales_invoice.company,
			item_tax_template=sales_invoice.items[0].item_tax_template,
		)
		self.assertEqual(sales_invoice.items[0].item_tax_template, "_Test Account Excise Duty @ 10 - _TC")
		self.assertEqual(sales_invoice.items[0].item_tax_rate, item_tax_map)

	@change_settings("Selling Settings", {"enable_discount_accounting": 1})
	def test_sales_invoice_with_discount_accounting_enabled(self):
		discount_account = create_account(
			account_name="Discount Account",
			parent_account="Indirect Expenses - _TC",
			company="_Test Company",
		)
		si = create_sales_invoice(discount_account=discount_account, discount_percentage=10, rate=90)

		expected_gle = [
			["Debtors - _TC", 90.0, 0.0, nowdate()],
			["Discount Account - _TC", 10.0, 0.0, nowdate()],
			["Sales - _TC", 0.0, 100.0, nowdate()],
		]

		check_gl_entries(self, si.name, expected_gle, add_days(nowdate(), -1))

	@change_settings("Selling Settings", {"enable_discount_accounting": 1})
	def test_additional_discount_for_sales_invoice_with_discount_accounting_enabled(self):
		from erpnext.accounts.doctype.repost_accounting_ledger.test_repost_accounting_ledger import (
			update_repost_settings,
		)

		update_repost_settings()

		additional_discount_account = create_account(
			account_name="Discount Account",
			parent_account="Indirect Expenses - _TC",
			company="_Test Company",
		)

		create_account(
			account_name="TDS Payable",
			account_type="Tax",
			parent_account="Duties and Taxes - _TC",
			company="_Test Company",
		)

		si = create_sales_invoice(parent_cost_center="Main - _TC", do_not_save=1)
		si.apply_discount_on = "Grand Total"
		si.additional_discount_account = additional_discount_account
		si.additional_discount_percentage = 20
		si.append(
			"taxes",
			{
				"charge_type": "On Net Total",
				"account_head": "_Test Account VAT - _TC",
				"cost_center": "Main - _TC",
				"description": "Test",
				"rate": 10,
			},
		)
		si.submit()

		expected_gle = [
			["_Test Account VAT - _TC", 0.0, 10.0, nowdate()],
			["Debtors - _TC", 88, 0.0, nowdate()],
			["Discount Account - _TC", 22.0, 0.0, nowdate()],
			["Sales - _TC", 0.0, 100.0, nowdate()],
		]

		check_gl_entries(self, si.name, expected_gle, add_days(nowdate(), -1))

		# Update Invoice post submit and then check GL Entries again

		si.load_from_db()
		si.items[0].income_account = "Service - _TC"
		si.additional_discount_account = "_Test Account Sales - _TC"
		si.taxes[0].account_head = "TDS Payable - _TC"
		# Ledger reposted implicitly upon 'Update After Submit'
		si.save()

		expected_gle = [
			["_Test Account Sales - _TC", 22.0, 0.0, nowdate()],
			["Debtors - _TC", 88, 0.0, nowdate()],
			["Service - _TC", 0.0, 100.0, nowdate()],
			["TDS Payable - _TC", 0.0, 10.0, nowdate()],
		]

		check_gl_entries(self, si.name, expected_gle, add_days(nowdate(), -1))

	def test_sales_invoice_against_supplier(self):
		from erpnext.accounts.doctype.opening_invoice_creation_tool.test_opening_invoice_creation_tool import (
			make_customer,
		)
		from erpnext.accounts.doctype.party_link.party_link import create_party_link
		from erpnext.buying.doctype.supplier.test_supplier import create_supplier

		# create a customer
		customer = make_customer(customer="_Test Common Supplier")
		# create a supplier
		supplier = create_supplier(supplier_name="_Test Common Supplier").name

		# create a party link between customer & supplier
		party_link = create_party_link("Supplier", supplier, customer)

		# enable common party accounting
		frappe.db.set_single_value("Accounts Settings", "enable_common_party_accounting", 1)

		# create a sales invoice
		si = create_sales_invoice(customer=customer, parent_cost_center="_Test Cost Center - _TC")

		# check outstanding of sales invoice
		si.reload()
		self.assertEqual(si.status, "Paid")
		self.assertEqual(flt(si.outstanding_amount), 0.0)

		# check creation of journal entry
		jv = frappe.get_all(
			"Journal Entry Account",
			{
				"account": si.debit_to,
				"party_type": "Customer",
				"party": si.customer,
				"reference_type": si.doctype,
				"reference_name": si.name,
			},
			pluck="credit_in_account_currency",
		)

		self.assertTrue(jv)
		self.assertEqual(jv[0], si.grand_total)

	def test_total_billed_amount(self):
		si = create_sales_invoice(do_not_submit=True)
		project = frappe.new_doc("Project")
		project.project_name = "Test Total Billed Amount"
		project.save()
		si.project = project.name
		si.save()
		si.submit()
		doc = frappe.get_doc("Project", project.name)
		self.assertEqual(doc.total_billed_amount, si.grand_total)


		# party_link.delete()
		frappe.db.set_single_value("Accounts Settings", "enable_common_party_accounting", 0)

	def test_sales_invoice_against_supplier_usd_with_dimensions(self):
		from erpnext.accounts.doctype.opening_invoice_creation_tool.test_opening_invoice_creation_tool import (
			make_customer,
		)
		from erpnext.accounts.doctype.party_link.party_link import create_party_link
		from erpnext.buying.doctype.supplier.test_supplier import create_supplier

		# create a customer
		customer = make_customer(customer="_Test Common Supplier USD")
		cust_doc = frappe.get_doc("Customer", customer)
		cust_doc.default_currency = "USD"
		cust_doc.save()
		# create a supplier
		supplier = create_supplier(supplier_name="_Test Common Supplier USD").name
		supp_doc = frappe.get_doc("Supplier", supplier)
		supp_doc.default_currency = "USD"
		supp_doc.save()

		# create a party link between customer & supplier
		party_link = create_party_link("Supplier", supplier, customer)

		# enable common party accounting
		frappe.db.set_single_value("Accounts Settings", "enable_common_party_accounting", 1)

		# create a dimension and make it mandatory
		if not frappe.get_all("Accounting Dimension", filters={"document_type": "Department"}):
			dim = frappe.get_doc(
				{
					"doctype": "Accounting Dimension",
					"document_type": "Department",
					"dimension_defaults": [{"company": "_Test Company", "mandatory_for_bs": True}],
				}
			)
			dim.save()
		else:
			dim = frappe.get_doc(
				"Accounting Dimension",
				frappe.get_all("Accounting Dimension", filters={"document_type": "Department"})[0],
			)
			dim.disabled = False
			dim.dimension_defaults = []
			dim.append("dimension_defaults", {"company": "_Test Company", "mandatory_for_bs": True})
			dim.save()

		# create a sales invoice
		si = create_sales_invoice(
			customer=customer, parent_cost_center="_Test Cost Center - _TC", do_not_submit=True
		)
		si.department = "All Departments"
		si.save().submit()

		# check outstanding of sales invoice
		si.reload()
		self.assertEqual(si.status, "Paid")
		self.assertEqual(flt(si.outstanding_amount), 0.0)

		# check creation of journal entry
		jv = frappe.get_all(
			"Journal Entry Account",
			{
				"account": si.debit_to,
				"party_type": "Customer",
				"party": si.customer,
				"reference_type": si.doctype,
				"reference_name": si.name,
				"department": "All Departments",
			},
			pluck="credit_in_account_currency",
		)

		self.assertTrue(jv)
		self.assertEqual(jv[0], si.grand_total)

		dim.disabled = True
		dim.save()
		party_link.delete()
		frappe.db.set_single_value("Accounts Settings", "enable_common_party_accounting", 0)

	def test_sales_invoice_cancel_with_common_party_advance_jv(self):
		from erpnext.accounts.doctype.opening_invoice_creation_tool.test_opening_invoice_creation_tool import (
			make_customer,
		)
		from erpnext.accounts.doctype.party_link.party_link import create_party_link
		from erpnext.buying.doctype.supplier.test_supplier import create_supplier
		# create a customer
		customer = make_customer(customer="_Test Common Supplier")
		# create a supplier
		supplier = create_supplier(supplier_name="_Test Common Supplier").name
		# create a party link between customer & supplier
		party_link = create_party_link("Supplier", supplier, customer)
		# enable common party accounting
		frappe.db.set_single_value("Accounts Settings", "enable_common_party_accounting", 1)
		# create a sales invoice
		si = create_sales_invoice(customer=customer)
		# check creation of journal entry
		jv = frappe.db.get_value(
			"Journal Entry Account",
			filters={
				"reference_type": si.doctype,
				"reference_name": si.name,
				"docstatus": 1,
			},
			fieldname="parent",
		)
		self.assertTrue(jv)
		# cancel sales invoice
		si.cancel()
		# check cancellation of journal entry
		jv_status = frappe.db.get_value("Journal Entry", jv, "docstatus")
		self.assertEqual(jv_status, 2)
		party_link.delete()
		frappe.db.set_single_value("Accounts Settings", "enable_common_party_accounting", 0)

	def test_payment_statuses(self):
		from erpnext.accounts.doctype.payment_entry.test_payment_entry import get_payment_entry

		today = nowdate()

		# Test Overdue
		si = create_sales_invoice(do_not_submit=True)
		si.payment_schedule = []
		si.append(
			"payment_schedule",
			{"due_date": add_days(today, -5), "invoice_portion": 50, "payment_amount": si.grand_total / 2},
		)
		si.append(
			"payment_schedule",
			{"due_date": add_days(today, 5), "invoice_portion": 50, "payment_amount": si.grand_total / 2},
		)
		si.submit()
		self.assertEqual(si.status, "Overdue")

		# Test payment less than due amount
		pe = get_payment_entry("Sales Invoice", si.name, bank_account="_Test Bank - _TC")
		pe.reference_no = "1"
		pe.reference_date = nowdate()
		pe.paid_amount = 1
		pe.references[0].allocated_amount = pe.paid_amount
		pe.submit()
		si.reload()
		self.assertEqual(si.status, "Overdue")

		# Test Partly Paid
		pe = frappe.copy_doc(pe)
		pe.paid_amount = si.grand_total / 2
		pe.references[0].allocated_amount = pe.paid_amount
		pe.submit()
		si.reload()
		self.assertEqual(si.status, "Partly Paid")

		# Test Paid
		pe = get_payment_entry("Sales Invoice", si.name, bank_account="_Test Bank - _TC")
		pe.reference_no = "1"
		pe.reference_date = nowdate()
		pe.paid_amount = si.outstanding_amount
		pe.submit()
		si.reload()
		self.assertEqual(si.status, "Paid")

	def test_update_invoice_status(self):
		today = nowdate()

		# Sales Invoice without Payment Schedule
		si = create_sales_invoice(posting_date=add_days(today, -5))

		# Sales Invoice with Payment Schedule
		si_with_payment_schedule = create_sales_invoice(do_not_submit=True)
		si_with_payment_schedule.set(
			"payment_schedule",
			[
				{
					"due_date": add_days(today, -5),
					"invoice_portion": 50,
					"payment_amount": si_with_payment_schedule.grand_total / 2,
				},
				{
					"due_date": add_days(today, 5),
					"invoice_portion": 50,
					"payment_amount": si_with_payment_schedule.grand_total / 2,
				},
			],
		)
		si_with_payment_schedule.submit()

		for invoice in (si, si_with_payment_schedule):
			invoice.db_set("status", "Unpaid")
			update_invoice_status()
			invoice.reload()
			self.assertEqual(invoice.status, "Overdue")

			invoice.db_set("status", "Unpaid and Discounted")
			update_invoice_status()
			invoice.reload()
			self.assertEqual(invoice.status, "Overdue and Discounted")

	def test_sales_commission(self):
		si = frappe.copy_doc(test_records[2])

		frappe.db.set_value("Item", si.get("items")[0].item_code, "grant_commission", 1)
		frappe.db.set_value("Item", si.get("items")[1].item_code, "grant_commission", 0)

		item = copy.deepcopy(si.get("items")[0])
		item.update(
			{
				"qty": 1,
				"rate": 500,
			}
		)

		item = copy.deepcopy(si.get("items")[1])
		item.update(
			{
				"qty": 1,
				"rate": 500,
			}
		)

		# Test valid values
		for commission_rate, total_commission in ((0, 0), (10, 50), (100, 500)):
			si.commission_rate = commission_rate
			si.save()
			self.assertEqual(si.amount_eligible_for_commission, 500)
			self.assertEqual(si.total_commission, total_commission)

		# Test invalid values
		for commission_rate in (101, -1):
			si.reload()
			si.commission_rate = commission_rate
			self.assertRaises(frappe.ValidationError, si.save)

	@change_settings("Accounts Settings", {"acc_frozen_upto": add_days(getdate(), 1)})
	def test_sales_invoice_submission_post_account_freezing_date(self):
		si = create_sales_invoice(do_not_save=True)
		si.posting_date = add_days(getdate(), 1)
		si.save()

		self.assertRaises(frappe.ValidationError, si.submit)
		si.posting_date = getdate()
		si.submit()

	def test_over_billing_case_against_delivery_note(self):
		"""
		Test a case where duplicating the item with qty = 1 in the invoice
		allows overbilling even if it is disabled
		"""
		from erpnext.stock.doctype.delivery_note.test_delivery_note import create_delivery_note

		over_billing_allowance = frappe.db.get_single_value("Accounts Settings", "over_billing_allowance")
		frappe.db.set_single_value("Accounts Settings", "over_billing_allowance", 0)

		dn = create_delivery_note()
		dn.submit()

		si = make_sales_invoice(dn.name)
		# make a copy of first item and add it to invoice
		item_copy = frappe.copy_doc(si.items[0])
		si.append("items", item_copy)
		si.save()

		with self.assertRaises(frappe.ValidationError) as err:
			si.submit()

		self.assertTrue("cannot overbill" in str(err.exception).lower())

		frappe.db.set_single_value("Accounts Settings", "over_billing_allowance", over_billing_allowance)

	@change_settings(
		"Accounts Settings",
		{
			"book_deferred_entries_via_journal_entry": 1,
			"submit_journal_entries": 1,
		},
	)
	def test_multi_currency_deferred_revenue_via_journal_entry(self):
		deferred_account = create_account(
			account_name="Deferred Revenue",
			parent_account="Current Liabilities - _TC",
			company="_Test Company",
		)

		item = create_item("_Test Item for Deferred Accounting")
		item.enable_deferred_expense = 1
		item.item_defaults[0].deferred_revenue_account = deferred_account
		item.save()

		si = create_sales_invoice(
			customer="_Test Customer USD",
			currency="USD",
			item=item.name,
			qty=1,
			rate=100,
			conversion_rate=60,
			do_not_save=True,
		)

		si.set_posting_time = 1
		si.posting_date = "2019-01-01"
		si.debit_to = "_Test Receivable USD - _TC"
		si.items[0].enable_deferred_revenue = 1
		si.items[0].service_start_date = "2019-01-01"
		si.items[0].service_end_date = "2019-03-30"
		si.items[0].deferred_expense_account = deferred_account
		si.save()
		si.submit()

		frappe.db.set_single_value("Accounts Settings", "acc_frozen_upto", getdate("2019-01-31"))

		pda1 = frappe.get_doc(
			dict(
				doctype="Process Deferred Accounting",
				posting_date=nowdate(),
				start_date="2019-01-01",
				end_date="2019-03-31",
				type="Income",
				company="_Test Company",
			)
		)

		pda1.insert()
		pda1.submit()

		expected_gle = [
			["Sales - _TC", 0.0, 2089.89, "2019-01-28"],
			[deferred_account, 2089.89, 0.0, "2019-01-28"],
			["Sales - _TC", 0.0, 1887.64, "2019-02-28"],
			[deferred_account, 1887.64, 0.0, "2019-02-28"],
			["Sales - _TC", 0.0, 2022.47, "2019-03-15"],
			[deferred_account, 2022.47, 0.0, "2019-03-15"],
		]

		gl_entries = frappe.db.sql(
			"""select account, debit, credit, posting_date
			from `tabGL Entry`
			where voucher_type='Journal Entry' and voucher_detail_no=%s and posting_date <= %s
			order by posting_date asc, account asc""",
			(si.items[0].name, si.posting_date),
			as_dict=1,
		)

		for i, gle in enumerate(gl_entries):
			self.assertEqual(expected_gle[i][0], gle.account)
			self.assertEqual(expected_gle[i][1], gle.credit)
			self.assertEqual(expected_gle[i][2], gle.debit)
			self.assertEqual(getdate(expected_gle[i][3]), gle.posting_date)

	def test_standalone_serial_no_return(self):
		si = create_sales_invoice(
			item_code="_Test Serialized Item With Series", update_stock=True, is_return=True, qty=-1
		)
		si.reload()
		self.assertTrue(get_serial_nos_from_bundle(si.items[0].serial_and_batch_bundle))

	def test_sales_invoice_with_disabled_account(self):
		try:
			account_name = "Sales Expenses - _TC"
			account = frappe.get_doc("Account", account_name)
			account.disabled = 1
			account.save()

			si = create_sales_invoice(do_not_save=True)
			si.posting_date = add_days(getdate(), 1)
			si.taxes = []

			si.append(
				"taxes",
				{
					"charge_type": "On Net Total",
					"account_head": account_name,
					"cost_center": "Main - _TC",
					"description": "Commission",
					"rate": 5,
				},
			)
			si.save()

			with self.assertRaises(frappe.ValidationError) as err:
				si.submit()

			self.assertTrue(
				"Cannot create accounting entries against disabled accounts" in str(err.exception)
			)

		finally:
			account.disabled = 0
			account.save()

	@change_settings("Accounts Settings", {"unlink_payment_on_cancellation_of_invoice": 1})
	def test_gain_loss_with_advance_entry(self):
		from erpnext.accounts.doctype.journal_entry.test_journal_entry import make_journal_entry

		jv = make_journal_entry("_Test Receivable USD - _TC", "_Test Bank - _TC", -7000, save=False)

		jv.accounts[0].exchange_rate = 70
		jv.accounts[0].credit_in_account_currency = 100
		jv.accounts[0].party_type = "Customer"
		jv.accounts[0].party = "_Test Customer USD"

		jv.save()
		jv.submit()

		si = create_sales_invoice(
			customer="_Test Customer USD",
			debit_to="_Test Receivable USD - _TC",
			currency="USD",
			conversion_rate=75,
			do_not_save=1,
			rate=100,
		)

		si.append(
			"advances",
			{
				"reference_type": "Journal Entry",
				"reference_name": jv.name,
				"reference_row": jv.accounts[0].name,
				"advance_amount": 100,
				"allocated_amount": 100,
				"ref_exchange_rate": 70,
			},
		)
		si.save()
		si.submit()
		expected_gle = [
			["_Test Receivable USD - _TC", 7500.0, 0.0, nowdate()],
			["Sales - _TC", 0.0, 7500.0, nowdate()],
		]
		check_gl_entries(self, si.name, expected_gle, nowdate())

		si.reload()
		self.assertEqual(si.outstanding_amount, 0)
		journals = frappe.db.get_all(
			"Journal Entry Account",
			filters={"reference_type": "Sales Invoice", "reference_name": si.name, "docstatus": 1},
			pluck="parent",
		)
		journals = [x for x in journals if x != jv.name]
		self.assertEqual(len(journals), 1)
		je_type = frappe.get_cached_value("Journal Entry", journals[0], "voucher_type")
		self.assertEqual(je_type, "Exchange Gain Or Loss")
		frappe.db.get_all(
			"Payment Ledger Entry",
			filters={"against_voucher_no": si.name, "delinked": 0},
			fields=["sum(amount), sum(amount_in_account_currency)"],
			as_list=1,
		)

	def test_batch_expiry_for_sales_invoice_return(self):
		from erpnext.controllers.sales_and_purchase_return import make_return_doc
		from erpnext.stock.doctype.item.test_item import make_item

		item = make_item(
			"_Test Batch Item For Return Check",
			{
				"is_purchase_item": 1,
				"is_stock_item": 1,
				"has_batch_no": 1,
				"create_new_batch": 1,
				"batch_number_series": "TBIRC.#####",
			},
		)

		pr = make_purchase_receipt(qty=1, item_code=item.name)

		batch_no = get_batch_from_bundle(pr.items[0].serial_and_batch_bundle)
		si = create_sales_invoice(qty=1, item_code=item.name, update_stock=1, batch_no=batch_no)

		si.load_from_db()
		batch_no = get_batch_from_bundle(si.items[0].serial_and_batch_bundle)
		self.assertTrue(batch_no)

		frappe.db.set_value("Batch", batch_no, "expiry_date", add_days(today(), -1))

		return_si = make_return_doc(si.doctype, si.name)
		return_si.save().submit()

		self.assertTrue(return_si.docstatus == 1)

	def test_sales_invoice_with_payable_tax_account(self):
		si = create_sales_invoice(do_not_submit=True)
		si.append(
			"taxes",
			{
				"charge_type": "Actual",
				"account_head": "Creditors - _TC",
				"description": "Test",
				"cost_center": "Main - _TC",
				"tax_amount": 10,
				"total": 10,
				"dont_recompute_tax": 0,
			},
		)
		self.assertRaises(frappe.ValidationError, si.submit)

	def test_advance_entries_as_liability(self):
		from erpnext.accounts.doctype.payment_entry.test_payment_entry import create_payment_entry

		advance_account = create_account(
			parent_account="Current Liabilities - _TC",
			account_name="Advances Received",
			company="_Test Company",
			account_type="Receivable",
		)

		set_advance_flag(company="_Test Company", flag=1, default_account=advance_account)

		pe = create_payment_entry(
			company="_Test Company",
			payment_type="Receive",
			party_type="Customer",
			party="_Test Customer",
			paid_from=advance_account,
			paid_to="Cash - _TC",
			paid_amount=1000,
		)
		pe.submit()

		si = create_sales_invoice(
			company="_Test Company",
			customer="_Test Customer",
			do_not_save=True,
			do_not_submit=True,
			rate=500,
			price_list_rate=500,
		)
		si.base_grand_total = 500
		si.grand_total = 500
		si.set_advances()
		for advance in si.advances:
			advance.allocated_amount = 500 if advance.reference_name == pe.name else 0
		si.save()
		si.submit()

		self.assertEqual(si.advances[0].allocated_amount, 500)

		# Check GL Entry against payment doctype
		expected_gle = [
			["Advances Received - _TC", 0.0, 1000.0, nowdate()],
			["Advances Received - _TC", 500, 0.0, nowdate()],
			["Cash - _TC", 1000, 0.0, nowdate()],
			["Debtors - _TC", 0.0, 500, nowdate()],
		]

		check_gl_entries(self, pe.name, expected_gle, nowdate(), voucher_type="Payment Entry")

		si.load_from_db()
		self.assertEqual(si.outstanding_amount, 0)

		set_advance_flag(company="_Test Company", flag=0, default_account="")

	@change_settings("Selling Settings", {"customer_group": None, "territory": None})
	def test_sales_invoice_without_customer_group_and_territory(self):
		# create a customer
		if not frappe.db.exists("Customer", "_Test Simple Customer"):
			customer_dict = get_customer_dict("_Test Simple Customer")
			customer_dict.pop("customer_group")
			customer_dict.pop("territory")
			customer = frappe.get_doc(customer_dict).insert(ignore_permissions=True)

			self.assertEqual(customer.customer_group, None)
			self.assertEqual(customer.territory, None)

		# create a sales invoice
		si = create_sales_invoice(customer="_Test Simple Customer")
		self.assertEqual(si.docstatus, 1)
		self.assertEqual(si.customer_group, None)
		self.assertEqual(si.territory, None)

	@change_settings("Selling Settings", {"allow_negative_rates_for_items": 0})
	def test_sales_return_negative_rate(self):
		si = create_sales_invoice(is_return=1, qty=-2, rate=-10, do_not_save=True)
		self.assertRaises(frappe.ValidationError, si.save)

		si.items[0].rate = 10
		si.save()

	def test_partial_allocation_on_advance_as_liability(self):
		from erpnext.accounts.doctype.payment_entry.test_payment_entry import create_payment_entry

		company = "_Test Company"
		customer = "_Test Customer"
		debtors_acc = "Debtors - _TC"
		advance_account = create_account(
			parent_account="Current Liabilities - _TC",
			account_name="Advances Received",
			company="_Test Company",
			account_type="Receivable",
		)

		set_advance_flag(company="_Test Company", flag=1, default_account=advance_account)

		pe = create_payment_entry(
			company=company,
			payment_type="Receive",
			party_type="Customer",
			party=customer,
			paid_from=advance_account,
			paid_to="Cash - _TC",
			paid_amount=1000,
		)
		pe.submit()

		si = create_sales_invoice(
			company=company,
			customer=customer,
			do_not_save=True,
			do_not_submit=True,
			rate=1000,
			price_list_rate=1000,
		)
		si.base_grand_total = 1000
		si.grand_total = 1000
		si.set_advances()
		for advance in si.advances:
			advance.allocated_amount = 200 if advance.reference_name == pe.name else 0
		si.save()
		si.submit()

		self.assertEqual(si.advances[0].allocated_amount, 200)

		# Check GL Entry against partial from advance
		expected_gle = [
			[advance_account, 0.0, 1000.0, nowdate()],
			[advance_account, 200.0, 0.0, nowdate()],
			["Cash - _TC", 1000.0, 0.0, nowdate()],
			[debtors_acc, 0.0, 200.0, nowdate()],
		]
		check_gl_entries(self, pe.name, expected_gle, nowdate(), voucher_type="Payment Entry")
		si.reload()
		self.assertEqual(si.outstanding_amount, 800.0)

		pr = frappe.get_doc("Payment Reconciliation")
		pr.company = company
		pr.party_type = "Customer"
		pr.party = customer
		pr.receivable_payable_account = debtors_acc
		pr.default_advance_account = advance_account
		pr.get_unreconciled_entries()

		# allocate some more of the same advance
		# self.assertEqual(len(pr.invoices), 1)
		# self.assertEqual(len(pr.payments), 1)
		invoices = [x.as_dict() for x in pr.invoices if x.get("invoice_number") == si.name]
		payments = [x.as_dict() for x in pr.payments if x.get("reference_name") == pe.name]
		pr.allocate_entries(frappe._dict({"invoices": invoices, "payments": payments}))
		pr.allocation[0].allocated_amount = 300
		pr.reconcile()

		si.reload()
		self.assertEqual(si.outstanding_amount, 500.0)

		# Check GL Entry against multi partial allocations from advance
		expected_gle = [
			[advance_account, 0.0, 1000.0, nowdate()],
			[advance_account, 200.0, 0.0, nowdate()],
			[advance_account, 300.0, 0.0, nowdate()],
			["Cash - _TC", 1000.0, 0.0, nowdate()],
			[debtors_acc, 0.0, 200.0, nowdate()],
			[debtors_acc, 0.0, 300.0, nowdate()],
		]
		check_gl_entries(self, pe.name, expected_gle, nowdate(), voucher_type="Payment Entry")
		set_advance_flag(company="_Test Company", flag=0, default_account="")

	def test_pulling_advance_based_on_debit_to(self):
		from erpnext.accounts.doctype.payment_entry.test_payment_entry import create_payment_entry

		debtors2 = create_account(
			parent_account="Accounts Receivable - _TC",
			account_name="Debtors 2",
			company="_Test Company",
			account_type="Receivable",
		)
		si = create_sales_invoice(do_not_submit=True)
		si.debit_to = debtors2
		si.save()

		pe = create_payment_entry(
			company=si.company,
			payment_type="Receive",
			party_type="Customer",
			party=si.customer,
			paid_from=debtors2,
			paid_to="Cash - _TC",
			paid_amount=1000,
		)
		pe.submit()
		advances = si.get_advance_entries()
		self.assertEqual(1, len(advances))
		self.assertEqual(advances[0].reference_name, pe.name)

	def test_taxes_merging_from_delivery_note(self):
		from erpnext.stock.doctype.delivery_note.test_delivery_note import create_delivery_note

		dn1 = create_delivery_note(do_not_submit=1)
		dn1.items[0].qty = 10
		dn1.items[0].rate = 100
		dn1.append(
			"taxes",
			{
				"charge_type": "Actual",
				"account_head": "Freight and Forwarding Charges - _TC",
				"description": "movement charges",
				"tax_amount": 100,
			},
		)
		dn1.append(
			"taxes",
			{
				"charge_type": "Actual",
				"account_head": "Marketing Expenses - _TC",
				"description": "marketing",
				"tax_amount": 150,
			},
		)
		dn1.save().submit()

		dn2 = create_delivery_note(do_not_submit=1)
		dn2.items[0].qty = 5
		dn2.items[0].rate = 100
		dn2.append(
			"taxes",
			{
				"charge_type": "Actual",
				"account_head": "Freight and Forwarding Charges - _TC",
				"description": "movement charges",
				"tax_amount": 20,
			},
		)
		dn2.append(
			"taxes",
			{
				"charge_type": "Actual",
				"account_head": "Miscellaneous Expenses - _TC",
				"description": "marketing",
				"tax_amount": 60,
			},
		)
		dn2.save().submit()

		# si = make_sales_invoice(dn1.name)
		si = create_sales_invoice(do_not_submit=True)
		si.customer = dn1.customer
		si.items.clear()

		from frappe.model.mapper import map_docs

		map_docs(
			method="erpnext.stock.doctype.delivery_note.delivery_note.make_sales_invoice",
			source_names=json.dumps([dn1.name, dn2.name]),
			target_doc=si,
			args=json.dumps({"customer": dn1.customer, "merge_taxes": 1, "filtered_children": []}),
		)
		si.save().submit()

		expected = [
			{
				"charge_type": "Actual",
				"account_head": "Freight and Forwarding Charges - _TC",
				"tax_amount": 120.0,
				"total": 1520.0,
				"base_total": 1520.0,
			},
			{
				"charge_type": "Actual",
				"account_head": "Marketing Expenses - _TC",
				"tax_amount": 150.0,
				"total": 1670.0,
				"base_total": 1670.0,
			},
			{
				"charge_type": "Actual",
				"account_head": "Miscellaneous Expenses - _TC",
				"tax_amount": 60.0,
				"total": 1610.0,
				"base_total": 1610.0,
			},
		]
		actual = [
			dict(
				charge_type=x.charge_type,
				account_head=x.account_head,
				tax_amount=x.tax_amount,
				total=x.total,
				base_total=x.base_total,
			)
			for x in si.taxes
		]
		self.assertEqual(expected, actual)

	def test_pos_returns_without_update_outstanding_for_self(self):
		from erpnext.accounts.doctype.sales_invoice.sales_invoice import make_sales_return

		pos_profile = make_pos_profile()
		pos_profile.payments = []
		pos_profile.append("payments", {"default": 1, "mode_of_payment": "Cash"})
		pos_profile.save()

		pos = create_sales_invoice(qty=10, do_not_save=True)
		pos.is_pos = 1
		pos.pos_profile = pos_profile.name
		pos.append(
			"payments", {"mode_of_payment": "Bank Draft", "account": "_Test Bank - _TC", "amount": 500}
		)
		pos.append("payments", {"mode_of_payment": "Cash", "account": "Cash - _TC", "amount": 500})
		pos.save().submit()

		pos_return = make_sales_return(pos.name)
		pos_return.update_outstanding_for_self = False
		pos_return.save().submit()

		gle = qb.DocType("GL Entry")
		res = (
			qb.from_(gle)
			.select(gle.against_voucher)
			.distinct()
			.where(
				gle.is_cancelled.eq(0) & gle.voucher_no.eq(pos_return.name) & gle.against_voucher.notnull()
			)
			.run(as_list=1)
		)
		self.assertEqual(len(res), 1)
		self.assertEqual(res[0][0], pos_return.return_against)

	

	@change_settings("Accounts Settings", {"enable_common_party_accounting": True})
	def test_common_party_with_foreign_currency_jv(self):
		from erpnext.accounts.doctype.account.test_account import create_account
		from erpnext.accounts.doctype.opening_invoice_creation_tool.test_opening_invoice_creation_tool import (
			make_customer,
		)
		from erpnext.accounts.doctype.party_link.party_link import create_party_link
		from erpnext.buying.doctype.supplier.test_supplier import create_supplier
		from erpnext.setup.utils import get_exchange_rate
		creditors = create_account(
			account_name="Creditors USD",
			parent_account="Accounts Payable - _TC",
			company="_Test Company",
			account_currency="USD",
			account_type="Payable",
		)
		debtors = create_account(
			account_name="Debtors USD",
			parent_account="Accounts Receivable - _TC",
			company="_Test Company",
			account_currency="USD",
			account_type="Receivable",
		)
		# create a customer
		customer = make_customer(customer="_Test Common Party USD")
		cust_doc = frappe.get_doc("Customer", customer)
		cust_doc.default_currency = "USD"
		test_account_details = {
			"company": "_Test Company",
			"account": debtors,
		}
		cust_doc.append("accounts", test_account_details)
		cust_doc.save()
		# create a supplier
		supplier = create_supplier(supplier_name="_Test Common Party USD").name
		supp_doc = frappe.get_doc("Supplier", supplier)
		supp_doc.default_currency = "USD"
		test_account_details = {
			"company": "_Test Company",
			"account": creditors,
		}
		supp_doc.append("accounts", test_account_details)
		supp_doc.save()
		create_party_link("Supplier", supplier, customer)
		# create a sales invoice
		si = create_sales_invoice(
			customer=customer,
			currency="USD",
			conversion_rate=get_exchange_rate("USD", "INR"),
			debit_to=debtors,
			do_not_save=1,
		)
		si.party_account_currency = "USD"
		si.save()
		si.submit()
		# check outstanding of sales invoice
		si.reload()
		self.assertEqual(si.status, "Paid")
		self.assertEqual(flt(si.outstanding_amount), 0.0)
		# check creation of journal entry
		jv = frappe.get_all(
			"Journal Entry Account",
			{
				"account": si.debit_to,
				"party_type": "Customer",
				"party": si.customer,
				"reference_type": si.doctype,
				"reference_name": si.name,
			},
			pluck="credit_in_account_currency",
		)
		self.assertTrue(jv)
		self.assertEqual(jv[0], si.grand_total)

	def test_invoice_remarks(self):
		si = frappe.copy_doc(test_records[0])
		si.po_no = "Test PO"
		si.po_date = nowdate()
		si.save()
		si.submit()
		self.assertEqual(si.remarks, f"Against Customer Order Test PO dated {format_date(nowdate())}")

	def test_gl_voucher_subtype(self):
		si = create_sales_invoice()
		gl_entries = frappe.get_all(
			"GL Entry",
			filters={"voucher_type": "Sales Invoice", "voucher_no": si.name},
			pluck="voucher_subtype",
		)
		self.assertTrue(all([x == "Sales Invoice" for x in gl_entries]))
		si = create_sales_invoice(is_return=1, qty=-1)
		gl_entries = frappe.get_all(
			"GL Entry",
			filters={"voucher_type": "Sales Invoice", "voucher_no": si.name},
			pluck="voucher_subtype",
		)
		self.assertTrue(all([x == "Credit Note" for x in gl_entries]))

	def test_validation_on_opening_invoice_with_rounding(self):
		si = create_sales_invoice(qty=1, rate=99.98, do_not_submit=True)
		si.is_opening = "Yes"
		si.items[0].income_account = "Temporary Opening - _TC"
		si.save()
		self.assertRaises(frappe.ValidationError, si.submit)

	def _create_opening_roundoff_account(self, company_name):
		liability_root = frappe.db.get_all(
			"Account",
			filters={"company": company_name, "root_type": "Liability", "disabled": 0},
			order_by="lft",
			limit=1,
		)[0]
		# setup round off account
		if acc := frappe.db.exists(
			"Account",
			{
				"account_name": "Round Off for Opening",
				"account_type": "Round Off for Opening",
				"company": company_name,
			},
		):
			frappe.db.set_value("Company", company_name, "round_off_for_opening", acc)
		else:
			acc = frappe.new_doc("Account")
			acc.company = company_name
			acc.parent_account = liability_root.name
			acc.account_name = "Round Off for Opening"
			acc.account_type = "Round Off for Opening"
			acc.save()
			frappe.db.set_value("Company", company_name, "round_off_for_opening", acc.name)

	def test_opening_invoice_with_rounding_adjustment(self):
		si = create_sales_invoice(qty=1, rate=99.98, do_not_submit=True)
		si.is_opening = "Yes"
		si.items[0].income_account = "Temporary Opening - _TC"
		si.save()
		self._create_opening_roundoff_account(si.company)
		si.reload()
		si.submit()
		res = frappe.db.get_all(
			"GL Entry",
			filters={"voucher_no": si.name, "is_opening": "Yes", "is_cancelled": False},
			fields=["account", "debit", "credit", "is_opening"],
		)
		self.assertEqual(len(res), 3)

	def _create_opening_invoice_with_inclusive_tax(self):
		si = create_sales_invoice(qty=1, rate=90, do_not_submit=True)
		si.is_opening = "Yes"
		si.items[0].income_account = "Temporary Opening - _TC"
		item_template = si.items[0].as_dict()
		item_template.name = None
		item_template.rate = 55
		si.append("items", item_template)
		si.append(
			"taxes",
			{
				"charge_type": "On Net Total",
				"account_head": "_Test Account Service Tax - _TC",
				"cost_center": "_Test Cost Center - _TC",
				"description": "Testing...",
				"rate": 5,
				"included_in_print_rate": True,
			},
		)
		# there will be 0.01 precision loss between Dr and Cr
		# caused by 'included_in_print_tax' option
		si.save()
		return si
	def test_rounding_validation_for_opening_with_inclusive_tax(self):
		si = self._create_opening_invoice_with_inclusive_tax()
		# 'Round Off for Opening' not set in Company master
		# Ledger level validation must be thrown
		self.assertRaises(frappe.ValidationError, si.submit)
	def test_ledger_entries_on_opening_invoice_with_rounding_loss_by_inclusive_tax(self):
		si = self._create_opening_invoice_with_inclusive_tax()
		# 'Round Off for Opening' is set in Company master
		self._create_opening_roundoff_account(si.company)
		si.submit()
		actual = frappe.db.get_all(
			"GL Entry",
			filters={"voucher_no": si.name, "is_opening": "Yes"},
			fields=["account", "debit", "credit", "is_opening"],
			order_by="account,debit",
		)
		expected = [
			{"account": "_Test Account Service Tax - _TC", "debit": 0.0, "credit": 6.9, "is_opening": "Yes"},
			{"account": "Debtors - _TC", "debit": 145.0, "credit": 0.0, "is_opening": "Yes"},
			{"account": "Round Off for Opening - _TC", "debit": 0.0, "credit": 0.01, "is_opening": "Yes"},
			{"account": "Temporary Opening - _TC", "debit": 0.0, "credit": 138.09, "is_opening": "Yes"},
		]
		self.assertEqual(len(actual), 4)
		self.assertEqual(expected, actual)
  
	def test_sales_invoice_without_sales_order_TC_S_006(self):
		setting = frappe.get_doc("Selling Settings")
		setting.so_required = 'No'
		setting.save()
  
		self.assertEqual(setting.so_required, 'No')
  
		si = create_sales_invoice(cost_center='Main - _TC', selling_price_list='Standard Selling', income_account='Sales - _TC', expense_account='Cost of Goods Sold - _TC',
							debit_to='Debtors - _TC', qty=5, rate=3000, do_not_save=True)
		si.save()
		si.submit()
  
		self.assertEqual(si.status, 'Unpaid', 'Sales Invoice not submitted')
  
		si_acc_credit = frappe.db.get_value('GL Entry', {'voucher_type': 'Sales Invoice', 'voucher_no': si.name, 'account': 'Sales - _TC'}, 'credit')
		self.assertEqual(si_acc_credit, 15000)

		si_acc_debit = frappe.db.get_value('GL Entry', {'voucher_type': 'Sales Invoice', 'voucher_no': si.name, 'account': 'Debtors - _TC'}, 'debit')
		self.assertEqual(si_acc_debit, 15000)
  
		from erpnext.accounts.doctype.sales_invoice.sales_invoice import make_delivery_note
		dn =  make_delivery_note(si.name)
  
		dn.insert()
		dn.submit()
  
		self.assertEqual(dn.status, 'Completed', 'Delivery Note not submitted')
  
		qty_change = frappe.db.get_value('Stock Ledger Entry', {'item_code': '_Test Item', 'voucher_no': dn.name, 'warehouse': '_Test Warehouse - _TC'}, 'actual_qty')
		self.assertEqual(qty_change, -5)

	def test_sales_invoice_with_update_stock_checked_TC_S_007(self):
		si = create_sales_invoice(cost_center='Main - _TC', selling_price_list='Standard Selling', income_account='Sales - _TC', expense_account='Cost of Goods Sold - _TC',
							debit_to='Debtors - _TC', qty=5, rate=3000, do_not_save=True)
		si.update_stock = 1
		si.save()
		si.submit()
  
		self.assertEqual(si.status, 'Unpaid', 'Sales Invoice not submitted')
  
		qty_change = frappe.get_all('Stock Ledger Entry', {'item_code': '_Test Item', 'voucher_no': si.name, 'warehouse': '_Test Warehouse - _TC'}, ['actual_qty', 'valuation_rate'])
		self.assertEqual(qty_change[0].get("actual_qty"), -5)
  
		si2_acc_credit = frappe.db.get_value('GL Entry', {'voucher_type': 'Sales Invoice', 'voucher_no': si.name, 'account': 'Sales - _TC'}, 'credit')
		self.assertEqual(si2_acc_credit, 15000)

		si2_acc_debit = frappe.db.get_value('GL Entry', {'voucher_type': 'Sales Invoice', 'voucher_no': si.name, 'account': 'Debtors - _TC'}, 'debit')
		self.assertEqual(si2_acc_debit, 15000)
  
	def test_jv_records_creation_diff_ex_rate_TC_ACC_029(self):
		from erpnext.accounts.doctype.cost_center.test_cost_center import create_cost_center
		from erpnext.accounts.doctype.payment_entry.test_payment_entry import make_test_item
		from erpnext.accounts.doctype.purchase_invoice.test_purchase_invoice import get_jv_entry_account
		
		create_cost_center(
			cost_center_name="_Test Cost Center",
			company="_Test Company",
			parent_cost_center="_Test Company - _TC"
		)

		create_account(
			account_name="_Test Receivable USD",
			parent_account="Current Assets - _TC",
			company="_Test Company",
			account_currency="USD",
			account_type="Receivable",
			roroot_type="Asset"
		)

		create_customer(
			customer_name="_Test Customer USD",
			currency="USD",
			company="_Test Company",
			account="_Test Receivable USD - _TC"
		)

		item = make_test_item(item_name="_Test Item USD")
		
		if item.is_new():
			item.append(
				"item_defaults",
				{
					"default_warehouse": '_Test Warehouse - _TC',
					"company": "_Test Company",
					"selling_cost_center": "_Test Cost Center - _TC",
				},
			)
			item.save()
		
		frappe.db.commit()

		si = create_sales_invoice(
			customer="_Test Customer USD",
			company="_Test Company",
			parent_cost_center="_Test Cost Center - _TC",
			conversion_rate=63,
			currency="USD",
			debit_to="_Test Receivable USD - _TC",
			item_code=item.name,
			qty=1,
			rate=100,
		)
		si.save()
		si.submit()

		pe = get_payment_entry("Sales Invoice", si.name) 
		pe.payment_type == "Receive"
		pe.mode_of_payment = "Cash"
		pe.paid_from="_Test Receivable USD - _TC"
		pe.paid_to = "Cash - _TC"
		pe.source_exchange_rate = 60
		pe.save()
		pe.submit()

		jv_name = get_jv_entry_account(
			credit_to=si.debit_to,
			reference_name=si.name,
			party_type='Customer',
			party=pe.party,
			credit=300
		)
	
		self.assertEqual(
			frappe.db.get_value("Journal Entry", jv_name.parent, "voucher_type"),
			"Exchange Gain Or Loss"
		)

		expected_jv_entries = [
			["Exchange Gain/Loss - _TC", 300.0, 0.0, pe.posting_date],
			["_Test Receivable USD - _TC", 0.0, 300.0, pe.posting_date]
		]

		check_gl_entries(
			doc=self,
			voucher_no=jv_name.parent,
			expected_gle=expected_jv_entries,
			posting_date=pe.posting_date,
			voucher_type="Journal Entry"
		)
	
	def test_jv_records_creation_diff_ex_rate_TC_ACC_030(self):
		from erpnext.accounts.doctype.cost_center.test_cost_center import create_cost_center
		from erpnext.accounts.doctype.payment_entry.test_payment_entry import make_test_item,create_payment_entry
		from erpnext.accounts.doctype.purchase_invoice.test_purchase_invoice import get_jv_entry_account 

		create_cost_center(
			cost_center_name="_Test Cost Center",
			company="_Test Company",
			parent_cost_center="_Test Company - _TC"
		)

		create_account(
			account_name="_Test Receivable USD",
			parent_account="Current Assets - _TC",
			company="_Test Company",
			account_currency="USD",
			account_type="Receivable",
		)
		create_account(
			account_name="_Test Cash",
			parent_account="Cash In Hand - _TC",
			company="_Test Company",
			account_currency="INR",
			account_type="Cash",
		)

		create_customer(
			customer_name="_Test Customer USD",
			currency="USD",
			company="_Test Company",
			account="_Test Receivable USD - _TC"
		)

		item = make_test_item(item_name="_Test Item USD")
		
		if item.is_new():
			item.append(
				"item_defaults",
				{
					"default_warehouse": '_Test Warehouse - _TC',
					"company": "_Test Company",
					"selling_cost_center": "_Test Cost Center - _TC",
				},
			)
			item.save()
		
		frappe.db.commit()

		customer =frappe.get_doc("Customer", "_Test Customer USD")

		if customer:
			pe = create_payment_entry(
				party_type="Customer",
				party=customer.name,
				company="_Test Company",
				payment_type="Receive",
				paid_from="_Test Receivable USD - _TC",
				paid_to="_Test Cash - _TC",
				paid_amount=100,
				save=True
			)
			
			pe.source_exchange_rate = 60
			pe.received_amount = 6000
			pe.save()
			pe.submit()

			si = create_sales_invoice(
				customer="_Test Customer USD",
				company="_Test Company",
				parent_cost_center="_Test Cost Center - _TC",
				conversion_rate=63,
				currency="USD",	
				debit_to="_Test Receivable USD - _TC",
				item_code=item.name,
				qty=1,
				rate=120,
				do_not_submit=True
			)
			si.append("advances",{
				"reference_type": "Payment Entry",
				"reference_name": pe.name,
				"advance_amount": 100,
				"allocated_amount": 100,
				"ref_exchange_rate": 60
			})
			si.save()
			si.submit()
		
			jv_name = get_jv_entry_account(
				credit_to=si.debit_to,
				reference_name=si.name,
				party_type='Customer',
				party=pe.party,
				credit=300
			)

			self.assertEqual(
				frappe.db.get_value("Journal Entry", jv_name.parent, "voucher_type"),
				"Exchange Gain Or Loss"
			)

			expected_jv_entries = [
				["Exchange Gain/Loss - _TC", 300.0, 0.0, pe.posting_date],
				["_Test Receivable USD - _TC", 0.0, 300.0, pe.posting_date]
			]

			check_gl_entries(
				doc=self,
				voucher_no=jv_name.parent,
				expected_gle=expected_jv_entries,
				posting_date=pe.posting_date,
				voucher_type="Journal Entry"
			)

	def test_single_payment_request_for_purchase_invoice_TC_ACC_037(self):
		from erpnext.accounts.doctype.cost_center.test_cost_center import create_cost_center
		from erpnext.accounts.doctype.payment_request.payment_request import make_payment_request
		from erpnext.accounts.doctype.payment_entry.test_payment_entry import make_test_item

		setup_bank_accounts()
  
		create_cost_center(
			cost_center_name="_Test Cost Center",
			company="_Test Company",
			parent_cost_center="_Test Company - _TC"
		)

		create_account(
			account_name="_Test Receivable",
			parent_account="Current Assets - _TC",
			company="_Test Company",
			account_currency="INR",
			account_type="Receivable",
		)
		create_account(
			account_name="_Test Cash",
			parent_account="Cash In Hand - _TC",
			company="_Test Company",
			account_currency="INR",
			account_type="Cash",
		)

		create_customer(
			customer_name="_Test Customer",
			currency="INR",
			company="_Test Company",
			account="_Test Receivable - _TC"
		)

		item = make_test_item(item_name="_Test Item")
		
		if item.is_new():
			item.append(
				"item_defaults",
				{
					"default_warehouse": '_Test Warehouse - _TC',
					"company": "_Test Company",
					"selling_cost_center": "_Test Cost Center - _TC",
				},
			)
			item.save()
		
		frappe.db.commit()

		customer =frappe.get_doc("Customer", "_Test Customer")

		if customer:
			si=create_sales_invoice(
				customer="_Test Customer",
				company="_Test Company",
				parent_cost_center="_Test Cost Center - _TC",
				item_code=item.name,
				qty=1,
				rate=5000,
			)

			si.submit()

			pr =make_payment_request(
			dt="Sales Invoice",
			dn=si.name,
			recipient_id="test@test.com",
			payment_gateway_account="_Test Gateway - INR",
			mute_email=1,
			submit_doc=1,
			return_doc=1,
			)

			pe = pr.set_as_paid()
			pe.save()
			pe.submit()
			pr.load_from_db()
			self.assertEqual(pr.status, "Paid")
			si.load_from_db()	
			self.assertEqual(si.status, "Paid")
			expected_gle = [
					["Debtors - _TC", 0.0, si.grand_total, pe.posting_date],
					["_Test Bank - _TC", si.grand_total, 0.0, pe.posting_date]
			]
			check_gl_entries(
				doc=self,
				voucher_no=pe.name,
				expected_gle=expected_gle,
				voucher_type="Payment Entry",
				posting_date=pe.posting_date	
			)
	
	def test_multiple_payment_request_for_purchase_invoice_TC_ACC_038(self):
		from erpnext.accounts.doctype.cost_center.test_cost_center import create_cost_center
		from erpnext.accounts.doctype.payment_request.payment_request import make_payment_request
		from erpnext.accounts.doctype.payment_entry.test_payment_entry import make_test_item

		setup_bank_accounts()
  
		create_cost_center(
			cost_center_name="_Test Cost Center",
			company="_Test Company",
			parent_cost_center="_Test Company - _TC"
		)

		create_account(
			account_name="_Test Receivable",
			parent_account="Current Assets - _TC",
			company="_Test Company",
			account_currency="INR",
			account_type="Receivable",
		)
		create_account(
			account_name="_Test Cash",
			parent_account="Cash In Hand - _TC",
			company="_Test Company",
			account_currency="INR",
			account_type="Cash",
		)

		create_customer(
			customer_name="_Test Customer",
			currency="INR",
			company="_Test Company",
			account="_Test Receivable - _TC"
		)

		item = make_test_item(item_name="_Test Item")
		
		if item.is_new():
			item.append(
				"item_defaults",
				{
					"default_warehouse": '_Test Warehouse - _TC',
					"company": "_Test Company",
					"selling_cost_center": "_Test Cost Center - _TC",
				},
			)
			item.save()
		
		frappe.db.commit()

		customer =frappe.get_doc("Customer", "_Test Customer")

		if customer:
			si=create_sales_invoice(
				customer="_Test Customer",
				company="_Test Company",
				parent_cost_center="_Test Cost Center - _TC",
				item_code=item.name,
				qty=1,
				rate=5000,
			)

			si.submit()

			pr =make_payment_request(
			dt="Sales Invoice",
			dn=si.name,
			recipient_id="test@test.com",		
			payment_gateway_account="_Test Gateway - INR",
			mute_email=1,
			return_doc=1,
			)
			pr.grand_total = pr.grand_total / 2
			pr.save()
			pr.submit()
			pe = pr.set_as_paid()
			pe.save()
			pe.submit()	

			pr.load_from_db()
			self.assertEqual(pr.status, "Paid")
			si.load_from_db()
			self.assertEqual(si.status, "Partly Paid")
			expected_gle = [
					["Debtors - _TC", 0.0, si.grand_total/2, pe.posting_date],
					["_Test Bank - _TC", si.grand_total/2, 0.0, pe.posting_date]
			]
			check_gl_entries(
				doc=self,
				voucher_no=pe.name,
				expected_gle=expected_gle,
				voucher_type="Payment Entry",
				posting_date=pe.posting_date	
			)
			_pr=make_payment_request(
				dt="Sales Invoice",
				dn=si.name,	
				recipient_id="test@test.com",		
				payment_gateway_account="_Test Gateway - INR",
				mute_email=1,
				return_doc=1,
				submit_doc=1,
			)
			_pe=_pr.set_as_paid()
			_pe.save()
			_pe.submit()

			_pr.load_from_db()
			self.assertEqual(_pr.status, "Paid")
			si.load_from_db()
			self.assertEqual(si.status, "Paid")
			expected_gle = [
					["Debtors - _TC", 0.0, si.grand_total/2, _pe.posting_date],
					["_Test Bank - _TC", si.grand_total/2, 0.0, _pe.posting_date]
			]
			check_gl_entries(
				doc=self,
				voucher_no=_pe.name,
				expected_gle=expected_gle,
				voucher_type="Payment Entry",
				posting_date=pe.posting_date	
			)
	def test_sales_invoice_without_sales_order_with_gst_TC_S_016(self):
		setting = frappe.get_doc("Selling Settings")
		setting.so_required = 'No'
		setting.save()

		self.assertEqual(setting.so_required, 'No')
		make_stock_entry(item_code="_Test Item", qty=10, rate=5000, target="Stores - _TIRC")

		company = frappe.get_all("Company", {"name": "_Test Indian Registered Company"}, ["gstin", "gst_category"])
		customer = frappe.get_all("Customer", {"name": "_Test Registered Customer"}, ["gstin", "gst_category"])
		company_add = frappe.get_all("Address", {"name": "_Test Indian Registered Company-Billing"}, ["name", "gstin", "gst_category"])
		customer_add = frappe.get_all("Address", {"name": "_Test Registered Customer-Billing"}, ["name", "gstin", "gst_category"])
  
		if company[0].get("gst_category") == "Registered Regular" and customer[0].get("gst_category") == "Registered Regular" and customer[0].get("gstin") and customer[0].get("gstin"):
			if company_add[0].get("gst_category") == "Registered Regular" and customer_add[0].get("gst_category") == "Registered Regular" and company_add[0].get("gstin") and customer_add[0].get("gstin"):
				si = create_sales_invoice(company='_Test Indian Registered Company', customer='_Test Registered Customer', warehouse='Stores - _TIRC' ,cost_center='Main - _TIRC', selling_price_list='Standard Selling', 
							  income_account='Sales - _TIRC', expense_account='Cost of Goods Sold - _TIRC', debit_to='Debtors - _TIRC', qty=4, rate=5000, do_not_save=True)
				si.tax_category = 'In-State'
				si.taxes_and_charges = 'Output GST In-state - _TIRC'
				si.customer_address = customer_add[0].get("name")
				si.billing_address_gstin = customer_add[0].get("gstin")
				si.company_address = company_add[0].get("name")
				si.company_gstin = company_add[0].get("gstin")
				si.save()
				si.submit()

				self.assertEqual(si.status, 'Unpaid', 'Sales Invoice not submitted')
				self.assertEqual(si.grand_total, si.total + si.total_taxes_and_charges)
	
				voucher_params = {
					'voucher_type': 'Sales Invoice',
					'voucher_no': si.name
				}

				accounts = {
					'Sales - _TIRC': 'credit',
					'Debtors - _TIRC': 'debit',
					'Output Tax SGST - _TIRC': 'credit',
					'Output Tax CGST - _TIRC': 'credit'
				}

				gl_entries = {
					account: frappe.db.get_value('GL Entry', {**voucher_params, 'account': account}, field)
					for account, field in accounts.items()
				}

				self.assertEqual(gl_entries['Sales - _TIRC'], 20000)
				self.assertEqual(gl_entries['Debtors - _TIRC'], 23600)
				self.assertEqual(gl_entries['Output Tax SGST - _TIRC'], 1800)
				self.assertEqual(gl_entries['Output Tax CGST - _TIRC'], 1800)

				from erpnext.accounts.doctype.sales_invoice.sales_invoice import make_delivery_note
				dn =  make_delivery_note(si.name)

				dn.insert()
				dn.submit()

				self.assertEqual(dn.status, 'Completed', 'Delivery Note not submitted')

				qty_change = frappe.get_all('Stock Ledger Entry', {'item_code': '_Test Item', 'voucher_no': dn.name, 'warehouse': 'Stores - _TIRC'}, ['actual_qty', 'valuation_rate'])
				self.assertEqual(qty_change[0].get("actual_qty"), -4)

				dn_acc_credit = frappe.db.get_value('GL Entry', {'voucher_type': 'Delivery Note', 'voucher_no': dn.name, 'account': 'Stock In Hand - _TIRC'}, 'credit')
				self.assertEqual(dn_acc_credit, qty_change[0].get("valuation_rate") * 4)

				dn_acc_debit = frappe.db.get_value('GL Entry', {'voucher_type': 'Delivery Note', 'voucher_no': dn.name, 'account': 'Cost of Goods Sold - _TIRC'}, 'debit')
				self.assertEqual(dn_acc_debit, qty_change[0].get("valuation_rate") * 4)
	
	def test_sales_invoice_with_update_stock_checked_with_gst_TC_S_017(self): 
		company = frappe.get_all("Company", {"name": "_Test Indian Registered Company"}, ["gstin", "gst_category"])
		customer = frappe.get_all("Customer", {"name": "_Test Registered Customer"}, ["gstin", "gst_category"])
		company_add = frappe.get_all("Address", {"name": "_Test Indian Registered Company-Billing"}, ["name", "gstin", "gst_category"])
		customer_add = frappe.get_all("Address", {"name": "_Test Registered Customer-Billing"}, ["name", "gstin", "gst_category"])

		make_stock_entry(item_code="_Test Item", qty=10, rate=5000, target="Stores - _TIRC")
  
		if company[0].get("gst_category") == "Registered Regular" and customer[0].get("gst_category") == "Registered Regular" and customer[0].get("gstin") and customer[0].get("gstin"):
			if company_add[0].get("gst_category") == "Registered Regular" and customer_add[0].get("gst_category") == "Registered Regular" and company_add[0].get("gstin") and customer_add[0].get("gstin"):
				si = create_sales_invoice(company='_Test Indian Registered Company', customer='_Test Registered Customer', warehouse='Stores - _TIRC' ,cost_center='Main - _TIRC', selling_price_list='Standard Selling', 
							  income_account='Sales - _TIRC', expense_account='Cost of Goods Sold - _TIRC', debit_to='Debtors - _TIRC', qty=4, rate=5000, do_not_save=True)
				si.tax_category = 'In-State'
				si.taxes_and_charges = 'Output GST In-state - _TIRC'
				si.customer_address = customer_add[0].get("name")
				si.billing_address_gstin = customer_add[0].get("gstin")
				si.company_address = company_add[0].get("name")
				si.company_gstin = company_add[0].get("gstin")
				si.update_stock = 1
				si.save()
				si.submit()

				self.assertEqual(si.status, 'Unpaid', 'Sales Invoice not submitted')
				self.assertEqual(si.grand_total, si.total + si.total_taxes_and_charges)

				qty_change = frappe.get_all(
					'Stock Ledger Entry',
					{'item_code': '_Test Item', 'voucher_no': si.name, 'warehouse': 'Stores - _TIRC'},
					['actual_qty', 'valuation_rate']
				)

				if qty_change:
					actual_qty = qty_change[0].get("actual_qty")
					valuation_rate = qty_change[0].get("valuation_rate")

					self.assertEqual(actual_qty, -4)
					gl_entries = frappe.db.get_all(
						'GL Entry',
						{
							'voucher_type': 'Sales Invoice',
							'voucher_no': si.name,
							'account': ['in', ['Sales - _TIRC', 'Debtors - _TIRC', 'Output Tax SGST - _TIRC', 'Output Tax CGST - _TIRC', 'Stock In Hand - _TIRC', 'Cost of Goods Sold - _TIRC']]
						},
						['account', 'credit', 'debit']
					)
					gl_entry_dict = {entry.account: entry for entry in gl_entries}

					self.assertEqual(gl_entry_dict.get('Sales - _TIRC', {}).get('credit', 0), 20000)
					self.assertEqual(gl_entry_dict.get('Debtors - _TIRC', {}).get('debit', 0), 23600)
					self.assertEqual(gl_entry_dict.get('Output Tax SGST - _TIRC', {}).get('credit', 0), 1800)
					self.assertEqual(gl_entry_dict.get('Output Tax CGST - _TIRC', {}).get('credit', 0), 1800)
					self.assertEqual(gl_entry_dict.get('Stock In Hand - _TIRC', {}).get('credit', 0), valuation_rate * 4)
					self.assertEqual(gl_entry_dict.get('Cost of Goods Sold - _TIRC', {}).get('debit', 0), valuation_rate * 4)

 
	def test_sales_invoice_and_delivery_note_with_shipping_rule_TC_S_026(self):
		frappe.db.set_single_value("Selling Settings", "so_required", "No")
		make_stock_entry(item="_Test Item Home Desktop 100", target="Stores - _TC", qty=10, rate=4000)

		sales_invoice = create_sales_invoice(
			customer="_Test Customer",
			company="_Test Company",
			cost_center="Main - _TC",
			currency="INR",
			warehouse="Stores - _TC",
			price_list="Standard Selling",
			item_code="_Test Item Home Desktop 100",  
			shipping_rule="_Test Shipping Rule",
			qty=4,
			rate=5000
		)

		sales_invoice.calculate_taxes_and_totals()
		sales_invoice.submit()
		income_account = sales_invoice.items[0].income_account
		shipping_rule_account = frappe.db.get_value("Shipping Rule", "_Test Shipping Rule", "account")

		shipping_charge = 200  
		expected_grand_total = 20000 + shipping_charge
		self.assertEqual(sales_invoice.grand_total, expected_grand_total)

		si_gl_entries = frappe.get_all(
			"GL Entry",
			filters={"voucher_no": sales_invoice.name},
			fields=["account", "debit", "credit"]
		)

		expected_si_gl = {
			sales_invoice.debit_to: 20200,       
			income_account: -20000,            
			shipping_rule_account: -200         
		}

		for entry in si_gl_entries:
			self.assertEqual(expected_si_gl.get(entry.account, 0), entry.debit - entry.credit)

		from erpnext.accounts.doctype.sales_invoice.sales_invoice import make_delivery_note
		delivery_note = make_delivery_note(sales_invoice.name)

		delivery_note.sales_invoice = sales_invoice.name 
		delivery_note.save()
		delivery_note.submit()

		self.assertEqual(delivery_note.status, "Completed")

		for item in delivery_note.items:
			actual_qty = frappe.db.get_value("Bin", {"item_code": item.item_code}, "actual_qty")
			expected_qty = item.actual_qty - item.qty
			self.assertEqual(actual_qty, expected_qty)

		self.assertEqual(delivery_note.sales_invoice, sales_invoice.name)
	
	def test_sales_invoice_with_update_stock_and_SR_TC_S_027(self):
		make_stock_entry(item="_Test Item Home Desktop 100", target="Stores - _TC", qty=10, rate=4000)

		sales_invoice = create_sales_invoice(
			customer="_Test Customer",
			company="_Test Company",
			cost_center="Main - _TC",
			item="_Test Item Home Desktop 100",
			qty=4,
			rate=5000,
			warehouse="Stores - _TC",
			currency="INR",
			selling_price_list="Standard Selling",
			shipping_rule="_Test Shipping Rule",
			update_stock=1,
		)

		self.assertEqual(sales_invoice.docstatus, 1)
		self.assertEqual(sales_invoice.status, "Unpaid")

		debtor_account = frappe.db.get_value("Company", "_Test Company", "default_receivable_account")
		sales_account = frappe.db.get_value("Company", "_Test Company", "default_income_account")
		shipping_account = frappe.db.get_value("Shipping Rule", "_Test Shipping Rule", "account")

		gl_entries = frappe.get_all("GL Entry", filters={"voucher_no": sales_invoice.name}, fields=["account", "debit", "credit"])
		gl_debits = {entry.account: entry.debit for entry in gl_entries}
		gl_credits = {entry.account: entry.credit for entry in gl_entries}

		self.assertAlmostEqual(gl_debits[debtor_account], 20200)  
		self.assertAlmostEqual(gl_credits[sales_account], 20000)  
		self.assertAlmostEqual(gl_credits[shipping_account], 200)  
		self.assertTrue('Stock In Hand - _TC' in gl_credits)  
		self.assertTrue('Cost of Goods Sold - _TC' in gl_debits)  
		shipping_rule_amount = frappe.db.get_value("Sales Taxes and Charges", {"parent": sales_invoice.name, "account_head": shipping_account}, "tax_amount")
		self.assertAlmostEqual(shipping_rule_amount, 200)  
		sle = frappe.get_all(
			"Stock Ledger Entry",
			filters={"voucher_no": sales_invoice.name, "warehouse": "Stores - _TC"},
			fields=["actual_qty"]
		)
		self.assertEqual(sum([entry.actual_qty for entry in sle]), -4)  

	def test_sales_invoice_with_SR_and_CRN_TC_S_038(self):

		from erpnext.stock.doctype.stock_entry.test_stock_entry import make_stock_entry
		from erpnext.selling.doctype.sales_order.sales_order import make_delivery_note
		from erpnext.stock.doctype.delivery_note.delivery_note import make_sales_invoice
		from erpnext.selling.doctype.sales_order.test_sales_order import make_sales_order
		from erpnext.stock.doctype.delivery_note.test_delivery_note import create_delivery_note
		from erpnext.accounts.doctype.sales_invoice.test_sales_invoice import create_sales_invoice

		frappe.db.set_value("Company", "_Test Company","enable_perpetual_inventory", 1)


		make_stock_entry(item="_Test Item Home Desktop 100", target="Stores - _TC", qty=10, rate=1000)

		sales_order = make_sales_order(item_code="_Test Item Home Desktop 100", qty=5, price_list_rate=3000, warehouse="Stores - _TC")

		delivery_note = make_delivery_note(sales_order.name)
		delivery_note.insert()
		delivery_note.submit()
		sle_dn = frappe.get_all(
			"Stock Ledger Entry",
			filters={"voucher_no": delivery_note.name, "warehouse": "Stores - _TC"},
			fields=["actual_qty"]
		)
		self.assertEqual(sum([entry.actual_qty for entry in sle_dn]), -5)
		

		sales_invoice = make_sales_invoice(delivery_note.name)
		sales_invoice.insert()
		sales_invoice.submit()
		debtor_account = frappe.db.get_value("Company", "_Test Company", "default_receivable_account")
		sales_account = frappe.db.get_value("Company", "_Test Company", "default_income_account")
		gl_entries_si = frappe.get_all("GL Entry", filters={"voucher_no": sales_invoice.name}, fields=["account", "debit", "credit"])
		gl_debits_si = {entry.account: entry.debit for entry in gl_entries_si}
		gl_credits_si = {entry.account: entry.credit for entry in gl_entries_si}
		self.assertAlmostEqual(gl_debits_si[debtor_account], 15000)
		self.assertAlmostEqual(gl_credits_si[sales_account], 15000)


		dn_return = create_delivery_note(
			is_return=1,
			return_against=delivery_note.name,
			item="_Test Item Home Desktop 100",
			qty=-5,
			warehouse="Stores - _TC",
			do_not_save =True
		)
		for i in dn_return.items:
			i.against_sales_order = sales_order.name
			sales_order_item = frappe.get_all(
			"Sales Order Item",
			filters={"parent": sales_order.name, "item_code": i.item_code},
			fields=["name"])
			if sales_order_item:
				i.so_detail = sales_order_item[0].name
			
		dn_return.save()
		dn_return.submit()
		gl_entries_dn = frappe.get_all("GL Entry", filters={"voucher_no": dn_return.name}, fields=["account", "debit", "credit"])
		gl_debits_dn = {entry.account: entry.debit for entry in gl_entries_dn}
		gl_credits_dn = {entry.account: entry.credit for entry in gl_entries_dn}
		self.assertAlmostEqual(gl_credits_dn['Cost of Goods Sold - _TC'], 5000)
		self.assertAlmostEqual(gl_debits_dn['Stock In Hand - _TC'], 5000)


		sle_dn_return = frappe.get_all(
			"Stock Ledger Entry",
			filters={"voucher_no": dn_return.name, "warehouse": "Stores - _TC"},
			fields=["actual_qty"]
		)
		self.assertEqual(sum([entry.actual_qty for entry in sle_dn_return]), 5)
		
		crn = create_sales_invoice(
			item="_Test Item Home Desktop 100",
			qty=-5,
			rate=3000,
			is_return=1,
			return_against=sales_invoice.name,
			do_not_save =True
		)
		for i in crn.items:
			i.sales_order = sales_order.name
		crn.save()
		crn.submit()
		
		gl_entries_crn = frappe.get_all("GL Entry", filters={"voucher_no": crn.name}, fields=["account", "debit", "credit"])
		gl_debits_crn = {entry.account: entry.debit for entry in gl_entries_crn}
		gl_credits_crn = {entry.account: entry.credit for entry in gl_entries_crn}
		self.assertAlmostEqual(gl_debits_crn[sales_account], 15000)
		self.assertAlmostEqual(gl_credits_crn[debtor_account], 15000)

		sales_order.reload()
		self.assertEqual(sales_order.status, "To Deliver")



	def test_sales_invoice_with_sr_crn_and_payment_TC_S_039(self):
		from erpnext.stock.doctype.delivery_note.test_delivery_note import create_delivery_note
		from erpnext.accounts.doctype.sales_invoice.sales_invoice import make_delivery_note

		frappe.db.set_value("Company", "_Test Company","enable_perpetual_inventory", 1)
		make_stock_entry(item="_Test Item Home Desktop 100", target="Stores - _TC", qty=10, rate=2500)

		sales_invoice = create_sales_invoice(
			warehouse="Stores - _TC",
			item_code="_Test Item Home Desktop 100",
			qty=5,
			rate=3000,
			income_account = "Sales - _TC",
			expense_account ="Cost of Goods Sold - _TC",
			update_stock=1
		)

		stock_entries = frappe.get_all(
			"Stock Ledger Entry",
			filters={"voucher_no": sales_invoice.name, "warehouse": "Stores - _TC"},
			fields=["actual_qty"]
		)
		self.assertEqual(sum([entry.actual_qty for entry in stock_entries]), -5)

		gl_entries_si = frappe.get_all("GL Entry", filters={"voucher_no": sales_invoice.name}, fields=["account", "debit", "credit"])
		gl_debits_si = {entry.account: entry.debit for entry in gl_entries_si}
		gl_credits_si = {entry.account: entry.credit for entry in gl_entries_si}
		debtor_account = frappe.db.get_value("Company", "_Test Company", "default_receivable_account")
		sales_account = frappe.db.get_value("Company", "_Test Company", "default_income_account")
		
		self.assertAlmostEqual(gl_debits_si[debtor_account], 15000)
		self.assertAlmostEqual(gl_credits_si[sales_account], 15000)

		delivery_note = make_delivery_note(sales_invoice.name)
		delivery_note.save()
		delivery_note.submit()

		dn_return = create_delivery_note(
			is_return=1,
			return_against=delivery_note.name,
			item="_Test Item Home Desktop 100",
			qty=-2,
			warehouse="Stores - _TC",
		)
		dn_return.submit()

		gl_entries_dn = frappe.get_all("GL Entry", filters={"voucher_no": dn_return.name}, fields=["account", "debit", "credit"])
		gl_debits_dn = {entry.account: entry.debit for entry in gl_entries_dn}
		gl_credits_dn = {entry.account: entry.credit for entry in gl_entries_dn}
		self.assertAlmostEqual(gl_credits_dn['Cost of Goods Sold - _TC'], 5000)
		self.assertAlmostEqual(gl_debits_dn['Stock In Hand - _TC'], 5000)

		crn = create_sales_invoice(
			item="_Test Item Home Desktop 100",
			qty=-2,
			rate=3000,
			is_return=1,
			update_stock=1,
			warehouse="Stores - _TC",
			return_against=sales_invoice.name,
		)

		gl_entries_crn = frappe.get_all("GL Entry", filters={"voucher_no": crn.name}, fields=["account", "debit", "credit"])
		gl_debits_crn = {entry.account: entry.debit for entry in gl_entries_crn}
		gl_credits_crn = {entry.account: entry.credit for entry in gl_entries_crn}
		
		self.assertAlmostEqual(gl_debits_crn['Sales - _TC'], 6000)
		self.assertAlmostEqual(gl_credits_crn['Debtors - _TC'], 6000)

		stock_entries_crn = frappe.get_all(
			"Stock Ledger Entry",
			filters={"voucher_no": crn.name, "warehouse": "Stores - _TC"},
			fields=["actual_qty"]
		)
		self.assertEqual(sum([entry.actual_qty for entry in stock_entries_crn]), 2)  



	def test_deferred_revenue_invoice_line_item_TC_ACC_039(self):
		from erpnext.accounts.doctype.cost_center.test_cost_center import create_cost_center
		from erpnext.accounts.doctype.payment_entry.test_payment_entry import make_test_item

  
		create_cost_center(
			cost_center_name="_Test Cost Center",
			company="_Test Company",
			parent_cost_center="_Test Company - _TC"
		)

		create_account(
			account_name="_Test Receivable",
			parent_account="Current Assets - _TC",
			company="_Test Company",
			account_currency="INR",
			account_type="Receivable",
		)
		create_account(
			account_name="_Test Cash",
			parent_account="Cash In Hand - _TC",
			company="_Test Company",
			account_currency="INR",
			account_type="Cash",
		)

		create_customer(
			customer_name="_Test Customer",
			currency="INR",
			company="_Test Company",
			account="_Test Receivable - _TC"
		)

		item = make_test_item(item_name="_Test Item")
		item.enable_deferred_revenue=1
		item.no_of_months=12
		item.save()
		if item.is_new():
			item.append(
				"item_defaults",
				{
					"default_warehouse": '_Test Warehouse - _TC',
					"company": "_Test Company",
					"selling_cost_center": "_Test Cost Center - _TC",
				},
			)
			item.save()
		
		frappe.db.commit()

		customer = frappe.get_doc("Customer", "_Test Customer")
		sales_invoice = create_sales_invoice(
			item=item.name,
			qty=1,
			customer=customer.name,
			update_stock=1,
			warehouse="_Test Warehouse - _TC",
			cost_center="_Test Cost Center - _TC",
			account="_Test Receivable - _TC",
			company="_Test Company",
			currency="INR",
			rate=50000,
			do_not_submit=True,
		)
		if sales_invoice.items:
			setattr(sales_invoice.items[0], 'enable_deferred_revenue', 1)
			setattr(sales_invoice.items[0], 'deferred_revenue_account', 'Deferred Revenue - _TC')
		sales_invoice.save()
		sales_invoice.submit()
		expected_gl_entries = [
			['Debtors - _TC', sales_invoice.grand_total, 0.0, sales_invoice.posting_date],
			['Deferred Revenue - _TC', 0.0, sales_invoice.grand_total, sales_invoice.posting_date]
		]
		check_gl_entries(self, sales_invoice.name, expected_gl_entries, sales_invoice.posting_date)
    
	def test_deferred_revenue_invoice_multiple_item_TC_ACC_040(self):
		from erpnext.accounts.doctype.cost_center.test_cost_center import create_cost_center
		from erpnext.accounts.doctype.payment_entry.test_payment_entry import make_test_item
		from erpnext.stock.get_item_details import calculate_service_end_date

		create_cost_center(
			cost_center_name="_Test Cost Center",
			company="_Test Company",
			parent_cost_center="_Test Company - _TC"
		)

		create_account(
			account_name="_Test Receivable",
			parent_account="Current Assets - _TC",
			company="_Test Company",
			account_currency="INR",
			account_type="Receivable",
		)
		create_account(
			account_name="_Test Cash",
			parent_account="Cash In Hand - _TC",
			company="_Test Company",
			account_currency="INR",
			account_type="Cash",
		)

		create_customer(
			customer_name="_Test Customer",
			currency="INR",
			company="_Test Company",
			account="_Test Receivable - _TC"
		)

		items_list = ['_Test Item 1', '_Test Item 2']
		for item in items_list:
			item=make_test_item(item_name=item)
			item.enable_deferred_expense=1
			item.no_of_months_exp=12
			item.save()	
			frappe.db.commit()
		customer = frappe.get_doc("Customer", "_Test Customer")
		sales_invoice = create_sales_invoice(
			item=items_list[0],
			qty=1,
			customer=customer.name,
			warehouse="_Test Warehouse - _TC",
			cost_center="_Test Cost Center - _TC",
			account="_Test Receivable - _TC",
			company="_Test Company",
			currency="INR",
			rate=50000,
			do_not_submit=True,
		)	
		if sales_invoice.items:
			setattr(sales_invoice.items[0], 'enable_deferred_revenue', 1)
			setattr(sales_invoice.items[0], 'deferred_revenue_account', 'Deferred Revenue - _TC')
			sales_invoice.save()
		
		sales_invoice.append('items',{
			'item_code':items_list[1],
			'item_name':items_list[1],
			"qty":1,
			"rate":50000,
			"warehouse": "_Test Warehouse - _TC",
			"cost_center": "_Test Cost Center - _TC",
			"expense_account": "Cost of Goods Sold - _TC",
			"enable_deferred_revenue": 1,
			"deferred_revenue_account": "Deferred Revenue - _TC",
			"no_of_months": 12,
			"service_start_date": sales_invoice.posting_date
		})
		end_date_obj=calculate_service_end_date(args=sales_invoice.items[1].as_dict())
		sales_invoice.items[1].service_end_date = end_date_obj.get("service_end_date")
		sales_invoice.save()
		sales_invoice.submit()

		expected_gl_entries = [
			['Debtors - _TC', sales_invoice.grand_total, 0.0, sales_invoice.posting_date],
			['Deferred Revenue - _TC', 0.0, sales_invoice.grand_total, sales_invoice.posting_date]
		]
		check_gl_entries(self, sales_invoice.name, expected_gl_entries, sales_invoice.posting_date)
	
	def test_repost_account_ledger_for_si_TC_ACC_118(self):
		from erpnext.accounts.doctype.repost_accounting_ledger.test_repost_accounting_ledger import update_repost_settings
		from erpnext.accounts.doctype.payment_entry.test_payment_entry import make_test_item

		update_repost_settings()
		company = "_Test Company"
		item = make_test_item(item_name="_Test Item")
		si = create_sales_invoice(
			customer="_Test Customer",
			company=company, 
			item=item.name,
			rate=1000
		)
		ral=frappe.get_doc({
			"doctype":"Repost Accounting Ledger",
			"company":company,
			"vouchers":[{
				"voucher_type":"Sales Invoice",
				"voucher_no":si.name
			}]
		}).insert()
		ral.submit()
		si.items[0].income_account="_Test Account Cost for Goods Sold - _TC"
		si.db_update()
		si.submit()
		expected_gl_entries = [
			['Debtors - _TC', si.grand_total, 0.0, si.posting_date],
			['_Test Account Cost for Goods Sold - _TC', 0.0, si.grand_total, si.posting_date]
		]
		check_gl_entries(self, si.name, expected_gl_entries, si.posting_date)
	
	def test_promotion_scheme_for_selling_TC_ACC_115(self):
		from erpnext.accounts.doctype.payment_entry.test_payment_entry import make_test_item

		item=make_test_item("_Test Item Promotion")

		promo=frappe.get_doc({
			"doctype":"Promotional Scheme",
			"__newname":"_Test Promotional Scheme",
			"company":"_Test Company",
			"selling":1,
			"valid_from":nowdate(),
			"valid_upto":add_days(nowdate(),20),
   			"currency":"INR",
			"items":[{
				'item_code':item.name,
				"uom":"Nos"
			}],
			'price_discount_slabs':[
       		{
				"min_qty":"10",
				"max_qty":"100",
    			"min_amount":0,
				"max_amount":0,
				"rate_or_discount":"Discount Percentage",
				"discount_percentage":2,
				"rule_description":"2%"
			},
			{
				"min_qty":"101",
				"max_qty":"1000",
				"min_amount":0,
				"max_amount":0,
				"rate_or_discount":"Discount Percentage",
				"discount_percentage":5,
				"rule_description":"5%"
				
			}
   		]
		}).insert()
		
		si=create_sales_invoice(
			customer="_Test Customer",
			item=item.name,
			rate=1000,
			qty="10",
			company="_Test Company",
		)
  
		self.assertEquals(2,si.items[0].discount_percentage)
  
	def test_over_billing_allowance_for_si_TC_ACC_120(self):
		from erpnext.accounts.doctype.payment_entry.test_payment_entry import (
			make_test_item
		)
		from erpnext.selling.doctype.sales_order.test_sales_order import (
			make_sales_order,
            make_sales_invoice
		)
		account_setting=frappe.get_doc("Accounts Settings")
		account_setting.db_set("over_billing_allowance", 10)
		account_setting.save()
		company = "_Test Company"
		item=make_test_item("_Test Item")
		so = make_sales_order(
			customer="_Test Customer",
			company=company,
			item_code=item.name,
			rate=1000,
			qty=1
		)
		try:
			si=make_sales_invoice(so.name)
			si.items[0].rate=1200
			si.save()
			si.submit()
		except Exception as e:
			error_msg = str(e)
			self.assertEqual(error_msg,'This document is over limit by Amount 100.0 for item _Test Item. Are you making another Sales Invoice against the same Sales Order Item?To allow over billing, update "Over Billing Allowance" in Accounts Settings or the Item.')

	def test_create_sales_invoice_for_interstate_branch_transfer_TC_ACC_123(self):
		from erpnext.accounts.doctype.payment_entry.test_payment_entry import make_test_item
		internal_customer=frappe.get_value("Customer",{"is_internal_customer":1,"represents_company":"_Test Company"})
		if not internal_customer:
			customer = frappe.get_doc({
				"doctype": "Customer",
				"customer_name": "_Test Internal Customer 4",
				"customer_type": "Company",
				"is_internal_customer": 1,
				"represents_company": "_Test Company",
				"companies":[
					{
					"company": "_Test Company",
					}]
				}).insert()
			frappe.db.commit()
		elif internal_customer:
			customer=frappe.get_doc("Customer",internal_customer)
		else:
			customer=frappe.get_doc("Customer","_Test Internal Customer 4")
		
		item=make_test_item("_Test Item")
		si= create_sales_invoice(
			company="_Test Company",
			customer=customer.name,
			item=item.name,
			qty=1,
			rate=10000,
			do_not_submit=True
		)
		si.taxes_and_charges="Output GST Out-state - _TC"
		si.save()
		si.submit()
		expected_gl_entries = [
			['Output Tax IGST - _TC', 0.0, si.total_taxes_and_charges, si.posting_date],
			['Unrealized Profit - _TC',si.total_taxes_and_charges, 0.0, si.posting_date],
		]
		check_gl_entries(self, si.name, expected_gl_entries, si.posting_date)
  
	def test_create_sales_invoice_for_common_party_TC_ACC_124(self):
		from erpnext.accounts.doctype.payment_entry.test_payment_entry import (
			make_test_item,
			create_supplier,
			create_purchase_invoice
		)
		from erpnext.accounts.doctype.party_link.party_link import create_party_link
		supplier=create_supplier(supplier_name="_Test Common Party",company="_Test Company")
		if supplier.accounts:
			supplier.accounts.clear()
			supplier.flags.ignore_mandatory = True
			supplier.save()
			frappe.db.commit()
		create_customer(customer_name="_Test Common Party",company="_Test Company")
		if not frappe.get_value("Party Link",{"primary_party":"_Test Common Party","secondary_party":"_Test Common Party","primary_role":"Supplier"}):
			create_party_link(
				primary_role="Supplier",
				primary_party=supplier.name,
				secondary_party=supplier.name
			)
		
		item=make_test_item("_Test Item")
		pi=create_purchase_invoice(
			supplier=supplier.name,
			item_code=item.name,
			company="_Test Company",
			qty=1,
			rate=10000
		)
		pi.save().submit()

		si=create_sales_invoice(
			customer="_Test Common Party",
			company="_Test Company",
			item_code=item.name,
			qty=1,
			rate=15000,
			debit_to="Debtors - _TC"
		)
		jv_parent=frappe.get_value(
      		"Journal Entry Account",{
            "reference_type":"Sales Invoice",
            "reference_name":si.name},"parent"
        )
		jv_doc=frappe.get_doc("Journal Entry",jv_parent)
		expected_gl_entries = [
			['Creditors - _TC',jv_doc.total_credit, 0.0, jv_doc.posting_date],
			['Debtors - _TC',0.0, jv_doc.total_debit, jv_doc.posting_date],
		]
		check_gl_entries(self, jv_doc.name, expected_gl_entries, jv_doc.posting_date, "Journal Entry")
	
	def test_prevent_sale_below_purchase_rate_TC_ACC_125(self):
		from erpnext.accounts.doctype.payment_entry.test_payment_entry import (
			create_purchase_invoice,
			make_test_item,
			create_supplier,
		)

		selling_setting = frappe.get_doc("Selling Settings")
		selling_setting.validate_selling_price = 1
		selling_setting.save()

		supplier = create_supplier(supplier_name="_Test Supplier")

		item = make_test_item("_Test Sell Item")

		pi = create_purchase_invoice(
			supplier=supplier.name,
			company="_Test Company",
			item_code=item.name,
			qty=1,
			rate=100
		)
		pi.save().submit()

		try:
			si = create_sales_invoice(
				customer="_Test Customer",
				company="_Test Company",
				item_code=item.name,
				qty=1,
				rate=99
			)
		except Exception as e:
			error_msg = str(e)
		self.assertEqual(
            error_msg,
            (
                "Row #1: Selling rate for item _Test Item is lower than its last purchase rate.\n"
                "\t\t\t\t\tSelling net rate should be atleast 100.0.Alternatively,\n"
                "\t\t\t\t\tyou can disable selling price validation in Selling Settings to bypass\n"
                "\t\t\t\t\tthis validation."
            )
        )
	
	def test_test_unlink_payment_on_invoice_cancellation_TC_ACC_126(self):
		from erpnext.accounts.doctype.payment_entry.test_payment_entry import (
			make_test_item
		)

		account_setting = frappe.get_doc("Accounts Settings")
		account_setting.unlink_payment_on_cancellation_of_invoice = 0
		account_setting.save()
		item = make_test_item("_Test Item")
		try:
			si = create_sales_invoice(
				customer="_Test Customer",
				company="_Test Company",
				item_code=item.name,
				qty=1,
				rate=100
			)
			
			pe = get_payment_entry(si.doctype,si.name,bank_account="Cash - _TC")
			pe.submit()
			si.load_from_db()
			
			si.cancel()
		except Exception as e:
			error_msg = str(e)
			self.assertEqual(error_msg,f'Cannot delete or cancel because Sales Invoice {si.name} is linked with Payment Entry {pe.name} at Row: 1')
<<<<<<< HEAD

	def test_si_cancel_amend_with_item_details_change_TC_S_128(self):
		from erpnext.accounts.doctype.payment_entry.test_payment_entry import (
			make_test_item
		)
		
		make_test_item("_Test Item 1")
		make_stock_entry(item_code="_Test Item", qty=5, rate=1000, target="_Test Warehouse - _TC")
		make_stock_entry(item_code="_Test Item 1", qty=5, rate=1000, target="_Test Warehouse - _TC")
		si = create_sales_invoice(qty=2, rate=500)
		si.cancel()
		si.reload()	
		self.assertEqual(si.status, "Cancelled")

		amended_si = frappe.copy_doc(si)
		amended_si.docstatus = 0
		amended_si.amended_from = si.name
		amended_si.items[0].item_code ='_Test Item 1'
		amended_si.save()
		amended_si.submit()
		self.assertEqual(amended_si.status, "Unpaid")
		
	def test_si_cancel_amend_with_customer_change_TC_S_129(self):

		create_customer(customer_name="_Test Customer Selling",company="_Test Company")
		make_stock_entry(item_code="_Test Item", qty=5, rate=1000, target="_Test Warehouse - _TC")

		si = create_sales_invoice(qty=2, rate=500)
		si.cancel()
		si.reload()	
		self.assertEqual(si.status, "Cancelled")

		amended_si = frappe.copy_doc(si)
		amended_si.docstatus = 0
		amended_si.amended_from = si.name
		amended_si.customer = '_Test Customer Selling'
		amended_si.save()
		amended_si.submit()
		self.assertEqual(amended_si.status, "Unpaid")

	def test_si_cancel_amend_with_payment_terms_change_TC_S_130(self):
		from erpnext.accounts.doctype.payment_entry.test_payment_entry import create_payment_terms_template
		from erpnext.accounts.doctype.payment_entry.test_payment_entry import create_payment_term
		make_stock_entry(item_code="_Test Item", qty=5, rate=1000, target="_Test Warehouse - _TC")
		create_payment_term("Basic Amount Receivable for Selling")

		if not frappe.db.exists("Payment Terms Template", "Test Receivable Template Selling"):
			frappe.get_doc(
				{
					"doctype": "Payment Terms Template",
					"template_name": "Test Receivable Template Selling",
					"allocate_payment_based_on_payment_terms": 1,
					"terms": [
						{
							"doctype": "Payment Terms Template Detail",
							"payment_term": "Basic Amount Receivable for Selling",
							"invoice_portion": 100,
							"credit_days_based_on": "Day(s) after invoice date",
							"credit_days": 1,
						}
					],
				}
			).insert()

		create_payment_terms_template()
		si = create_sales_invoice(qty=2, rate=500,do_not_save=True)
		si.payment_terms_template ='Test Receivable Template'
		si.save()
		si.submit()
		si.cancel()
		si.reload()	
		self.assertEqual(si.status, "Cancelled")

		amended_si = frappe.copy_doc(si)
		amended_si.docstatus = 0
		amended_si.amended_from = si.name
		amended_si.payment_terms_template = 'Test Receivable Template Selling'
		amended_si.save()
		amended_si.submit()

		self.assertEqual(amended_si.status, "Unpaid")

	def test_si_credit_note_cancel_amend_with_payment_terms_change_TC_S_131(self):
		from erpnext.accounts.doctype.payment_entry.test_payment_entry import create_payment_terms_template
		from erpnext.accounts.doctype.payment_entry.test_payment_entry import create_payment_term
		from erpnext.accounts.doctype.sales_invoice.sales_invoice import make_sales_return

		make_stock_entry(item_code="_Test Item", qty=5, rate=1000, target="_Test Warehouse - _TC")
		create_payment_term("Basic Amount Receivable for Selling")

		if not frappe.db.exists("Payment Terms Template", "Test Receivable Template Selling"):
			frappe.get_doc(
				{
					"doctype": "Payment Terms Template",
					"template_name": "Test Receivable Template Selling",
					"allocate_payment_based_on_payment_terms": 1,
					"terms": [
						{
							"doctype": "Payment Terms Template Detail",
							"payment_term": "Basic Amount Receivable for Selling",
							"invoice_portion": 100,
							"credit_days_based_on": "Day(s) after invoice date",
							"credit_days": 1,
						}
					],
				}
			).insert()

		create_payment_terms_template()
		si = create_sales_invoice(qty=2, rate=500,do_not_save=True)
		si.payment_terms_template ='Test Receivable Template'
		si.save()
		si.submit()
		self.assertEqual(si.status, "Unpaid")

		sir=make_sales_return(si.name)
		sir.save()
		sir.submit()
		sir.cancel()
		self.assertEqual(sir.status, "Cancelled")


		amended_sir = frappe.copy_doc(sir)
		amended_sir.docstatus = 0
		amended_sir.amended_from = sir.name
		amended_sir.payment_terms_template = 'Test Receivable Template Selling'
		amended_sir.save()
		amended_sir.submit()

		self.assertEqual(amended_sir.status, "Return")


	def test_si_with_deferred_revenue_item_TC_S_135(self):
		from erpnext.accounts.doctype.payment_entry.test_payment_entry import make_test_item
		from erpnext.accounts.doctype.account.test_account import create_account
		
		item=make_test_item("_Test Item 1")
		item.enable_deferred_revenue =1
		item.no_of_months =5
		item.save()
	
		make_stock_entry(item_code="_Test Item 1", qty=10, rate=5000, target="_Test Warehouse - _TC")

		deferred_account = create_account(
			account_name="Deferred Revenue",
			parent_account="Current Liabilities - _TC",
			company="_Test Company",
		)
		si = create_sales_invoice(item=item.name, qty=5,rate=3000, do_not_submit=True)
		si.items[0].enable_deferred_revenue = 1
		si.items[0].deferred_revenue_account = deferred_account
		si.save()
		si.submit()
		self.assertEqual(si.status, "Unpaid")	

=======
    
	def test_fetch_payment_terms_from_order_TC_ACC_129(self):
		from erpnext.accounts.doctype.payment_entry.test_payment_entry import (
			make_test_item
		)
		from erpnext.selling.doctype.sales_order.test_sales_order import (
			 make_sales_order,
			 make_sales_invoice	
		)

		account_setting = frappe.get_doc("Accounts Settings")
		account_setting.automatically_fetch_payment_terms=1
		account_setting.save()
		
		item = make_test_item("_Test Item")

		so = make_sales_order(
			customer="_Test Customer",
			company="_Test Company",
			item_code=item.name,
			qty=1,
			rate=1000,
			do_not_submit=True
		)
		so.payment_terms_template="_Test Payment Term Template"
		so.save().submit()

		si = make_sales_invoice(so.name)
		self.assertEquals(si.payment_terms_template,"_Test Payment Term Template")
	
	def test_generate_sales_invoice_with_items_different_gst_rates_TC_ACC_131(self):
		from erpnext.accounts.doctype.payment_entry.test_payment_entry import make_test_item
		import json

		item = make_test_item("_Test GST Item")

		gst_rates = [
			{"rate": 5, "template": "GST 5% - _TC", "range": (500, 1000)},
			{"rate": 12, "template": "GST 12% - _TC", "range": (1001, 10000)},
			{"rate": 18, "template": "GST 18% - _TC", "range": (10001, 100000)}
		]

		if not item.taxes:
			for gst in gst_rates:
				item.append('taxes', {
					"item_tax_template": gst["template"],
					"valid_from": frappe.utils.add_months(nowdate(), -1),
					"minimum_net_rate": gst["range"][0],
					"maximum_net_rate": gst["range"][1]
				})
				item.save()
		rate_tax=[
			{"total_amount":25,"total_tax":5,"item_rate":500},
			{"total_amount":132,"total_tax":12,"item_rate":1100},
			{"total_amount":1980,"total_tax":18,"item_rate":11000}
			]
		for rate in rate_tax:
			si = create_sales_invoice(
				customer="_Test Customer",
				company="_Test Company",
				item_code=item.name,
				qty=1,
				rate=rate.get('item_rate'),
				do_not_submit=True
			)
			si.taxes_and_charges="Output GST In-state - _TC"
			si.save()
			total_tax=0.0
			total_amount=0.0
			for taxes in si.taxes:
				item_wise_tax_detail = taxes.item_wise_tax_detail
				
				if isinstance(item_wise_tax_detail, str):
					item_wise_tax_detail = json.loads(item_wise_tax_detail)
				
				if "_Test GST Item" in item_wise_tax_detail:
					total_tax += item_wise_tax_detail["_Test GST Item"][0]
					total_amount += item_wise_tax_detail["_Test GST Item"][1]
			self.assertEquals(total_tax,rate.get('total_tax'))
			self.assertEquals(total_amount,rate.get('total_amount'))
   
	def test_determine_address_tax_category_from_billing_address_TC_ACC_134(self):
		from erpnext.accounts.doctype.payment_entry.test_payment_entry import make_test_item
		from erpnext.accounts.party import get_address_tax_category
		address_args = [
				{	"name":"_Test Company Address-Office",
					"address_title": "_Test Company Address",
					"address_type": "Office",
					"is_primary_address": 1,
					"state": "Maharashtra",
					"pincode":"423701",
					"address_line1":"Test Address 10",
					"country": "India",
					"is_your_company_address": 1,
					"company": "_Test Company"
				},
				
				{	"name":"Customer Billing Address-Billing",
					"address_title": "Customer Billing Address",
					"address_type": "Billing",
					"is_primary_address": 0,
					"address_line1":"Test Address 11",
					"state": "Karnataka",
					"pincode":"587316",
					"country": "India",
					"is_your_company_address": 0,
					"doctype": "Customer",
					"docname": "_Test Customer"
				},
				
				{	"name":"Customer Shipping Address-Shipping",
					"address_title": "Customer Shipping Address",
					"address_type": "Shipping",
					"is_primary_address": 0,
					"address_line1":"Test Address 11",
					"state": "Kerala",
					"pincode":"686582",
					"country": "India",
					"is_your_company_address": 0,
					"doctype": "Customer",
					"docname": "_Test Customer"
				}
		]
		for d in address_args:
			create_address(**d)

		company_address = frappe.get_doc("Address","_Test Company Address-Office")
		customer_billing = frappe.get_doc("Address","Customer Billing Address-Billing")
		if company_address.state and customer_billing.state and company_address.state == customer_billing.state:
			customer_billing.tax_category="In-State"
		else:
			customer_billing.tax_category="Out-State"
		customer_billing.save()
  
		account_setting= frappe.get_doc("Accounts Settings")
		account_setting.determine_address_tax_category_from="Billing Address"
		account_setting.save()

		self.assertEquals("Billing Address",account_setting.determine_address_tax_category_from)

		item = make_test_item("_Test Item")
		tax_category=get_address_tax_category(None,customer_billing.name,None)
		si = create_sales_invoice(
				customer="_Test Customer",
				company="_Test Company",
				item_code=item.name,
				qty=1,
				rate=1000,
				do_not_submit=True
		)
		si.customer_address=customer_billing.name
		si.company_address=company_address.name
		si.tax_category=tax_category
		si.save()
		self.assertEqual(tax_category,si.tax_category)
		
>>>>>>> aae905fd
def set_advance_flag(company, flag, default_account):
	frappe.db.set_value(
		"Company",
		company,
		{
			"book_advance_payments_in_separate_party_account": flag,
			"default_advance_received_account": default_account,
		},
	)


def check_gl_entries(doc, voucher_no, expected_gle, posting_date, voucher_type="Sales Invoice"):
	gl = frappe.qb.DocType("GL Entry")
	q = (
		frappe.qb.from_(gl)
		.select(gl.account, gl.debit, gl.credit, gl.posting_date)
		.where(
			(gl.voucher_type == voucher_type)
			& (gl.voucher_no == voucher_no)
			& (gl.posting_date >= posting_date)
			& (gl.is_cancelled == 0)
		)
		.orderby(gl.posting_date, gl.account, gl.creation)
	)
	gl_entries = q.run(as_dict=True)
	expected_gle = sorted(expected_gle, key=lambda x: x[0])
	gl_entries = sorted(gl_entries, key=lambda x: x['account'])

 
	for i, gle in enumerate(gl_entries):
		doc.assertEqual(expected_gle[i][0], gle.account)
		doc.assertEqual(expected_gle[i][1], gle.debit)
		doc.assertEqual(expected_gle[i][2], gle.credit)
		doc.assertEqual(getdate(expected_gle[i][3]), gle.posting_date)

def create_sales_invoice(**args):
	si = frappe.new_doc("Sales Invoice")
	args = frappe._dict(args)
	if args.posting_date:
		si.set_posting_time = 1
	si.posting_date = args.posting_date or nowdate()

	si.company = args.company or "_Test Company"
	si.customer = args.customer or "_Test Customer"
	si.debit_to = args.debit_to or "Debtors - _TC"
	si.update_stock = args.update_stock
	si.is_pos = args.is_pos
	si.is_return = args.is_return
	si.return_against = args.return_against
	si.currency = args.currency or "INR"
	si.conversion_rate = args.conversion_rate or 1
	si.naming_series = args.naming_series or "T-SINV-"
	si.cost_center = args.parent_cost_center
	si.shipping_rule = args.shipping_rule

	bundle_id = None
	if si.update_stock and (args.get("batch_no") or args.get("serial_no")):
		batches = {}
		qty = args.qty or 1
		item_code = args.item or args.item_code or "_Test Item"
		if args.get("batch_no"):
			batches = frappe._dict({args.batch_no: qty})

		serial_nos = args.get("serial_no") or []

		bundle_id = make_serial_batch_bundle(
			frappe._dict(
				{
					"item_code": item_code,
					"warehouse": args.warehouse or "_Test Warehouse - _TC",
					"qty": qty,
					"batches": batches,
					"voucher_type": "Sales Invoice",
					"serial_nos": serial_nos,
					"type_of_transaction": "Outward" if not args.is_return else "Inward",
					"posting_date": si.posting_date or today(),
					"posting_time": si.posting_time,
					"do_not_submit": True,
				}
			)
		).name

	si.append(
		"items",
		{
			"item_code": args.item or args.item_code or "_Test Item",
			"item_name": args.item_name or "_Test Item",
			"description": args.description or "_Test Item",
			"warehouse": args.warehouse or "_Test Warehouse - _TC",
			"target_warehouse": args.target_warehouse,
			"qty": args.qty or 1,
			"uom": args.uom or "Nos",
			"stock_uom": args.uom or "Nos",
			"rate": args.rate if args.get("rate") is not None else 100,
			"price_list_rate": args.price_list_rate if args.get("price_list_rate") is not None else 100,
			"income_account": args.income_account or "Sales - _TC",
			"expense_account": args.expense_account or "Cost of Goods Sold - _TC",
			"discount_account": args.discount_account or None,
			"discount_amount": args.discount_amount or 0,
			"asset": args.asset or None,
			"cost_center": args.cost_center or "_Test Cost Center - _TC",
			"conversion_factor": args.get("conversion_factor", 1),
			"incoming_rate": args.incoming_rate or 0,
			"serial_and_batch_bundle": bundle_id,
		},
	)

	if not args.do_not_save:
		si.insert()
		if not args.do_not_submit:
			si.submit()
		else:
			si.payment_schedule = []

		si.load_from_db()
	else:
		si.payment_schedule = []

	return si


def create_sales_invoice_against_cost_center(**args):
	si = frappe.new_doc("Sales Invoice")
	args = frappe._dict(args)
	if args.posting_date:
		si.set_posting_time = 1
	si.posting_date = args.posting_date or nowdate()

	si.company = args.company or "_Test Company"
	si.cost_center = args.cost_center or "_Test Cost Center - _TC"
	si.customer = args.customer or "_Test Customer"
	si.debit_to = args.debit_to or "Debtors - _TC"
	si.update_stock = args.update_stock
	si.is_pos = args.is_pos
	si.is_return = args.is_return
	si.return_against = args.return_against
	si.currency = args.currency or "INR"
	si.conversion_rate = args.conversion_rate or 1

	si.append(
		"items",
		{
			"item_code": args.item or args.item_code or "_Test Item",
			"warehouse": args.warehouse or "_Test Warehouse - _TC",
			"qty": args.qty or 1,
			"rate": args.rate or 100,
			"income_account": "Sales - _TC",
			"expense_account": "Cost of Goods Sold - _TC",
			"cost_center": args.cost_center or "_Test Cost Center - _TC",
		},
	)

	if not args.do_not_save:
		si.insert()
		if not args.do_not_submit:
			si.submit()
		else:
			si.payment_schedule = []
	else:
		si.payment_schedule = []

	return si


test_dependencies = ["Journal Entry", "Contact", "Address"]
test_records = frappe.get_test_records("Sales Invoice")


def get_outstanding_amount(against_voucher_type, against_voucher, account, party, party_type):
	bal = flt(
		frappe.db.sql(
			"""
		select sum(debit_in_account_currency) - sum(credit_in_account_currency)
		from `tabGL Entry`
		where against_voucher_type=%s and against_voucher=%s
		and account = %s and party = %s and party_type = %s""",
			(against_voucher_type, against_voucher, account, party, party_type),
		)[0][0]
		or 0.0
	)

	if against_voucher_type == "Purchase Invoice":
		bal = bal * -1

	return bal


def get_taxes_and_charges():
	return [
		{
			"account_head": "_Test Account Excise Duty - TCP1",
			"charge_type": "On Net Total",
			"cost_center": "Main - TCP1",
			"description": "Excise Duty",
			"doctype": "Sales Taxes and Charges",
			"idx": 1,
			"included_in_print_rate": 1,
			"parentfield": "taxes",
			"rate": 12,
		},
		{
			"account_head": "_Test Account Education Cess - TCP1",
			"charge_type": "On Previous Row Amount",
			"cost_center": "Main - TCP1",
			"description": "Education Cess",
			"doctype": "Sales Taxes and Charges",
			"idx": 2,
			"included_in_print_rate": 1,
			"parentfield": "taxes",
			"rate": 2,
			"row_id": 1,
		},
	]


def create_internal_parties():
	from erpnext.selling.doctype.customer.test_customer import create_internal_customer
    
	create_internal_customer(
		customer_name="_Test Internal Customer",
		represents_company="_Test Company 1",
		allowed_to_interact_with="Wind Power LLC",
	)

	create_internal_customer(
		customer_name="_Test Internal Customer 2",
		represents_company="_Test Company with perpetual inventory",
		allowed_to_interact_with="_Test Company with perpetual inventory",
	)

	create_internal_customer(
		customer_name="_Test Internal Customer 3",
		represents_company="_Test Company",
		allowed_to_interact_with="_Test Company",
	)

	account = create_account(
		account_name="Unrealized Profit",
		parent_account="Current Liabilities - _TC",
		company="_Test Company",
	)

	frappe.db.set_value("Company", "_Test Company", "unrealized_profit_loss_account", account)

	create_internal_supplier(
		supplier_name="_Test Internal Supplier",
		represents_company="Wind Power LLC",
		allowed_to_interact_with="_Test Company 1",
	)

	create_internal_supplier(
		supplier_name="_Test Internal Supplier 2",
		represents_company="_Test Company with perpetual inventory",
		allowed_to_interact_with="_Test Company with perpetual inventory",
	)


def create_internal_supplier(supplier_name, represents_company, allowed_to_interact_with):
	if not frappe.db.exists("Supplier", supplier_name):
		supplier = frappe.get_doc(
			{
				"supplier_group": "_Test Supplier Group",
				"supplier_name": supplier_name,
				"doctype": "Supplier",
				"is_internal_supplier": 1,
				"represents_company": represents_company,
			}
		)

		supplier.append("companies", {"company": allowed_to_interact_with})
		supplier.insert()
		supplier_name = supplier.name
	else:
		supplier_name = frappe.db.exists("Supplier", supplier_name)

	return supplier_name


def setup_accounts():
	## Create internal transfer account
	account = create_account(
		account_name="Unrealized Profit",
		parent_account="Current Liabilities - TCP1",
		company="_Test Company with perpetual inventory",
	)

	frappe.db.set_value(
		"Company", "_Test Company with perpetual inventory", "unrealized_profit_loss_account", account
	)


def add_taxes(doc):
	doc.append(
		"taxes",
		{
			"account_head": "_Test Account Excise Duty - TCP1",
			"charge_type": "On Net Total",
			"cost_center": "Main - TCP1",
			"description": "Excise Duty",
			"rate": 12,
		},
	)

def create_customer(**args):
		if not frappe.db.exists("Customer", args.get("customer_name")):
			customer = frappe.new_doc("Customer")
			customer.customer_name = args.get("customer_name")
			customer.type = "Individual"

			if args.get("currency"):
				customer.default_currency = args.get("currency")
			if args.get("company") and args.get('account'):
				customer.append("accounts",{
					"company": args.get("company"),
					"account": args.get("account")
				})
			customer.save()
			frappe.db.commit()
   
def create_accounts(**args):
	 if not frappe.db.exists("Account", f"{args.get('account_name')} - _TC"):  # Ensure proper check with "- _TC"
			try:
				frappe.get_doc({
					"doctype": "Account",
					"company": args.get('company') or "_Test Company",
					"account_name": args.get('account_name'),
					"parent_account": args.get('parent_account'),
					"report_type": "Balance Sheet",
					"root_type": args.get('root_type') or "Liability",
					"account_currency": args.get('account_currency') or "INR",
				}).insert()
				frappe.db.commit()
			except Exception as e:
				frappe.log_error(f"Failed to insert {args.get('account_name')}", str(e))
	
			
def setup_bank_accounts():
	payment_gateway = {"doctype": "Payment Gateway", "gateway": "_Test Gateway"}

	payment_method = [
		{
			"doctype": "Payment Gateway Account",
			"is_default": 1,
			"payment_gateway": "_Test Gateway",
			"payment_account": "_Test Bank - _TC",
			"currency": "INR",
		},
		{
			"doctype": "Payment Gateway Account",
			"payment_gateway": "_Test Gateway",
			"payment_account": "_Test Bank USD - _TC",
			"currency": "USD",
		},
	]
	
	if not frappe.db.get_value("Payment Gateway", payment_gateway["gateway"], "name"):
			frappe.get_doc(payment_gateway).insert(ignore_permissions=True)

	for method in payment_method:
		if not frappe.db.get_value(
			"Payment Gateway Account",
			{"payment_gateway": method["payment_gateway"], "currency": method["currency"]},
			"name",
		):
			frappe.get_doc(method).insert(ignore_permissions=True)
   
   
def create_address(**args):
	
	if not frappe.db.exists("Address", args.get("name")):
		address = frappe.get_doc({
				"doctype": "Address",
				"address_title":args.get('address_title'),
				"address_type":args.get('address_type'),
				"city":"Test Town",
				"address_line1":args.get('address_line1'),
				"is_primary_address":args.get("is_primary_address"),
				"state": args.get('state'),
				"country":args.get("country"),
				"pincode":args.get('pincode')
			}).insert()
		if args.get('is_your_company_address'):
			address.append("links",{
				"link_doctype":"Company",
				"link_name":args.get('company')
			})
		else:
			address.append("links",{
				"link_doctype":args.get('doctype'),
				"link_name":args.get('docname')
			})
		address.save()
		frappe.db.commit()
		return address<|MERGE_RESOLUTION|>--- conflicted
+++ resolved
@@ -5503,7 +5503,6 @@
 		except Exception as e:
 			error_msg = str(e)
 			self.assertEqual(error_msg,f'Cannot delete or cancel because Sales Invoice {si.name} is linked with Payment Entry {pe.name} at Row: 1')
-<<<<<<< HEAD
 
 	def test_si_cancel_amend_with_item_details_change_TC_S_128(self):
 		from erpnext.accounts.doctype.payment_entry.test_payment_entry import (
@@ -5659,7 +5658,6 @@
 		si.submit()
 		self.assertEqual(si.status, "Unpaid")	
 
-=======
     
 	def test_fetch_payment_terms_from_order_TC_ACC_129(self):
 		from erpnext.accounts.doctype.payment_entry.test_payment_entry import (
@@ -5816,7 +5814,6 @@
 		si.save()
 		self.assertEqual(tax_category,si.tax_category)
 		
->>>>>>> aae905fd
 def set_advance_flag(company, flag, default_account):
 	frappe.db.set_value(
 		"Company",
