# Copyright (c) 2018, Frappe Technologies Pvt. Ltd. and Contributors
# License: GNU General Public License v3. See license.txt

import copy
import json

import frappe
from frappe import qb
from frappe.model.dynamic_links import get_dynamic_link_map
from frappe.tests.utils import FrappeTestCase, change_settings
from frappe.utils import add_days, flt, format_date, getdate, nowdate, today
from erpnext.stock.get_item_details import get_item_tax_map
import erpnext
from erpnext.accounts.doctype.account.test_account import create_account, get_inventory_account
from erpnext.accounts.doctype.pos_profile.test_pos_profile import make_pos_profile
from erpnext.accounts.doctype.purchase_invoice.purchase_invoice import WarehouseMissingError
from erpnext.accounts.doctype.purchase_invoice.test_purchase_invoice import (
	unlink_payment_on_cancel_of_invoice,
)
from erpnext.accounts.doctype.sales_invoice.sales_invoice import make_inter_company_transaction
from erpnext.accounts.utils import PaymentEntryUnlinkError
from erpnext.controllers.accounts_controller import update_invoice_status
from erpnext.controllers.taxes_and_totals import get_itemised_tax_breakup_data
from erpnext.exceptions import InvalidAccountCurrency, InvalidCurrency
from erpnext.selling.doctype.customer.test_customer import get_customer_dict
from erpnext.stock.doctype.delivery_note.delivery_note import make_sales_invoice
from erpnext.stock.doctype.item.test_item import create_item
from erpnext.stock.doctype.purchase_receipt.test_purchase_receipt import make_purchase_receipt
from erpnext.stock.doctype.serial_and_batch_bundle.test_serial_and_batch_bundle import (
	get_batch_from_bundle,
	get_serial_nos_from_bundle,
	make_serial_batch_bundle,
)
from erpnext.stock.doctype.stock_entry.test_stock_entry import (
	get_qty_after_transaction,
	make_stock_entry,
)
from erpnext.stock.doctype.stock_reconciliation.test_stock_reconciliation import (
	create_stock_reconciliation,
)
from erpnext.stock.utils import get_incoming_rate, get_stock_balance
from erpnext.accounts.doctype.payment_entry.payment_entry import get_payment_entry
from erpnext.accounts.doctype.sales_invoice.sales_invoice import make_inter_company_purchase_invoice


class TestSalesInvoice(FrappeTestCase):
	def setUp(self):
		from erpnext.stock.doctype.stock_ledger_entry.test_stock_ledger_entry import create_items

		create_items(["_Test Internal Transfer Item"], uoms=[{"uom": "Box", "conversion_factor": 10}])
		create_internal_parties()
		setup_accounts()
		frappe.db.set_single_value("Accounts Settings", "acc_frozen_upto", None)

	def tearDown(self):
		frappe.db.rollback()

	def make(self):
		w = frappe.copy_doc(test_records[0])
		w.is_pos = 0
		w.insert()
		w.submit()
		return w

	@classmethod
	def setUpClass(self):
		unlink_payment_on_cancel_of_invoice()

	@classmethod
	def tearDownClass(self):
		unlink_payment_on_cancel_of_invoice(0)

	def test_timestamp_change(self):
		w = frappe.copy_doc(test_records[0])
		w.docstatus = 0
		w.insert()

		w2 = frappe.get_doc(w.doctype, w.name)

		import time

		time.sleep(1)
		w.save()

		import time

		time.sleep(1)
		self.assertRaises(frappe.TimestampMismatchError, w2.save)

	def test_sales_invoice_change_naming_series(self):
		si = frappe.copy_doc(test_records[2])
		si.insert()
		si.naming_series = "TEST-"

		self.assertRaises(frappe.CannotChangeConstantError, si.save)

		si = frappe.copy_doc(test_records[1])
		si.insert()
		si.naming_series = "TEST-"

		self.assertRaises(frappe.CannotChangeConstantError, si.save)

	def test_add_terms_after_save(self):
		si = frappe.copy_doc(test_records[2])
		si.insert()

		self.assertTrue(si.payment_schedule)
		self.assertEqual(getdate(si.payment_schedule[0].due_date), getdate(si.due_date))

	def test_sales_invoice_calculation_base_currency(self):
		si = frappe.copy_doc(test_records[2])
		si.insert()

		expected_values = {
			"keys": [
				"price_list_rate",
				"discount_percentage",
				"rate",
				"amount",
				"base_price_list_rate",
				"base_rate",
				"base_amount",
			],
			"_Test Item Home Desktop 100": [50, 0, 50, 500, 50, 50, 500],
			"_Test Item Home Desktop 200": [150, 0, 150, 750, 150, 150, 750],
		}

		# check if children are saved
		self.assertEqual(len(si.get("items")), len(expected_values) - 1)

		# check if item values are calculated
		for d in si.get("items"):
			for i, k in enumerate(expected_values["keys"]):
				self.assertEqual(d.get(k), expected_values[d.item_code][i])

		# check net total
		self.assertEqual(si.base_net_total, 1250)
		self.assertEqual(si.net_total, 1250)

		# check tax calculation
		expected_values = {
			"keys": ["tax_amount", "total"],
			"_Test Account Shipping Charges - _TC": [100, 1350],
			"_Test Account Customs Duty - _TC": [125, 1475],
			"_Test Account Excise Duty - _TC": [140, 1615],
			"_Test Account Education Cess - _TC": [2.8, 1617.8],
			"_Test Account S&H Education Cess - _TC": [1.4, 1619.2],
			"_Test Account CST - _TC": [32.38, 1651.58],
			"_Test Account VAT - _TC": [156.25, 1807.83],
			"_Test Account Discount - _TC": [-180.78, 1627.05],
		}

		for d in si.get("taxes"):
			for i, k in enumerate(expected_values["keys"]):
				self.assertEqual(d.get(k), expected_values[d.account_head][i])

		self.assertEqual(si.base_grand_total, 1627.05)
		self.assertEqual(si.grand_total, 1627.05)

	def test_payment_entry_unlink_against_invoice(self):
		from erpnext.accounts.doctype.payment_entry.test_payment_entry import get_payment_entry

		si = frappe.copy_doc(test_records[0])
		si.is_pos = 0
		si.insert()
		si.submit()

		pe = get_payment_entry("Sales Invoice", si.name, bank_account="_Test Bank - _TC")
		pe.reference_no = "1"
		pe.reference_date = nowdate()
		pe.paid_from_account_currency = si.currency
		pe.paid_to_account_currency = si.currency
		pe.source_exchange_rate = 1
		pe.target_exchange_rate = 1
		pe.paid_amount = si.outstanding_amount
		pe.insert()
		pe.submit()

		unlink_payment_on_cancel_of_invoice(0)
		si = frappe.get_doc("Sales Invoice", si.name)
		self.assertRaises(frappe.LinkExistsError, si.cancel)
		unlink_payment_on_cancel_of_invoice()

	@change_settings("Accounts Settings", {"unlink_payment_on_cancellation_of_invoice": 1})
	def test_payment_entry_unlink_against_standalone_credit_note(self):
		from erpnext.accounts.doctype.payment_entry.test_payment_entry import get_payment_entry

		si1 = create_sales_invoice(rate=1000)
		si2 = create_sales_invoice(rate=300)
		si3 = create_sales_invoice(qty=-1, rate=300, is_return=1)

		pe = get_payment_entry("Sales Invoice", si1.name, bank_account="_Test Bank - _TC")
		pe.append(
			"references",
			{
				"reference_doctype": "Sales Invoice",
				"reference_name": si2.name,
				"total_amount": si2.grand_total,
				"outstanding_amount": si2.outstanding_amount,
				"allocated_amount": si2.outstanding_amount,
			},
		)

		pe.append(
			"references",
			{
				"reference_doctype": "Sales Invoice",
				"reference_name": si3.name,
				"total_amount": si3.grand_total,
				"outstanding_amount": si3.outstanding_amount,
				"allocated_amount": si3.outstanding_amount,
			},
		)

		pe.reference_no = "Test001"
		pe.reference_date = nowdate()
		pe.save()
		pe.submit()

		si2.load_from_db()
		si2.cancel()

		si1.load_from_db()
		self.assertRaises(PaymentEntryUnlinkError, si1.cancel)

	def test_sales_invoice_calculation_export_currency(self):
		si = frappe.copy_doc(test_records[2])
		si.currency = "USD"
		si.conversion_rate = 50
		si.get("items")[0].rate = 1
		si.get("items")[0].price_list_rate = 1
		si.get("items")[1].rate = 3
		si.get("items")[1].price_list_rate = 3

		# change shipping to $2
		si.get("taxes")[0].tax_amount = 2
		si.insert()

		expected_values = {
			"keys": [
				"price_list_rate",
				"discount_percentage",
				"rate",
				"amount",
				"base_price_list_rate",
				"base_rate",
				"base_amount",
			],
			"_Test Item Home Desktop 100": [1, 0, 1, 10, 50, 50, 500],
			"_Test Item Home Desktop 200": [3, 0, 3, 15, 150, 150, 750],
		}

		# check if children are saved
		self.assertEqual(len(si.get("items")), len(expected_values) - 1)

		# check if item values are calculated
		for d in si.get("items"):
			for i, k in enumerate(expected_values["keys"]):
				self.assertEqual(d.get(k), expected_values[d.item_code][i])

		# check net total
		self.assertEqual(si.total, 25)
		self.assertEqual(si.base_total, 1250)
		self.assertEqual(si.net_total, 25)
		self.assertEqual(si.base_net_total, 1250)

		# check tax calculation
		expected_values = {
			"keys": ["base_tax_amount", "base_total", "tax_amount", "total"],
			"_Test Account Shipping Charges - _TC": [100, 1350, 2, 27],
			"_Test Account Customs Duty - _TC": [125, 1475, 2.5, 29.5],
			"_Test Account Excise Duty - _TC": [140, 1615, 2.8, 32.3],
			"_Test Account Education Cess - _TC": [3, 1618, 0.06, 32.36],
			"_Test Account S&H Education Cess - _TC": [1.5, 1619.5, 0.03, 32.39],
			"_Test Account CST - _TC": [32.5, 1652, 0.65, 33.04],
			"_Test Account VAT - _TC": [156.0, 1808.0, 3.12, 36.16],
			"_Test Account Discount - _TC": [-181.0, 1627.0, -3.62, 32.54],
		}

		for d in si.get("taxes"):
			for i, k in enumerate(expected_values["keys"]):
				self.assertEqual(d.get(k), expected_values[d.account_head][i])

		self.assertEqual(si.base_grand_total, 1627.0)
		self.assertEqual(si.grand_total, 32.54)

	def test_sales_invoice_with_discount_and_inclusive_tax(self):
		si = create_sales_invoice(qty=100, rate=50, do_not_save=True)
		si.append(
			"taxes",
			{
				"charge_type": "On Net Total",
				"account_head": "_Test Account Service Tax - _TC",
				"cost_center": "_Test Cost Center - _TC",
				"description": "Service Tax",
				"rate": 14,
				"included_in_print_rate": 1,
			},
		)
		si.append(
			"taxes",
			{
				"charge_type": "On Item Quantity",
				"account_head": "_Test Account Education Cess - _TC",
				"cost_center": "_Test Cost Center - _TC",
				"description": "CESS",
				"rate": 5,
				"included_in_print_rate": 1,
			},
		)
		si.insert()

		# with inclusive tax
		self.assertEqual(si.items[0].net_amount, 3947.37)
		self.assertEqual(si.net_total, si.base_net_total)
		self.assertEqual(si.net_total, 3947.37)
		self.assertEqual(si.grand_total, 5000)

		si.reload()

		# additional discount
		si.discount_amount = 100
		si.apply_discount_on = "Net Total"
		si.payment_schedule = []

		si.save()

		# with inclusive tax and additional discount
		self.assertEqual(si.net_total, 3847.37)
		self.assertEqual(si.grand_total, 4886)

		si.reload()

		# additional discount on grand total
		si.discount_amount = 100
		si.apply_discount_on = "Grand Total"
		si.payment_schedule = []

		si.save()

		# with inclusive tax and additional discount
		self.assertEqual(si.net_total, 3859.65)
		self.assertEqual(si.grand_total, 4900.00)

	def test_sales_invoice_discount_amount(self):
		si = frappe.copy_doc(test_records[3])
		si.discount_amount = 104.94
		si.append(
			"taxes",
			{
				"charge_type": "On Previous Row Amount",
				"account_head": "_Test Account Service Tax - _TC",
				"cost_center": "_Test Cost Center - _TC",
				"description": "Service Tax",
				"rate": 10,
				"row_id": 8,
			},
		)
		si.insert()

		expected_values = [
			{
				"item_code": "_Test Item Home Desktop 100",
				"price_list_rate": 62.5,
				"discount_percentage": 0,
				"rate": 62.5,
				"amount": 625,
				"base_price_list_rate": 62.5,
				"base_rate": 62.5,
				"base_amount": 625,
				"net_rate": 46.54,
				"net_amount": 465.37,
				"base_net_rate": 46.54,
				"base_net_amount": 465.37,
			},
			{
				"item_code": "_Test Item Home Desktop 200",
				"price_list_rate": 190.66,
				"discount_percentage": 0,
				"rate": 190.66,
				"amount": 953.3,
				"base_price_list_rate": 190.66,
				"base_rate": 190.66,
				"base_amount": 953.3,
				"net_rate": 139.62,
				"net_amount": 698.08,
				"base_net_rate": 139.62,
				"base_net_amount": 698.08,
			},
		]

		# check if children are saved
		self.assertEqual(len(si.get("items")), len(expected_values))

		# check if item values are calculated
		for i, d in enumerate(si.get("items")):
			for k, v in expected_values[i].items():
				self.assertEqual(d.get(k), v)

		# check net total
		self.assertEqual(si.base_net_total, 1163.45)
		self.assertEqual(si.total, 1578.3)

		# check tax calculation
		expected_values = {
			"keys": ["tax_amount", "tax_amount_after_discount_amount", "total"],
			"_Test Account Excise Duty - _TC": [140, 130.31, 1293.76],
			"_Test Account Education Cess - _TC": [2.8, 2.61, 1296.37],
			"_Test Account S&H Education Cess - _TC": [1.4, 1.30, 1297.67],
			"_Test Account CST - _TC": [27.88, 25.95, 1323.62],
			"_Test Account VAT - _TC": [156.25, 145.43, 1469.05],
			"_Test Account Customs Duty - _TC": [125, 116.34, 1585.39],
			"_Test Account Shipping Charges - _TC": [100, 100, 1685.39],
			"_Test Account Discount - _TC": [-180.33, -168.54, 1516.85],
			"_Test Account Service Tax - _TC": [-18.03, -16.85, 1500.00],
		}

		for d in si.get("taxes"):
			for i, k in enumerate(expected_values["keys"]):
				self.assertEqual(d.get(k), expected_values[d.account_head][i])

		self.assertEqual(si.base_grand_total, 1500)
		self.assertEqual(si.grand_total, 1500)
		self.assertEqual(si.rounding_adjustment, 0.0)

	def test_discount_amount_gl_entry(self):
		frappe.db.set_value("Company", "_Test Company", "round_off_account", "Round Off - _TC")
		si = frappe.copy_doc(test_records[3])
		si.discount_amount = 104.94
		si.append(
			"taxes",
			{
				"doctype": "Sales Taxes and Charges",
				"charge_type": "On Previous Row Amount",
				"account_head": "_Test Account Service Tax - _TC",
				"cost_center": "_Test Cost Center - _TC",
				"description": "Service Tax",
				"rate": 10,
				"row_id": 8,
			},
		)
		si.insert()
		si.submit()

		gl_entries = frappe.db.sql(
			"""select account, debit, credit
			from `tabGL Entry` where voucher_type='Sales Invoice' and voucher_no=%s
			order by account asc""",
			si.name,
			as_dict=1,
		)

		self.assertTrue(gl_entries)

		expected_values = dict(
			(d[0], d)
			for d in [
				[si.debit_to, 1500, 0.0],
				[test_records[3]["items"][0]["income_account"], 0.0, 1163.45],
				[test_records[3]["taxes"][0]["account_head"], 0.0, 130.31],
				[test_records[3]["taxes"][1]["account_head"], 0.0, 2.61],
				[test_records[3]["taxes"][2]["account_head"], 0.0, 1.30],
				[test_records[3]["taxes"][3]["account_head"], 0.0, 25.95],
				[test_records[3]["taxes"][4]["account_head"], 0.0, 145.43],
				[test_records[3]["taxes"][5]["account_head"], 0.0, 116.34],
				[test_records[3]["taxes"][6]["account_head"], 0.0, 100],
				[test_records[3]["taxes"][7]["account_head"], 168.54, 0.0],
				["_Test Account Service Tax - _TC", 16.85, 0.0],
				["Round Off - _TC", 0.01, 0.0],
			]
		)

		for gle in gl_entries:
			self.assertEqual(expected_values[gle.account][0], gle.account)
			self.assertEqual(expected_values[gle.account][1], gle.debit)
			self.assertEqual(expected_values[gle.account][2], gle.credit)

		# cancel
		si.cancel()

		gle = frappe.db.sql(
			"""select * from `tabGL Entry`
			where voucher_type='Sales Invoice' and voucher_no=%s""",
			si.name,
		)

		self.assertTrue(gle)

	def test_tax_calculation_with_multiple_items(self):
		si = create_sales_invoice(qty=84, rate=4.6, do_not_save=True)
		item_row = si.get("items")[0]
		for qty in (54, 288, 144, 430):
			item_row_copy = copy.deepcopy(item_row)
			item_row_copy.qty = qty
			si.append("items", item_row_copy)

		si.append(
			"taxes",
			{
				"account_head": "_Test Account VAT - _TC",
				"charge_type": "On Net Total",
				"cost_center": "_Test Cost Center - _TC",
				"description": "VAT",
				"doctype": "Sales Taxes and Charges",
				"rate": 19,
			},
		)
		si.insert()

		self.assertEqual(si.net_total, 4600)

		self.assertEqual(si.get("taxes")[0].tax_amount, 874.0)
		self.assertEqual(si.get("taxes")[0].total, 5474.0)

		self.assertEqual(si.grand_total, 5474.0)

	def test_tax_calculation_with_item_tax_template(self):
		si = create_sales_invoice(qty=84, rate=4.6, do_not_save=True)
		item_row = si.get("items")[0]

		add_items = [
			(54, "_Test Account Excise Duty @ 12 - _TC"),
			(288, "_Test Account Excise Duty @ 15 - _TC"),
			(144, "_Test Account Excise Duty @ 20 - _TC"),
			(430, "_Test Item Tax Template 1 - _TC"),
		]
		for qty, item_tax_template in add_items:
			item_row_copy = copy.deepcopy(item_row)
			item_row_copy.qty = qty
			item_row_copy.item_tax_template = item_tax_template
			si.append("items", item_row_copy)

		si.append(
			"taxes",
			{
				"account_head": "_Test Account Excise Duty - _TC",
				"charge_type": "On Net Total",
				"cost_center": "_Test Cost Center - _TC",
				"description": "Excise Duty",
				"doctype": "Sales Taxes and Charges",
				"rate": 11,
			},
		)
		si.append(
			"taxes",
			{
				"account_head": "_Test Account Education Cess - _TC",
				"charge_type": "On Net Total",
				"cost_center": "_Test Cost Center - _TC",
				"description": "Education Cess",
				"doctype": "Sales Taxes and Charges",
				"rate": 0,
			},
		)
		si.append(
			"taxes",
			{
				"account_head": "_Test Account S&H Education Cess - _TC",
				"charge_type": "On Net Total",
				"cost_center": "_Test Cost Center - _TC",
				"description": "S&H Education Cess",
				"doctype": "Sales Taxes and Charges",
				"rate": 3,
			},
		)
		si.insert()

		self.assertEqual(si.net_total, 4600)

		self.assertEqual(si.get("taxes")[0].tax_amount, 502.41)
		self.assertEqual(si.get("taxes")[0].total, 5102.41)

		self.assertEqual(si.get("taxes")[1].tax_amount, 197.80)
		self.assertEqual(si.get("taxes")[1].total, 5300.21)

		self.assertEqual(si.get("taxes")[2].tax_amount, 375.36)
		self.assertEqual(si.get("taxes")[2].total, 5675.57)

		self.assertEqual(si.grand_total, 5675.57)
		self.assertEqual(si.rounding_adjustment, 0.43)
		self.assertEqual(si.rounded_total, 5676.0)

	def test_tax_calculation_with_multiple_items_and_discount(self):
		si = create_sales_invoice(qty=1, rate=75, do_not_save=True)
		item_row = si.get("items")[0]
		for rate in (500, 200, 100, 50, 50):
			item_row_copy = copy.deepcopy(item_row)
			item_row_copy.price_list_rate = rate
			item_row_copy.rate = rate
			si.append("items", item_row_copy)

		si.apply_discount_on = "Net Total"
		si.discount_amount = 75.0

		si.append(
			"taxes",
			{
				"account_head": "_Test Account VAT - _TC",
				"charge_type": "On Net Total",
				"cost_center": "_Test Cost Center - _TC",
				"description": "VAT",
				"doctype": "Sales Taxes and Charges",
				"rate": 24,
			},
		)
		si.insert()

		self.assertEqual(si.total, 975)
		self.assertEqual(si.net_total, 900)

		self.assertEqual(si.get("taxes")[0].tax_amount, 216.0)
		self.assertEqual(si.get("taxes")[0].total, 1116.0)

		self.assertEqual(si.grand_total, 1116.0)

	def test_inclusive_rate_validations(self):
		si = frappe.copy_doc(test_records[2])
		for i, tax in enumerate(si.get("taxes")):
			tax.idx = i + 1

		si.get("items")[0].price_list_rate = 62.5
		si.get("items")[0].price_list_rate = 191
		for i in range(6):
			si.get("taxes")[i].included_in_print_rate = 1

		# tax type "Actual" cannot be inclusive
		self.assertRaises(frappe.ValidationError, si.insert)

		# taxes above included type 'On Previous Row Total' should also be included
		si.get("taxes")[0].included_in_print_rate = 0
		self.assertRaises(frappe.ValidationError, si.insert)

	def test_sales_invoice_calculation_base_currency_with_tax_inclusive_price(self):
		# prepare
		si = frappe.copy_doc(test_records[3])
		si.insert()

		expected_values = {
			"keys": [
				"price_list_rate",
				"discount_percentage",
				"rate",
				"amount",
				"base_price_list_rate",
				"base_rate",
				"base_amount",
				"net_rate",
				"net_amount",
			],
			"_Test Item Home Desktop 100": [
				62.5,
				0,
				62.5,
				625.0,
				62.5,
				62.5,
				625.0,
				50,
				499.98,
			],
			"_Test Item Home Desktop 200": [
				190.66,
				0,
				190.66,
				953.3,
				190.66,
				190.66,
				953.3,
				150,
				750,
			],
		}

		# check if children are saved
		self.assertEqual(len(si.get("items")), len(expected_values) - 1)

		# check if item values are calculated
		for d in si.get("items"):
			for i, k in enumerate(expected_values["keys"]):
				self.assertEqual(d.get(k), expected_values[d.item_code][i])

		# check net total
		self.assertEqual(si.base_net_total, si.net_total)
		self.assertEqual(si.net_total, 1249.98)
		self.assertEqual(si.total, 1578.3)

		# check tax calculation
		expected_values = {
			"keys": ["tax_amount", "total"],
			"_Test Account Excise Duty - _TC": [140, 1389.98],
			"_Test Account Education Cess - _TC": [2.8, 1392.78],
			"_Test Account S&H Education Cess - _TC": [1.4, 1394.18],
			"_Test Account CST - _TC": [27.88, 1422.06],
			"_Test Account VAT - _TC": [156.25, 1578.31],
			"_Test Account Customs Duty - _TC": [125, 1703.31],
			"_Test Account Shipping Charges - _TC": [100, 1803.31],
			"_Test Account Discount - _TC": [-180.33, 1622.98],
		}

		for d in si.get("taxes"):
			for i, k in enumerate(expected_values["keys"]):
				self.assertEqual(d.get(k), expected_values[d.account_head][i])

		self.assertEqual(si.base_grand_total, 1622.97)
		self.assertEqual(si.grand_total, 1622.97)

	def test_sales_invoice_calculation_export_currency_with_tax_inclusive_price(self):
		# prepare
		si = frappe.copy_doc(test_records[3])
		si.currency = "USD"
		si.conversion_rate = 50
		si.get("items")[0].price_list_rate = 55.56
		si.get("items")[0].discount_percentage = 10
		si.get("items")[1].price_list_rate = 187.5
		si.get("items")[1].discount_percentage = 20

		# change shipping to $2
		si.get("taxes")[6].tax_amount = 2

		si.insert()

		expected_values = [
			{
				"item_code": "_Test Item Home Desktop 100",
				"price_list_rate": 55.56,
				"discount_percentage": 10,
				"rate": 50,
				"amount": 500,
				"base_price_list_rate": 2778,
				"base_rate": 2500,
				"base_amount": 25000,
				"net_rate": 40,
				"net_amount": 590.05,
				"base_net_rate": 2000,
				"base_net_amount": 19999,
			},
			{
				"item_code": "_Test Item Home Desktop 200",
				"price_list_rate": 187.5,
				"discount_percentage": 20,
				"rate": 150,
				"amount": 750,
				"base_price_list_rate": 9375,
				"base_rate": 7500,
				"base_amount": 37500,
				"net_rate": 118.01,
				"net_amount": 590.0531205155963,
				"base_net_rate": 5900.5,
				"base_net_amount": 29502.5,
			},
		]

		# check if children are saved
		self.assertEqual(len(si.get("items")), len(expected_values))

		# check if item values are calculated
		for i, d in enumerate(si.get("items")):
			for key, val in expected_values[i].items():
				self.assertEqual(d.get(key), val)

		# check net total
		self.assertEqual(si.base_net_total, 49501.5)
		self.assertEqual(si.net_total, 990.03)
		self.assertEqual(si.total, 1250)

		# check tax calculation
		expected_values = {
			"keys": ["base_tax_amount", "base_total", "tax_amount", "total"],
			"_Test Account Excise Duty - _TC": [5540.0, 55041.5, 110.80, 1100.83],
			"_Test Account Education Cess - _TC": [111, 55152.5, 2.22, 1103.05],
			"_Test Account S&H Education Cess - _TC": [55.5, 55208.0, 1.11, 1104.16],
			"_Test Account CST - _TC": [1104, 56312.0, 22.08, 1126.24],
			"_Test Account VAT - _TC": [6187.5, 62499.5, 123.75, 1249.99],
			"_Test Account Customs Duty - _TC": [4950.0, 67449.5, 99.0, 1348.99],
			"_Test Account Shipping Charges - _TC": [100, 67549.5, 2, 1350.99],
			"_Test Account Discount - _TC": [-6755, 60794.5, -135.10, 1215.89],
		}

		for d in si.get("taxes"):
			for i, k in enumerate(expected_values["keys"]):
				self.assertEqual(d.get(k), expected_values[d.account_head][i])

		self.assertEqual(si.base_grand_total, 60795)
		self.assertEqual(si.grand_total, 1215.90)
		# no rounding adjustment as the Smallest Currency Fraction Value of USD is 0.01
		if frappe.db.get_value("Currency", "USD", "smallest_currency_fraction_value") < 0.01:
			self.assertEqual(si.rounding_adjustment, 0.10)
			self.assertEqual(si.base_rounding_adjustment, 5.0)
		else:
			self.assertEqual(si.rounding_adjustment, 0.0)
			self.assertEqual(si.base_rounding_adjustment, 0.0)

	def test_outstanding(self):
		w = self.make()
		self.assertEqual(w.outstanding_amount, w.base_rounded_total)

	def test_rounded_total_with_cash_discount(self):
		si = frappe.copy_doc(test_records[2])

		item = copy.deepcopy(si.get("items")[0])
		item.update(
			{
				"qty": 1,
				"rate": 14960.66,
			}
		)

		si.set("items", [item])
		si.set("taxes", [])
		si.apply_discount_on = "Grand Total"
		si.is_cash_or_non_trade_discount = 1
		si.discount_amount = 1
		si.insert()

		self.assertEqual(si.grand_total, 14959.66)
		self.assertEqual(si.rounded_total, 14960)
		self.assertEqual(si.rounding_adjustment, 0.34)

	def test_payment(self):
		w = self.make()

		from erpnext.accounts.doctype.journal_entry.test_journal_entry import (
			test_records as jv_test_records,
		)

		jv = frappe.get_doc(frappe.copy_doc(jv_test_records[0]))
		jv.get("accounts")[0].reference_type = w.doctype
		jv.get("accounts")[0].reference_name = w.name
		jv.insert()
		jv.submit()

		self.assertEqual(frappe.db.get_value("Sales Invoice", w.name, "outstanding_amount"), 162.0)

		link_data = get_dynamic_link_map().get("Sales Invoice", [])
		link_doctypes = [d.parent for d in link_data]

		# test case for dynamic link order
		self.assertTrue(link_doctypes.index("GL Entry") > link_doctypes.index("Journal Entry Account"))

		jv.cancel()
		self.assertEqual(frappe.db.get_value("Sales Invoice", w.name, "outstanding_amount"), 562.0)

	def test_outstanding_on_cost_center_allocation(self):
		# setup cost centers
		from erpnext.accounts.doctype.cost_center.test_cost_center import create_cost_center
		from erpnext.accounts.doctype.cost_center_allocation.test_cost_center_allocation import (
			create_cost_center_allocation,
		)

		cost_centers = [
			"Main Cost Center 1",
			"Sub Cost Center 1",
			"Sub Cost Center 2",
		]
		for cc in cost_centers:
			create_cost_center(cost_center_name=cc, company="_Test Company")

		cca = create_cost_center_allocation(
			"_Test Company",
			"Main Cost Center 1 - _TC",
			{"Sub Cost Center 1 - _TC": 60, "Sub Cost Center 2 - _TC": 40},
		)

		# make invoice
		si = frappe.copy_doc(test_records[0])
		si.is_pos = 0
		si.insert()
		si.submit()

		from erpnext.accounts.doctype.payment_entry.test_payment_entry import get_payment_entry

		# make payment - fully paid
		pe = get_payment_entry("Sales Invoice", si.name, bank_account="_Test Bank - _TC")
		pe.reference_no = "1"
		pe.reference_date = nowdate()
		pe.paid_from_account_currency = si.currency
		pe.paid_to_account_currency = si.currency
		pe.source_exchange_rate = 1
		pe.target_exchange_rate = 1
		pe.paid_amount = si.outstanding_amount
		pe.cost_center = cca.main_cost_center
		pe.insert()
		pe.submit()

		# cancel cost center allocation
		cca.cancel()

		si.reload()
		self.assertEqual(si.outstanding_amount, 0)

	def test_sales_invoice_gl_entry_without_perpetual_inventory(self):
		si = frappe.copy_doc(test_records[1])
		si.insert()
		si.submit()

		gl_entries = frappe.db.sql(
			"""select account, debit, credit
			from `tabGL Entry` where voucher_type='Sales Invoice' and voucher_no=%s
			order by account asc""",
			si.name,
			as_dict=1,
		)

		self.assertTrue(gl_entries)

		expected_values = dict(
			(d[0], d)
			for d in [
				[si.debit_to, 630.0, 0.0],
				[test_records[1]["items"][0]["income_account"], 0.0, 500.0],
				[test_records[1]["taxes"][0]["account_head"], 0.0, 80.0],
				[test_records[1]["taxes"][1]["account_head"], 0.0, 50.0],
			]
		)

		for _i, gle in enumerate(gl_entries):
			self.assertEqual(expected_values[gle.account][0], gle.account)
			self.assertEqual(expected_values[gle.account][1], gle.debit)
			self.assertEqual(expected_values[gle.account][2], gle.credit)

		# cancel
		si.cancel()

		gle = frappe.db.sql(
			"""select * from `tabGL Entry`
			where voucher_type='Sales Invoice' and voucher_no=%s""",
			si.name,
		)

		self.assertTrue(gle)

	def test_pos_gl_entry_with_perpetual_inventory(self):
		make_pos_profile(
			company="_Test Company with perpetual inventory",
			income_account="Sales - TCP1",
			expense_account="Cost of Goods Sold - TCP1",
			warehouse="Stores - TCP1",
			cost_center="Main - TCP1",
			write_off_account="_Test Write Off - TCP1",
		)

		make_purchase_receipt(
			company="_Test Company with perpetual inventory",
			item_code="_Test FG Item",
			warehouse="Stores - TCP1",
			cost_center="Main - TCP1",
		)

		pos = create_sales_invoice(
			company="_Test Company with perpetual inventory",
			debit_to="Debtors - TCP1",
			item_code="_Test FG Item",
			warehouse="Stores - TCP1",
			income_account="Sales - TCP1",
			expense_account="Cost of Goods Sold - TCP1",
			cost_center="Main - TCP1",
			do_not_save=True,
		)

		pos.is_pos = 1
		pos.update_stock = 1

		pos.append(
			"payments", {"mode_of_payment": "Bank Draft", "account": "_Test Bank - TCP1", "amount": 50}
		)
		pos.append("payments", {"mode_of_payment": "Cash", "account": "Cash - TCP1", "amount": 50})

		taxes = get_taxes_and_charges()
		pos.taxes = []
		for tax in taxes:
			pos.append("taxes", tax)

		si = frappe.copy_doc(pos)
		si.insert()
		si.submit()
		self.assertEqual(si.paid_amount, 100.0)

		self.validate_pos_gl_entry(si, pos, 50)

	def test_pos_returns_with_repayment(self):
		from erpnext.accounts.doctype.sales_invoice.sales_invoice import make_sales_return

		pos_profile = make_pos_profile()

		pos_profile.payments = []
		pos_profile.append("payments", {"default": 1, "mode_of_payment": "Cash"})

		pos_profile.save()

		pos = create_sales_invoice(qty=10, do_not_save=True)

		pos.is_pos = 1
		pos.pos_profile = pos_profile.name

		pos.append(
			"payments", {"mode_of_payment": "Bank Draft", "account": "_Test Bank - _TC", "amount": 500}
		)
		pos.append("payments", {"mode_of_payment": "Cash", "account": "Cash - _TC", "amount": 500})
		pos.insert()
		pos.submit()

		pos_return = make_sales_return(pos.name)

		pos_return.insert()
		pos_return.submit()

		self.assertEqual(pos_return.get("payments")[0].amount, -500)
		self.assertEqual(pos_return.get("payments")[1].amount, -500)

			
	def validate_ledger_entries(self, payment_entries, sales_invoices):
		"""
		Validate GL entries for the given payment entries and sales invoices.
		- payment_entries: A list of Payment Entry objects.
		- sales_invoices: A list of Sales Invoice objects.
		"""
		# Collect all ledger entries related to the payment entries
		ledger_entries = frappe.get_all(
			"GL Entry",
			filters={"voucher_no": ["in", [pe.name for pe in payment_entries]]},
			fields=["account", "debit", "credit"]
		)

		# Collect the total credit amounts for Debtors account
		debtor_account_credits = {}
		for entry in ledger_entries:
			if entry["account"] not in debtor_account_credits:
				debtor_account_credits[entry["account"]] = 0
			debtor_account_credits[entry["account"]] += entry["credit"]

		# Validate debit entries for each Payment Entry (Bank account)
		for pe in payment_entries:
			debit_account = pe.paid_to  # Bank account
			debit_amount = pe.paid_amount
			assert any(
				entry["account"] == debit_account and entry["debit"] == debit_amount
				for entry in ledger_entries
			), f"Debit entry missing for account: {debit_account} with amount: {debit_amount}"

		# Validate credit entries for the receivable accounts of each Sales Invoice (Debtors account)
		for si in sales_invoices:
			total_credit = sum(pe.paid_amount for pe in payment_entries if any(
				ref.reference_doctype == "Sales Invoice" and ref.reference_name == si.name
				for ref in pe.references
			))

			# Get the total credit for the Debtors account associated with the Sales Invoice
			credit_account = si.debit_to  # Debtors account
			total_ledger_credit = debtor_account_credits.get(credit_account, 0)

			# Assert that the total credit matches the calculated total credit
			assert total_ledger_credit == total_credit, (
				f"Total credit for Debtors account: {credit_account} should be equal to the total paid amount. "
				f"Total Ledger Credit: {total_ledger_credit}, Total Paid: {total_credit}"
			)

	def test_sales_invoice_payment(self):
		"""Test payment against a single Sales Invoice."""
		today = nowdate()

		# Step 1: Create and Submit Sales Invoice
		sales_invoice = create_sales_invoice(
			customer="_Test Customer",
			company="_Test Company",
			item="_Test Item",
			qty=1,
			rate=100,
			warehouse="_Test Warehouse - _TC",
			currency="INR",
			naming_series="T-SINV-"
		)
		from erpnext.accounts.doctype.payment_entry.test_payment_entry import get_payment_entry

		# Step 2: Create Payment Entry
		payment_entry = get_payment_entry(
			"Sales Invoice", sales_invoice.name, bank_account="Cash - _TC"
		)
		payment_entry.reference_no = f"Test-{sales_invoice.name}"
		payment_entry.reference_date = today
		payment_entry.paid_from_account_currency = sales_invoice.currency
		payment_entry.paid_to_account_currency = sales_invoice.currency
		payment_entry.source_exchange_rate = 1
		payment_entry.target_exchange_rate = 1
		payment_entry.paid_amount = sales_invoice.grand_total

		payment_entry.insert()
		payment_entry.submit()

		# Step 3: Validate Outstanding Amount
		sales_invoice.reload()
		self.assertEqual(sales_invoice.outstanding_amount, 0, "Outstanding amount is not zero.")
		self.assertEqual(sales_invoice.status, "Paid", "Sales Invoice status is not 'Paid'.")

		# Step 4: Validate Ledger Entries
		self.validate_ledger_entries(payment_entries=[payment_entry], sales_invoices=[sales_invoice])


	def test_single_payment_multiple_sales_invoices(self):
		# Step 1: Create multiple Sales Invoices
		sales_invoice1 = create_sales_invoice()
		sales_invoice2 = create_sales_invoice()
		total_payment_amount = sales_invoice1.grand_total + sales_invoice2.grand_total

		# Step 3: Create Payment Entry and allocate payment to both invoices
		from erpnext.accounts.doctype.payment_entry.test_payment_entry import get_payment_entry

		payment_entry = get_payment_entry(
			"Sales Invoice", sales_invoice1.name, bank_account="_Test Bank - _TC"
		)
		payment_entry.append(
			"references",
			{
				"reference_doctype": "Sales Invoice",
				"reference_name": sales_invoice2.name,
				"allocated_amount": sales_invoice2.grand_total,
			}
		)
		payment_entry.reference_no = f"Test-{sales_invoice1.name}-{sales_invoice2.name}"
		payment_entry.reference_date = nowdate()
		payment_entry.paid_from_account_currency = sales_invoice1.currency
		payment_entry.paid_to_account_currency = sales_invoice1.currency
		payment_entry.source_exchange_rate = 1
		payment_entry.target_exchange_rate = 1
		payment_entry.paid_amount = total_payment_amount

		payment_entry.insert()
		payment_entry.submit()

		# Step 4: Reload Sales Invoices to get updated data
		sales_invoice1.reload()
		sales_invoice2.reload()

		# Step 5: Assertions for Sales Invoices
		for si in [sales_invoice1, sales_invoice2]:
			self.assertEqual(si.outstanding_amount, 0)
			self.assertEqual(si.status, "Paid")

		# Step 6: Validate Ledger Entries
		self.validate_ledger_entries(payment_entries=[payment_entry], sales_invoices=[sales_invoice1, sales_invoice2])

	def test_multiple_payment_entries_single_sales_invoice(self):
		from erpnext.accounts.doctype.payment_entry.test_payment_entry import get_payment_entry

		today = nowdate()

		# Step 1: Create and Submit Sales Invoice without payment schedule
		si = create_sales_invoice(
			customer="_Test Customer",
			company="_Test Company",
			item="_Test Item",
			qty=1,
			rate=300,
			warehouse="_Test Warehouse - _TC",
			currency="INR",
			naming_series="T-SINV-"
		)
		si.submit()

		# Step 2: Test - No Payments Yet
		self.assertEqual(si.status, "Unpaid")

		# Step 3: Create Payment Entry 1 with less than the due amount
		pe1 = get_payment_entry("Sales Invoice", si.name, bank_account="_Test Bank - _TC")
		pe1.reference_no = "PE1-001"
		pe1.reference_date = today
		pe1.paid_amount = 1  # Less than the total due
		pe1.references[0].allocated_amount = pe1.paid_amount  # Allocate 1 as the paid amount
		pe1.submit()
		
		# After Payment Entry 1: Sales Invoice should still be Overdue
		si.reload()
		self.assertEqual(si.status, "Partly Paid")

		# Step 4: Create Payment Entry 2 (Partly Paid - 50% of grand total)
		pe2 = frappe.copy_doc(pe1)  # Copy of Payment Entry 1 for simplicity
		pe2.paid_amount = si.grand_total / 2  # Pay 50% of the total amount
		pe2.references[0].allocated_amount = pe2.paid_amount  # Allocate the paid amount
		pe2.submit()
		
		# After Payment Entry 2: Sales Invoice should be Partly Paid
		si.reload()
		self.assertEqual(si.status, "Partly Paid")

		# Step 5: Create Payment Entry 3 (Fully Paid)
		pe3 = get_payment_entry("Sales Invoice", si.name, bank_account="_Test Bank - _TC")
		pe3.reference_no = "PE3-001"
		pe3.reference_date = today
		pe3.paid_amount = si.outstanding_amount  # Pay the remaining outstanding amount
		pe3.references[0].allocated_amount = pe3.paid_amount  # Allocate the remaining amount
		pe3.submit()
		
		# After Payment Entry 3: Sales Invoice should be Paid
		si.reload()
		self.assertEqual(si.status, "Paid")

		# Step 6: Validate Ledger Entries (You can include additional checks to validate the ledger entries if necessary)
		self.validate_ledger_entries(payment_entries=[pe1, pe2, pe3], sales_invoices=[si])

	def test_multiple_invoices_multiple_payments(self):
		"""Test payments against multiple Sales Invoices and validate ledger entries."""
		today = nowdate()

		# Step 1: Create and Submit Sales Invoices and Payment Entries
		sales_invoices, payment_entries = [], []
		for i in range(3):
			si = create_sales_invoice(
				customer="_Test Customer", company="_Test Company", item="_Test Item", qty=1, rate=100,
				warehouse="_Test Warehouse - _TC", currency="INR", naming_series=f"T-SINV-{i+1}-"
			)
			sales_invoices.append(si)
			from erpnext.accounts.doctype.payment_entry.test_payment_entry import get_payment_entry

			pe = get_payment_entry("Sales Invoice", si.name, bank_account="Cash - _TC")
			pe.update({
				"reference_no": f"Test-{si.name}", "reference_date": today, "paid_from_account_currency": si.currency,
				"paid_to_account_currency": si.currency, "source_exchange_rate": 1, "target_exchange_rate": 1,
				"paid_amount": si.grand_total
			})
			pe.insert()
			pe.submit()
			payment_entries.append(pe)

		# Step 2: Validate Outstanding Amounts and Ledger Entries
		for si in sales_invoices:
			si.reload()
			self.assertEqual(si.outstanding_amount, 0, f"Outstanding amount is not zero for {si.name}.")
			self.assertEqual(si.status, "Paid", f"Sales Invoice status is not 'Paid' for {si.name}.")

		# Step 3: Validate Ledger Entries
		ledger_entries = frappe.get_all(
			"GL Entry", filters={"voucher_no": ["in", [pe.name for pe in payment_entries]]}, fields=["account", "debit", "credit"]
		)
		for pe in payment_entries:
			debit_account, debit_amount = pe.paid_to, pe.paid_amount
			credit_account = sales_invoices[0].debit_to if pe.party_type == "Customer" else pe.paid_from
			credit_amount = pe.paid_amount

			# Assert debit entry for Cash/Bank and credit entry for Debtors/Creditors
			assert any(entry["account"] == debit_account and entry["debit"] == debit_amount for entry in ledger_entries), (
				f"Debit entry missing for account: {debit_account} with amount: {debit_amount}.")
			assert any(entry["account"] == credit_account and entry["credit"] == credit_amount for entry in ledger_entries), (
				f"Credit entry missing for account: {credit_account} with amount: {credit_amount}.")

		# Step 4: Validate total debit and credit balance
		total_paid_amount = sum(pe.paid_amount for pe in payment_entries)
		total_debit = sum(entry["debit"] for entry in ledger_entries if entry["account"] == debit_account)
		total_credit = sum(entry["credit"] for entry in ledger_entries if entry["account"] == credit_account)
		assert total_debit == total_credit, f"Total debit ({total_debit}) does not match total credit ({total_credit})."

	def test_pos_change_amount(self):
		make_pos_profile(
			company="_Test Company with perpetual inventory",
			income_account="Sales - TCP1",
			expense_account="Cost of Goods Sold - TCP1",
			warehouse="Stores - TCP1",
			cost_center="Main - TCP1",
			write_off_account="_Test Write Off - TCP1",
		)

		make_purchase_receipt(
			company="_Test Company with perpetual inventory",
			item_code="_Test FG Item",
			warehouse="Stores - TCP1",
			cost_center="Main - TCP1",
		)

		pos = create_sales_invoice(
			company="_Test Company with perpetual inventory",
			debit_to="Debtors - TCP1",
			item_code="_Test FG Item",
			warehouse="Stores - TCP1",
			income_account="Sales - TCP1",
			expense_account="Cost of Goods Sold - TCP1",
			cost_center="Main - TCP1",
			do_not_save=True,
		)

		pos.is_pos = 1
		pos.update_stock = 1

		pos.append(
			"payments", {"mode_of_payment": "Bank Draft", "account": "_Test Bank - TCP1", "amount": 50}
		)
		pos.append("payments", {"mode_of_payment": "Cash", "account": "Cash - TCP1", "amount": 60})

		pos.write_off_outstanding_amount_automatically = 1
		pos.insert()
		pos.submit()

		self.assertEqual(pos.grand_total, 100.0)
		self.assertEqual(pos.write_off_amount, 0)

	def test_auto_write_off_amount(self):
		make_pos_profile(
			company="_Test Company with perpetual inventory",
			income_account="Sales - TCP1",
			expense_account="Cost of Goods Sold - TCP1",
			warehouse="Stores - TCP1",
			cost_center="Main - TCP1",
			write_off_account="_Test Write Off - TCP1",
		)

		make_purchase_receipt(
			company="_Test Company with perpetual inventory",
			item_code="_Test FG Item",
			warehouse="Stores - TCP1",
			cost_center="Main - TCP1",
		)

		pos = create_sales_invoice(
			company="_Test Company with perpetual inventory",
			debit_to="Debtors - TCP1",
			item_code="_Test FG Item",
			warehouse="Stores - TCP1",
			income_account="Sales - TCP1",
			expense_account="Cost of Goods Sold - TCP1",
			cost_center="Main - TCP1",
			do_not_save=True,
		)

		pos.is_pos = 1
		pos.update_stock = 1

		pos.append(
			"payments", {"mode_of_payment": "Bank Draft", "account": "_Test Bank - TCP1", "amount": 50}
		)
		pos.append("payments", {"mode_of_payment": "Cash", "account": "Cash - TCP1", "amount": 40})

		pos.write_off_outstanding_amount_automatically = 1
		pos.insert()
		pos.submit()

		self.assertEqual(pos.grand_total, 100.0)
		self.assertEqual(pos.write_off_amount, 10)

	def test_ledger_entries_of_return_pos_invoice(self):
		make_pos_profile()

		pos = create_sales_invoice(do_not_save=True)
		pos.is_pos = 1
		pos.append("payments", {"mode_of_payment": "Cash", "account": "Cash - _TC", "amount": 100})
		pos.save().submit()
		self.assertEqual(pos.outstanding_amount, 0.0)
		self.assertEqual(pos.status, "Paid")

		from erpnext.accounts.doctype.sales_invoice.sales_invoice import make_sales_return

		pos_return = make_sales_return(pos.name)
		pos_return.save().submit()
		pos_return.reload()
		pos.reload()
		self.assertEqual(pos_return.is_return, 1)
		self.assertEqual(pos_return.return_against, pos.name)
		self.assertEqual(pos_return.outstanding_amount, 0.0)
		self.assertEqual(pos_return.status, "Return")
		self.assertEqual(pos.outstanding_amount, 0.0)
		self.assertEqual(pos.status, "Credit Note Issued")

		expected = (
			("Cash - _TC", 0.0, 100.0, pos_return.name, None),
			("Debtors - _TC", 0.0, 100.0, pos_return.name, pos_return.name),
			("Debtors - _TC", 100.0, 0.0, pos_return.name, pos_return.name),
			("Sales - _TC", 100.0, 0.0, pos_return.name, None),
		)
		expected_list = list(expected)
		res = frappe.db.get_all(
			"GL Entry",
			filters={"voucher_no": pos_return.name, "is_cancelled": 0},
			fields=["account", "debit", "credit", "voucher_no", "against_voucher"],
			order_by="account, debit, credit",
			as_list=1,
		)
		self.assertEqual(expected_list,res)

	def test_pos_with_no_gl_entry_for_change_amount(self):
		frappe.db.set_single_value("Accounts Settings", "post_change_gl_entries", 0)

		make_pos_profile(
			company="_Test Company with perpetual inventory",
			income_account="Sales - TCP1",
			expense_account="Cost of Goods Sold - TCP1",
			warehouse="Stores - TCP1",
			cost_center="Main - TCP1",
			write_off_account="_Test Write Off - TCP1",
		)

		make_purchase_receipt(
			company="_Test Company with perpetual inventory",
			item_code="_Test FG Item",
			warehouse="Stores - TCP1",
			cost_center="Main - TCP1",
		)

		pos = create_sales_invoice(
			company="_Test Company with perpetual inventory",
			debit_to="Debtors - TCP1",
			item_code="_Test FG Item",
			warehouse="Stores - TCP1",
			income_account="Sales - TCP1",
			expense_account="Cost of Goods Sold - TCP1",
			cost_center="Main - TCP1",
			do_not_save=True,
		)

		pos.is_pos = 1
		pos.update_stock = 1

		taxes = get_taxes_and_charges()
		pos.taxes = []
		for tax in taxes:
			pos.append("taxes", tax)

		pos.append(
			"payments", {"mode_of_payment": "Bank Draft", "account": "_Test Bank - TCP1", "amount": 50}
		)
		pos.append("payments", {"mode_of_payment": "Cash", "account": "Cash - TCP1", "amount": 60})

		pos.insert()
		pos.submit()

		self.assertEqual(pos.grand_total, 100.0)
		self.assertEqual(pos.change_amount, 10)

		self.validate_pos_gl_entry(pos, pos, 60, validate_without_change_gle=True)

		frappe.db.set_single_value("Accounts Settings", "post_change_gl_entries", 1)

	def validate_pos_gl_entry(self, si, pos, cash_amount, validate_without_change_gle=False):
		if validate_without_change_gle:
			cash_amount -= pos.change_amount

		# check stock ledger entries
		sle = frappe.db.sql(
			"""select * from `tabStock Ledger Entry`
			where voucher_type = 'Sales Invoice' and voucher_no = %s""",
			si.name,
			as_dict=1,
		)[0]
		self.assertTrue(sle)
		self.assertEqual(
			[sle.item_code, sle.warehouse, sle.actual_qty], ["_Test FG Item", "Stores - TCP1", -1.0]
		)

		# check gl entries
		gl_entries = frappe.db.sql(
			"""select account, debit, credit
			from `tabGL Entry` where voucher_type='Sales Invoice' and voucher_no=%s
			order by account asc, debit asc, credit asc""",
			si.name,
			as_dict=1,
		)
		self.assertTrue(gl_entries)

		stock_in_hand = get_inventory_account("_Test Company with perpetual inventory")
		expected_gl_entries = sorted(
			[
				[si.debit_to, 100.0, 0.0],
				[pos.items[0].income_account, 0.0, 89.09],
				["Round Off - TCP1", 0.0, 0.01],
				[pos.taxes[0].account_head, 0.0, 10.69],
				[pos.taxes[1].account_head, 0.0, 0.21],
				[stock_in_hand, 0.0, abs(sle.stock_value_difference)],
				[pos.items[0].expense_account, abs(sle.stock_value_difference), 0.0],
				[si.debit_to, 0.0, 50.0],
				[si.debit_to, 0.0, cash_amount],
				["_Test Bank - TCP1", 50, 0.0],
				["Cash - TCP1", cash_amount, 0.0],
			]
		)

		for i, gle in enumerate(sorted(gl_entries, key=lambda gle: gle.account)):
			self.assertEqual(expected_gl_entries[i][0], gle.account)
			self.assertEqual(expected_gl_entries[i][1], gle.debit)
			self.assertEqual(expected_gl_entries[i][2], gle.credit)

		si.cancel()
		gle = frappe.db.sql(
			"""select * from `tabGL Entry`
			where voucher_type='Sales Invoice' and voucher_no=%s""",
			si.name,
		)

		self.assertTrue(gle)

		frappe.db.sql("delete from `tabPOS Profile`")

	def test_bin_details_of_packed_item(self):
		from erpnext.selling.doctype.product_bundle.test_product_bundle import make_product_bundle
		from erpnext.stock.doctype.item.test_item import make_item

		# test Update Items with product bundle
		if not frappe.db.exists("Item", "_Test Product Bundle Item New"):
			bundle_item = make_item("_Test Product Bundle Item New", {"is_stock_item": 0})
			bundle_item.append(
				"item_defaults", {"company": "_Test Company", "default_warehouse": "_Test Warehouse - _TC"}
			)
			bundle_item.save(ignore_permissions=True)

		make_item("_Packed Item New 1", {"is_stock_item": 1})
		make_product_bundle("_Test Product Bundle Item New", ["_Packed Item New 1"], 2)

		si = create_sales_invoice(
			item_code="_Test Product Bundle Item New",
			update_stock=1,
			warehouse="_Test Warehouse - _TC",
			transaction_date=add_days(nowdate(), -1),
			do_not_submit=1,
		)

		make_stock_entry(item="_Packed Item New 1", target="_Test Warehouse - _TC", qty=120, rate=100)

		bin_details = frappe.db.get_value(
			"Bin",
			{"item_code": "_Packed Item New 1", "warehouse": "_Test Warehouse - _TC"},
			["actual_qty", "projected_qty", "ordered_qty"],
			as_dict=1,
		)

		si.transaction_date = nowdate()
		si.save()

		packed_item = si.packed_items[0]
		self.assertEqual(flt(bin_details.actual_qty), flt(packed_item.actual_qty))
		self.assertEqual(flt(bin_details.projected_qty), flt(packed_item.projected_qty))
		self.assertEqual(flt(bin_details.ordered_qty), flt(packed_item.ordered_qty))

	def test_pos_si_without_payment(self):
		make_pos_profile()

		pos = copy.deepcopy(test_records[1])
		pos["is_pos"] = 1
		pos["update_stock"] = 1

		si = frappe.copy_doc(pos)
		si.insert()

		# Check that the invoice cannot be submitted without payments
		self.assertRaises(frappe.ValidationError, si.submit)

	def test_sales_invoice_gl_entry_with_perpetual_inventory_no_item_code(self):
		si = create_sales_invoice(
			company="_Test Company with perpetual inventory",
			debit_to="Debtors - TCP1",
			income_account="Sales - TCP1",
			cost_center="Main - TCP1",
			do_not_save=True,
		)
		si.get("items")[0].item_code = None
		si.insert()
		si.submit()

		gl_entries = frappe.db.sql(
			"""select account, debit, credit
			from `tabGL Entry` where voucher_type='Sales Invoice' and voucher_no=%s
			order by account asc""",
			si.name,
			as_dict=1,
		)
		self.assertTrue(gl_entries)

		expected_values = dict(
			(d[0], d) for d in [["Debtors - TCP1", 100.0, 0.0], ["Sales - TCP1", 0.0, 100.0]]
		)
		for _i, gle in enumerate(gl_entries):
			self.assertEqual(expected_values[gle.account][0], gle.account)
			self.assertEqual(expected_values[gle.account][1], gle.debit)
			self.assertEqual(expected_values[gle.account][2], gle.credit)

	def test_sales_invoice_gl_entry_with_perpetual_inventory_non_stock_item(self):
		si = create_sales_invoice(item="_Test Non Stock Item")

		gl_entries = frappe.db.sql(
			"""select account, debit, credit
			from `tabGL Entry` where voucher_type='Sales Invoice' and voucher_no=%s
			order by account asc""",
			si.name,
			as_dict=1,
		)
		self.assertTrue(gl_entries)

		expected_values = dict(
			(d[0], d)
			for d in [
				[si.debit_to, 100.0, 0.0],
				[test_records[1]["items"][0]["income_account"], 0.0, 100.0],
			]
		)
		for _i, gle in enumerate(gl_entries):
			self.assertEqual(expected_values[gle.account][0], gle.account)
			self.assertEqual(expected_values[gle.account][1], gle.debit)
			self.assertEqual(expected_values[gle.account][2], gle.credit)

	def _insert_purchase_receipt(self):
		from erpnext.stock.doctype.purchase_receipt.test_purchase_receipt import (
			test_records as pr_test_records,
		)

		pr = frappe.copy_doc(pr_test_records[0])
		pr.naming_series = "_T-Purchase Receipt-"
		pr.insert()
		pr.submit()

	def _insert_delivery_note(self):
		from erpnext.stock.doctype.delivery_note.test_delivery_note import (
			test_records as dn_test_records,
		)

		dn = frappe.copy_doc(dn_test_records[0])
		dn.naming_series = "_T-Delivery Note-"
		dn.insert()
		dn.submit()
		return dn

	@change_settings("Accounts Settings", {"unlink_payment_on_cancellation_of_invoice": 1})
	def test_sales_invoice_with_advance(self):
		from erpnext.accounts.doctype.journal_entry.test_journal_entry import (
			test_records as jv_test_records,
		)

		jv = frappe.copy_doc(jv_test_records[0])
		jv.insert()
		jv.submit()

		si = frappe.copy_doc(test_records[0])
		si.allocate_advances_automatically = 0
		si.append(
			"advances",
			{
				"doctype": "Sales Invoice Advance",
				"reference_type": "Journal Entry",
				"reference_name": jv.name,
				"reference_row": jv.get("accounts")[0].name,
				"advance_amount": 400,
				"allocated_amount": 300,
				"remarks": jv.remark,
			},
		)
		si.insert()
		si.submit()
		si.load_from_db()

		self.assertTrue(
			frappe.db.sql(
				"""select name from `tabJournal Entry Account`
			where reference_name=%s""",
				si.name,
			)
		)

		self.assertTrue(
			frappe.db.sql(
				"""select name from `tabJournal Entry Account`
			where reference_name=%s and credit_in_account_currency=300""",
				si.name,
			)
		)

		self.assertEqual(si.outstanding_amount, 262.0)

		si.cancel()

	def test_serialized(self):
		from erpnext.stock.doctype.stock_entry.test_stock_entry import make_serialized_item

		se = make_serialized_item()
		se.load_from_db()
		serial_nos = get_serial_nos_from_bundle(se.get("items")[0].serial_and_batch_bundle)

		si = frappe.copy_doc(test_records[0])
		si.update_stock = 1
		si.get("items")[0].item_code = "_Test Serialized Item With Series"
		si.get("items")[0].qty = 1
		si.get("items")[0].warehouse = se.get("items")[0].t_warehouse
		si.get("items")[0].serial_and_batch_bundle = make_serial_batch_bundle(
			frappe._dict(
				{
					"item_code": si.get("items")[0].item_code,
					"warehouse": si.get("items")[0].warehouse,
					"company": si.company,
					"qty": 1,
					"voucher_type": "Stock Entry",
					"serial_nos": [serial_nos[0]],
					"posting_date": si.posting_date,
					"posting_time": si.posting_time,
					"type_of_transaction": "Outward",
					"do_not_submit": True,
				}
			)
		).name

		si.insert()
		si.submit()

		self.assertFalse(frappe.db.get_value("Serial No", serial_nos[0], "warehouse"))

		return si

	def test_serialized_cancel(self):
		si = self.test_serialized()
		si.reload()
		serial_nos = get_serial_nos_from_bundle(si.get("items")[0].serial_and_batch_bundle)

		si.cancel()

		self.assertEqual(
			frappe.db.get_value("Serial No", serial_nos[0], "warehouse"), "_Test Warehouse - _TC"
		)

	def test_serial_numbers_against_delivery_note(self):
		"""
		check if the sales invoice item serial numbers and the delivery note items
		serial numbers are same
		"""
		from erpnext.stock.doctype.delivery_note.test_delivery_note import create_delivery_note
		from erpnext.stock.doctype.stock_entry.test_stock_entry import make_serialized_item

		se = make_serialized_item()
		se.load_from_db()
		serial_nos = get_serial_nos_from_bundle(se.get("items")[0].serial_and_batch_bundle)[0]

		dn = create_delivery_note(item=se.get("items")[0].item_code, serial_no=[serial_nos])
		dn.submit()
		dn.load_from_db()

		serial_nos = get_serial_nos_from_bundle(dn.get("items")[0].serial_and_batch_bundle)[0]
		self.assertTrue(get_serial_nos_from_bundle(se.get("items")[0].serial_and_batch_bundle)[0])

		si = make_sales_invoice(dn.name)
		si.save()

	def test_return_sales_invoice(self):
		make_stock_entry(item_code="_Test Item", target="Stores - TCP1", qty=50, basic_rate=100)

		actual_qty_0 = get_qty_after_transaction(item_code="_Test Item", warehouse="Stores - TCP1")

		si = create_sales_invoice(
			qty=5,
			rate=500,
			update_stock=1,
			company="_Test Company with perpetual inventory",
			debit_to="Debtors - TCP1",
			item_code="_Test Item",
			warehouse="Stores - TCP1",
			income_account="Sales - TCP1",
			expense_account="Cost of Goods Sold - TCP1",
			cost_center="Main - TCP1",
		)

		actual_qty_1 = get_qty_after_transaction(item_code="_Test Item", warehouse="Stores - TCP1")

		self.assertEqual(actual_qty_0 - 5, actual_qty_1)

		# outgoing_rate
		outgoing_rate = (
			frappe.db.get_value(
				"Stock Ledger Entry",
				{"voucher_type": "Sales Invoice", "voucher_no": si.name},
				"stock_value_difference",
			)
			/ 5
		)

		# return entry
		si1 = create_sales_invoice(
			is_return=1,
			return_against=si.name,
			qty=-2,
			rate=500,
			update_stock=1,
			company="_Test Company with perpetual inventory",
			debit_to="Debtors - TCP1",
			item_code="_Test Item",
			warehouse="Stores - TCP1",
			income_account="Sales - TCP1",
			expense_account="Cost of Goods Sold - TCP1",
			cost_center="Main - TCP1",
		)

		actual_qty_2 = get_qty_after_transaction(item_code="_Test Item", warehouse="Stores - TCP1")
		self.assertEqual(actual_qty_1 + 2, actual_qty_2)

		incoming_rate, stock_value_difference = frappe.db.get_value(
			"Stock Ledger Entry",
			{"voucher_type": "Sales Invoice", "voucher_no": si1.name},
			["incoming_rate", "stock_value_difference"],
		)

		self.assertEqual(flt(incoming_rate, 3), abs(flt(outgoing_rate, 3)))
		stock_in_hand_account = get_inventory_account(
			"_Test Company with perpetual inventory", si1.items[0].warehouse
		)

		# Check gl entry
		gle_warehouse_amount = frappe.db.get_value(
			"GL Entry",
			{"voucher_type": "Sales Invoice", "voucher_no": si1.name, "account": stock_in_hand_account},
			"debit",
		)

		self.assertEqual(gle_warehouse_amount, stock_value_difference)

		party_credited = frappe.db.get_value(
			"GL Entry",
			{
				"voucher_type": "Sales Invoice",
				"voucher_no": si1.name,
				"account": "Debtors - TCP1",
				"party": "_Test Customer",
			},
			"credit",
		)

		self.assertEqual(party_credited, 1000)

		# Check outstanding amount
		self.assertEqual(frappe.db.get_value("Sales Invoice", si1.name, "outstanding_amount"), -1000)
		self.assertEqual(frappe.db.get_value("Sales Invoice", si.name, "outstanding_amount"), 2500)

	def test_zero_qty_return_invoice_with_stock_effect(self):
		cr_note = create_sales_invoice(qty=-1, rate=300, is_return=1, do_not_submit=True)
		cr_note.update_stock = True
		cr_note.items[0].qty = 0
		self.assertRaises(frappe.ValidationError, cr_note.save)

	def test_return_invoice_with_account_mismatch(self):
		debtors2 = create_account(
			parent_account="Accounts Receivable - _TC",
			account_name="Debtors 2",
			company="_Test Company",
			account_type="Receivable",
		)
		si = create_sales_invoice(qty=1, rate=1000)
		cr_note = create_sales_invoice(
			qty=-1, rate=1000, is_return=1, return_against=si.name, debit_to=debtors2, do_not_save=True
		)
		self.assertRaises(frappe.ValidationError, cr_note.save)

	def test_incoming_rate_for_stand_alone_credit_note(self):
		return_si = create_sales_invoice(
			is_return=1,
			update_stock=1,
			qty=-1,
			rate=90000,
			incoming_rate=10,
			company="_Test Company with perpetual inventory",
			warehouse="Stores - TCP1",
			debit_to="Debtors - TCP1",
			income_account="Sales - TCP1",
			expense_account="Cost of Goods Sold - TCP1",
			cost_center="Main - TCP1",
		)

		incoming_rate = frappe.db.get_value(
			"Stock Ledger Entry", {"voucher_no": return_si.name}, "incoming_rate"
		)
		debit_amount = frappe.db.get_value(
			"GL Entry", {"voucher_no": return_si.name, "account": "Stock In Hand - TCP1"}, "debit"
		)

		self.assertEqual(debit_amount, 10.0)
		self.assertEqual(incoming_rate, 10.0)

	def test_discount_on_net_total(self):
		si = frappe.copy_doc(test_records[2])
		si.apply_discount_on = "Net Total"
		si.discount_amount = 625
		si.insert()

		expected_values = {
			"keys": [
				"price_list_rate",
				"discount_percentage",
				"rate",
				"amount",
				"base_price_list_rate",
				"base_rate",
				"base_amount",
				"net_rate",
				"base_net_rate",
				"net_amount",
				"base_net_amount",
			],
			"_Test Item Home Desktop 100": [50, 0, 50, 500, 50, 50, 500, 25, 25, 250, 250],
			"_Test Item Home Desktop 200": [150, 0, 150, 750, 150, 150, 750, 75, 75, 375, 375],
		}

		# check if children are saved
		self.assertEqual(len(si.get("items")), len(expected_values) - 1)

		# check if item values are calculated
		for d in si.get("items"):
			for i, k in enumerate(expected_values["keys"]):
				self.assertEqual(d.get(k), expected_values[d.item_code][i])

		# check net total
		self.assertEqual(si.base_total, 1250)
		self.assertEqual(si.total, 1250)
		self.assertEqual(si.base_net_total, 625)
		self.assertEqual(si.net_total, 625)

		# check tax calculation
		expected_values = {
			"keys": [
				"tax_amount",
				"tax_amount_after_discount_amount",
				"base_tax_amount_after_discount_amount",
			],
			"_Test Account Shipping Charges - _TC": [100, 100, 100],
			"_Test Account Customs Duty - _TC": [62.5, 62.5, 62.5],
			"_Test Account Excise Duty - _TC": [70, 70, 70],
			"_Test Account Education Cess - _TC": [1.4, 1.4, 1.4],
			"_Test Account S&H Education Cess - _TC": [0.7, 0.7, 0.7],
			"_Test Account CST - _TC": [17.19, 17.19, 17.19],
			"_Test Account VAT - _TC": [78.12, 78.12, 78.12],
			"_Test Account Discount - _TC": [-95.49, -95.49, -95.49],
		}

		for d in si.get("taxes"):
			for i, k in enumerate(expected_values["keys"]):
				if expected_values.get(d.account_head):
					self.assertEqual(d.get(k), expected_values[d.account_head][i])

		self.assertEqual(si.total_taxes_and_charges, 234.42)
		self.assertEqual(si.base_grand_total, 859.42)
		self.assertEqual(si.grand_total, 859.42)

	def test_multi_currency_gle(self):
		si = create_sales_invoice(
			customer="_Test Customer USD",
			debit_to="_Test Receivable USD - _TC",
			currency="USD",
			conversion_rate=50,
		)

		gl_entries = frappe.db.sql(
			"""select account, account_currency, debit, credit,
			debit_in_account_currency, credit_in_account_currency
			from `tabGL Entry` where voucher_type='Sales Invoice' and voucher_no=%s
			order by account asc""",
			si.name,
			as_dict=1,
		)

		self.assertTrue(gl_entries)

		expected_values = {
			"_Test Receivable USD - _TC": {
				"account_currency": "USD",
				"debit": 5000,
				"debit_in_account_currency": 100,
				"credit": 0,
				"credit_in_account_currency": 0,
			},
			"Sales - _TC": {
				"account_currency": "INR",
				"debit": 0,
				"debit_in_account_currency": 0,
				"credit": 5000,
				"credit_in_account_currency": 5000,
			},
		}

		for field in (
			"account_currency",
			"debit",
			"debit_in_account_currency",
			"credit",
			"credit_in_account_currency",
		):
			for _i, gle in enumerate(gl_entries):
				self.assertEqual(expected_values[gle.account][field], gle[field])

		# cancel
		si.cancel()

		gle = frappe.db.sql(
			"""select name from `tabGL Entry`
			where voucher_type='Sales Invoice' and voucher_no=%s""",
			si.name,
		)

		self.assertTrue(gle)

	def test_gle_in_transaction_currency(self):
		# create multi currency sales invoice with 2 items with same income account
		si = create_sales_invoice(
			customer="_Test Customer USD",
			debit_to="_Test Receivable USD - _TC",
			currency="USD",
			conversion_rate=50,
			do_not_submit=True,
		)
		# add 2nd item with same income account
		si.append(
			"items",
			{
				"item_code": "_Test Item",
				"qty": 1,
				"rate": 80,
				"income_account": "Sales - _TC",
				"cost_center": "_Test Cost Center - _TC",
			},
		)
		si.submit()

		gl_entries = frappe.db.sql(
			"""select transaction_currency, transaction_exchange_rate,
			debit_in_transaction_currency, credit_in_transaction_currency
			from `tabGL Entry`
			where voucher_type='Sales Invoice' and voucher_no=%s and account = 'Sales - _TC'
			order by account asc""",
			si.name,
			as_dict=1,
		)

		expected_gle = {
			"transaction_currency": "USD",
			"transaction_exchange_rate": 50,
			"debit_in_transaction_currency": 0,
			"credit_in_transaction_currency": 180,
		}

		for gle in gl_entries:
			for field in expected_gle:
				self.assertEqual(expected_gle[field], gle[field])

	def test_invoice_exchange_rate(self):
		si = create_sales_invoice(
			customer="_Test Customer USD",
			debit_to="_Test Receivable USD - _TC",
			currency="USD",
			conversion_rate=1,
			do_not_save=1,
		)

		self.assertRaises(frappe.ValidationError, si.save)

	def test_invalid_currency(self):
		# Customer currency = USD

		# Transaction currency cannot be INR
		si1 = create_sales_invoice(
			customer="_Test Customer USD", debit_to="_Test Receivable USD - _TC", do_not_save=True
		)

		self.assertRaises(InvalidCurrency, si1.save)

		# Transaction currency cannot be EUR
		si2 = create_sales_invoice(
			customer="_Test Customer USD",
			debit_to="_Test Receivable USD - _TC",
			currency="EUR",
			conversion_rate=80,
			do_not_save=True,
		)

		self.assertRaises(InvalidCurrency, si2.save)

		# Transaction currency only allowed in USD
		si3 = create_sales_invoice(
			customer="_Test Customer USD",
			debit_to="_Test Receivable USD - _TC",
			currency="USD",
			conversion_rate=50,
		)

		# Party Account currency must be in USD, as there is existing GLE with USD
		si4 = create_sales_invoice(
			customer="_Test Customer USD",
			debit_to="Debtors - _TC",
			currency="USD",
			conversion_rate=50,
			do_not_submit=True,
		)

		self.assertRaises(InvalidAccountCurrency, si4.submit)

		# Party Account currency must be in USD, force customer currency as there is no GLE

		si3.cancel()
		si5 = create_sales_invoice(
			customer="_Test Customer USD",
			debit_to="Debtors - _TC",
			currency="USD",
			conversion_rate=50,
			do_not_submit=True,
		)

		self.assertRaises(InvalidAccountCurrency, si5.submit)

	def test_create_so_with_margin(self):
		si = create_sales_invoice(item_code="_Test Item", qty=1, do_not_submit=True)
		price_list_rate = flt(100) * flt(si.plc_conversion_rate)
		si.items[0].price_list_rate = price_list_rate
		si.items[0].margin_type = "Percentage"
		si.items[0].margin_rate_or_amount = 25
		si.items[0].discount_amount = 0.0
		si.items[0].discount_percentage = 0.0
		si.save()
		self.assertEqual(si.get("items")[0].rate, flt((price_list_rate * 25) / 100 + price_list_rate))

	def test_outstanding_amount_after_advance_jv_cancellation(self):
		from erpnext.accounts.doctype.journal_entry.test_journal_entry import (
			test_records as jv_test_records,
		)

		jv = frappe.copy_doc(jv_test_records[0])
		jv.accounts[0].is_advance = "Yes"
		jv.insert()
		jv.submit()

		si = frappe.copy_doc(test_records[0])
		si.append(
			"advances",
			{
				"doctype": "Sales Invoice Advance",
				"reference_type": "Journal Entry",
				"reference_name": jv.name,
				"reference_row": jv.get("accounts")[0].name,
				"advance_amount": 400,
				"allocated_amount": 300,
				"remarks": jv.remark,
			},
		)
		si.insert()
		si.submit()
		si.load_from_db()

		# check outstanding after advance allocation
		self.assertEqual(
			flt(si.outstanding_amount),
			flt(si.rounded_total - si.total_advance, si.precision("outstanding_amount")),
		)

		# added to avoid Document has been modified exception
		jv = frappe.get_doc("Journal Entry", jv.name)
		jv.cancel()

		si.load_from_db()
		# check outstanding after advance cancellation
		self.assertEqual(
			flt(si.outstanding_amount),
			flt(si.rounded_total + si.total_advance, si.precision("outstanding_amount")),
		)

	def test_outstanding_amount_after_advance_payment_entry_cancellation(self):
		"""Test impact of advance PE submission/cancellation on SI and SO."""
		from erpnext.selling.doctype.sales_order.test_sales_order import make_sales_order

		sales_order = make_sales_order(item_code="138-CMS Shoe", qty=1, price_list_rate=500)
		pe = frappe.get_doc(
			{
				"doctype": "Payment Entry",
				"payment_type": "Receive",
				"party_type": "Customer",
				"party": "_Test Customer",
				"company": "_Test Company",
				"paid_from_account_currency": "INR",
				"paid_to_account_currency": "INR",
				"source_exchange_rate": 1,
				"target_exchange_rate": 1,
				"reference_no": "1",
				"reference_date": nowdate(),
				"received_amount": 300,
				"paid_amount": 300,
				"paid_from": "Debtors - _TC",
				"paid_to": "_Test Cash - _TC",
			}
		)
		pe.append(
			"references",
			{
				"reference_doctype": "Sales Order",
				"reference_name": sales_order.name,
				"total_amount": sales_order.grand_total,
				"outstanding_amount": sales_order.grand_total,
				"allocated_amount": 300,
			},
		)
		pe.insert()
		pe.submit()

		sales_order.reload()
		self.assertEqual(sales_order.advance_paid, 300)

		si = frappe.copy_doc(test_records[0])
		si.items[0].sales_order = sales_order.name
		si.items[0].so_detail = sales_order.get("items")[0].name
		si.is_pos = 0
		si.append(
			"advances",
			{
				"doctype": "Sales Invoice Advance",
				"reference_type": "Payment Entry",
				"reference_name": pe.name,
				"reference_row": pe.references[0].name,
				"advance_amount": 300,
				"allocated_amount": 300,
				"remarks": pe.remarks,
			},
		)
		si.insert()
		si.submit()

		si.reload()
		pe.reload()
		sales_order.reload()

		# Check if SO is unlinked/replaced by SI in PE & if SO advance paid is 0
		self.assertEqual(pe.references[0].reference_name, si.name)
		self.assertEqual(sales_order.advance_paid, 300.0)

		# check outstanding after advance allocation
		self.assertEqual(
			flt(si.outstanding_amount),
			flt(si.rounded_total - si.total_advance, si.precision("outstanding_amount")),
		)

		pe.cancel()
		si.reload()

		# check outstanding after advance cancellation
		self.assertEqual(
			flt(si.outstanding_amount),
			flt(si.rounded_total + si.total_advance, si.precision("outstanding_amount")),
		)

	def test_multiple_uom_in_selling(self):
		frappe.db.sql(
			"""delete from `tabItem Price`
			where price_list='_Test Price List' and item_code='_Test Item'"""
		)
		item_price = frappe.new_doc("Item Price")
		item_price.price_list = "_Test Price List"
		item_price.item_code = "_Test Item"
		item_price.price_list_rate = 100
		item_price.insert()

		si = frappe.copy_doc(test_records[1])
		si.items[0].uom = "_Test UOM 1"
		si.items[0].conversion_factor = None
		si.items[0].price_list_rate = None
		si.save()

		expected_values = {
			"keys": [
				"price_list_rate",
				"stock_uom",
				"uom",
				"conversion_factor",
				"rate",
				"amount",
				"base_price_list_rate",
				"base_rate",
				"base_amount",
			],
			"_Test Item": [1000, "_Test UOM", "_Test UOM 1", 10.0, 1000, 1000, 1000, 1000, 1000],
		}

		# check if the conversion_factor and price_list_rate is calculated according to uom
		for d in si.get("items"):
			for i, k in enumerate(expected_values["keys"]):
				self.assertEqual(d.get(k), expected_values[d.item_code][i])

	def test_item_wise_tax_breakup(self):
		frappe.flags.country = "United States"

		si = self.create_si_to_test_tax_breakup()

		itemised_tax_data = get_itemised_tax_breakup_data(si)

		expected_itemised_tax = [
			{
				"item": "_Test Item",
				"taxable_amount": 10000.0,
				"Service Tax": {"tax_rate": 10.0, "tax_amount": 1000.0},
			},
			{
				"item": "_Test Item 2",
				"taxable_amount": 5000.0,
				"Service Tax": {"tax_rate": 10.0, "tax_amount": 500.0},
			},
		]

		self.assertEqual(itemised_tax_data, expected_itemised_tax)

		frappe.flags.country = None

	def create_si_to_test_tax_breakup(self):
		si = create_sales_invoice(qty=100, rate=50, do_not_save=True)
		si.append(
			"items",
			{
				"item_code": "_Test Item",
				"warehouse": "_Test Warehouse - _TC",
				"qty": 100,
				"rate": 50,
				"income_account": "Sales - _TC",
				"expense_account": "Cost of Goods Sold - _TC",
				"cost_center": "_Test Cost Center - _TC",
			},
		)
		si.append(
			"items",
			{
				"item_code": "_Test Item 2",
				"warehouse": "_Test Warehouse - _TC",
				"qty": 100,
				"rate": 50,
				"income_account": "Sales - _TC",
				"expense_account": "Cost of Goods Sold - _TC",
				"cost_center": "_Test Cost Center - _TC",
			},
		)

		si.append(
			"taxes",
			{
				"charge_type": "On Net Total",
				"account_head": "_Test Account Service Tax - _TC",
				"cost_center": "_Test Cost Center - _TC",
				"description": "Service Tax",
				"rate": 10,
			},
		)
		si.insert()
		return si

	def test_company_monthly_sales(self):
		existing_current_month_sales = frappe.get_cached_value(
			"Company", "_Test Company", "total_monthly_sales"
		)

		si = create_sales_invoice()
		current_month_sales = frappe.get_cached_value("Company", "_Test Company", "total_monthly_sales")
		self.assertEqual(current_month_sales, existing_current_month_sales + si.base_grand_total)

		si.cancel()
		current_month_sales = frappe.get_cached_value("Company", "_Test Company", "total_monthly_sales")
		self.assertEqual(current_month_sales, existing_current_month_sales)

	def test_rounding_adjustment(self):
		si = create_sales_invoice(rate=24900, do_not_save=True)
		for tax in ["Tax 1", "Tax2"]:
			si.append(
				"taxes",
				{
					"charge_type": "On Net Total",
					"account_head": "_Test Account Service Tax - _TC",
					"description": tax,
					"rate": 14,
					"cost_center": "_Test Cost Center - _TC",
					"included_in_print_rate": 1,
				},
			)
		si.save()
		si.submit()
		self.assertEqual(si.net_total, 19453.12)
		self.assertEqual(si.grand_total, 24900)
		self.assertEqual(si.total_taxes_and_charges, 5446.88)
		self.assertEqual(si.rounding_adjustment, 0.0)

		expected_values = dict(
			(d[0], d)
			for d in [
				[si.debit_to, 24900, 0.0],
				["_Test Account Service Tax - _TC", 0.0, 5446.88],
				["Sales - _TC", 0.0, 19453.12],
				["Round Off - _TC", 0.01, 0.0],
			]
		)

		gl_entries = frappe.db.sql(
			"""select account, debit, credit
			from `tabGL Entry` where voucher_type='Sales Invoice' and voucher_no=%s
			order by account asc""",
			si.name,
			as_dict=1,
		)

		for gle in gl_entries:
			self.assertEqual(expected_values[gle.account][0], gle.account)
			self.assertEqual(expected_values[gle.account][1], gle.debit)
			self.assertEqual(expected_values[gle.account][2], gle.credit)

	def test_rounding_adjustment_2(self):
		si = create_sales_invoice(rate=400, do_not_save=True)
		for rate in [400.25, 600.30, 100.65]:
			si.append(
				"items",
				{
					"item_code": "_Test Item",
					"warehouse": "_Test Warehouse - _TC",
					"qty": 1,
					"rate": rate,
					"income_account": "Sales - _TC",
					"cost_center": "_Test Cost Center - _TC",
				},
			)
		for tax_account in ["_Test Account VAT - _TC", "_Test Account Service Tax - _TC"]:
			si.append(
				"taxes",
				{
					"charge_type": "On Net Total",
					"account_head": tax_account,
					"description": tax_account,
					"rate": 9,
					"cost_center": "_Test Cost Center - _TC",
					"included_in_print_rate": 1,
				},
			)
		si.save()
		si.submit()
		self.assertEqual(si.net_total, si.base_net_total)
		self.assertEqual(si.net_total, 1272.20)
		self.assertEqual(si.grand_total, 1501.20)
		self.assertEqual(si.total_taxes_and_charges, 229)
		self.assertEqual(si.rounding_adjustment, -0.20)

		round_off_account = frappe.get_cached_value("Company", "_Test Company", "round_off_account")
		expected_values = {
			"_Test Account Service Tax - _TC": [0.0, 114.50],
			"_Test Account VAT - _TC": [0.0, 114.50],
			si.debit_to: [1501, 0.0],
			round_off_account: [0.20, 0.0],
			"Sales - _TC": [0.0, 1272.20],
		}

		gl_entries = frappe.db.sql(
			"""select account, sum(debit) as debit, sum(credit) as credit
			from `tabGL Entry` where voucher_type='Sales Invoice' and voucher_no=%s
			group by account
			order by account asc""",
			si.name,
			as_dict=1,
		)

		for gle in gl_entries:
			expected_account_values = expected_values[gle.account]
			self.assertEqual(expected_account_values[0], gle.debit)
			self.assertEqual(expected_account_values[1], gle.credit)

	def test_rounding_adjustment_3(self):
		from erpnext.accounts.doctype.accounting_dimension.test_accounting_dimension import (
			create_dimension,
			disable_dimension,
		)

		create_dimension()

		si = create_sales_invoice(do_not_save=True)
		si.items = []
		for d in [(1122, 2), (1122.01, 1), (1122.01, 1)]:
			si.append(
				"items",
				{
					"item_code": "_Test Item",
					"gst_hsn_code": "999800",
					"warehouse": "_Test Warehouse - _TC",
					"qty": d[1],
					"rate": d[0],
					"income_account": "Sales - _TC",
					"cost_center": "_Test Cost Center - _TC",
				},
			)
		for tax_account in ["_Test Account VAT - _TC", "_Test Account Service Tax - _TC"]:
			si.append(
				"taxes",
				{
					"charge_type": "On Net Total",
					"account_head": tax_account,
					"description": tax_account,
					"rate": 6,
					"cost_center": "_Test Cost Center - _TC",
					"included_in_print_rate": 1,
				},
			)

		si.cost_center = "_Test Cost Center 2 - _TC"
		si.location = "Block 1"

		si.save()
		si.submit()
		self.assertEqual(si.net_total, si.base_net_total)
		self.assertEqual(si.net_total, 4007.15)
		self.assertEqual(si.grand_total, 4488.02)
		self.assertEqual(si.total_taxes_and_charges, 480.86)
		self.assertEqual(si.rounding_adjustment, -0.02)

		round_off_account = frappe.get_cached_value("Company", "_Test Company", "round_off_account")
		expected_values = dict(
			(d[0], d)
			for d in [
				[si.debit_to, 4488.0, 0.0],
				["_Test Account Service Tax - _TC", 0.0, 240.43],
				["_Test Account VAT - _TC", 0.0, 240.43],
				["Sales - _TC", 0.0, 4007.15],
				[round_off_account, 0.01, 0.0],
			]
		)

		gl_entries = frappe.db.sql(
			"""select account, sum(debit) as debit, sum(credit) as credit
			from `tabGL Entry` where voucher_type='Sales Invoice' and voucher_no=%s
			group by account
			order by account desc""",
			si.name,
			as_dict=1,
		)

		debit_credit_diff = 0
		for gle in gl_entries:
			self.assertEqual(expected_values[gle.account][0], gle.account)
			self.assertEqual(expected_values[gle.account][1], gle.debit)
			self.assertEqual(expected_values[gle.account][2], gle.credit)
			debit_credit_diff += gle.debit - gle.credit

		self.assertEqual(debit_credit_diff, 0)

		round_off_gle = frappe.db.get_value(
			"GL Entry",
			{"voucher_type": "Sales Invoice", "voucher_no": si.name, "account": "Round Off - _TC"},
			["cost_center", "location"],
			as_dict=1,
		)

		if round_off_gle:
			self.assertEqual(round_off_gle.cost_center, "_Test Cost Center 2 - _TC")
			self.assertEqual(round_off_gle.location, "Block 1")

		disable_dimension()

	def test_sales_invoice_with_shipping_rule(self):
		from erpnext.accounts.doctype.shipping_rule.test_shipping_rule import create_shipping_rule

		shipping_rule = create_shipping_rule(
			shipping_rule_type="Selling", shipping_rule_name="Shipping Rule - Sales Invoice Test"
		)

		si = frappe.copy_doc(test_records[2])

		si.shipping_rule = shipping_rule.name
		si.insert()
		si.save()

		self.assertEqual(si.net_total, 1250)

		self.assertEqual(si.total_taxes_and_charges, 468.85)
		self.assertEqual(si.grand_total, 1718.85)

	def test_create_invoice_without_terms(self):
		si = create_sales_invoice(do_not_save=1)
		self.assertFalse(si.get("payment_schedule"))

		si.insert()
		self.assertTrue(si.get("payment_schedule"))

	def test_duplicate_due_date_in_terms(self):
		si = create_sales_invoice(do_not_save=1)
		si.append("payment_schedule", dict(due_date="2017-01-01", invoice_portion=50.00, payment_amount=50))
		si.append("payment_schedule", dict(due_date="2017-01-01", invoice_portion=50.00, payment_amount=50))

		self.assertRaises(frappe.ValidationError, si.insert)

	def test_credit_note(self):
		from erpnext.accounts.doctype.payment_entry.test_payment_entry import get_payment_entry

		si = create_sales_invoice(item_code="_Test Item", qty=(5 * -1), rate=500, is_return=1)

		outstanding_amount = get_outstanding_amount(
			si.doctype, si.name, "Debtors - _TC", si.customer, "Customer"
		)

		self.assertEqual(si.outstanding_amount, outstanding_amount)

		pe = get_payment_entry("Sales Invoice", si.name, bank_account="_Test Bank - _TC")
		pe.reference_no = "1"
		pe.reference_date = nowdate()
		pe.paid_from_account_currency = si.currency
		pe.paid_to_account_currency = si.currency
		pe.source_exchange_rate = 1
		pe.target_exchange_rate = 1
		pe.paid_amount = si.grand_total * -1
		pe.insert()
		pe.submit()

		si_doc = frappe.get_doc("Sales Invoice", si.name)
		self.assertEqual(si_doc.outstanding_amount, 0)

	def test_sales_invoice_with_cost_center(self):
		from erpnext.accounts.doctype.cost_center.test_cost_center import create_cost_center

		cost_center = "_Test Cost Center for BS Account - _TC"
		create_cost_center(cost_center_name="_Test Cost Center for BS Account", company="_Test Company")

		si = create_sales_invoice_against_cost_center(cost_center=cost_center, debit_to="Debtors - _TC")
		self.assertEqual(si.cost_center, cost_center)

		expected_values = {
			"Debtors - _TC": {"cost_center": cost_center},
			"Sales - _TC": {"cost_center": cost_center},
		}

		gl_entries = frappe.db.sql(
			"""select account, cost_center, account_currency, debit, credit,
			debit_in_account_currency, credit_in_account_currency
			from `tabGL Entry` where voucher_type='Sales Invoice' and voucher_no=%s
			order by account asc""",
			si.name,
			as_dict=1,
		)

		self.assertTrue(gl_entries)

		for gle in gl_entries:
			self.assertEqual(expected_values[gle.account]["cost_center"], gle.cost_center)

	def test_sales_invoice_without_cost_center(self):
		cost_center = "_Test Cost Center - _TC"
		si = create_sales_invoice(debit_to="Debtors - _TC")

		expected_values = {
			"Debtors - _TC": {"cost_center": None},
			"Sales - _TC": {"cost_center": cost_center},
		}

		gl_entries = frappe.db.sql(
			"""select account, cost_center, account_currency, debit, credit,
			debit_in_account_currency, credit_in_account_currency
			from `tabGL Entry` where voucher_type='Sales Invoice' and voucher_no=%s
			order by account asc""",
			si.name,
			as_dict=1,
		)

		self.assertTrue(gl_entries)

		for gle in gl_entries:
			self.assertEqual(expected_values[gle.account]["cost_center"], gle.cost_center)

	def test_deferred_revenue(self):
		deferred_account = create_account(
			account_name="Deferred Revenue",
			parent_account="Current Liabilities - _TC",
			company="_Test Company",
		)

		item = create_item("_Test Item for Deferred Accounting")
		item.enable_deferred_revenue = 1
		item.item_defaults[0].deferred_revenue_account = deferred_account
		item.no_of_months = 12
		item.save()

		si = create_sales_invoice(item=item.name, posting_date="2019-01-10", do_not_submit=True)
		si.items[0].enable_deferred_revenue = 1
		si.items[0].service_start_date = "2019-01-10"
		si.items[0].service_end_date = "2019-03-15"
		si.items[0].deferred_revenue_account = deferred_account
		si.save()
		si.submit()

		pda1 = frappe.get_doc(
			dict(
				doctype="Process Deferred Accounting",
				posting_date=nowdate(),
				start_date="2019-01-01",
				end_date="2019-03-31",
				type="Income",
				company="_Test Company",
			)
		)

		pda1.insert()
		pda1.submit()

		expected_gle = [
			[deferred_account, 33.85, 0.0, "2019-01-31"],
			["Sales - _TC", 0.0, 33.85, "2019-01-31"],
			[deferred_account, 43.08, 0.0, "2019-02-28"],
			["Sales - _TC", 0.0, 43.08, "2019-02-28"],
			[deferred_account, 23.07, 0.0, "2019-03-15"],
			["Sales - _TC", 0.0, 23.07, "2019-03-15"],
		]

		check_gl_entries(self, si.name, expected_gle, "2019-01-30")

	def test_deferred_revenue_missing_account(self):
		si = create_sales_invoice(posting_date="2019-01-10", do_not_submit=True)
		si.items[0].enable_deferred_revenue = 1
		si.items[0].service_start_date = "2019-01-10"
		si.items[0].service_end_date = "2019-03-15"

		self.assertRaises(frappe.ValidationError, si.save)

	def test_fixed_deferred_revenue(self):
		deferred_account = create_account(
			account_name="Deferred Revenue",
			parent_account="Current Liabilities - _TC",
			company="_Test Company",
		)

		acc_settings = frappe.get_doc("Accounts Settings", "Accounts Settings")
		acc_settings.book_deferred_entries_based_on = "Months"
		acc_settings.save()

		item = create_item("_Test Item for Deferred Accounting")
		item.enable_deferred_revenue = 1
		item.deferred_revenue_account = deferred_account
		item.no_of_months = 12
		item.save()

		si = create_sales_invoice(item=item.name, posting_date="2019-01-16", rate=50000, do_not_submit=True)
		si.items[0].enable_deferred_revenue = 1
		si.items[0].service_start_date = "2019-01-16"
		si.items[0].service_end_date = "2019-03-31"
		si.items[0].deferred_revenue_account = deferred_account
		si.save()
		si.submit()

		pda1 = frappe.get_doc(
			dict(
				doctype="Process Deferred Accounting",
				posting_date="2019-03-31",
				start_date="2019-01-01",
				end_date="2019-03-31",
				type="Income",
				company="_Test Company",
			)
		)

		pda1.insert()
		pda1.submit()

		expected_gle = [
			[deferred_account, 10000.0, 0.0, "2019-01-31"],
			["Sales - _TC", 0.0, 10000.0, "2019-01-31"],
			[deferred_account, 20000.0, 0.0, "2019-02-28"],
			["Sales - _TC", 0.0, 20000.0, "2019-02-28"],
			[deferred_account, 20000.0, 0.0, "2019-03-31"],
			["Sales - _TC", 0.0, 20000.0, "2019-03-31"],
		]

		check_gl_entries(self, si.name, expected_gle, "2019-01-30")

		acc_settings = frappe.get_doc("Accounts Settings", "Accounts Settings")
		acc_settings.book_deferred_entries_based_on = "Days"
		acc_settings.save()

	def test_inter_company_transaction(self):
		si = create_sales_invoice(
			company="Wind Power LLC",
			customer="_Test Internal Customer",
			debit_to="Debtors - WP",
			warehouse="Stores - WP",
			income_account="Sales - WP",
			expense_account="Cost of Goods Sold - WP",
			cost_center="Main - WP",
			currency="USD",
			do_not_save=1,
		)

		si.selling_price_list = "_Test Price List Rest of the World"
		si.submit()

		target_doc = make_inter_company_transaction("Sales Invoice", si.name)
		target_doc.items[0].update(
			{
				"expense_account": "Cost of Goods Sold - _TC1",
				"cost_center": "Main - _TC1",
				"warehouse": "Stores - _TC1",
			}
		)
		target_doc.submit()

		self.assertEqual(target_doc.company, "_Test Company 1")
		self.assertEqual(target_doc.supplier, "_Test Internal Supplier")

	def test_inter_company_transaction_without_default_warehouse(self):
		"Check mapping (expense account) of inter company SI to PI in absence of default warehouse."
		# setup
		old_negative_stock = frappe.db.get_single_value("Stock Settings", "allow_negative_stock")
		frappe.db.set_single_value("Stock Settings", "allow_negative_stock", 1)

		old_perpetual_inventory = erpnext.is_perpetual_inventory_enabled("_Test Company 1")
		frappe.local.enable_perpetual_inventory["_Test Company 1"] = 1

		frappe.db.set_value(
			"Company",
			"_Test Company 1",
			"stock_received_but_not_billed",
			"Stock Received But Not Billed - _TC1",
		)
		frappe.db.set_value(
			"Company",
			"_Test Company 1",
			"expenses_included_in_valuation",
			"Expenses Included In Valuation - _TC1",
		)

		# begin test
		si = create_sales_invoice(
			company="Wind Power LLC",
			customer="_Test Internal Customer",
			debit_to="Debtors - WP",
			warehouse="Stores - WP",
			income_account="Sales - WP",
			expense_account="Cost of Goods Sold - WP",
			cost_center="Main - WP",
			currency="USD",
			update_stock=1,
			do_not_save=1,
		)
		si.selling_price_list = "_Test Price List Rest of the World"
		si.submit()

		target_doc = make_inter_company_transaction("Sales Invoice", si.name)

		# in absence of warehouse Stock Received But Not Billed is set as expense account while mapping
		# mapping is not obstructed
		self.assertIsNone(target_doc.items[0].warehouse)
		self.assertEqual(target_doc.items[0].expense_account, "Stock Received But Not Billed - _TC1")

		target_doc.items[0].update({"cost_center": "Main - _TC1"})

		# missing warehouse is validated on save, after mapping
		self.assertRaises(WarehouseMissingError, target_doc.save)

		target_doc.items[0].update({"warehouse": "Stores - _TC1"})
		target_doc.save()

		# after warehouse is set, linked account or default inventory account is set
		self.assertEqual(target_doc.items[0].expense_account, "Stock In Hand - _TC1")

		# tear down
		frappe.local.enable_perpetual_inventory["_Test Company 1"] = old_perpetual_inventory
		frappe.db.set_single_value("Stock Settings", "allow_negative_stock", old_negative_stock)

	def test_sle_for_target_warehouse(self):
		se = make_stock_entry(
			item_code="138-CMS Shoe",
			target="Finished Goods - _TC",
			company="_Test Company",
			qty=1,
			basic_rate=500,
		)

		si = frappe.copy_doc(test_records[0])
		si.customer = "_Test Internal Customer 3"
		si.update_stock = 1
		si.set_warehouse = "Finished Goods - _TC"
		si.set_target_warehouse = "Stores - _TC"
		si.get("items")[0].warehouse = "Finished Goods - _TC"
		si.get("items")[0].target_warehouse = "Stores - _TC"
		si.insert()
		si.submit()

		sles = frappe.get_all(
			"Stock Ledger Entry", filters={"voucher_no": si.name}, fields=["name", "actual_qty"]
		)

		# check if both SLEs are created
		self.assertEqual(len(sles), 2)
		self.assertEqual(sum(d.actual_qty for d in sles), 0.0)

		# tear down
		si.cancel()
		se.cancel()

	def test_internal_transfer_gl_entry(self):
		si = create_sales_invoice(
			company="_Test Company with perpetual inventory",
			customer="_Test Internal Customer 2",
			debit_to="Debtors - TCP1",
			warehouse="Stores - TCP1",
			income_account="Sales - TCP1",
			expense_account="Cost of Goods Sold - TCP1",
			cost_center="Main - TCP1",
			currency="INR",
			do_not_save=1,
		)

		si.selling_price_list = "_Test Price List Rest of the World"
		si.update_stock = 1
		si.items[0].target_warehouse = "Work In Progress - TCP1"

		# Add stock to stores for successful stock transfer
		make_stock_entry(
			target="Stores - TCP1", company="_Test Company with perpetual inventory", qty=1, basic_rate=100
		)

		add_taxes(si)
		si.save()

		rate = 0.0
		for d in si.get("items"):
			rate = get_incoming_rate(
				{
					"item_code": d.item_code,
					"warehouse": d.warehouse,
					"posting_date": si.posting_date,
					"posting_time": si.posting_time,
					"qty": -1 * flt(d.get("stock_qty")),
					"serial_and_batch_bundle": d.serial_and_batch_bundle,
					"company": si.company,
					"voucher_type": "Sales Invoice",
					"voucher_no": si.name,
					"allow_zero_valuation": d.get("allow_zero_valuation"),
					"voucher_detail_no": d.name,
				},
				raise_error_if_no_rate=False,
			)

			rate = flt(rate, 2)

		si.submit()

		target_doc = make_inter_company_transaction("Sales Invoice", si.name)
		target_doc.company = "_Test Company with perpetual inventory"
		target_doc.items[0].warehouse = "Finished Goods - TCP1"
		add_taxes(target_doc)
		target_doc.save()
		target_doc.submit()

		tax_amount = flt(rate * (12 / 100), 2)
		si_gl_entries = [
			["_Test Account Excise Duty - TCP1", 0.0, tax_amount, nowdate()],
			["Unrealized Profit - TCP1", tax_amount, 0.0, nowdate()],
		]

		check_gl_entries(self, si.name, si_gl_entries, add_days(nowdate(), -1))

		pi_gl_entries = [
			["_Test Account Excise Duty - TCP1", tax_amount, 0.0, nowdate()],
			["Unrealized Profit - TCP1", 0.0, tax_amount, nowdate()],
		]

		# Sale and Purchase both should be at valuation rate
		self.assertEqual(si.items[0].rate, rate)
		self.assertEqual(target_doc.items[0].rate, rate)

		check_gl_entries(self, target_doc.name, pi_gl_entries, add_days(nowdate(), -1))

	def test_internal_transfer_gl_precision_issues(self):
		# Make a stock queue of an item with two valuations

		# Remove all existing stock for this
		if get_stock_balance("_Test Internal Transfer Item", "Stores - TCP1", "2022-04-10"):
			create_stock_reconciliation(
				item_code="_Test Internal Transfer Item",
				warehouse="Stores - TCP1",
				qty=0,
				rate=0,
				company="_Test Company with perpetual inventory",
				expense_account="Stock Adjustment - TCP1"
				if frappe.get_all("Stock Ledger Entry")
				else "Temporary Opening - TCP1",
				posting_date="2020-04-10",
				posting_time="14:00",
			)

		make_stock_entry(
			item_code="_Test Internal Transfer Item",
			target="Stores - TCP1",
			qty=9000000,
			basic_rate=52.0,
			posting_date="2020-04-10",
			posting_time="14:00",
		)
		make_stock_entry(
			item_code="_Test Internal Transfer Item",
			target="Stores - TCP1",
			qty=60000000,
			basic_rate=52.349777,
			posting_date="2020-04-10",
			posting_time="14:00",
		)

		# Make an internal transfer Sales Invoice Stock in non stock uom to check
		# for rounding errors while converting to stock uom
		si = create_sales_invoice(
			company="_Test Company with perpetual inventory",
			customer="_Test Internal Customer 2",
			item_code="_Test Internal Transfer Item",
			qty=5000000,
			uom="Box",
			debit_to="Debtors - TCP1",
			warehouse="Stores - TCP1",
			income_account="Sales - TCP1",
			expense_account="Cost of Goods Sold - TCP1",
			cost_center="Main - TCP1",
			currency="INR",
			do_not_save=1,
		)

		# Check GL Entries with precision
		si.update_stock = 1
		si.items[0].target_warehouse = "Work In Progress - TCP1"
		si.items[0].conversion_factor = 10
		si.save()
		si.submit()

		# Check if adjustment entry is created
		self.assertTrue(
			frappe.db.exists(
				"GL Entry",
				{
					"voucher_type": "Sales Invoice",
					"voucher_no": si.name,
					"remarks": "Rounding gain/loss Entry for Stock Transfer",
				},
			)
		)

	def test_item_tax_net_range(self):
		item = create_item("T Shirt")

		item.set("taxes", [])
		item.append(
			"taxes",
			{
				"item_tax_template": "_Test Account Excise Duty @ 10 - _TC",
				"minimum_net_rate": 0,
				"maximum_net_rate": 500,
			},
		)

		item.append(
			"taxes",
			{
				"item_tax_template": "_Test Account Excise Duty @ 12 - _TC",
				"minimum_net_rate": 501,
				"maximum_net_rate": 1000,
			},
		)

		item.save()

		sales_invoice = create_sales_invoice(item="T Shirt", rate=700, do_not_submit=True)
		item_tax_map = get_item_tax_map(
			company=sales_invoice.company,
			item_tax_template=sales_invoice.items[0].item_tax_template,
		)
		self.assertEqual(sales_invoice.items[0].item_tax_template, "_Test Account Excise Duty @ 12 - _TC")
		self.assertEqual(sales_invoice.items[0].item_tax_rate, item_tax_map)

		# Apply discount
		sales_invoice.apply_discount_on = "Net Total"
		sales_invoice.discount_amount = 300
		sales_invoice.save()

		item_tax_map = get_item_tax_map(
			company=sales_invoice.company,
			item_tax_template=sales_invoice.items[0].item_tax_template,
		)
		self.assertEqual(sales_invoice.items[0].item_tax_template, "_Test Account Excise Duty @ 10 - _TC")
		self.assertEqual(sales_invoice.items[0].item_tax_rate, item_tax_map)

	@change_settings("Selling Settings", {"enable_discount_accounting": 1})
	def test_sales_invoice_with_discount_accounting_enabled(self):
		discount_account = create_account(
			account_name="Discount Account",
			parent_account="Indirect Expenses - _TC",
			company="_Test Company",
		)
		si = create_sales_invoice(discount_account=discount_account, discount_percentage=10, rate=90)

		expected_gle = [
			["Debtors - _TC", 90.0, 0.0, nowdate()],
			["Discount Account - _TC", 10.0, 0.0, nowdate()],
			["Sales - _TC", 0.0, 100.0, nowdate()],
		]

		check_gl_entries(self, si.name, expected_gle, add_days(nowdate(), -1))

	@change_settings("Selling Settings", {"enable_discount_accounting": 1})
	def test_additional_discount_for_sales_invoice_with_discount_accounting_enabled(self):
		from erpnext.accounts.doctype.repost_accounting_ledger.test_repost_accounting_ledger import (
			update_repost_settings,
		)

		update_repost_settings()

		additional_discount_account = create_account(
			account_name="Discount Account",
			parent_account="Indirect Expenses - _TC",
			company="_Test Company",
		)

		create_account(
			account_name="TDS Payable",
			account_type="Tax",
			parent_account="Duties and Taxes - _TC",
			company="_Test Company",
		)

		si = create_sales_invoice(parent_cost_center="Main - _TC", do_not_save=1)
		si.apply_discount_on = "Grand Total"
		si.additional_discount_account = additional_discount_account
		si.additional_discount_percentage = 20
		si.append(
			"taxes",
			{
				"charge_type": "On Net Total",
				"account_head": "_Test Account VAT - _TC",
				"cost_center": "Main - _TC",
				"description": "Test",
				"rate": 10,
			},
		)
		si.submit()

		expected_gle = [
			["_Test Account VAT - _TC", 0.0, 10.0, nowdate()],
			["Debtors - _TC", 88, 0.0, nowdate()],
			["Discount Account - _TC", 22.0, 0.0, nowdate()],
			["Sales - _TC", 0.0, 100.0, nowdate()],
		]

		check_gl_entries(self, si.name, expected_gle, add_days(nowdate(), -1))

		# Update Invoice post submit and then check GL Entries again

		si.load_from_db()
		si.items[0].income_account = "Service - _TC"
		si.additional_discount_account = "_Test Account Sales - _TC"
		si.taxes[0].account_head = "TDS Payable - _TC"
		# Ledger reposted implicitly upon 'Update After Submit'
		si.save()

		expected_gle = [
			["_Test Account Sales - _TC", 22.0, 0.0, nowdate()],
			["Debtors - _TC", 88, 0.0, nowdate()],
			["Service - _TC", 0.0, 100.0, nowdate()],
			["TDS Payable - _TC", 0.0, 10.0, nowdate()],
		]

		check_gl_entries(self, si.name, expected_gle, add_days(nowdate(), -1))

	def test_sales_invoice_against_supplier(self):
		from erpnext.accounts.doctype.opening_invoice_creation_tool.test_opening_invoice_creation_tool import (
			make_customer,
		)
		from erpnext.accounts.doctype.party_link.party_link import create_party_link
		from erpnext.buying.doctype.supplier.test_supplier import create_supplier

		# create a customer
		customer = make_customer(customer="_Test Common Supplier")
		# create a supplier
		supplier = create_supplier(supplier_name="_Test Common Supplier").name

		# create a party link between customer & supplier
		party_link = create_party_link("Supplier", supplier, customer)

		# enable common party accounting
		frappe.db.set_single_value("Accounts Settings", "enable_common_party_accounting", 1)

		# create a sales invoice
		si = create_sales_invoice(customer=customer, parent_cost_center="_Test Cost Center - _TC")

		# check outstanding of sales invoice
		si.reload()
		self.assertEqual(si.status, "Paid")
		self.assertEqual(flt(si.outstanding_amount), 0.0)

		# check creation of journal entry
		jv = frappe.get_all(
			"Journal Entry Account",
			{
				"account": si.debit_to,
				"party_type": "Customer",
				"party": si.customer,
				"reference_type": si.doctype,
				"reference_name": si.name,
			},
			pluck="credit_in_account_currency",
		)

		self.assertTrue(jv)
		self.assertEqual(jv[0], si.grand_total)

	def test_total_billed_amount(self):
		si = create_sales_invoice(do_not_submit=True)
		project = frappe.new_doc("Project")
		project.company = "_Test Company"
		project.project_name = "Test Total Billed Amount"
		project.save()
		si.project = project.name
		si.save()
		si.submit()
		doc = frappe.get_doc("Project", project.name)
		self.assertEqual(doc.total_billed_amount, si.grand_total)


		# party_link.delete()
		frappe.db.set_single_value("Accounts Settings", "enable_common_party_accounting", 0)

	def test_sales_invoice_against_supplier_usd_with_dimensions(self):
		from erpnext.accounts.doctype.opening_invoice_creation_tool.test_opening_invoice_creation_tool import (
			make_customer,
		)
		from erpnext.accounts.doctype.party_link.party_link import create_party_link
		from erpnext.buying.doctype.supplier.test_supplier import create_supplier

		# create a customer
		customer = make_customer(customer="_Test Common Supplier USD")
		cust_doc = frappe.get_doc("Customer", customer)
		cust_doc.default_currency = "USD"
		cust_doc.save()
		# create a supplier
		supplier = create_supplier(supplier_name="_Test Common Supplier USD").name
		supp_doc = frappe.get_doc("Supplier", supplier)
		supp_doc.default_currency = "USD"
		supp_doc.save()

		# create a party link between customer & supplier
		party_link = create_party_link("Supplier", supplier, customer)

		# enable common party accounting
		frappe.db.set_single_value("Accounts Settings", "enable_common_party_accounting", 1)

		# create a dimension and make it mandatory
		if not frappe.get_all("Accounting Dimension", filters={"document_type": "Department"}):
			dim = frappe.get_doc(
				{
					"doctype": "Accounting Dimension",
					"document_type": "Department",
					"dimension_defaults": [{"company": "_Test Company", "mandatory_for_bs": True}],
				}
			)
			dim.save()
		else:
			dim = frappe.get_doc(
				"Accounting Dimension",
				frappe.get_all("Accounting Dimension", filters={"document_type": "Department"})[0],
			)
			dim.disabled = False
			dim.dimension_defaults = []
			dim.append("dimension_defaults", {"company": "_Test Company", "mandatory_for_bs": True})
			dim.save()

		# create a sales invoice
		si = create_sales_invoice(
			customer=customer, parent_cost_center="_Test Cost Center - _TC", do_not_submit=True
		)
		si.department = "All Departments"
		si.save().submit()

		# check outstanding of sales invoice
		si.reload()
		self.assertEqual(si.status, "Paid")
		self.assertEqual(flt(si.outstanding_amount), 0.0)

		# check creation of journal entry
		jv = frappe.get_all(
			"Journal Entry Account",
			{
				"account": si.debit_to,
				"party_type": "Customer",
				"party": si.customer,
				"reference_type": si.doctype,
				"reference_name": si.name,
				"department": "All Departments",
			},
			pluck="credit_in_account_currency",
		)

		self.assertTrue(jv)
		self.assertEqual(jv[0], si.grand_total)

		dim.disabled = True
		dim.save()
		party_link.delete()
		frappe.db.set_single_value("Accounts Settings", "enable_common_party_accounting", 0)

	def test_sales_invoice_cancel_with_common_party_advance_jv(self):
		from erpnext.accounts.doctype.opening_invoice_creation_tool.test_opening_invoice_creation_tool import (
			make_customer,
		)
		from erpnext.accounts.doctype.party_link.party_link import create_party_link
		from erpnext.buying.doctype.supplier.test_supplier import create_supplier
		# create a customer
		customer = make_customer(customer="_Test Common Supplier")
		# create a supplier
		supplier = create_supplier(supplier_name="_Test Common Supplier").name
		# create a party link between customer & supplier
		party_link = create_party_link("Supplier", supplier, customer)
		# enable common party accounting
		frappe.db.set_single_value("Accounts Settings", "enable_common_party_accounting", 1)
		# create a sales invoice
		si = create_sales_invoice(customer=customer)
		# check creation of journal entry
		jv = frappe.db.get_value(
			"Journal Entry Account",
			filters={
				"reference_type": si.doctype,
				"reference_name": si.name,
				"docstatus": 1,
			},
			fieldname="parent",
		)
		self.assertTrue(jv)
		# cancel sales invoice
		si.cancel()
		# check cancellation of journal entry
		jv_status = frappe.db.get_value("Journal Entry", jv, "docstatus")
		self.assertEqual(jv_status, 2)
		party_link.delete()
		frappe.db.set_single_value("Accounts Settings", "enable_common_party_accounting", 0)

	def test_payment_statuses(self):
		from erpnext.accounts.doctype.payment_entry.test_payment_entry import get_payment_entry

		today = nowdate()

		# Test Overdue
		si = create_sales_invoice(do_not_submit=True)
		si.payment_schedule = []
		si.append(
			"payment_schedule",
			{"due_date": add_days(today, -5), "invoice_portion": 50, "payment_amount": si.grand_total / 2},
		)
		si.append(
			"payment_schedule",
			{"due_date": add_days(today, 5), "invoice_portion": 50, "payment_amount": si.grand_total / 2},
		)
		si.submit()
		self.assertEqual(si.status, "Overdue")

		# Test payment less than due amount
		pe = get_payment_entry("Sales Invoice", si.name, bank_account="_Test Bank - _TC")
		pe.reference_no = "1"
		pe.reference_date = nowdate()
		pe.paid_amount = 1
		pe.references[0].allocated_amount = pe.paid_amount
		pe.submit()
		si.reload()
		self.assertEqual(si.status, "Overdue")

		# Test Partly Paid
		pe = frappe.copy_doc(pe)
		pe.paid_amount = si.grand_total / 2
		pe.references[0].allocated_amount = pe.paid_amount
		pe.submit()
		si.reload()
		self.assertEqual(si.status, "Partly Paid")

		# Test Paid
		pe = get_payment_entry("Sales Invoice", si.name, bank_account="_Test Bank - _TC")
		pe.reference_no = "1"
		pe.reference_date = nowdate()
		pe.paid_amount = si.outstanding_amount
		pe.submit()
		si.reload()
		self.assertEqual(si.status, "Paid")

	def test_update_invoice_status(self):
		today = nowdate()

		# Sales Invoice without Payment Schedule
		si = create_sales_invoice(posting_date=add_days(today, -5))

		# Sales Invoice with Payment Schedule
		si_with_payment_schedule = create_sales_invoice(do_not_submit=True)
		si_with_payment_schedule.set(
			"payment_schedule",
			[
				{
					"due_date": add_days(today, -5),
					"invoice_portion": 50,
					"payment_amount": si_with_payment_schedule.grand_total / 2,
				},
				{
					"due_date": add_days(today, 5),
					"invoice_portion": 50,
					"payment_amount": si_with_payment_schedule.grand_total / 2,
				},
			],
		)
		si_with_payment_schedule.submit()

		for invoice in (si, si_with_payment_schedule):
			invoice.db_set("status", "Unpaid")
			update_invoice_status()
			invoice.reload()
			self.assertEqual(invoice.status, "Overdue")

			invoice.db_set("status", "Unpaid and Discounted")
			update_invoice_status()
			invoice.reload()
			self.assertEqual(invoice.status, "Overdue and Discounted")

	def test_sales_commission(self):
		si = frappe.copy_doc(test_records[2])

		frappe.db.set_value("Item", si.get("items")[0].item_code, "grant_commission", 1)
		frappe.db.set_value("Item", si.get("items")[1].item_code, "grant_commission", 0)

		item = copy.deepcopy(si.get("items")[0])
		item.update(
			{
				"qty": 1,
				"rate": 500,
			}
		)

		item = copy.deepcopy(si.get("items")[1])
		item.update(
			{
				"qty": 1,
				"rate": 500,
			}
		)

		# Test valid values
		for commission_rate, total_commission in ((0, 0), (10, 50), (100, 500)):
			si.commission_rate = commission_rate
			si.save()
			self.assertEqual(si.amount_eligible_for_commission, 500)
			self.assertEqual(si.total_commission, total_commission)

		# Test invalid values
		for commission_rate in (101, -1):
			si.reload()
			si.commission_rate = commission_rate
			self.assertRaises(frappe.ValidationError, si.save)

	@change_settings("Accounts Settings", {"acc_frozen_upto": add_days(getdate(), 1)})
	def test_sales_invoice_submission_post_account_freezing_date(self):
		si = create_sales_invoice(do_not_save=True)
		si.posting_date = add_days(getdate(), 1)
		si.save()

		self.assertRaises(frappe.ValidationError, si.submit)
		si.posting_date = getdate()
		si.submit()

	def test_over_billing_case_against_delivery_note(self):
		"""
		Test a case where duplicating the item with qty = 1 in the invoice
		allows overbilling even if it is disabled
		"""
		from erpnext.stock.doctype.delivery_note.test_delivery_note import create_delivery_note

		over_billing_allowance = frappe.db.get_single_value("Accounts Settings", "over_billing_allowance")
		frappe.db.set_single_value("Accounts Settings", "over_billing_allowance", 0)

		dn = create_delivery_note()
		dn.submit()

		si = make_sales_invoice(dn.name)
		# make a copy of first item and add it to invoice
		item_copy = frappe.copy_doc(si.items[0])
		si.append("items", item_copy)
		si.save()

		with self.assertRaises(frappe.ValidationError) as err:
			si.submit()

		self.assertTrue("cannot overbill" in str(err.exception).lower())

		frappe.db.set_single_value("Accounts Settings", "over_billing_allowance", over_billing_allowance)

	@change_settings(
		"Accounts Settings",
		{
			"book_deferred_entries_via_journal_entry": 1,
			"submit_journal_entries": 1,
		},
	)
	def test_multi_currency_deferred_revenue_via_journal_entry(self):
		deferred_account = create_account(
			account_name="Deferred Revenue",
			parent_account="Current Liabilities - _TC",
			company="_Test Company",
		)

		item = create_item("_Test Item for Deferred Accounting")
		item.enable_deferred_expense = 1
		item.item_defaults[0].deferred_revenue_account = deferred_account
		item.save()

		si = create_sales_invoice(
			customer="_Test Customer USD",
			currency="USD",
			item=item.name,
			qty=1,
			rate=100,
			conversion_rate=60,
			do_not_save=True,
		)

		si.set_posting_time = 1
		si.posting_date = "2019-01-01"
		si.debit_to = "_Test Receivable USD - _TC"
		si.items[0].enable_deferred_revenue = 1
		si.items[0].service_start_date = "2019-01-01"
		si.items[0].service_end_date = "2019-03-30"
		si.items[0].deferred_expense_account = deferred_account
		si.save()
		si.submit()

		frappe.db.set_single_value("Accounts Settings", "acc_frozen_upto", getdate("2019-01-31"))

		pda1 = frappe.get_doc(
			dict(
				doctype="Process Deferred Accounting",
				posting_date=nowdate(),
				start_date="2019-01-01",
				end_date="2019-03-31",
				type="Income",
				company="_Test Company",
			)
		)

		pda1.insert()
		pda1.submit()

		expected_gle = [
			["Sales - _TC", 0.0, 2089.89, "2019-01-28"],
			[deferred_account, 2089.89, 0.0, "2019-01-28"],
			["Sales - _TC", 0.0, 1887.64, "2019-02-28"],
			[deferred_account, 1887.64, 0.0, "2019-02-28"],
			["Sales - _TC", 0.0, 2022.47, "2019-03-15"],
			[deferred_account, 2022.47, 0.0, "2019-03-15"],
		]

		gl_entries = frappe.db.sql(
			"""select account, debit, credit, posting_date
			from `tabGL Entry`
			where voucher_type='Journal Entry' and voucher_detail_no=%s and posting_date <= %s
			order by posting_date asc, account asc""",
			(si.items[0].name, si.posting_date),
			as_dict=1,
		)

		for i, gle in enumerate(gl_entries):
			self.assertEqual(expected_gle[i][0], gle.account)
			self.assertEqual(expected_gle[i][1], gle.credit)
			self.assertEqual(expected_gle[i][2], gle.debit)
			self.assertEqual(getdate(expected_gle[i][3]), gle.posting_date)

	def test_standalone_serial_no_return(self):
		si = create_sales_invoice(
			item_code="_Test Serialized Item With Series", update_stock=True, is_return=True, qty=-1
		)
		si.reload()
		self.assertTrue(get_serial_nos_from_bundle(si.items[0].serial_and_batch_bundle))

	def test_sales_invoice_with_disabled_account(self):
		try:
			account_name = "Sales Expenses - _TC"
			account = frappe.get_doc("Account", account_name)
			account.disabled = 1
			account.save()

			si = create_sales_invoice(do_not_save=True)
			si.posting_date = add_days(getdate(), 1)
			si.taxes = []

			si.append(
				"taxes",
				{
					"charge_type": "On Net Total",
					"account_head": account_name,
					"cost_center": "Main - _TC",
					"description": "Commission",
					"rate": 5,
				},
			)
			si.save()

			with self.assertRaises(frappe.ValidationError) as err:
				si.submit()

			self.assertTrue(
				"Cannot create accounting entries against disabled accounts" in str(err.exception)
			)

		finally:
			account.disabled = 0
			account.save()

	@change_settings("Accounts Settings", {"unlink_payment_on_cancellation_of_invoice": 1})
	def test_gain_loss_with_advance_entry(self):
		from erpnext.accounts.doctype.journal_entry.test_journal_entry import make_journal_entry

		jv = make_journal_entry("_Test Receivable USD - _TC", "_Test Bank - _TC", -7000, save=False)

		jv.accounts[0].exchange_rate = 70
		jv.accounts[0].credit_in_account_currency = 100
		jv.accounts[0].party_type = "Customer"
		jv.accounts[0].party = "_Test Customer USD"

		jv.save()
		jv.submit()

		si = create_sales_invoice(
			customer="_Test Customer USD",
			debit_to="_Test Receivable USD - _TC",
			currency="USD",
			conversion_rate=75,
			do_not_save=1,
			rate=100,
		)

		si.append(
			"advances",
			{
				"reference_type": "Journal Entry",
				"reference_name": jv.name,
				"reference_row": jv.accounts[0].name,
				"advance_amount": 100,
				"allocated_amount": 100,
				"ref_exchange_rate": 70,
			},
		)
		si.save()
		si.submit()
		expected_gle = [
			["_Test Receivable USD - _TC", 7500.0, 0.0, nowdate()],
			["Sales - _TC", 0.0, 7500.0, nowdate()],
		]
		check_gl_entries(self, si.name, expected_gle, nowdate())

		si.reload()
		self.assertEqual(si.outstanding_amount, 0)
		journals = frappe.db.get_all(
			"Journal Entry Account",
			filters={"reference_type": "Sales Invoice", "reference_name": si.name, "docstatus": 1},
			pluck="parent",
		)
		journals = [x for x in journals if x != jv.name]
		self.assertEqual(len(journals), 1)
		je_type = frappe.get_cached_value("Journal Entry", journals[0], "voucher_type")
		self.assertEqual(je_type, "Exchange Gain Or Loss")
		frappe.db.get_all(
			"Payment Ledger Entry",
			filters={"against_voucher_no": si.name, "delinked": 0},
			fields=["sum(amount), sum(amount_in_account_currency)"],
			as_list=1,
		)

	def test_batch_expiry_for_sales_invoice_return(self):
		from erpnext.controllers.sales_and_purchase_return import make_return_doc
		from erpnext.stock.doctype.item.test_item import make_item

		item = make_item(
			"_Test Batch Item For Return Check",
			{
				"is_purchase_item": 1,
				"is_stock_item": 1,
				"has_batch_no": 1,
				"create_new_batch": 1,
				"batch_number_series": "TBIRC.#####",
			},
		)

		pr = make_purchase_receipt(qty=1, item_code=item.name)

		batch_no = get_batch_from_bundle(pr.items[0].serial_and_batch_bundle)
		si = create_sales_invoice(qty=1, item_code=item.name, update_stock=1, batch_no=batch_no)

		si.load_from_db()
		batch_no = get_batch_from_bundle(si.items[0].serial_and_batch_bundle)
		self.assertTrue(batch_no)

		frappe.db.set_value("Batch", batch_no, "expiry_date", add_days(today(), -1))

		return_si = make_return_doc(si.doctype, si.name)
		return_si.save().submit()

		self.assertTrue(return_si.docstatus == 1)

	def test_sales_invoice_with_payable_tax_account(self):
		si = create_sales_invoice(do_not_submit=True)
		si.append(
			"taxes",
			{
				"charge_type": "Actual",
				"account_head": "Creditors - _TC",
				"description": "Test",
				"cost_center": "Main - _TC",
				"tax_amount": 10,
				"total": 10,
				"dont_recompute_tax": 0,
			},
		)
		self.assertRaises(frappe.ValidationError, si.submit)

	def test_advance_entries_as_liability(self):
		from erpnext.accounts.doctype.payment_entry.test_payment_entry import create_payment_entry

		advance_account = create_account(
			parent_account="Current Liabilities - _TC",
			account_name="Advances Received",
			company="_Test Company",
			account_type="Receivable",
		)

		set_advance_flag(company="_Test Company", flag=1, default_account=advance_account)

		pe = create_payment_entry(
			company="_Test Company",
			payment_type="Receive",
			party_type="Customer",
			party="_Test Customer",
			paid_from=advance_account,
			paid_to="Cash - _TC",
			paid_amount=1000,
		)
		pe.submit()

		si = create_sales_invoice(
			company="_Test Company",
			customer="_Test Customer",
			do_not_save=True,
			do_not_submit=True,
			rate=500,
			price_list_rate=500,
		)
		si.base_grand_total = 500
		si.grand_total = 500
		si.set_advances()
		for advance in si.advances:
			advance.allocated_amount = 500 if advance.reference_name == pe.name else 0
		si.save()
		si.submit()

		self.assertEqual(si.advances[0].allocated_amount, 500)

		# Check GL Entry against payment doctype
		expected_gle = [
			["Advances Received - _TC", 0.0, 1000.0, nowdate()],
			["Advances Received - _TC", 500, 0.0, nowdate()],
			["Cash - _TC", 1000, 0.0, nowdate()],
			["Debtors - _TC", 0.0, 500, nowdate()],
		]

		check_gl_entries(self, pe.name, expected_gle, nowdate(), voucher_type="Payment Entry")

		si.load_from_db()
		self.assertEqual(si.outstanding_amount, 0)

		set_advance_flag(company="_Test Company", flag=0, default_account="")

	@change_settings("Selling Settings", {"customer_group": None, "territory": None})
	def test_sales_invoice_without_customer_group_and_territory(self):
		# create a customer
		if not frappe.db.exists("Customer", "_Test Simple Customer"):
			customer_dict = get_customer_dict("_Test Simple Customer")
			customer_dict.pop("customer_group")
			customer_dict.pop("territory")
			customer = frappe.get_doc(customer_dict).insert(ignore_permissions=True)

			self.assertEqual(customer.customer_group, None)
			self.assertEqual(customer.territory, None)

		# create a sales invoice
		si = create_sales_invoice(customer="_Test Simple Customer")
		self.assertEqual(si.docstatus, 1)
		self.assertEqual(si.customer_group, None)
		self.assertEqual(si.territory, None)

	@change_settings("Selling Settings", {"allow_negative_rates_for_items": 0})
	def test_sales_return_negative_rate(self):
		si = create_sales_invoice(is_return=1, qty=-2, rate=-10, do_not_save=True)
		self.assertRaises(frappe.ValidationError, si.save)

		si.items[0].rate = 10
		si.save()

	def test_partial_allocation_on_advance_as_liability(self):
		from erpnext.accounts.doctype.payment_entry.test_payment_entry import create_payment_entry

		company = "_Test Company"
		customer = "_Test Customer"
		debtors_acc = "Debtors - _TC"
		advance_account = create_account(
			parent_account="Current Liabilities - _TC",
			account_name="Advances Received",
			company="_Test Company",
			account_type="Receivable",
		)

		set_advance_flag(company="_Test Company", flag=1, default_account=advance_account)

		pe = create_payment_entry(
			company=company,
			payment_type="Receive",
			party_type="Customer",
			party=customer,
			paid_from=advance_account,
			paid_to="Cash - _TC",
			paid_amount=1000,
		)
		pe.submit()

		si = create_sales_invoice(
			company=company,
			customer=customer,
			do_not_save=True,
			do_not_submit=True,
			rate=1000,
			price_list_rate=1000,
		)
		si.base_grand_total = 1000
		si.grand_total = 1000
		si.set_advances()
		for advance in si.advances:
			advance.allocated_amount = 200 if advance.reference_name == pe.name else 0
		si.save()
		si.submit()

		self.assertEqual(si.advances[0].allocated_amount, 200)

		# Check GL Entry against partial from advance
		expected_gle = [
			[advance_account, 0.0, 1000.0, nowdate()],
			[advance_account, 200.0, 0.0, nowdate()],
			["Cash - _TC", 1000.0, 0.0, nowdate()],
			[debtors_acc, 0.0, 200.0, nowdate()],
		]
		check_gl_entries(self, pe.name, expected_gle, nowdate(), voucher_type="Payment Entry")
		si.reload()
		self.assertEqual(si.outstanding_amount, 800.0)

		pr = frappe.get_doc("Payment Reconciliation")
		pr.company = company
		pr.party_type = "Customer"
		pr.party = customer
		pr.receivable_payable_account = debtors_acc
		pr.default_advance_account = advance_account
		pr.get_unreconciled_entries()

		# allocate some more of the same advance
		# self.assertEqual(len(pr.invoices), 1)
		# self.assertEqual(len(pr.payments), 1)
		invoices = [x.as_dict() for x in pr.invoices if x.get("invoice_number") == si.name]
		payments = [x.as_dict() for x in pr.payments if x.get("reference_name") == pe.name]
		pr.allocate_entries(frappe._dict({"invoices": invoices, "payments": payments}))
		pr.allocation[0].allocated_amount = 300
		pr.reconcile()

		si.reload()
		self.assertEqual(si.outstanding_amount, 500.0)

		# Check GL Entry against multi partial allocations from advance
		expected_gle = [
			[advance_account, 0.0, 1000.0, nowdate()],
			[advance_account, 200.0, 0.0, nowdate()],
			[advance_account, 300.0, 0.0, nowdate()],
			["Cash - _TC", 1000.0, 0.0, nowdate()],
			[debtors_acc, 0.0, 200.0, nowdate()],
			[debtors_acc, 0.0, 300.0, nowdate()],
		]
		check_gl_entries(self, pe.name, expected_gle, nowdate(), voucher_type="Payment Entry")
		set_advance_flag(company="_Test Company", flag=0, default_account="")

	def test_pulling_advance_based_on_debit_to(self):
		from erpnext.accounts.doctype.payment_entry.test_payment_entry import create_payment_entry

		debtors2 = create_account(
			parent_account="Accounts Receivable - _TC",
			account_name="Debtors 2",
			company="_Test Company",
			account_type="Receivable",
		)
		si = create_sales_invoice(do_not_submit=True)
		si.debit_to = debtors2
		si.save()

		pe = create_payment_entry(
			company=si.company,
			payment_type="Receive",
			party_type="Customer",
			party=si.customer,
			paid_from=debtors2,
			paid_to="Cash - _TC",
			paid_amount=1000,
		)
		pe.submit()
		advances = si.get_advance_entries()
		self.assertEqual(1, len(advances))
		self.assertEqual(advances[0].reference_name, pe.name)

	def test_taxes_merging_from_delivery_note(self):
		from erpnext.stock.doctype.delivery_note.test_delivery_note import create_delivery_note

		dn1 = create_delivery_note(do_not_submit=1)
		dn1.items[0].qty = 10
		dn1.items[0].rate = 100
		dn1.append(
			"taxes",
			{
				"charge_type": "Actual",
				"account_head": "Freight and Forwarding Charges - _TC",
				"description": "movement charges",
				"tax_amount": 100,
			},
		)
		dn1.append(
			"taxes",
			{
				"charge_type": "Actual",
				"account_head": "Marketing Expenses - _TC",
				"description": "marketing",
				"tax_amount": 150,
			},
		)
		dn1.save().submit()

		dn2 = create_delivery_note(do_not_submit=1)
		dn2.items[0].qty = 5
		dn2.items[0].rate = 100
		dn2.append(
			"taxes",
			{
				"charge_type": "Actual",
				"account_head": "Freight and Forwarding Charges - _TC",
				"description": "movement charges",
				"tax_amount": 20,
			},
		)
		dn2.append(
			"taxes",
			{
				"charge_type": "Actual",
				"account_head": "Miscellaneous Expenses - _TC",
				"description": "marketing",
				"tax_amount": 60,
			},
		)
		dn2.save().submit()

		# si = make_sales_invoice(dn1.name)
		si = create_sales_invoice(do_not_submit=True)
		si.customer = dn1.customer
		si.items.clear()

		from frappe.model.mapper import map_docs

		map_docs(
			method="erpnext.stock.doctype.delivery_note.delivery_note.make_sales_invoice",
			source_names=json.dumps([dn1.name, dn2.name]),
			target_doc=si,
			args=json.dumps({"customer": dn1.customer, "merge_taxes": 1, "filtered_children": []}),
		)
		si.save().submit()

		expected = [
			{
				"charge_type": "Actual",
				"account_head": "Freight and Forwarding Charges - _TC",
				"tax_amount": 120.0,
				"total": 1520.0,
				"base_total": 1520.0,
			},
			{
				"charge_type": "Actual",
				"account_head": "Marketing Expenses - _TC",
				"tax_amount": 150.0,
				"total": 1670.0,
				"base_total": 1670.0,
			},
			{
				"charge_type": "Actual",
				"account_head": "Miscellaneous Expenses - _TC",
				"tax_amount": 60.0,
				"total": 1610.0,
				"base_total": 1610.0,
			},
		]
		actual = [
			dict(
				charge_type=x.charge_type,
				account_head=x.account_head,
				tax_amount=x.tax_amount,
				total=x.total,
				base_total=x.base_total,
			)
			for x in si.taxes
		]
		self.assertEqual(expected, actual)

	def test_pos_returns_without_update_outstanding_for_self(self):
		from erpnext.accounts.doctype.sales_invoice.sales_invoice import make_sales_return

		pos_profile = make_pos_profile()
		pos_profile.payments = []
		pos_profile.append("payments", {"default": 1, "mode_of_payment": "Cash"})
		pos_profile.save()

		pos = create_sales_invoice(qty=10, do_not_save=True)
		pos.is_pos = 1
		pos.pos_profile = pos_profile.name
		pos.append(
			"payments", {"mode_of_payment": "Bank Draft", "account": "_Test Bank - _TC", "amount": 500}
		)
		pos.append("payments", {"mode_of_payment": "Cash", "account": "Cash - _TC", "amount": 500})
		pos.save().submit()

		pos_return = make_sales_return(pos.name)
		pos_return.update_outstanding_for_self = False
		pos_return.save().submit()

		gle = qb.DocType("GL Entry")
		res = (
			qb.from_(gle)
			.select(gle.against_voucher)
			.distinct()
			.where(
				gle.is_cancelled.eq(0) & gle.voucher_no.eq(pos_return.name) & gle.against_voucher.notnull()
			)
			.run(as_list=1)
		)
		self.assertEqual(len(res), 1)
		self.assertEqual(res[0][0], pos_return.return_against)

	

	@change_settings("Accounts Settings", {"enable_common_party_accounting": True})
	def test_common_party_with_foreign_currency_jv(self):
		from erpnext.accounts.doctype.account.test_account import create_account
		from erpnext.accounts.doctype.opening_invoice_creation_tool.test_opening_invoice_creation_tool import (
			make_customer,
		)
		from erpnext.accounts.doctype.party_link.party_link import create_party_link
		from erpnext.buying.doctype.supplier.test_supplier import create_supplier
		from erpnext.setup.utils import get_exchange_rate
		creditors = create_account(
			account_name="Creditors USD",
			parent_account="Accounts Payable - _TC",
			company="_Test Company",
			account_currency="USD",
			account_type="Payable",
		)
		debtors = create_account(
			account_name="Debtors USD",
			parent_account="Accounts Receivable - _TC",
			company="_Test Company",
			account_currency="USD",
			account_type="Receivable",
		)
		# create a customer
		customer = make_customer(customer="_Test Common Party USD")
		cust_doc = frappe.get_doc("Customer", customer)
		cust_doc.default_currency = "USD"
		test_account_details = {
			"company": "_Test Company",
			"account": debtors,
		}
		cust_doc.append("accounts", test_account_details)
		cust_doc.save()
		# create a supplier
		supplier = create_supplier(supplier_name="_Test Common Party USD").name
		supp_doc = frappe.get_doc("Supplier", supplier)
		supp_doc.default_currency = "USD"
		test_account_details = {
			"company": "_Test Company",
			"account": creditors,
		}
		supp_doc.append("accounts", test_account_details)
		supp_doc.save()
		create_party_link("Supplier", supplier, customer)
		# create a sales invoice
		si = create_sales_invoice(
			customer=customer,
			currency="USD",
			conversion_rate=get_exchange_rate("USD", "INR"),
			debit_to=debtors,
			do_not_save=1,
		)
		si.party_account_currency = "USD"
		si.save()
		si.submit()
		# check outstanding of sales invoice
		si.reload()
		self.assertEqual(si.status, "Paid")
		self.assertEqual(flt(si.outstanding_amount), 0.0)
		# check creation of journal entry
		jv = frappe.get_all(
			"Journal Entry Account",
			{
				"account": si.debit_to,
				"party_type": "Customer",
				"party": si.customer,
				"reference_type": si.doctype,
				"reference_name": si.name,
			},
			pluck="credit_in_account_currency",
		)
		self.assertTrue(jv)
		self.assertEqual(jv[0], si.grand_total)

	def test_invoice_remarks(self):
		si = frappe.copy_doc(test_records[0])
		si.po_no = "Test PO"
		si.po_date = nowdate()
		si.save()
		si.submit()
		self.assertEqual(si.remarks, f"Against Customer Order Test PO dated {format_date(nowdate())}")

	def test_gl_voucher_subtype(self):
		si = create_sales_invoice()
		gl_entries = frappe.get_all(
			"GL Entry",
			filters={"voucher_type": "Sales Invoice", "voucher_no": si.name},
			pluck="voucher_subtype",
		)
		self.assertTrue(all([x == "Sales Invoice" for x in gl_entries]))
		si = create_sales_invoice(is_return=1, qty=-1)
		gl_entries = frappe.get_all(
			"GL Entry",
			filters={"voucher_type": "Sales Invoice", "voucher_no": si.name},
			pluck="voucher_subtype",
		)
		self.assertTrue(all([x == "Credit Note" for x in gl_entries]))

	def test_validation_on_opening_invoice_with_rounding(self):
		si = create_sales_invoice(qty=1, rate=99.98, do_not_submit=True)
		si.is_opening = "Yes"
		si.items[0].income_account = "Temporary Opening - _TC"
		si.save()
		self.assertRaises(frappe.ValidationError, si.submit)

	def _create_opening_roundoff_account(self, company_name):
		liability_root = frappe.db.get_all(
			"Account",
			filters={"company": company_name, "root_type": "Liability", "disabled": 0},
			order_by="lft",
			limit=1,
		)[0]
		# setup round off account
		if acc := frappe.db.exists(
			"Account",
			{
				"account_name": "Round Off for Opening",
				"account_type": "Round Off for Opening",
				"company": company_name,
			},
		):
			frappe.db.set_value("Company", company_name, "round_off_for_opening", acc)
		else:
			acc = frappe.new_doc("Account")
			acc.company = company_name
			acc.parent_account = liability_root.name
			acc.account_name = "Round Off for Opening"
			acc.account_type = "Round Off for Opening"
			acc.save()
			frappe.db.set_value("Company", company_name, "round_off_for_opening", acc.name)

	def test_opening_invoice_with_rounding_adjustment(self):
		si = create_sales_invoice(qty=1, rate=99.98, do_not_submit=True)
		si.is_opening = "Yes"
		si.items[0].income_account = "Temporary Opening - _TC"
		si.save()
		self._create_opening_roundoff_account(si.company)
		si.reload()
		si.submit()
		res = frappe.db.get_all(
			"GL Entry",
			filters={"voucher_no": si.name, "is_opening": "Yes", "is_cancelled": False},
			fields=["account", "debit", "credit", "is_opening"],
		)
		self.assertEqual(len(res), 3)

	def _create_opening_invoice_with_inclusive_tax(self):
		si = create_sales_invoice(qty=1, rate=90, do_not_submit=True)
		si.is_opening = "Yes"
		si.items[0].income_account = "Temporary Opening - _TC"
		item_template = si.items[0].as_dict()
		item_template.name = None
		item_template.rate = 55
		si.append("items", item_template)
		si.append(
			"taxes",
			{
				"charge_type": "On Net Total",
				"account_head": "_Test Account Service Tax - _TC",
				"cost_center": "_Test Cost Center - _TC",
				"description": "Testing...",
				"rate": 5,
				"included_in_print_rate": True,
			},
		)
		# there will be 0.01 precision loss between Dr and Cr
		# caused by 'included_in_print_tax' option
		si.save()
		return si
	def test_rounding_validation_for_opening_with_inclusive_tax(self):
		si = self._create_opening_invoice_with_inclusive_tax()
		# 'Round Off for Opening' not set in Company master
		# Ledger level validation must be thrown
		self.assertRaises(frappe.ValidationError, si.submit)
	def test_ledger_entries_on_opening_invoice_with_rounding_loss_by_inclusive_tax(self):
		si = self._create_opening_invoice_with_inclusive_tax()
		# 'Round Off for Opening' is set in Company master
		self._create_opening_roundoff_account(si.company)
		si.submit()
		actual = frappe.db.get_all(
			"GL Entry",
			filters={"voucher_no": si.name, "is_opening": "Yes"},
			fields=["account", "debit", "credit", "is_opening"],
			order_by="account,debit",
		)
		expected = [
			{"account": "_Test Account Service Tax - _TC", "debit": 0.0, "credit": 6.9, "is_opening": "Yes"},
			{"account": "Debtors - _TC", "debit": 145.0, "credit": 0.0, "is_opening": "Yes"},
			{"account": "Round Off for Opening - _TC", "debit": 0.0, "credit": 0.01, "is_opening": "Yes"},
			{"account": "Temporary Opening - _TC", "debit": 0.0, "credit": 138.09, "is_opening": "Yes"},
		]
		self.assertEqual(len(actual), 4)
		self.assertEqual(expected, actual)
  
	def test_sales_invoice_without_sales_order_TC_S_006(self):
		setting = frappe.get_doc("Selling Settings")
		setting.so_required = 'No'
		setting.save()
  
		self.assertEqual(setting.so_required, 'No')
  
		si = create_sales_invoice(cost_center='Main - _TC', selling_price_list='Standard Selling', income_account='Sales - _TC', expense_account='Cost of Goods Sold - _TC',
							debit_to='Debtors - _TC', qty=5, rate=3000, do_not_save=True)
		si.save()
		si.submit()
  
		self.assertEqual(si.status, 'Unpaid', 'Sales Invoice not submitted')
  
		si_acc_credit = frappe.db.get_value('GL Entry', {'voucher_type': 'Sales Invoice', 'voucher_no': si.name, 'account': 'Sales - _TC'}, 'credit')
		self.assertEqual(si_acc_credit, 15000)

		si_acc_debit = frappe.db.get_value('GL Entry', {'voucher_type': 'Sales Invoice', 'voucher_no': si.name, 'account': 'Debtors - _TC'}, 'debit')
		self.assertEqual(si_acc_debit, 15000)
  
		from erpnext.accounts.doctype.sales_invoice.sales_invoice import make_delivery_note
		dn =  make_delivery_note(si.name)
  
		dn.insert()
		dn.submit()
  
		self.assertEqual(dn.status, 'Completed', 'Delivery Note not submitted')
  
		qty_change = frappe.db.get_value('Stock Ledger Entry', {'item_code': '_Test Item', 'voucher_no': dn.name, 'warehouse': '_Test Warehouse - _TC'}, 'actual_qty')
		self.assertEqual(qty_change, -5)

	def test_sales_invoice_with_update_stock_checked_TC_S_007(self):
		si = create_sales_invoice(cost_center='Main - _TC', selling_price_list='Standard Selling', income_account='Sales - _TC', expense_account='Cost of Goods Sold - _TC',
							debit_to='Debtors - _TC', qty=5, rate=3000, do_not_save=True)
		si.update_stock = 1
		si.save()
		si.submit()
  
		self.assertEqual(si.status, 'Unpaid', 'Sales Invoice not submitted')
  
		qty_change = frappe.get_all('Stock Ledger Entry', {'item_code': '_Test Item', 'voucher_no': si.name, 'warehouse': '_Test Warehouse - _TC'}, ['actual_qty', 'valuation_rate'])
		self.assertEqual(qty_change[0].get("actual_qty"), -5)
  
		si2_acc_credit = frappe.db.get_value('GL Entry', {'voucher_type': 'Sales Invoice', 'voucher_no': si.name, 'account': 'Sales - _TC'}, 'credit')
		self.assertEqual(si2_acc_credit, 15000)

		si2_acc_debit = frappe.db.get_value('GL Entry', {'voucher_type': 'Sales Invoice', 'voucher_no': si.name, 'account': 'Debtors - _TC'}, 'debit')
		self.assertEqual(si2_acc_debit, 15000)
  
	def test_jv_records_creation_diff_ex_rate_TC_ACC_029(self):
		from erpnext.accounts.doctype.cost_center.test_cost_center import create_cost_center
		from erpnext.accounts.doctype.payment_entry.test_payment_entry import make_test_item
		from erpnext.accounts.doctype.purchase_invoice.test_purchase_invoice import get_jv_entry_account
		
		create_cost_center(
			cost_center_name="_Test Cost Center",
			company="_Test Company",
			parent_cost_center="_Test Company - _TC"
		)

		create_account(
			account_name="_Test Receivable USD",
			parent_account="Current Assets - _TC",
			company="_Test Company",
			account_currency="USD",
			account_type="Receivable",
			roroot_type="Asset"
		)

		create_customer(
			customer_name="_Test Customer USD",
			currency="USD",
			company="_Test Company",
			account="_Test Receivable USD - _TC"
		)

		item = make_test_item(item_name="_Test Item USD")
		
		if item.is_new():
			item.append(
				"item_defaults",
				{
					"default_warehouse": '_Test Warehouse - _TC',
					"company": "_Test Company",
					"selling_cost_center": "_Test Cost Center - _TC",
				},
			)
			item.save()
		
		frappe.db.commit()

		si = create_sales_invoice(
			customer="_Test Customer USD",
			company="_Test Company",
			parent_cost_center="_Test Cost Center - _TC",
			conversion_rate=63,
			currency="USD",
			debit_to="_Test Receivable USD - _TC",
			item_code=item.name,
			qty=1,
			rate=100,
		)
		si.save()
		si.submit()

		pe = get_payment_entry("Sales Invoice", si.name) 
		pe.payment_type == "Receive"
		pe.mode_of_payment = "Cash"
		pe.paid_from="_Test Receivable USD - _TC"
		pe.paid_to = "Cash - _TC"
		pe.source_exchange_rate = 60
		pe.save()
		pe.submit()

		jv_name = get_jv_entry_account(
			credit_to=si.debit_to,
			reference_name=si.name,
			party_type='Customer',
			party=pe.party,
			credit=300
		)
	
		self.assertEqual(
			frappe.db.get_value("Journal Entry", jv_name.parent, "voucher_type"),
			"Exchange Gain Or Loss"
		)

		expected_jv_entries = [
			["Exchange Gain/Loss - _TC", 300.0, 0.0, pe.posting_date],
			["_Test Receivable USD - _TC", 0.0, 300.0, pe.posting_date]
		]

		check_gl_entries(
			doc=self,
			voucher_no=jv_name.parent,
			expected_gle=expected_jv_entries,
			posting_date=pe.posting_date,
			voucher_type="Journal Entry"
		)
	
	def test_jv_records_creation_diff_ex_rate_TC_ACC_030(self):
		from erpnext.accounts.doctype.cost_center.test_cost_center import create_cost_center
		from erpnext.accounts.doctype.payment_entry.test_payment_entry import make_test_item,create_payment_entry
		from erpnext.accounts.doctype.purchase_invoice.test_purchase_invoice import get_jv_entry_account 

		create_cost_center(
			cost_center_name="_Test Cost Center",
			company="_Test Company",
			parent_cost_center="_Test Company - _TC"
		)

		create_account(
			account_name="_Test Receivable USD",
			parent_account="Current Assets - _TC",
			company="_Test Company",
			account_currency="USD",
			account_type="Receivable",
		)
		create_account(
			account_name="_Test Cash",
			parent_account="Cash In Hand - _TC",
			company="_Test Company",
			account_currency="INR",
			account_type="Cash",
		)

		create_customer(
			customer_name="_Test Customer USD",
			currency="USD",
			company="_Test Company",
			account="_Test Receivable USD - _TC"
		)

		item = make_test_item(item_name="_Test Item USD")
		
		if item.is_new():
			item.append(
				"item_defaults",
				{
					"default_warehouse": '_Test Warehouse - _TC',
					"company": "_Test Company",
					"selling_cost_center": "_Test Cost Center - _TC",
				},
			)
			item.save()
		
		frappe.db.commit()

		customer =frappe.get_doc("Customer", "_Test Customer USD")

		if customer:
			pe = create_payment_entry(
				party_type="Customer",
				party=customer.name,
				company="_Test Company",
				payment_type="Receive",
				paid_from="_Test Receivable USD - _TC",
				paid_to="_Test Cash - _TC",
				paid_amount=100,
				save=True
			)
			
			pe.source_exchange_rate = 60
			pe.received_amount = 6000
			pe.save()
			pe.submit()

			si = create_sales_invoice(
				customer="_Test Customer USD",
				company="_Test Company",
				parent_cost_center="_Test Cost Center - _TC",
				conversion_rate=63,
				currency="USD",	
				debit_to="_Test Receivable USD - _TC",
				item_code=item.name,
				qty=1,
				rate=120,
				do_not_submit=True
			)
			si.append("advances",{
				"reference_type": "Payment Entry",
				"reference_name": pe.name,
				"advance_amount": 100,
				"allocated_amount": 100,
				"ref_exchange_rate": 60
			})
			si.save()
			si.submit()
		
			jv_name = get_jv_entry_account(
				credit_to=si.debit_to,
				reference_name=si.name,
				party_type='Customer',
				party=pe.party,
				credit=300
			)

			self.assertEqual(
				frappe.db.get_value("Journal Entry", jv_name.parent, "voucher_type"),
				"Exchange Gain Or Loss"
			)

			expected_jv_entries = [
				["Exchange Gain/Loss - _TC", 300.0, 0.0, pe.posting_date],
				["_Test Receivable USD - _TC", 0.0, 300.0, pe.posting_date]
			]

			check_gl_entries(
				doc=self,
				voucher_no=jv_name.parent,
				expected_gle=expected_jv_entries,
				posting_date=pe.posting_date,
				voucher_type="Journal Entry"
			)

	def test_single_payment_request_for_purchase_invoice_TC_ACC_037(self):
		from erpnext.accounts.doctype.cost_center.test_cost_center import create_cost_center
		from erpnext.accounts.doctype.payment_request.payment_request import make_payment_request
		from erpnext.accounts.doctype.payment_entry.test_payment_entry import make_test_item

		setup_bank_accounts()
  
		create_cost_center(
			cost_center_name="_Test Cost Center",
			company="_Test Company",
			parent_cost_center="_Test Company - _TC"
		)

		create_account(
			account_name="_Test Receivable",
			parent_account="Current Assets - _TC",
			company="_Test Company",
			account_currency="INR",
			account_type="Receivable",
		)
		create_account(
			account_name="_Test Cash",
			parent_account="Cash In Hand - _TC",
			company="_Test Company",
			account_currency="INR",
			account_type="Cash",
		)

		create_customer(
			customer_name="_Test Customer",
			currency="INR",
			company="_Test Company",
			account="_Test Receivable - _TC"
		)

		item = make_test_item(item_name="_Test Item")
		
		if item.is_new():
			item.append(
				"item_defaults",
				{
					"default_warehouse": '_Test Warehouse - _TC',
					"company": "_Test Company",
					"selling_cost_center": "_Test Cost Center - _TC",
				},
			)
			item.save()
		
		frappe.db.commit()

		customer =frappe.get_doc("Customer", "_Test Customer")

		if customer:
			si=create_sales_invoice(
				customer="_Test Customer",
				company="_Test Company",
				parent_cost_center="_Test Cost Center - _TC",
				item_code=item.name,
				qty=1,
				rate=5000,
			)

			si.submit()

			pr =make_payment_request(
			dt="Sales Invoice",
			dn=si.name,
			recipient_id="test@test.com",
			payment_gateway_account="_Test Gateway - INR",
			mute_email=1,
			submit_doc=1,
			return_doc=1,
			)

			pe = pr.set_as_paid()
			pe.save()
			pe.submit()
			pr.load_from_db()
			self.assertEqual(pr.status, "Paid")
			si.load_from_db()	
			self.assertEqual(si.status, "Paid")
			expected_gle = [
					["Debtors - _TC", 0.0, si.grand_total, pe.posting_date],
					["_Test Bank - _TC", si.grand_total, 0.0, pe.posting_date]
			]
			check_gl_entries(
				doc=self,
				voucher_no=pe.name,
				expected_gle=expected_gle,
				voucher_type="Payment Entry",
				posting_date=pe.posting_date	
			)
	
	def test_multiple_payment_request_for_purchase_invoice_TC_ACC_038(self):
		from erpnext.accounts.doctype.cost_center.test_cost_center import create_cost_center
		from erpnext.accounts.doctype.payment_request.payment_request import make_payment_request
		from erpnext.accounts.doctype.payment_entry.test_payment_entry import make_test_item

		setup_bank_accounts()
  
		create_cost_center(
			cost_center_name="_Test Cost Center",
			company="_Test Company",
			parent_cost_center="_Test Company - _TC"
		)

		create_account(
			account_name="_Test Receivable",
			parent_account="Current Assets - _TC",
			company="_Test Company",
			account_currency="INR",
			account_type="Receivable",
		)
		create_account(
			account_name="_Test Cash",
			parent_account="Cash In Hand - _TC",
			company="_Test Company",
			account_currency="INR",
			account_type="Cash",
		)

		create_customer(
			customer_name="_Test Customer",
			currency="INR",
			company="_Test Company",
			account="_Test Receivable - _TC"
		)

		item = make_test_item(item_name="_Test Item")
		
		if item.is_new():
			item.append(
				"item_defaults",
				{
					"default_warehouse": '_Test Warehouse - _TC',
					"company": "_Test Company",
					"selling_cost_center": "_Test Cost Center - _TC",
				},
			)
			item.save()
		
		frappe.db.commit()

		customer =frappe.get_doc("Customer", "_Test Customer")

		if customer:
			si=create_sales_invoice(
				customer="_Test Customer",
				company="_Test Company",
				parent_cost_center="_Test Cost Center - _TC",
				item_code=item.name,
				qty=1,
				rate=5000,
			)

			si.submit()

			pr =make_payment_request(
			dt="Sales Invoice",
			dn=si.name,
			recipient_id="test@test.com",		
			payment_gateway_account="_Test Gateway - INR",
			mute_email=1,
			return_doc=1,
			)
			pr.grand_total = pr.grand_total / 2
			pr.save()
			pr.submit()
			pe = pr.set_as_paid()
			pe.save()
			pe.submit()	

			pr.load_from_db()
			self.assertEqual(pr.status, "Paid")
			si.load_from_db()
			self.assertEqual(si.status, "Partly Paid")
			expected_gle = [
					["Debtors - _TC", 0.0, si.grand_total/2, pe.posting_date],
					["_Test Bank - _TC", si.grand_total/2, 0.0, pe.posting_date]
			]
			check_gl_entries(
				doc=self,
				voucher_no=pe.name,
				expected_gle=expected_gle,
				voucher_type="Payment Entry",
				posting_date=pe.posting_date	
			)
			_pr=make_payment_request(
				dt="Sales Invoice",
				dn=si.name,	
				recipient_id="test@test.com",		
				payment_gateway_account="_Test Gateway - INR",
				mute_email=1,
				return_doc=1,
				submit_doc=1,
			)
			_pe=_pr.set_as_paid()
			_pe.save()
			_pe.submit()

			_pr.load_from_db()
			self.assertEqual(_pr.status, "Paid")
			si.load_from_db()
			self.assertEqual(si.status, "Paid")
			expected_gle = [
					["Debtors - _TC", 0.0, si.grand_total/2, _pe.posting_date],
					["_Test Bank - _TC", si.grand_total/2, 0.0, _pe.posting_date]
			]
			check_gl_entries(
				doc=self,
				voucher_no=_pe.name,
				expected_gle=expected_gle,
				voucher_type="Payment Entry",
				posting_date=pe.posting_date	
			)
	def test_sales_invoice_without_sales_order_with_gst_TC_S_016(self):
		setting = frappe.get_doc("Selling Settings")
		setting.so_required = 'No'
		setting.save()

		self.assertEqual(setting.so_required, 'No')
		make_stock_entry(item_code="_Test Item", qty=10, rate=5000, target="Stores - _TIRC")

		company = frappe.get_all("Company", {"name": "_Test Indian Registered Company"}, ["gstin", "gst_category"])
		customer = frappe.get_all("Customer", {"name": "_Test Registered Customer"}, ["gstin", "gst_category"])
		company_add = frappe.get_all("Address", {"name": "_Test Indian Registered Company-Billing"}, ["name", "gstin", "gst_category"])
		customer_add = frappe.get_all("Address", {"name": "_Test Registered Customer-Billing"}, ["name", "gstin", "gst_category"])
  
		if company[0].get("gst_category") == "Registered Regular" and customer[0].get("gst_category") == "Registered Regular" and customer[0].get("gstin") and customer[0].get("gstin"):
			if company_add[0].get("gst_category") == "Registered Regular" and customer_add[0].get("gst_category") == "Registered Regular" and company_add[0].get("gstin") and customer_add[0].get("gstin"):
				si = create_sales_invoice(company='_Test Indian Registered Company', customer='_Test Registered Customer', warehouse='Stores - _TIRC' ,cost_center='Main - _TIRC', selling_price_list='Standard Selling', 
							  income_account='Sales - _TIRC', expense_account='Cost of Goods Sold - _TIRC', debit_to='Debtors - _TIRC', qty=4, rate=5000, do_not_save=True)
				si.tax_category = 'In-State'
				si.taxes_and_charges = 'Output GST In-state - _TIRC'
				si.customer_address = customer_add[0].get("name")
				si.billing_address_gstin = customer_add[0].get("gstin")
				si.company_address = company_add[0].get("name")
				si.company_gstin = company_add[0].get("gstin")
				si.save()
				si.submit()

				self.assertEqual(si.status, 'Unpaid', 'Sales Invoice not submitted')
				self.assertEqual(si.grand_total, si.total + si.total_taxes_and_charges)
	
				voucher_params = {
					'voucher_type': 'Sales Invoice',
					'voucher_no': si.name
				}

				accounts = {
					'Sales - _TIRC': 'credit',
					'Debtors - _TIRC': 'debit',
					'Output Tax SGST - _TIRC': 'credit',
					'Output Tax CGST - _TIRC': 'credit'
				}

				gl_entries = {
					account: frappe.db.get_value('GL Entry', {**voucher_params, 'account': account}, field)
					for account, field in accounts.items()
				}

				self.assertEqual(gl_entries['Sales - _TIRC'], 20000)
				self.assertEqual(gl_entries['Debtors - _TIRC'], 23600)
				self.assertEqual(gl_entries['Output Tax SGST - _TIRC'], 1800)
				self.assertEqual(gl_entries['Output Tax CGST - _TIRC'], 1800)

				from erpnext.accounts.doctype.sales_invoice.sales_invoice import make_delivery_note
				dn =  make_delivery_note(si.name)

				dn.insert()
				dn.submit()

				self.assertEqual(dn.status, 'Completed', 'Delivery Note not submitted')

				qty_change = frappe.get_all('Stock Ledger Entry', {'item_code': '_Test Item', 'voucher_no': dn.name, 'warehouse': 'Stores - _TIRC'}, ['actual_qty', 'valuation_rate'])
				self.assertEqual(qty_change[0].get("actual_qty"), -4)

				dn_acc_credit = frappe.db.get_value('GL Entry', {'voucher_type': 'Delivery Note', 'voucher_no': dn.name, 'account': 'Stock In Hand - _TIRC'}, 'credit')
				self.assertEqual(dn_acc_credit, qty_change[0].get("valuation_rate") * 4)

				dn_acc_debit = frappe.db.get_value('GL Entry', {'voucher_type': 'Delivery Note', 'voucher_no': dn.name, 'account': 'Cost of Goods Sold - _TIRC'}, 'debit')
				self.assertEqual(dn_acc_debit, qty_change[0].get("valuation_rate") * 4)
	
	def test_sales_invoice_with_update_stock_checked_with_gst_TC_S_017(self): 
		company = frappe.get_all("Company", {"name": "_Test Indian Registered Company"}, ["gstin", "gst_category"])
		customer = frappe.get_all("Customer", {"name": "_Test Registered Customer"}, ["gstin", "gst_category"])
		company_add = frappe.get_all("Address", {"name": "_Test Indian Registered Company-Billing"}, ["name", "gstin", "gst_category"])
		customer_add = frappe.get_all("Address", {"name": "_Test Registered Customer-Billing"}, ["name", "gstin", "gst_category"])

		make_stock_entry(item_code="_Test Item", qty=10, rate=5000, target="Stores - _TIRC")
  
		if company[0].get("gst_category") == "Registered Regular" and customer[0].get("gst_category") == "Registered Regular" and customer[0].get("gstin") and customer[0].get("gstin"):
			if company_add[0].get("gst_category") == "Registered Regular" and customer_add[0].get("gst_category") == "Registered Regular" and company_add[0].get("gstin") and customer_add[0].get("gstin"):
				si = create_sales_invoice(company='_Test Indian Registered Company', customer='_Test Registered Customer', warehouse='Stores - _TIRC' ,cost_center='Main - _TIRC', selling_price_list='Standard Selling', 
							  income_account='Sales - _TIRC', expense_account='Cost of Goods Sold - _TIRC', debit_to='Debtors - _TIRC', qty=4, rate=5000, do_not_save=True)
				si.tax_category = 'In-State'
				si.taxes_and_charges = 'Output GST In-state - _TIRC'
				si.customer_address = customer_add[0].get("name")
				si.billing_address_gstin = customer_add[0].get("gstin")
				si.company_address = company_add[0].get("name")
				si.company_gstin = company_add[0].get("gstin")
				si.update_stock = 1
				si.save()
				si.submit()

				self.assertEqual(si.status, 'Unpaid', 'Sales Invoice not submitted')
				self.assertEqual(si.grand_total, si.total + si.total_taxes_and_charges)

				qty_change = frappe.get_all(
					'Stock Ledger Entry',
					{'item_code': '_Test Item', 'voucher_no': si.name, 'warehouse': 'Stores - _TIRC'},
					['actual_qty', 'valuation_rate']
				)

				if qty_change:
					actual_qty = qty_change[0].get("actual_qty")
					valuation_rate = qty_change[0].get("valuation_rate")

					self.assertEqual(actual_qty, -4)
					gl_entries = frappe.db.get_all(
						'GL Entry',
						{
							'voucher_type': 'Sales Invoice',
							'voucher_no': si.name,
							'account': ['in', ['Sales - _TIRC', 'Debtors - _TIRC', 'Output Tax SGST - _TIRC', 'Output Tax CGST - _TIRC', 'Stock In Hand - _TIRC', 'Cost of Goods Sold - _TIRC']]
						},
						['account', 'credit', 'debit']
					)
					gl_entry_dict = {entry.account: entry for entry in gl_entries}

					self.assertEqual(gl_entry_dict.get('Sales - _TIRC', {}).get('credit', 0), 20000)
					self.assertEqual(gl_entry_dict.get('Debtors - _TIRC', {}).get('debit', 0), 23600)
					self.assertEqual(gl_entry_dict.get('Output Tax SGST - _TIRC', {}).get('credit', 0), 1800)
					self.assertEqual(gl_entry_dict.get('Output Tax CGST - _TIRC', {}).get('credit', 0), 1800)
					self.assertEqual(gl_entry_dict.get('Stock In Hand - _TIRC', {}).get('credit', 0), valuation_rate * 4)
					self.assertEqual(gl_entry_dict.get('Cost of Goods Sold - _TIRC', {}).get('debit', 0), valuation_rate * 4)

 
	def test_sales_invoice_and_delivery_note_with_shipping_rule_TC_S_026(self):
		frappe.db.set_single_value("Selling Settings", "so_required", "No")
		make_stock_entry(item="_Test Item Home Desktop 100", target="Stores - _TC", qty=10, rate=4000)

		sales_invoice = create_sales_invoice(
			customer="_Test Customer",
			company="_Test Company",
			cost_center="Main - _TC",
			currency="INR",
			warehouse="Stores - _TC",
			price_list="Standard Selling",
			item_code="_Test Item Home Desktop 100",  
			shipping_rule="_Test Shipping Rule",
			qty=4,
			rate=5000
		)

		sales_invoice.calculate_taxes_and_totals()
		sales_invoice.submit()
		income_account = sales_invoice.items[0].income_account
		shipping_rule_account = frappe.db.get_value("Shipping Rule", "_Test Shipping Rule", "account")

		shipping_charge = 200  
		expected_grand_total = 20000 + shipping_charge
		self.assertEqual(sales_invoice.grand_total, expected_grand_total)

		si_gl_entries = frappe.get_all(
			"GL Entry",
			filters={"voucher_no": sales_invoice.name},
			fields=["account", "debit", "credit"]
		)

		expected_si_gl = {
			sales_invoice.debit_to: 20200,       
			income_account: -20000,            
			shipping_rule_account: -200         
		}

		for entry in si_gl_entries:
			self.assertEqual(expected_si_gl.get(entry.account, 0), entry.debit - entry.credit)

		from erpnext.accounts.doctype.sales_invoice.sales_invoice import make_delivery_note
		delivery_note = make_delivery_note(sales_invoice.name)

		delivery_note.sales_invoice = sales_invoice.name 
		delivery_note.save()
		delivery_note.submit()

		self.assertEqual(delivery_note.status, "Completed")

		for item in delivery_note.items:
			actual_qty = frappe.db.get_value("Bin", {"item_code": item.item_code}, "actual_qty")
			expected_qty = item.actual_qty - item.qty
			self.assertEqual(actual_qty, expected_qty)

		self.assertEqual(delivery_note.sales_invoice, sales_invoice.name)
	
	def test_sales_invoice_with_update_stock_and_SR_TC_S_027(self):
		make_stock_entry(item="_Test Item Home Desktop 100", target="Stores - _TC", qty=10, rate=4000)

		sales_invoice = create_sales_invoice(
			customer="_Test Customer",
			company="_Test Company",
			cost_center="Main - _TC",
			item="_Test Item Home Desktop 100",
			qty=4,
			rate=5000,
			warehouse="Stores - _TC",
			currency="INR",
			selling_price_list="Standard Selling",
			shipping_rule="_Test Shipping Rule",
			update_stock=1,
		)

		self.assertEqual(sales_invoice.docstatus, 1)
		self.assertEqual(sales_invoice.status, "Unpaid")

		debtor_account = frappe.db.get_value("Company", "_Test Company", "default_receivable_account")
		sales_account = frappe.db.get_value("Company", "_Test Company", "default_income_account")
		shipping_account = frappe.db.get_value("Shipping Rule", "_Test Shipping Rule", "account")

		gl_entries = frappe.get_all("GL Entry", filters={"voucher_no": sales_invoice.name}, fields=["account", "debit", "credit"])
		gl_debits = {entry.account: entry.debit for entry in gl_entries}
		gl_credits = {entry.account: entry.credit for entry in gl_entries}

		self.assertAlmostEqual(gl_debits[debtor_account], 20200)  
		self.assertAlmostEqual(gl_credits[sales_account], 20000)  
		self.assertAlmostEqual(gl_credits[shipping_account], 200)  
		self.assertTrue('Stock In Hand - _TC' in gl_credits)  
		self.assertTrue('Cost of Goods Sold - _TC' in gl_debits)  
		shipping_rule_amount = frappe.db.get_value("Sales Taxes and Charges", {"parent": sales_invoice.name, "account_head": shipping_account}, "tax_amount")
		self.assertAlmostEqual(shipping_rule_amount, 200)  
		sle = frappe.get_all(
			"Stock Ledger Entry",
			filters={"voucher_no": sales_invoice.name, "warehouse": "Stores - _TC"},
			fields=["actual_qty"]
		)
		self.assertEqual(sum([entry.actual_qty for entry in sle]), -4)  

	def test_sales_invoice_with_SR_and_CRN_TC_S_038(self):

		from erpnext.stock.doctype.stock_entry.test_stock_entry import make_stock_entry
		from erpnext.selling.doctype.sales_order.sales_order import make_delivery_note
		from erpnext.stock.doctype.delivery_note.delivery_note import make_sales_invoice
		from erpnext.selling.doctype.sales_order.test_sales_order import make_sales_order
		from erpnext.stock.doctype.delivery_note.test_delivery_note import create_delivery_note
		from erpnext.accounts.doctype.sales_invoice.test_sales_invoice import create_sales_invoice

		frappe.db.set_value("Company", "_Test Company","enable_perpetual_inventory", 1)


		make_stock_entry(item="_Test Item Home Desktop 100", target="Stores - _TC", qty=10, rate=1000)

		sales_order = make_sales_order(item_code="_Test Item Home Desktop 100", qty=5, price_list_rate=3000, warehouse="Stores - _TC")

		delivery_note = make_delivery_note(sales_order.name)
		delivery_note.insert()
		delivery_note.submit()
		sle_dn = frappe.get_all(
			"Stock Ledger Entry",
			filters={"voucher_no": delivery_note.name, "warehouse": "Stores - _TC"},
			fields=["actual_qty"]
		)
		self.assertEqual(sum([entry.actual_qty for entry in sle_dn]), -5)
		

		sales_invoice = make_sales_invoice(delivery_note.name)
		sales_invoice.insert()
		sales_invoice.submit()
		debtor_account = frappe.db.get_value("Company", "_Test Company", "default_receivable_account")
		sales_account = frappe.db.get_value("Company", "_Test Company", "default_income_account")
		gl_entries_si = frappe.get_all("GL Entry", filters={"voucher_no": sales_invoice.name}, fields=["account", "debit", "credit"])
		gl_debits_si = {entry.account: entry.debit for entry in gl_entries_si}
		gl_credits_si = {entry.account: entry.credit for entry in gl_entries_si}
		self.assertAlmostEqual(gl_debits_si[debtor_account], 15000)
		self.assertAlmostEqual(gl_credits_si[sales_account], 15000)


		dn_return = create_delivery_note(
			is_return=1,
			return_against=delivery_note.name,
			item="_Test Item Home Desktop 100",
			qty=-5,
			warehouse="Stores - _TC",
			do_not_save =True
		)
		for i in dn_return.items:
			i.against_sales_order = sales_order.name
			sales_order_item = frappe.get_all(
			"Sales Order Item",
			filters={"parent": sales_order.name, "item_code": i.item_code},
			fields=["name"])
			if sales_order_item:
				i.so_detail = sales_order_item[0].name
			
		dn_return.save()
		dn_return.submit()
		gl_entries_dn = frappe.get_all("GL Entry", filters={"voucher_no": dn_return.name}, fields=["account", "debit", "credit"])
		gl_debits_dn = {entry.account: entry.debit for entry in gl_entries_dn}
		gl_credits_dn = {entry.account: entry.credit for entry in gl_entries_dn}
		self.assertAlmostEqual(gl_credits_dn['Cost of Goods Sold - _TC'], 5000)
		self.assertAlmostEqual(gl_debits_dn['Stock In Hand - _TC'], 5000)


		sle_dn_return = frappe.get_all(
			"Stock Ledger Entry",
			filters={"voucher_no": dn_return.name, "warehouse": "Stores - _TC"},
			fields=["actual_qty"]
		)
		self.assertEqual(sum([entry.actual_qty for entry in sle_dn_return]), 5)
		
		crn = create_sales_invoice(
			item="_Test Item Home Desktop 100",
			qty=-5,
			rate=3000,
			is_return=1,
			return_against=sales_invoice.name,
			do_not_save =True
		)
		for i in crn.items:
			i.sales_order = sales_order.name
		crn.save()
		crn.submit()
		
		gl_entries_crn = frappe.get_all("GL Entry", filters={"voucher_no": crn.name}, fields=["account", "debit", "credit"])
		gl_debits_crn = {entry.account: entry.debit for entry in gl_entries_crn}
		gl_credits_crn = {entry.account: entry.credit for entry in gl_entries_crn}
		self.assertAlmostEqual(gl_debits_crn[sales_account], 15000)
		self.assertAlmostEqual(gl_credits_crn[debtor_account], 15000)

		sales_order.reload()
		self.assertEqual(sales_order.status, "To Deliver")



	def test_sales_invoice_with_sr_crn_and_payment_TC_S_039(self):
		from erpnext.stock.doctype.delivery_note.test_delivery_note import create_delivery_note
		from erpnext.accounts.doctype.sales_invoice.sales_invoice import make_delivery_note

		frappe.db.set_value("Company", "_Test Company","enable_perpetual_inventory", 1)
		make_stock_entry(item="_Test Item Home Desktop 100", target="Stores - _TC", qty=10, rate=2500)

		sales_invoice = create_sales_invoice(
			warehouse="Stores - _TC",
			item_code="_Test Item Home Desktop 100",
			qty=5,
			rate=3000,
			income_account = "Sales - _TC",
			expense_account ="Cost of Goods Sold - _TC",
			update_stock=1
		)

		stock_entries = frappe.get_all(
			"Stock Ledger Entry",
			filters={"voucher_no": sales_invoice.name, "warehouse": "Stores - _TC"},
			fields=["actual_qty"]
		)
		self.assertEqual(sum([entry.actual_qty for entry in stock_entries]), -5)

		gl_entries_si = frappe.get_all("GL Entry", filters={"voucher_no": sales_invoice.name}, fields=["account", "debit", "credit"])
		gl_debits_si = {entry.account: entry.debit for entry in gl_entries_si}
		gl_credits_si = {entry.account: entry.credit for entry in gl_entries_si}
		debtor_account = frappe.db.get_value("Company", "_Test Company", "default_receivable_account")
		sales_account = frappe.db.get_value("Company", "_Test Company", "default_income_account")
		
		self.assertAlmostEqual(gl_debits_si[debtor_account], 15000)
		self.assertAlmostEqual(gl_credits_si[sales_account], 15000)

		delivery_note = make_delivery_note(sales_invoice.name)
		delivery_note.save()
		delivery_note.submit()

		dn_return = create_delivery_note(
			is_return=1,
			return_against=delivery_note.name,
			item="_Test Item Home Desktop 100",
			qty=-2,
			warehouse="Stores - _TC",
		)
		dn_return.submit()

		gl_entries_dn = frappe.get_all("GL Entry", filters={"voucher_no": dn_return.name}, fields=["account", "debit", "credit"])
		gl_debits_dn = {entry.account: entry.debit for entry in gl_entries_dn}
		gl_credits_dn = {entry.account: entry.credit for entry in gl_entries_dn}
		self.assertAlmostEqual(gl_credits_dn['Cost of Goods Sold - _TC'], 5000)
		self.assertAlmostEqual(gl_debits_dn['Stock In Hand - _TC'], 5000)

		crn = create_sales_invoice(
			item="_Test Item Home Desktop 100",
			qty=-2,
			rate=3000,
			is_return=1,
			update_stock=1,
			warehouse="Stores - _TC",
			return_against=sales_invoice.name,
		)

		gl_entries_crn = frappe.get_all("GL Entry", filters={"voucher_no": crn.name}, fields=["account", "debit", "credit"])
		gl_debits_crn = {entry.account: entry.debit for entry in gl_entries_crn}
		gl_credits_crn = {entry.account: entry.credit for entry in gl_entries_crn}
		
		self.assertAlmostEqual(gl_debits_crn['Sales - _TC'], 6000)
		self.assertAlmostEqual(gl_credits_crn['Debtors - _TC'], 6000)

		stock_entries_crn = frappe.get_all(
			"Stock Ledger Entry",
			filters={"voucher_no": crn.name, "warehouse": "Stores - _TC"},
			fields=["actual_qty"]
		)
		self.assertEqual(sum([entry.actual_qty for entry in stock_entries_crn]), 2)  



	def test_deferred_revenue_invoice_line_item_TC_ACC_039(self):
		from erpnext.accounts.doctype.cost_center.test_cost_center import create_cost_center
		from erpnext.accounts.doctype.payment_entry.test_payment_entry import make_test_item

  
		create_cost_center(
			cost_center_name="_Test Cost Center",
			company="_Test Company",
			parent_cost_center="_Test Company - _TC"
		)

		create_account(
			account_name="_Test Receivable",
			parent_account="Current Assets - _TC",
			company="_Test Company",
			account_currency="INR",
			account_type="Receivable",
		)
		create_account(
			account_name="_Test Cash",
			parent_account="Cash In Hand - _TC",
			company="_Test Company",
			account_currency="INR",
			account_type="Cash",
		)

		create_customer(
			customer_name="_Test Customer",
			currency="INR",
			company="_Test Company",
			account="_Test Receivable - _TC"
		)

		item = make_test_item(item_name="_Test Item")
		item.enable_deferred_revenue=1
		item.no_of_months=12
		item.save()
		if item.is_new():
			item.append(
				"item_defaults",
				{
					"default_warehouse": '_Test Warehouse - _TC',
					"company": "_Test Company",
					"selling_cost_center": "_Test Cost Center - _TC",
				},
			)
			item.save()
		
		frappe.db.commit()

		customer = frappe.get_doc("Customer", "_Test Customer")
		sales_invoice = create_sales_invoice(
			item=item.name,
			qty=1,
			customer=customer.name,
			update_stock=1,
			warehouse="_Test Warehouse - _TC",
			cost_center="_Test Cost Center - _TC",
			account="_Test Receivable - _TC",
			company="_Test Company",
			currency="INR",
			rate=50000,
			do_not_submit=True,
		)
		if sales_invoice.items:
			setattr(sales_invoice.items[0], 'enable_deferred_revenue', 1)
			setattr(sales_invoice.items[0], 'deferred_revenue_account', 'Deferred Revenue - _TC')
		sales_invoice.save()
		sales_invoice.submit()
		expected_gl_entries = [
                ['Cost of Goods Sold - _TC', 100.0, 0.0, sales_invoice.posting_date],
                ['Stock In Hand - _TC', 0.0, 100.0, sales_invoice.posting_date],
                ['Debtors - _TC', sales_invoice.grand_total, 0.0, sales_invoice.posting_date],
                ['Deferred Revenue - _TC', 0.0, sales_invoice.grand_total, sales_invoice.posting_date]
        ]
		check_gl_entries(self, sales_invoice.name, expected_gl_entries, sales_invoice.posting_date)
    
	def test_deferred_revenue_invoice_multiple_item_TC_ACC_040(self):
		from erpnext.accounts.doctype.cost_center.test_cost_center import create_cost_center
		from erpnext.accounts.doctype.payment_entry.test_payment_entry import make_test_item
		from erpnext.stock.get_item_details import calculate_service_end_date

		create_cost_center(
			cost_center_name="_Test Cost Center",
			company="_Test Company",
			parent_cost_center="_Test Company - _TC"
		)

		create_account(
			account_name="_Test Receivable",
			parent_account="Current Assets - _TC",
			company="_Test Company",
			account_currency="INR",
			account_type="Receivable",
		)
		create_account(
			account_name="_Test Cash",
			parent_account="Cash In Hand - _TC",
			company="_Test Company",
			account_currency="INR",
			account_type="Cash",
		)

		create_customer(
			customer_name="_Test Customer",
			currency="INR",
			company="_Test Company",
			account="_Test Receivable - _TC"
		)

		items_list = ['_Test Item 1', '_Test Item 2']
		for item in items_list:
			item=make_test_item(item_name=item)
			item.enable_deferred_expense=1
			item.no_of_months_exp=12
			item.save()	
			frappe.db.commit()
		customer = frappe.get_doc("Customer", "_Test Customer")
		sales_invoice = create_sales_invoice(
			item=items_list[0],
			qty=1,
			customer=customer.name,
			warehouse="_Test Warehouse - _TC",
			cost_center="_Test Cost Center - _TC",
			account="_Test Receivable - _TC",
			company="_Test Company",
			currency="INR",
			rate=50000,
			do_not_submit=True,
		)	
		if sales_invoice.items:
			setattr(sales_invoice.items[0], 'enable_deferred_revenue', 1)
			setattr(sales_invoice.items[0], 'deferred_revenue_account', 'Deferred Revenue - _TC')
			sales_invoice.save()
		
		sales_invoice.append('items',{
			'item_code':items_list[1],
			'item_name':items_list[1],
			"qty":1,
			"rate":50000,
			"warehouse": "_Test Warehouse - _TC",
			"cost_center": "_Test Cost Center - _TC",
			"expense_account": "Cost of Goods Sold - _TC",
			"enable_deferred_revenue": 1,
			"deferred_revenue_account": "Deferred Revenue - _TC",
			"no_of_months": 12,
			"service_start_date": sales_invoice.posting_date
		})
		end_date_obj=calculate_service_end_date(args=sales_invoice.items[1].as_dict())
		sales_invoice.items[1].service_end_date = end_date_obj.get("service_end_date")
		sales_invoice.save()
		sales_invoice.submit()

		expected_gl_entries = [
			['Debtors - _TC', sales_invoice.grand_total, 0.0, sales_invoice.posting_date],
			['Deferred Revenue - _TC', 0.0, sales_invoice.grand_total, sales_invoice.posting_date]
		]
		check_gl_entries(self, sales_invoice.name, expected_gl_entries, sales_invoice.posting_date)
	

	def test_pos_returns_with_party_account_currency(self):
		from erpnext.accounts.doctype.sales_invoice.sales_invoice import make_sales_return
		pos_profile = make_pos_profile()
		pos_profile.payments = []
		pos_profile.append("payments", {"default": 1, "mode_of_payment": "Cash"})
		pos_profile.save()
		pos = create_sales_invoice(
			customer="_Test Customer USD",
			currency="USD",
			conversion_rate=86.595000000,
			qty=2,
			do_not_save=True,
		)
		pos.is_pos = 1
		pos.pos_profile = pos_profile.name
		pos.debit_to = "_Test Receivable USD - _TC"
		pos.append("payments", {"mode_of_payment": "Cash", "account": "_Test Bank - _TC", "amount": 20.35})
		pos.save().submit()
		pos_return = make_sales_return(pos.name)
		self.assertEqual(abs(pos_return.payments[0].amount), pos.payments[0].amount)




	def test_repost_account_ledger_for_si_TC_ACC_118(self):
		from erpnext.accounts.doctype.repost_accounting_ledger.test_repost_accounting_ledger import update_repost_settings
		from erpnext.accounts.doctype.payment_entry.test_payment_entry import make_test_item

		update_repost_settings()
		company = "_Test Company"
		item = make_test_item(item_name="_Test Item")
		si = create_sales_invoice(
			customer="_Test Customer",
			company=company, 
			item=item.name,
			rate=1000
		)
		ral=frappe.get_doc({
			"doctype":"Repost Accounting Ledger",
			"company":company,
			"vouchers":[{
				"voucher_type":"Sales Invoice",
				"voucher_no":si.name
			}]
		}).insert()
		ral.submit()
		si.items[0].income_account="_Test Account Cost for Goods Sold - _TC"
		si.db_update()
		si.submit()
		expected_gl_entries = [
			['Debtors - _TC', si.grand_total, 0.0, si.posting_date],
			['_Test Account Cost for Goods Sold - _TC', 0.0, si.grand_total, si.posting_date]
		]
		check_gl_entries(self, si.name, expected_gl_entries, si.posting_date)
	
	def test_promotion_scheme_for_selling_TC_ACC_115(self):
		from erpnext.accounts.doctype.payment_entry.test_payment_entry import make_test_item

		item=make_test_item("_Test Item Promotion")

		promo=frappe.get_doc({
			"doctype":"Promotional Scheme",
			"__newname":"_Test Promotional Scheme",
			"company":"_Test Company",
			"selling":1,
			"valid_from":nowdate(),
			"valid_upto":add_days(nowdate(),20),
   			"currency":"INR",
			"items":[{
				'item_code':item.name,
				"uom":"Nos"
			}],
			'price_discount_slabs':[
       		{
				"min_qty":"10",
				"max_qty":"100",
    			"min_amount":0,
				"max_amount":0,
				"rate_or_discount":"Discount Percentage",
				"discount_percentage":2,
				"rule_description":"2%"
			},
			{
				"min_qty":"101",
				"max_qty":"1000",
				"min_amount":0,
				"max_amount":0,
				"rate_or_discount":"Discount Percentage",
				"discount_percentage":5,
				"rule_description":"5%"
				
			}
   		]
		}).insert()
		
		si=create_sales_invoice(
			customer="_Test Customer",
			item=item.name,
			rate=1000,
			qty="10",
			company="_Test Company",
		)
  
		self.assertEquals(2,si.items[0].discount_percentage)
  
	def test_over_billing_allowance_for_si_TC_ACC_120(self):
		from erpnext.accounts.doctype.payment_entry.test_payment_entry import (
			make_test_item
		)
		from erpnext.selling.doctype.sales_order.test_sales_order import (
			make_sales_order,
            make_sales_invoice
		)
		account_setting=frappe.get_doc("Accounts Settings")
		account_setting.db_set("over_billing_allowance", 10)
		account_setting.save()
		company = "_Test Company"
		item=make_test_item("_Test Item")
		so = make_sales_order(
			customer="_Test Customer",
			company=company,
			item_code=item.name,
			rate=1000,
			qty=1
		)
		try:
			si=make_sales_invoice(so.name)
			si.items[0].rate=1200
			si.save()
			si.submit()
		except Exception as e:
			error_msg = str(e)
			self.assertEqual(error_msg,'This document is over limit by Amount 100.0 for item _Test Item. Are you making another Sales Invoice against the same Sales Order Item?To allow over billing, update "Over Billing Allowance" in Accounts Settings or the Item.')

	def test_create_sales_invoice_for_interstate_branch_transfer_TC_ACC_123(self):
		from erpnext.accounts.doctype.payment_entry.test_payment_entry import make_test_item
		internal_customer=frappe.get_value("Customer",{"is_internal_customer":1,"represents_company":"_Test Company"})
		if not internal_customer:
			customer = frappe.get_doc({
				"doctype": "Customer",
				"customer_name": "_Test Internal Customer 4",
				"customer_type": "Company",
				"is_internal_customer": 1,
				"represents_company": "_Test Company",
				"companies":[
					{
					"company": "_Test Company",
					}]
				}).insert()
			frappe.db.commit()
		elif internal_customer:
			customer=frappe.get_doc("Customer",internal_customer)
		else:
			customer=frappe.get_doc("Customer","_Test Internal Customer 4")
		
		item=make_test_item("_Test Item")
		si= create_sales_invoice(
			company="_Test Company",
			customer=customer.name,
			item=item.name,
			qty=1,
			rate=10000,
			do_not_submit=True
		)
		si.taxes_and_charges="Output GST Out-state - _TC"
		si.save()
		si.submit()
		expected_gl_entries = [
			['Output Tax IGST - _TC', 0.0, si.total_taxes_and_charges, si.posting_date],
			['Unrealized Profit - _TC',si.total_taxes_and_charges, 0.0, si.posting_date],
		]
		check_gl_entries(self, si.name, expected_gl_entries, si.posting_date)
  
	def test_create_sales_invoice_for_common_party_TC_ACC_124(self):
		from erpnext.accounts.doctype.payment_entry.test_payment_entry import (
			make_test_item,
			create_supplier,
			create_purchase_invoice
		)
		from erpnext.accounts.doctype.party_link.party_link import create_party_link
		supplier=create_supplier(supplier_name="_Test Common Party",company="_Test Company")
		if supplier.accounts:
			supplier.accounts.clear()
			supplier.flags.ignore_mandatory = True
			supplier.save()
			frappe.db.commit()
		create_customer(customer_name="_Test Common Party",company="_Test Company")
		if not frappe.get_value("Party Link",{"primary_party":"_Test Common Party","secondary_party":"_Test Common Party","primary_role":"Supplier"}):
			create_party_link(
				primary_role="Supplier",
				primary_party=supplier.name,
				secondary_party=supplier.name
			)
		
		item=make_test_item("_Test Item")
		pi=create_purchase_invoice(
			supplier=supplier.name,
			item_code=item.name,
			company="_Test Company",
			qty=1,
			rate=10000
		)
		pi.save().submit()

		si=create_sales_invoice(
			customer="_Test Common Party",
			company="_Test Company",
			item_code=item.name,
			qty=1,
			rate=15000,
			debit_to="Debtors - _TC"
		)
		jv_parent=frappe.get_value(
      		"Journal Entry Account",{
            "reference_type":"Sales Invoice",
            "reference_name":si.name},"parent"
        )
		jv_doc=frappe.get_doc("Journal Entry",jv_parent)
		expected_gl_entries = [
			['Creditors - _TC',jv_doc.total_credit, 0.0, jv_doc.posting_date],
			['Debtors - _TC',0.0, jv_doc.total_debit, jv_doc.posting_date],
		]
		check_gl_entries(self, jv_doc.name, expected_gl_entries, jv_doc.posting_date, "Journal Entry")
	
	def test_prevent_sale_below_purchase_rate_TC_ACC_125(self):
		from erpnext.accounts.doctype.payment_entry.test_payment_entry import (
			create_purchase_invoice,
			make_test_item,
			create_supplier,
		)

		selling_setting = frappe.get_doc("Selling Settings")
		selling_setting.validate_selling_price = 1
		selling_setting.save()

		supplier = create_supplier(supplier_name="_Test Supplier")

		item = make_test_item("_Test Sell Item")

		pi = create_purchase_invoice(
			supplier=supplier.name,
			company="_Test Company",
			item_code=item.name,
			qty=1,
			rate=100
		)
		pi.save().submit()

		try:
			si = create_sales_invoice(
				customer="_Test Customer",
				company="_Test Company",
				item_code=item.name,
				qty=1,
				rate=99
			)
		except Exception as e:
			error_msg = str(e)
		self.assertEqual(
            error_msg,
            (
                "Row #1: Selling rate for item _Test Item is lower than its last purchase rate.\n"
                "\t\t\t\t\tSelling net rate should be atleast 100.0.Alternatively,\n"
                "\t\t\t\t\tyou can disable selling price validation in Selling Settings to bypass\n"
                "\t\t\t\t\tthis validation."
            )
        )
	
	def test_test_unlink_payment_on_invoice_cancellation_TC_ACC_126(self):
		from erpnext.accounts.doctype.payment_entry.test_payment_entry import (
			make_test_item
		)

		account_setting = frappe.get_doc("Accounts Settings")
		account_setting.unlink_payment_on_cancellation_of_invoice = 0
		account_setting.save()
		item = make_test_item("_Test Item")
		try:
			si = create_sales_invoice(
				customer="_Test Customer",
				company="_Test Company",
				item_code=item.name,
				qty=1,
				rate=100
			)
			
			pe = get_payment_entry(si.doctype,si.name,bank_account="Cash - _TC")
			pe.submit()
			si.load_from_db()
			
			si.cancel()
		except Exception as e:
			error_msg = str(e)
			self.assertEqual(error_msg,f'Cannot delete or cancel because Sales Invoice {si.name} is linked with Payment Entry {pe.name} at Row: 1')

	def test_si_cancel_amend_with_item_details_change_TC_S_128(self):
		from erpnext.accounts.doctype.payment_entry.test_payment_entry import (
			make_test_item
		)
		
		make_test_item("_Test Item 1")
		make_stock_entry(item_code="_Test Item", qty=5, rate=1000, target="_Test Warehouse - _TC")
		make_stock_entry(item_code="_Test Item 1", qty=5, rate=1000, target="_Test Warehouse - _TC")
		si = create_sales_invoice(qty=2, rate=500)
		si.cancel()
		si.reload()	
		self.assertEqual(si.status, "Cancelled")

		amended_si = frappe.copy_doc(si)
		amended_si.docstatus = 0
		amended_si.amended_from = si.name
		amended_si.items[0].item_code ='_Test Item 1'
		amended_si.save()
		amended_si.submit()
		self.assertEqual(amended_si.status, "Unpaid")
		
	def test_si_cancel_amend_with_customer_change_TC_S_129(self):

		create_customer(customer_name="_Test Customer Selling",company="_Test Company")
		make_stock_entry(item_code="_Test Item", qty=5, rate=1000, target="_Test Warehouse - _TC")

		si = create_sales_invoice(qty=2, rate=500)
		si.cancel()
		si.reload()	
		self.assertEqual(si.status, "Cancelled")

		amended_si = frappe.copy_doc(si)
		amended_si.docstatus = 0
		amended_si.amended_from = si.name
		amended_si.customer = '_Test Customer Selling'
		amended_si.save()
		amended_si.submit()
		self.assertEqual(amended_si.status, "Unpaid")

	def test_si_cancel_amend_with_payment_terms_change_TC_S_130(self):
		from erpnext.accounts.doctype.payment_entry.test_payment_entry import create_payment_terms_template
		from erpnext.accounts.doctype.payment_entry.test_payment_entry import create_payment_term
		make_stock_entry(item_code="_Test Item", qty=5, rate=1000, target="_Test Warehouse - _TC")
		create_payment_term("Basic Amount Receivable for Selling")

		if not frappe.db.exists("Payment Terms Template", "Test Receivable Template Selling"):
			frappe.get_doc(
				{
					"doctype": "Payment Terms Template",
					"template_name": "Test Receivable Template Selling",
					"allocate_payment_based_on_payment_terms": 1,
					"terms": [
						{
							"doctype": "Payment Terms Template Detail",
							"payment_term": "Basic Amount Receivable for Selling",
							"invoice_portion": 100,
							"credit_days_based_on": "Day(s) after invoice date",
							"credit_days": 1,
						}
					],
				}
			).insert()

		create_payment_terms_template()
		si = create_sales_invoice(qty=2, rate=500,do_not_save=True)
		si.payment_terms_template ='Test Receivable Template'
		si.save()
		si.submit()
		si.cancel()
		si.reload()	
		self.assertEqual(si.status, "Cancelled")

		amended_si = frappe.copy_doc(si)
		amended_si.docstatus = 0
		amended_si.amended_from = si.name
		amended_si.payment_terms_template = 'Test Receivable Template Selling'
		amended_si.save()
		amended_si.submit()

		self.assertEqual(amended_si.status, "Unpaid")

	def test_si_credit_note_cancel_amend_with_payment_terms_change_TC_S_131(self):
		from erpnext.accounts.doctype.payment_entry.test_payment_entry import create_payment_terms_template
		from erpnext.accounts.doctype.payment_entry.test_payment_entry import create_payment_term
		from erpnext.accounts.doctype.sales_invoice.sales_invoice import make_sales_return

		make_stock_entry(item_code="_Test Item", qty=5, rate=1000, target="_Test Warehouse - _TC")
		create_payment_term("Basic Amount Receivable for Selling")

		if not frappe.db.exists("Payment Terms Template", "Test Receivable Template Selling"):
			frappe.get_doc(
				{
					"doctype": "Payment Terms Template",
					"template_name": "Test Receivable Template Selling",
					"allocate_payment_based_on_payment_terms": 1,
					"terms": [
						{
							"doctype": "Payment Terms Template Detail",
							"payment_term": "Basic Amount Receivable for Selling",
							"invoice_portion": 100,
							"credit_days_based_on": "Day(s) after invoice date",
							"credit_days": 1,
						}
					],
				}
			).insert()

		create_payment_terms_template()
		si = create_sales_invoice(qty=2, rate=500,do_not_save=True)
		si.payment_terms_template ='Test Receivable Template'
		si.save()
		si.submit()
		self.assertEqual(si.status, "Unpaid")

		sir=make_sales_return(si.name)
		sir.save()
		sir.submit()
		sir.cancel()
		self.assertEqual(sir.status, "Cancelled")


		amended_sir = frappe.copy_doc(sir)
		amended_sir.docstatus = 0
		amended_sir.amended_from = sir.name
		amended_sir.payment_terms_template = 'Test Receivable Template Selling'
		amended_sir.save()
		amended_sir.submit()

		self.assertEqual(amended_sir.status, "Return")


	def test_si_with_deferred_revenue_item_TC_S_135(self):
		from erpnext.accounts.doctype.payment_entry.test_payment_entry import make_test_item
		from erpnext.accounts.doctype.account.test_account import create_account
		
		item=make_test_item("_Test Item 1")
		item.enable_deferred_revenue =1
		item.no_of_months =5
		item.save()
	
		make_stock_entry(item_code="_Test Item 1", qty=10, rate=5000, target="_Test Warehouse - _TC")

		deferred_account = create_account(
			account_name="Deferred Revenue",
			parent_account="Current Liabilities - _TC",
			company="_Test Company",
		)
		si = create_sales_invoice(item=item.name, qty=5,rate=3000, do_not_submit=True)
		si.items[0].enable_deferred_revenue = 1
		si.items[0].deferred_revenue_account = deferred_account
		si.save()
		si.submit()
		self.assertEqual(si.status, "Unpaid")	

	def test_si_with_sr_calculate_with_fixed_TC_S_139(self):
		from erpnext.accounts.doctype.shipping_rule.test_shipping_rule import create_shipping_rule

		shipping_rule = create_shipping_rule(
			shipping_rule_type="Selling", 
			shipping_rule_name="Shipping Rule - Test Fixed",
			args={"calculate_based_on": "Fixed", "shipping_amount": 100}
    	)
		self.assertEqual(shipping_rule.docstatus, 1)
		make_stock_entry(item_code="_Test Item", qty=10, rate=500, target="_Test Warehouse - _TC")
		si = create_sales_invoice(qty=5,rate=200, do_not_submit=True)

		si.shipping_rule = shipping_rule.name
		si.save()
		si.submit()

		self.assertEqual(si.net_total, 1000)

		self.assertEqual(si.total_taxes_and_charges, 100)
		self.assertEqual(si.grand_total, 1100)

	def test_si_with_sr_calculate_with_net_total_TC_S_140(self):
		from erpnext.accounts.doctype.shipping_rule.test_shipping_rule import create_shipping_rule

		shipping_rule = create_shipping_rule(
			shipping_rule_type="Selling", 
			shipping_rule_name="Shipping Rule - Test Net Total",
			args={"calculate_based_on": "Net Total"}
    	)
		self.assertEqual(shipping_rule.docstatus, 1)
		make_stock_entry(item_code="_Test Item", qty=10, rate=500, target="_Test Warehouse - _TC")
		si = create_sales_invoice(qty=5,rate=200, do_not_submit=True)

		si.shipping_rule = shipping_rule.name
		si.save()
		si.submit()

		self.assertEqual(si.net_total, 1000)

		self.assertEqual(si.total_taxes_and_charges, 200)
		self.assertEqual(si.grand_total, 1200)
		
	def test_si_with_sr_calculate_with_net_weight_TC_S_141(self):
		from erpnext.accounts.doctype.shipping_rule.test_shipping_rule import create_shipping_rule
		from erpnext.accounts.doctype.payment_entry.test_payment_entry import make_test_item


		shipping_rule = create_shipping_rule(
			shipping_rule_type="Selling", 
			shipping_rule_name="Shipping Rule - Test Net Weight",
			args={"calculate_based_on": "Net Weight"}
    	)
		self.assertEqual(shipping_rule.docstatus, 1)
		
		item=make_test_item("_Test Item 1")
		item.weight_per_unit =250
		item.weight_uom ="Nos"
		item.save
		make_stock_entry(item_code="_Test Item 1", qty=10, rate=500, target="_Test Warehouse - _TC")
		si = create_sales_invoice(item=item.name, qty=5,rate=200, do_not_submit=True)

		si.shipping_rule = shipping_rule.name
		si.items[0].weight_per_unit = 250
		si.items[0].weight_uom = 'Nos'
		si.save()
		si.submit()

		self.assertEqual(si.net_total, 1000)
		self.assertEqual(si.total_taxes_and_charges, 200)
		self.assertEqual(si.grand_total, 1200)

	def test_fetch_payment_terms_from_order_TC_ACC_129(self):
		from erpnext.accounts.doctype.payment_entry.test_payment_entry import (
			make_test_item
		)
		from erpnext.selling.doctype.sales_order.test_sales_order import (
			 make_sales_order,
			 make_sales_invoice	
		)

		account_setting = frappe.get_doc("Accounts Settings")
		account_setting.automatically_fetch_payment_terms=1
		account_setting.save()
		
		item = make_test_item("_Test Item")

		so = make_sales_order(
			customer="_Test Customer",
			company="_Test Company",
			item_code=item.name,
			qty=1,
			rate=1000,
			do_not_submit=True
		)
		so.payment_terms_template="_Test Payment Term Template"
		so.save().submit()

		si = make_sales_invoice(so.name)
		self.assertEquals(si.payment_terms_template,"_Test Payment Term Template")
	
	def test_generate_sales_invoice_with_items_different_gst_rates_TC_ACC_131(self):
		from erpnext.accounts.doctype.payment_entry.test_payment_entry import make_test_item
		import json

		item = make_test_item("_Test GST Item")

		gst_rates = [
			{"rate": 5, "template": "GST 5% - _TC", "range": (500, 1000)},
			{"rate": 12, "template": "GST 12% - _TC", "range": (1001, 10000)},
			{"rate": 18, "template": "GST 18% - _TC", "range": (10001, 100000)}
		]

		if not item.taxes:
			for gst in gst_rates:
				item.append('taxes', {
					"item_tax_template": gst["template"],
					"valid_from": frappe.utils.add_months(nowdate(), -1),
					"minimum_net_rate": gst["range"][0],
					"maximum_net_rate": gst["range"][1]
				})
				item.save()
		rate_tax=[
			{"total_amount":25,"total_tax":5,"item_rate":500},
			{"total_amount":132,"total_tax":12,"item_rate":1100},
			{"total_amount":1980,"total_tax":18,"item_rate":11000}
			]
		for rate in rate_tax:
			si = create_sales_invoice(
				customer="_Test Customer",
				company="_Test Company",
				item_code=item.name,
				qty=1,
				rate=rate.get('item_rate'),
				do_not_submit=True
			)
			si.taxes_and_charges="Output GST In-state - _TC"
			si.save()
			total_tax=0.0
			total_amount=0.0
			for taxes in si.taxes:
				item_wise_tax_detail = taxes.item_wise_tax_detail
				
				if isinstance(item_wise_tax_detail, str):
					item_wise_tax_detail = json.loads(item_wise_tax_detail)
				
				if "_Test GST Item" in item_wise_tax_detail:
					total_tax += item_wise_tax_detail["_Test GST Item"][0]
					total_amount += item_wise_tax_detail["_Test GST Item"][1]
			self.assertEquals(total_tax,rate.get('total_tax'))
			self.assertEquals(total_amount,rate.get('total_amount'))
   
	def test_determine_address_tax_category_from_billing_address_TC_ACC_134(self):
		from erpnext.accounts.doctype.payment_entry.test_payment_entry import make_test_item
		from erpnext.accounts.party import get_address_tax_category
		address_args = [
				{	"name":"_Test Company Address-Office",
					"address_title": "_Test Company Address",
					"address_type": "Office",
					"is_primary_address": 1,
					"state": "Maharashtra",
					"pincode":"423701",
					"address_line1":"Test Address 10",
					"country": "India",
					"is_your_company_address": 1,
					"company": "_Test Company"
				},
				
				{	"name":"Customer Billing Address-Billing",
					"address_title": "Customer Billing Address",
					"address_type": "Billing",
					"is_primary_address": 0,
					"address_line1":"Test Address 11",
					"state": "Karnataka",
					"pincode":"587316",
					"country": "India",
					"is_your_company_address": 0,
					"doctype": "Customer",
					"docname": "_Test Customer"
				},
				
				{	"name":"Customer Shipping Address-Shipping",
					"address_title": "Customer Shipping Address",
					"address_type": "Shipping",
					"is_primary_address": 0,
					"address_line1":"Test Address 11",
					"state": "Kerala",
					"pincode":"686582",
					"country": "India",
					"is_your_company_address": 0,
					"doctype": "Customer",
					"docname": "_Test Customer"
				}
		]
		for d in address_args:
			create_address(**d)

		company_address = frappe.get_doc("Address","_Test Company Address-Office")
		customer_billing = frappe.get_doc("Address","Customer Billing Address-Billing")
		if company_address.state and customer_billing.state and company_address.state == customer_billing.state:
			customer_billing.tax_category="In-State"
		else:
			customer_billing.tax_category="Out-State"
		customer_billing.save()
  
		account_setting= frappe.get_doc("Accounts Settings")
		account_setting.determine_address_tax_category_from="Billing Address"
		account_setting.save()

		self.assertEquals("Billing Address",account_setting.determine_address_tax_category_from)

		item = make_test_item("_Test Item")
		tax_category=get_address_tax_category(None,customer_billing.name,None)
		si = create_sales_invoice(
				customer="_Test Customer",
				company="_Test Company",
				item_code=item.name,
				qty=1,
				rate=1000,
				do_not_submit=True
		)
		si.customer_address=customer_billing.name
		si.company_address=company_address.name
		si.tax_category=tax_category
		si.save()
		self.assertEqual(tax_category,si.tax_category)
  
	def test_determine_address_tax_category_from_shipping_address_TC_ACC_135(self):
		
		from erpnext.accounts.doctype.payment_entry.test_payment_entry import make_test_item
		from erpnext.accounts.party import get_address_tax_category
		address_args = [
				{	"name":"_Test Company Address-Office",
					"address_title": "_Test Company Address",
					"address_type": "Office",
					"is_primary_address": 1,
					"state": "Maharashtra",
					"pincode":"423701",
					"address_line1":"Test Address 10",
					"country": "India",
					"is_your_company_address": 1,
					"company": "_Test Company"
				},
				
				{	"name":"Customer Billing Address-Billing",
					"address_title": "Customer Billing Address",
					"address_type": "Billing",
					"is_primary_address": 0,
					"address_line1":"Test Address 11",
					"state": "Karnataka",
					"pincode":"587316",
					"country": "India",
					"is_your_company_address": 0,
					"doctype": "Customer",
					"docname": "_Test Customer"
				},
				
				{	"name":"Customer Shipping Address-Shipping",
					"address_title": "Customer Shipping Address",
					"address_type": "Shipping",
					"is_primary_address": 0,
					"address_line1":"Test Address 11",
					"state": "Kerala",
					"pincode":"686582",
					"country": "India",
					"is_your_company_address": 0,
					"doctype": "Customer",
					"docname": "_Test Customer"
				}
		]
		for d in address_args:
			create_address(**d)

		company_address = frappe.get_doc("Address","_Test Company Address-Office")
		customer_shipping = frappe.get_doc("Address","Customer Billing Address-Billing")
		if company_address.state and customer_shipping.state and company_address.state == customer_shipping.state:
			customer_shipping.tax_category="In-State"
		else:
			customer_shipping.tax_category="Out-State"
		customer_shipping.save()
  
		account_setting= frappe.get_doc("Accounts Settings")
		account_setting.determine_address_tax_category_from="Billing Address"
		account_setting.save()

		self.assertEquals("Billing Address",account_setting.determine_address_tax_category_from)

		item = make_test_item("_Test Item")
		tax_category=get_address_tax_category(None,customer_shipping.name,None)
		si = create_sales_invoice(
				customer="_Test Customer",
				company="_Test Company",
				item_code=item.name,
				qty=1,
				rate=1000,
				do_not_submit=True
		)
		si.customer_address=customer_shipping.name
		si.company_address=company_address.name
		si.tax_category=tax_category
		si.save()
		self.assertEqual(tax_category,si.tax_category)

	def test_si_to_pi_for_service_internal_transfer_TC_B_126(self):
		from erpnext.accounts.doctype.payment_entry.test_payment_entry import make_test_item
		get_required_data = create_company_and_supplier()
		parent_company = get_required_data.get("parent_company")
		child_company = get_required_data.get("child_company")
		supplier = get_required_data.get("supplier")
		customer = get_required_data.get("customer")
		price_list = get_required_data.get("price_list")
		item_name = make_test_item("test_service")

		si = frappe.get_doc(
			{
				"doctype": "Sales Invoice",
				"company": parent_company,
				"customer": customer,
				"due_date": today(),
				"currency": "INR",
				"selling_price_list": price_list,
				"items": [
					{
						"item_code": item_name,
						"qty": 1,
						"rate": 1000,
					}
				]
			}
		)
		si.insert()
		si.submit()
		self.assertEqual(si.company, parent_company)
		self.assertEqual(si.customer, customer)
		self.assertEqual(si.selling_price_list, price_list)
		self.assertEqual(si.items[0].rate, 1000)
		self.assertEqual(si.total, 1000)
		self.assertEqual(si.total_taxes_and_charges, 180)
		self.assertEqual(si.grand_total, 1180)
		
		gle_entries = frappe.get_all("GL Entry", filters={"voucher_no": si.name}, fields=["account", "debit", "credit"])
		expected_si_entries = {
			"Debtors - TC-1": {"debit": 1180, "credit": 0},
			"Output Tax CGST - TC-1": {"debit": 0, "credit": 90},
			"Output Tax SGST - TC-1": {"debit": 0, "credit": 90},
			"Sales - TC-1": {"debit": 0, "credit": 1000},
		}
		for entry in gle_entries:
			self.assertEqual(entry["debit"], expected_si_entries.get(entry["account"], {}).get("debit", 0))
			self.assertEqual(entry["credit"], expected_si_entries.get(entry["account"], {}).get("credit", 0))

		pi = make_inter_company_purchase_invoice(si.name)
		pi.bill_no = "test bill"
		pi.insert()
		pi.submit()
		self.assertEqual(pi.company, child_company)
		self.assertEqual(pi.supplier, supplier)
		self.assertEqual(pi.items[0].rate, 1000)
		self.assertEqual(pi.total, 1000)
		self.assertEqual(pi.total_taxes_and_charges, 180)
		self.assertEqual(pi.grand_total, 1180)

		gle_entries_pi = frappe.get_all("GL Entry", filters={"voucher_no": pi.name}, fields=["account", "debit", "credit"])
		expected_pi_entries = {
			"Stock Received But Not Billed - TC-3": {"debit": 1000, "credit": 0},
			"Input Tax CGST - TC-3": {"debit": 90, "credit": 0},
			"Input Tax SGST - TC-3": {"debit": 90, "credit": 0},
			"Creditors - TC-3": {"debit": 0, "credit": 1180},
		}
		for entry in gle_entries_pi:
			self.assertEqual(entry["debit"], expected_pi_entries.get(entry["account"], {}).get("debit", 0))
			self.assertEqual(entry["credit"], expected_pi_entries.get(entry["account"], {}).get("credit", 0))

	def test_direct_sales_invoice_via_update_stock_TC_SCK_132(self):
		customer = "_Test Customer"
		warehouse = "_Test Warehouse - _TC"
		item_code = "_Test Item"
		qty = 5

		# Create stock entry to add initial stock
		make_stock_entry(item_code=item_code, qty=10, rate=100, target=warehouse)

		# Create Sales Invoice
		si = create_sales_invoice(
			customer=customer,
			warehouse=warehouse,
			item_code=item_code,
			qty=qty,
			rate=100,
			update_stock=1,
			do_not_submit=True
		)
		si.save()
		si.submit()

		# Check Stock Ledger Entry
		sle = frappe.get_all(
			"Stock Ledger Entry",
			filters={"voucher_no": si.name, "warehouse": warehouse},
			fields=["actual_qty"]
		)
		self.assertEqual(sum([entry.actual_qty for entry in sle]), -qty)

		# Check GL Entry
		gl_entries = frappe.get_all(
			"GL Entry",
			filters={"voucher_no": si.name},
			fields=["account", "debit", "credit"]
		)
		expected_gl_entries = {
			"Debtors - _TC": 500,
			"Sales - _TC": -500,
			"Stock In Hand - _TC": -500,
			"Cost of Goods Sold - _TC": 500
		}
		for entry in gl_entries:
			self.assertEqual(expected_gl_entries.get(entry.account, 0), entry.debit - entry.credit)
	def test_sales_invoice_with_child_item_rates_of_product_bundle_TC_S_152(self):
		from erpnext.selling.doctype.product_bundle.test_product_bundle import make_product_bundle
		from erpnext.stock.doctype.item.test_item import make_item
  
		selling_setting = frappe.get_doc('Stock Settings')
		selling_setting.editable_bundle_item_rates = 1
		selling_setting.save()
  
		if not frappe.db.exists("Item", "_Test Product Bundle Item New"):
			bundle_item = make_item("_Test Product Bundle Item New", {"is_stock_item": 0})
			bundle_item.append(
				"item_defaults", {"company": "_Test Company", "default_warehouse": "_Test Warehouse - _TC"}
			)
			bundle_item.save(ignore_permissions=True)

		make_item("_Packed Item New 1", {"is_stock_item": 1})
		make_product_bundle("_Test Product Bundle Item New", ["_Packed Item New 1"], 2)

		si = create_sales_invoice(
			item_code="_Test Product Bundle Item New",
			update_stock=1,
			warehouse="_Test Warehouse - _TC",
			transaction_date=add_days(nowdate(), -1),
			do_not_submit=1,
		)

		make_stock_entry(item="_Packed Item New 1", target="_Test Warehouse - _TC", qty=120, rate=100)

		si.transaction_date = nowdate()
		si.save()
		si.submit()
		
		self.assertEqual(si.status, "Unpaid")
		self.assertEqual(si.grand_total, 100)
  
	def test_sales_invoice_creating_dunning_from_si_TC_S_154(self):
		from erpnext.accounts.doctype.payment_entry.test_payment_entry import make_test_item
  
		item = make_test_item("_Test Item")
		si = create_sales_invoice(
				customer="_Test Customer",
				company="_Test Company",
				item_code=item.name,
				qty=1,
				rate=1000,
				do_not_submit=False
		)

		self.assertEqual(si.status, "Unpaid")
  
		if not frappe.db.exists("Dunning Type", "_Test Dunning"):
			dun_type = frappe.new_doc("Dunning Type")
			dun_type.dunning_type = "_Test Dunning"
			dun_type.company = "_Test Company"
			dun_type.rate_of_interest = 5.0
			dun_type.save()
  
		from erpnext.accounts.doctype.sales_invoice.sales_invoice import create_dunning
		dun = create_dunning(si.name)
		dun.posting_date = add_days(nowdate(), 1)
		dun.dunning_type = "_Test Dunning"
		dun.rate_of_interest = 5.0
		dun.save()
		dun.submit()
		dun.reload()
		
		self.assertEqual(dun.grand_total, 1000.136986301)

	def test_internal_goods_supply_TC_B_127(self):
		# SO =>PO, SO => DN => PR, From DN => SI => PI (For goods)
		from erpnext.accounts.doctype.payment_entry.test_payment_entry import make_test_item
		from erpnext.selling.doctype.sales_order.sales_order import make_inter_company_purchase_order
		from erpnext.stock.doctype.delivery_note.delivery_note import make_inter_company_purchase_receipt
		from erpnext.stock.doctype.delivery_note.delivery_note import make_sales_invoice
		from erpnext.accounts.doctype.sales_invoice.sales_invoice import make_inter_company_purchase_invoice
		from erpnext.selling.doctype.sales_order.sales_order import make_delivery_note

		get_required_data = create_company_and_supplier()

		parent_company = get_required_data.get("parent_company")
		child_company = get_required_data.get("child_company")
		supplier = get_required_data.get("supplier")
		customer = get_required_data.get("customer")
		price_list = get_required_data.get("price_list")
		item = make_test_item("test_service")
		so = frappe.get_doc(
			{
				"doctype": "Sales Order",
				"company": parent_company,
				"customer": customer,
				"transaction_date": today(),
				"set_warehouse": "Stores - TC-1",
				"selling_price_list": price_list,
				"items": [
					{
						"item_code": item.item_code,
						"qty": 1,
						"rate": 1000,
						"delivery_date": today()
					}
				]
			}
		)
		so.insert()
		so.submit()
		self.assertEqual(so.docstatus, 1)
		self.assertEqual(so.total, 1000)
		self.assertEqual(so.total_taxes_and_charges, 180)
		self.assertEqual(so.grand_total, 1180)

		po = make_inter_company_purchase_order(so.name)
		po.schedule_date = today()
		po.set_warehouse = "Stores - TC-3"

		po.insert()
		po.submit()

		self.assertEqual(po.docstatus, 1)
		self.assertEqual(po.total, 1000)
		self.assertEqual(po.total_taxes_and_charges, 180)
		self.assertEqual(po.grand_total, 1180)

		make_stock_entry(company = parent_company, target = "Stores - TC-1", item_code = item.item_code, qty = 10, rate = 1000)

		dn = make_delivery_note(so.name)
		dn.insert()
		dn.submit()

		self.assertEqual(dn.docstatus, 1)
		self.assertEqual(dn.total, 1000)
		self.assertEqual(dn.total_taxes_and_charges, 180)
		self.assertEqual(dn.grand_total, 1180)

		get_dn_stock_ledger = frappe.get_all(
			"Stock Ledger Entry",
			{
				"voucher_type": "Delivery Note",
				"voucher_no": dn.name
			},
			[
				"warehouse",
				"actual_qty"
			]
		)
		self.assertEqual(get_dn_stock_ledger[0].get("warehouse"), "Stores - TC-1")
		self.assertEqual(get_dn_stock_ledger[0].get("actual_qty"), -1)

		dn_gle_entries = frappe.get_all("GL Entry", filters={"voucher_no": dn.name}, fields=["account", "debit", "credit"])
		expected_si_entries = {
			"Cost of Goods Sold - TC-1": {"debit": 1000, "credit": 0},
			"Stock In Hand - TC-1": {"debit": 0, "credit": 1000},
		}
		for entry in dn_gle_entries:
			self.assertEqual(entry["debit"], expected_si_entries.get(entry["account"], {}).get("debit", 0))
			self.assertEqual(entry["credit"], expected_si_entries.get(entry["account"], {}).get("credit", 0))


		pr = make_inter_company_purchase_receipt(dn.name)
		pr.insert()
		pr.submit()

		self.assertEqual(pr.docstatus, 1)
		self.assertEqual(pr.total, 1000)
		self.assertEqual(pr.total_taxes_and_charges, 180)
		self.assertEqual(pr.grand_total, 1180)

		get_pr_stock_ledger = frappe.get_all(
			"Stock Ledger Entry",
			{
				"voucher_type": "Purchase Receipt",
				"voucher_no": pr.name
			},
			[
				"warehouse",
				"actual_qty"
			]
		)
		self.assertEqual(get_pr_stock_ledger[0].get("warehouse"), "Stores - TC-3")
		self.assertEqual(get_pr_stock_ledger[0].get("actual_qty"), 1)

		pr_gle_entries = frappe.get_all("GL Entry", filters={"voucher_no": pr.name}, fields=["account", "debit", "credit"])
		expected_si_entries = {
			"Stock In Hand - TC-3": {"debit": 1000, "credit": 0},
			"Stock Received But Not Billed - TC-3": {"debit": 0, "credit": 1000},
		}
		for entry in pr_gle_entries:
			self.assertEqual(entry["debit"], expected_si_entries.get(entry["account"], {}).get("debit", 0))
			self.assertEqual(entry["credit"], expected_si_entries.get(entry["account"], {}).get("credit", 0))

		si = make_sales_invoice(dn.name)
		si.insert()
		si.submit()

		self.assertEqual(si.docstatus, 1)
		self.assertEqual(si.total, 1000)
		self.assertEqual(si.total_taxes_and_charges, 180)
		self.assertEqual(si.grand_total, 1180)

		si_gle_entries = frappe.get_all("GL Entry", filters={"voucher_no": si.name}, fields=["account", "debit", "credit"])
		expected_si_entries = {
			"Debtors - TC-1": {"debit": 1180, "credit": 0},
			"Output Tax CGST - TC-1": {"debit": 0, "credit": 90},
			"Output Tax SGST - TC-1": {"debit": 0, "credit": 90},
			"Sales - TC-1": {"debit": 0, "credit": 1000},
		}
		for entry in si_gle_entries:
			self.assertEqual(entry["debit"], expected_si_entries.get(entry["account"], {}).get("debit", 0))
			self.assertEqual(entry["credit"], expected_si_entries.get(entry["account"], {}).get("credit", 0))

		pi = make_inter_company_purchase_invoice(si.name)
		pi.bill_no = "test bill"
		pi.insert()
		pi.submit()

		self.assertEqual(pi.docstatus, 1)
		self.assertEqual(pi.total, 1000)
		self.assertEqual(pi.total_taxes_and_charges, 180)
		self.assertEqual(pi.grand_total, 1180)

		pi_gle_entries = frappe.get_all("GL Entry", filters={"voucher_no": pi.name}, fields=["account", "debit", "credit"])
		expected_pi_entries = {
			"Stock Received But Not Billed - TC-3": {"debit": 1000, "credit": 0},
			"Input Tax CGST - TC-3": {"debit": 90, "credit": 0},
			"Input Tax SGST - TC-3": {"debit": 90, "credit": 0},
			"Creditors - TC-3": {"debit": 0, "credit": 1180},
		}
		for entry in pi_gle_entries:
			self.assertEqual(entry["debit"], expected_pi_entries.get(entry["account"], {}).get("debit", 0))
			self.assertEqual(entry["credit"], expected_pi_entries.get(entry["account"], {}).get("credit", 0))

  
<<<<<<< HEAD

=======
	def test_calculate_commission_for_sales_partner_TC_ACC_143(self):
		from erpnext.accounts.doctype.payment_entry.test_payment_entry import make_test_item
		from erpnext.accounts.utils import get_fiscal_year
		from frappe.tests.utils import if_app_installed
		fiscal_year = get_fiscal_year(nowdate())[0]
		if if_app_installed("Sales Commission"):
			if not frappe.db.exists("Monthly Distribution", "_Test Sales Distribution"):
				month_distribution = frappe.get_doc({
					"distribution_id": "_Test Sales Distribution",
					"doctype": "Monthly Distribution",
					"fiscal_year":fiscal_year
				})
				get_months(month_distribution)
				month_distribution.insert()
			if not frappe.db.exists("Sales Partner", "_Test Sales Distributor"):
				month_distribution = frappe.get_doc("Monthly Distribution", "_Test Sales Distribution")
				
				sales_paerter = frappe.get_doc({
					"partner_name": "_Test Sales Distributor",
					"doctype": "Sales Partner",
					"territory": "All Territories",
					"sales_person": "_Test Sales Commission",
					"partner_type": "Distributor",
					"commission_rate":5,
					"targets":[{
						"item_group": "_Test Item Group",
						"fiscal_year":fiscal_year,
						"target_qty":10,
						"target_amount":1000,
						"distribution_id":month_distribution.name
					}]
				}).insert()
			customer = frappe.get_doc("Customer","_Test Customer")
			customer.default_sales_partner="_Test Sales Distributor"
			customer.default_commission_rate=5
			customer.save()
			item = make_test_item("_Test Item")	
			si = create_sales_invoice(
					customer="_Test Customer",
					company="_Test Company",
					item_code=item.name,
					qty=10,
					rate=1000,
					do_not_submit=True
			)
			si.submit()
			self.assertEqual(si.total_commission,500)
			self.assertEqual(si.commission_rate,5)
			self.assertEqual(si.amount_eligible_for_commission,10000)
			self.assertEqual(si.sales_partner,"_Test Sales Distributor")
   
	def test_payment_term_discount_for_si_at_fully_paid_TC_ACC_097(self):
		from erpnext.accounts.doctype.payment_entry.test_payment_entry import make_test_item

		if not frappe.db.exists("Payment Term","_Test Discount Term"):
			pt = frappe.get_doc({
				"doctype":"Payment Term",
				"payment_term_name":"_Test Discount Term",
				"invoice_portion":100,
				"mode_of_payment":"Cash",
				"discount_type":"Percentage",
				"due_date_based_on":"Day(s) after invoice date",	
				"discount":10
			}).insert()

		pt = frappe.get_doc("Payment Term","_Test Discount Term")
		
		item = make_test_item("_Test Item")
		sales_invoice =  create_sales_invoice(
			customer="_Test Customer",
			company="_Test Company",
			item_code=item.name,
			qty=1,
			rate=1000,
			do_not_submit=True,
			do_not_save=True
		)
		sales_invoice.append("payment_schedule",{
			"payment_term":"_Test Discount Term",
			"due_date":add_days(nowdate(),1),
			"invoice_portion":100,
			"payment_amount":sales_invoice.grand_total,
			"discount_date":add_days(nowdate(),1),
		})
		sales_invoice.insert().submit()
		pe = get_payment_entry(sales_invoice.doctype,sales_invoice.name,bank_account="Cash - _TC",reference_date=nowdate())
		pe.reference_no = "1"
		pe.deductions[0].account="_Test Account Discount - _TC"
		pe.save().submit()
		expected_gle =[
			['Cash - _TC', (sales_invoice.grand_total-sales_invoice.grand_total * 0.1), 0.0, nowdate()],
			['Debtors - _TC', 0.0, sales_invoice.grand_total, nowdate()],
			['_Test Account Discount - _TC', sales_invoice.grand_total * 0.1, 0.0, nowdate()]
		]
		check_gl_entries(self,voucher_no=pe.name,expected_gle=expected_gle,posting_date=nowdate(),voucher_type="Payment Entry")
  
	def test_payment_term_discount_for_si_at_partially_paid_TC_ACC_099(self):
		from erpnext.accounts.doctype.payment_entry.test_payment_entry import make_test_item

		if not frappe.db.exists("Payment Term","_Test partially Discount Term"):
			pt = frappe.get_doc({
				"doctype":"Payment Term",
				"payment_term_name":"_Test partially Discount Term",
				"invoice_portion":70,
				"mode_of_payment":"Cash",
				"discount_type":"Percentage",
				"due_date_based_on":"Day(s) after invoice date",	
				"discount":5.
    		}).insert()

		pt = frappe.get_doc("Payment Term","_Test partially Discount Term")
		
		item = make_test_item("_Test Item")
		sales_invoice =  create_sales_invoice(
			customer="_Test Customer",
			company="_Test Company",
			item_code=item.name,
			qty=1,
			rate=1000,
			do_not_submit=True,
			do_not_save=True
		)
  
		sales_invoice.append("payment_schedule",{
			"payment_term":"_Test partially Discount Term",
			"due_date":add_days(nowdate(),1),
			"invoice_portion":70,
			"payment_amount":1000 * 0.7,
			"discount_date":add_days(nowdate(),1),
		})
		sales_invoice.insert().submit()
		pe = get_payment_entry(sales_invoice.doctype,sales_invoice.name,bank_account="Cash - _TC",reference_date=nowdate())
		pe.reference_no = "1"
		pe.deductions[0].account="_Test Account Discount - _TC"
		pe.save().submit()
		expected_gle =[
			['Cash - _TC', (sales_invoice.grand_total-sales_invoice.grand_total * 0.05), 0.0, nowdate()],
			['Debtors - _TC', 0.0, sales_invoice.grand_total, nowdate()],
			['_Test Account Discount - _TC', sales_invoice.grand_total * 0.05, 0.0, nowdate()]
		]
		check_gl_entries(self,voucher_no=pe.name,expected_gle=expected_gle,posting_date=nowdate(),voucher_type="Payment Entry")
  
	def test_tax_with_holding_with_si_TC_ACC_109(self):
		from erpnext.accounts.doctype.payment_entry.test_payment_entry import(
			make_test_item,
			create_account
		)
		from erpnext.accounts.doctype.tax_withholding_category.test_tax_withholding_category import create_tax_withholding_category
  
		create_account()

		create_tax_withholding_category(
			category_name="Test - TCS - 194C - Company",
			rate=2,
			from_date=frappe.utils.get_date_str('01-04-2024'),
			to_date=frappe.utils.get_date_str('31-03-2025'),
			account="_Test TCS Payable - _TC",
			single_threshold=30000,
			cumulative_threshold=100000,
			consider_party_ledger_amount=1,
		)
		frappe.db.commit()
		customer = frappe.get_doc("Customer","_Test Customer")
		if not customer.tax_withholding_category or customer.tax_withholding_category != "Test - TCS - 194C - Company":
			customer.tax_withholding_category = "Test - TCS - 194C - Company"
			customer.save()
			
		item = make_test_item("_Test Item")
		sales_invoice =  create_sales_invoice(
			customer="_Test Customer",
			company="_Test Company",
			item_code=item.name,
			qty=1,
			rate=150000,
		)
		expected_gle =[
			['Debtors - _TC', sales_invoice.grand_total, 0.0,sales_invoice.posting_date],
			['Sales - _TC', 0.0, (sales_invoice.grand_total-sales_invoice.total_taxes_and_charges),sales_invoice.posting_date],
			['_Test TCS Payable - _TC', 0.0, sales_invoice.total_taxes_and_charges,sales_invoice.posting_date],
		]
		check_gl_entries(self,voucher_no=sales_invoice.name,expected_gle=expected_gle,posting_date=nowdate(),voucher_type="Sales Invoice")
		if customer.tax_withholding_category:
			customer.load_from_db()
			customer.tax_withholding_category = ""
			customer.save()
			frappe.db.commit()
>>>>>>> 453c815c
def set_advance_flag(company, flag, default_account):
	frappe.db.set_value(
		"Company",
		company,
		{
			"book_advance_payments_in_separate_party_account": flag,
			"default_advance_received_account": default_account,
		},
	)


def check_gl_entries(doc, voucher_no, expected_gle, posting_date, voucher_type="Sales Invoice"):
	gl = frappe.qb.DocType("GL Entry")
	q = (
		frappe.qb.from_(gl)
		.select(gl.account, gl.debit, gl.credit, gl.posting_date)
		.where(
			(gl.voucher_type == voucher_type)
			& (gl.voucher_no == voucher_no)
			& (gl.posting_date >= posting_date)
			& (gl.is_cancelled == 0)
		)
		.orderby(gl.posting_date, gl.account, gl.creation)
	)
	gl_entries = q.run(as_dict=True)
	expected_gle = sorted(expected_gle, key=lambda x: x[0])
	gl_entries = sorted(gl_entries, key=lambda x: x['account'])

 
	for i, gle in enumerate(gl_entries):
		doc.assertEqual(expected_gle[i][0], gle.account)
		doc.assertEqual(expected_gle[i][1], gle.debit)
		doc.assertEqual(expected_gle[i][2], gle.credit)
		doc.assertEqual(getdate(expected_gle[i][3]), gle.posting_date)

def create_sales_invoice(**args):
	si = frappe.new_doc("Sales Invoice")
	args = frappe._dict(args)
	if args.posting_date:
		si.set_posting_time = 1
	si.posting_date = args.posting_date or nowdate()

	si.company = args.company or "_Test Company"
	si.customer = args.customer or "_Test Customer"
	si.debit_to = args.debit_to or "Debtors - _TC"
	si.update_stock = args.update_stock
	si.is_pos = args.is_pos
	si.is_return = args.is_return
	si.return_against = args.return_against
	si.currency = args.currency or "INR"
	si.conversion_rate = args.conversion_rate or 1
	si.naming_series = args.naming_series or "T-SINV-"
	si.cost_center = args.parent_cost_center
	si.shipping_rule = args.shipping_rule

	bundle_id = None
	if si.update_stock and (args.get("batch_no") or args.get("serial_no")):
		batches = {}
		qty = args.qty or 1
		item_code = args.item or args.item_code or "_Test Item"
		if args.get("batch_no"):
			batches = frappe._dict({args.batch_no: qty})

		serial_nos = args.get("serial_no") or []

		bundle_id = make_serial_batch_bundle(
			frappe._dict(
				{
					"item_code": item_code,
					"warehouse": args.warehouse or "_Test Warehouse - _TC",
					"qty": qty,
					"batches": batches,
					"voucher_type": "Sales Invoice",
					"serial_nos": serial_nos,
					"type_of_transaction": "Outward" if not args.is_return else "Inward",
					"posting_date": si.posting_date or today(),
					"posting_time": si.posting_time,
					"do_not_submit": True,
				}
			)
		).name

	si.append(
		"items",
		{
			"item_code": args.item or args.item_code or "_Test Item",
			"item_name": args.item_name or "_Test Item",
			"description": args.description or "_Test Item",
			"warehouse": args.warehouse or "_Test Warehouse - _TC",
			"target_warehouse": args.target_warehouse,
			"qty": args.qty or 1,
			"uom": args.uom or "Nos",
			"stock_uom": args.uom or "Nos",
			"rate": args.rate if args.get("rate") is not None else 100,
			"price_list_rate": args.price_list_rate if args.get("price_list_rate") is not None else 100,
			"income_account": args.income_account or "Sales - _TC",
			"expense_account": args.expense_account or "Cost of Goods Sold - _TC",
			"discount_account": args.discount_account or None,
			"discount_amount": args.discount_amount or 0,
			"asset": args.asset or None,
			"cost_center": args.cost_center or "_Test Cost Center - _TC",
			"conversion_factor": args.get("conversion_factor", 1),
			"incoming_rate": args.incoming_rate or 0,
			"serial_and_batch_bundle": bundle_id,
		},
	)

	if not args.do_not_save:
		si.insert()
		if not args.do_not_submit:
			si.submit()
		else:
			si.payment_schedule = []

		si.load_from_db()
	else:
		si.payment_schedule = []

	return si


def create_sales_invoice_against_cost_center(**args):
	si = frappe.new_doc("Sales Invoice")
	args = frappe._dict(args)
	if args.posting_date:
		si.set_posting_time = 1
	si.posting_date = args.posting_date or nowdate()

	si.company = args.company or "_Test Company"
	si.cost_center = args.cost_center or "_Test Cost Center - _TC"
	si.customer = args.customer or "_Test Customer"
	si.debit_to = args.debit_to or "Debtors - _TC"
	si.update_stock = args.update_stock
	si.is_pos = args.is_pos
	si.is_return = args.is_return
	si.return_against = args.return_against
	si.currency = args.currency or "INR"
	si.conversion_rate = args.conversion_rate or 1

	si.append(
		"items",
		{
			"item_code": args.item or args.item_code or "_Test Item",
			"warehouse": args.warehouse or "_Test Warehouse - _TC",
			"qty": args.qty or 1,
			"rate": args.rate or 100,
			"income_account": "Sales - _TC",
			"expense_account": "Cost of Goods Sold - _TC",
			"cost_center": args.cost_center or "_Test Cost Center - _TC",
		},
	)

	if not args.do_not_save:
		si.insert()
		if not args.do_not_submit:
			si.submit()
		else:
			si.payment_schedule = []
	else:
		si.payment_schedule = []

	return si


test_dependencies = ["Journal Entry", "Contact", "Address"]
test_records = frappe.get_test_records("Sales Invoice")


def get_outstanding_amount(against_voucher_type, against_voucher, account, party, party_type):
	bal = flt(
		frappe.db.sql(
			"""
		select sum(debit_in_account_currency) - sum(credit_in_account_currency)
		from `tabGL Entry`
		where against_voucher_type=%s and against_voucher=%s
		and account = %s and party = %s and party_type = %s""",
			(against_voucher_type, against_voucher, account, party, party_type),
		)[0][0]
		or 0.0
	)

	if against_voucher_type == "Purchase Invoice":
		bal = bal * -1

	return bal


def get_taxes_and_charges():
	return [
		{
			"account_head": "_Test Account Excise Duty - TCP1",
			"charge_type": "On Net Total",
			"cost_center": "Main - TCP1",
			"description": "Excise Duty",
			"doctype": "Sales Taxes and Charges",
			"idx": 1,
			"included_in_print_rate": 1,
			"parentfield": "taxes",
			"rate": 12,
		},
		{
			"account_head": "_Test Account Education Cess - TCP1",
			"charge_type": "On Previous Row Amount",
			"cost_center": "Main - TCP1",
			"description": "Education Cess",
			"doctype": "Sales Taxes and Charges",
			"idx": 2,
			"included_in_print_rate": 1,
			"parentfield": "taxes",
			"rate": 2,
			"row_id": 1,
		},
	]


def create_internal_parties():
	from erpnext.selling.doctype.customer.test_customer import create_internal_customer
    
	create_internal_customer(
		customer_name="_Test Internal Customer",
		represents_company="_Test Company 1",
		allowed_to_interact_with="Wind Power LLC",
	)

	create_internal_customer(
		customer_name="_Test Internal Customer 2",
		represents_company="_Test Company with perpetual inventory",
		allowed_to_interact_with="_Test Company with perpetual inventory",
	)

	create_internal_customer(
		customer_name="_Test Internal Customer 3",
		represents_company="_Test Company",
		allowed_to_interact_with="_Test Company",
	)

	account = create_account(
		account_name="Unrealized Profit",
		parent_account="Current Liabilities - _TC",
		company="_Test Company",
	)

	frappe.db.set_value("Company", "_Test Company", "unrealized_profit_loss_account", account)

	create_internal_supplier(
		supplier_name="_Test Internal Supplier",
		represents_company="Wind Power LLC",
		allowed_to_interact_with="_Test Company 1",
	)

	create_internal_supplier(
		supplier_name="_Test Internal Supplier 2",
		represents_company="_Test Company with perpetual inventory",
		allowed_to_interact_with="_Test Company with perpetual inventory",
	)


def create_internal_supplier(supplier_name, represents_company, allowed_to_interact_with):
	if not frappe.db.exists("Supplier", supplier_name):
		supplier = frappe.get_doc(
			{
				"supplier_group": "_Test Supplier Group",
				"supplier_name": supplier_name,
				"doctype": "Supplier",
				"is_internal_supplier": 1,
				"represents_company": represents_company,
			}
		)

		supplier.append("companies", {"company": allowed_to_interact_with})
		supplier.insert()
		supplier_name = supplier.name
	else:
		supplier_name = frappe.db.exists("Supplier", supplier_name)

	return supplier_name


def setup_accounts():
	## Create internal transfer account
	account = create_account(
		account_name="Unrealized Profit",
		parent_account="Current Liabilities - TCP1",
		company="_Test Company with perpetual inventory",
	)

	frappe.db.set_value(
		"Company", "_Test Company with perpetual inventory", "unrealized_profit_loss_account", account
	)


def add_taxes(doc):
	doc.append(
		"taxes",
		{
			"account_head": "_Test Account Excise Duty - TCP1",
			"charge_type": "On Net Total",
			"cost_center": "Main - TCP1",
			"description": "Excise Duty",
			"rate": 12,
		},
	)

def create_customer(**args):
		if not frappe.db.exists("Customer", args.get("customer_name")):
			customer = frappe.new_doc("Customer")
			customer.customer_name = args.get("customer_name")
			customer.type = "Individual"

			if args.get("currency"):
				customer.default_currency = args.get("currency")
			if args.get("company") and args.get('account'):
				customer.append("accounts",{
					"company": args.get("company"),
					"account": args.get("account")
				})
			customer.save()
			frappe.db.commit()
   
def create_accounts(**args):
	 if not frappe.db.exists("Account", f"{args.get('account_name')} - _TC"):  # Ensure proper check with "- _TC"
			try:
				frappe.get_doc({
					"doctype": "Account",
					"company": args.get('company') or "_Test Company",
					"account_name": args.get('account_name'),
					"parent_account": args.get('parent_account'),
					"report_type": "Balance Sheet",
					"root_type": args.get('root_type') or "Liability",
					"account_currency": args.get('account_currency') or "INR",
				}).insert()
				frappe.db.commit()
			except Exception as e:
				frappe.log_error(f"Failed to insert {args.get('account_name')}", str(e))
	
			
def setup_bank_accounts():
	payment_gateway = {"doctype": "Payment Gateway", "gateway": "_Test Gateway"}

	payment_method = [
		{
			"doctype": "Payment Gateway Account",
			"is_default": 1,
			"payment_gateway": "_Test Gateway",
			"payment_account": "_Test Bank - _TC",
			"currency": "INR",
		},
		{
			"doctype": "Payment Gateway Account",
			"payment_gateway": "_Test Gateway",
			"payment_account": "_Test Bank USD - _TC",
			"currency": "USD",
		},
	]
	
	if not frappe.db.get_value("Payment Gateway", payment_gateway["gateway"], "name"):
			frappe.get_doc(payment_gateway).insert(ignore_permissions=True)

	for method in payment_method:
		if not frappe.db.get_value(
			"Payment Gateway Account",
			{"payment_gateway": method["payment_gateway"], "currency": method["currency"]},
			"name",
		):
			frappe.get_doc(method).insert(ignore_permissions=True)
   
   
def create_address(**args):
	
	if not frappe.db.exists("Address", args.get("name")):
		address = frappe.get_doc({
				"doctype": "Address",
				"address_title":args.get('address_title'),
				"address_type":args.get('address_type'),
				"city":"Test Town",
				"address_line1":args.get('address_line1'),
				"is_primary_address":args.get("is_primary_address"),
				"state": args.get('state'),
				"country":args.get("country"),
				"pincode":args.get('pincode')
			}).insert()
		if args.get('is_your_company_address'):
			address.append("links",{
				"link_doctype":"Company",
				"link_name":args.get('company')
			})
		else:
			address.append("links",{
				"link_doctype":args.get('doctype'),
				"link_name":args.get('docname')
			})
		address.save()
		frappe.db.commit()
		return address

def get_months(doc):
		month_list = [
			"January",
			"February",
			"March",
			"April",
			"May",
			"June",
			"July",
			"August",
			"September",
			"October",
			"November",
			"December",
		]
		idx = 1
		for m in month_list:
			mnth = doc.append("percentages")
			mnth.month = m
			mnth.percentage_allocation = 100.0 / 12
			mnth.idx = idx
			idx += 1
def create_company_and_supplier():
	parent_company= "Test Company-1122"
	child_company = "Test Company-3344"
	price_list = "Test Inter Company Transfer"
	supplier = "Test Company-1122"
	customer = "Test Company-3344"

	if not frappe.db.exists("Company", parent_company):
		frappe.get_doc(
			{
				"doctype": "Company",
				"company_name": parent_company,
				"abbr": "TC-1",
				"default_currency": "INR",
				"is_group": 1,
				"gstin": "27AAAAP0267H2ZN",
				"gst_category": "Registered Regular"
			}
		).insert()

	if not frappe.db.exists("Company", child_company):
		frappe.get_doc(
			{
				"doctype": "Company",
				"company_name": child_company,
				"abbr": "TC-3",
				"default_currency": "INR",
				"gstin": "27AABCT1296R1ZN",
				"gst_category": "Registered Regular",
				"parent_company": parent_company
			}
		).insert()

	if not frappe.db.exists("Price List", price_list):
		frappe.get_doc(
			{
				"doctype": "Price List",
				"price_list_name": price_list,
				"currency": "INR",
				"buying": 1,
				"selling": 1,
				"countries": [
					{
						"country": "India"
					}
				]
			}
		).insert()

	if not frappe.db.exists("Supplier", supplier):
		frappe.get_doc(
			{
				"doctype": "Supplier",
				"supplier_name": parent_company,
				"supplier_type": "Individual",
				"country": "India",
				"default_price_list": price_list,
				"is_internal_supplier": 1,
				"represents_company": parent_company,
				"companies": [
					{
						"company": child_company
					}
				]
			}
		).insert()

		frappe.get_doc(
			{
				"doctype":"Address",
				"address_title": parent_company,
				"address_type": "Billing",
				"address_line1": "GP Parsik Sahakari Bank, Second Floor",
				"address_line2": "Sahkarmurti Gopinath Shivram Patil Bhavan MBT Road",
				"city": "Thane",
				"state": "Maharashtra",
				"country": "India",
				"pincode": "400605",
				"gstin": "27AAAAP0267H2ZN",
				"gst_category": "Registered Regular",
				"is_your_company_address": 1,
				"links": [
					{
						"link_doctype": "Company",
						"link_name": parent_company
					},
					{
						"link_doctype": "Supplier",
						"link_name": supplier
					}
				]
			}
		).insert()

	if not frappe.db.exists("Customer", customer):
		frappe.get_doc(
			{
				"doctype": "Customer",
				"customer_name": child_company,
				"customer_type": "Company",
				"country": "India",
				"default_price_list": price_list,
				"is_internal_customer": 1,
				"represents_company": child_company,
				"companies": [
					{
						"company": parent_company
					}
				]
			}
		).insert()

		frappe.get_doc(
			{
				"doctype":"Address",
				"address_title": child_company,
				"address_type": "Billing",
				"address_line1": "M1, 5, Empire Plaza Building A",
				"address_line2": "L B S Road, Off. Village Hariyali, Vikhroli West",
				"city": "Mumbai",
				"state": "Maharashtra",
				"country": "India",
				"pincode": "400083",
				"gstin": "27AABCT1296R1ZN",
				"gst_category": "Registered Regular",
				"is_your_company_address": 1,
				"links": [
					{
						"link_doctype": "Company",
						"link_name": child_company
					},
					{
						"link_doctype": "Customer",
						"link_name": customer
					}
				]
			}
		).insert()
	frappe.db.commit()

	return {
		"parent_company": parent_company,
		"child_company": child_company,
		"supplier": supplier,
		"customer": customer,
		"price_list": price_list
	}<|MERGE_RESOLUTION|>--- conflicted
+++ resolved
@@ -6334,9 +6334,7 @@
 			self.assertEqual(entry["credit"], expected_pi_entries.get(entry["account"], {}).get("credit", 0))
 
   
-<<<<<<< HEAD
-
-=======
+
 	def test_calculate_commission_for_sales_partner_TC_ACC_143(self):
 		from erpnext.accounts.doctype.payment_entry.test_payment_entry import make_test_item
 		from erpnext.accounts.utils import get_fiscal_year
@@ -6523,7 +6521,7 @@
 			customer.tax_withholding_category = ""
 			customer.save()
 			frappe.db.commit()
->>>>>>> 453c815c
+
 def set_advance_flag(company, flag, default_account):
 	frappe.db.set_value(
 		"Company",
