--- conflicted
+++ resolved
@@ -39,10 +39,7 @@
 	create_stock_reconciliation,
 )
 from erpnext.stock.utils import get_incoming_rate, get_stock_balance
-<<<<<<< HEAD
 from erpnext.accounts.doctype.payment_entry.payment_entry import get_payment_entry
-=======
->>>>>>> 1aeb25fc
 
 
 class TestSalesInvoice(FrappeTestCase):
@@ -4286,7 +4283,7 @@
 			account_name="_Test Receivable USD - _TC",
 			parent_account="Current Assets - _TC",
 			company="_Test Company",
-			currency="USD",
+			account_currency="USD",
 			account_type="Receivable",
 			roroot_type="Asset"
 		)
@@ -4346,7 +4343,7 @@
 		)
 
 		expected_jv_entries = [
-			["Exchange Gain/Loss - _TC", 301.0, 0.0, pe.posting_date],
+			["Exchange Gain/Loss - _TC", 300.0, 0.0, pe.posting_date],
 			["_Test Receivable USD - _TC", 0.0, 300.0, pe.posting_date]
 		]
 
@@ -4373,17 +4370,15 @@
 			account_name="_Test Receivable USD - _TC",
 			parent_account="Current Assets - _TC",
 			company="_Test Company",
-			currency="USD",
+			account_currency="USD",
 			account_type="Receivable",
-			roroot_type="Asset"
 		)
 		create_account(
 			account_name="_Test Cash - _TC",
 			parent_account="Cash In Hand - _TC",
 			company="_Test Company",
-			currency="INR",
+			account_currency="INR",
 			account_type="Cash",
-			roroot_type="Asset"
 		)
 
 		create_customer(
