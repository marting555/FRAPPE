# Copyright (c) 2018, Frappe Technologies Pvt. Ltd. and Contributors
# License: GNU General Public License v3. See license.txt

import copy
import unittest

import frappe
from frappe.model.dynamic_links import get_dynamic_link_map
from frappe.model.naming import make_autoname
from frappe.tests.utils import FrappeTestCase, change_settings
from frappe.utils import add_days, flt, getdate, nowdate, today

import erpnext
from erpnext.accounts.doctype.account.test_account import create_account, get_inventory_account
from erpnext.accounts.doctype.pos_profile.test_pos_profile import make_pos_profile
from erpnext.accounts.doctype.purchase_invoice.purchase_invoice import WarehouseMissingError
from erpnext.accounts.doctype.purchase_invoice.test_purchase_invoice import (
	unlink_payment_on_cancel_of_invoice,
)
from erpnext.accounts.doctype.sales_invoice.sales_invoice import make_inter_company_transaction
from erpnext.accounts.utils import PaymentEntryUnlinkError
from erpnext.assets.doctype.asset.depreciation import post_depreciation_entries
from erpnext.assets.doctype.asset.test_asset import create_asset, create_asset_data
from erpnext.controllers.accounts_controller import update_invoice_status
from erpnext.controllers.taxes_and_totals import get_itemised_tax_breakup_data
from erpnext.exceptions import InvalidAccountCurrency, InvalidCurrency
from erpnext.stock.doctype.delivery_note.delivery_note import make_sales_invoice
from erpnext.stock.doctype.item.test_item import create_item
from erpnext.stock.doctype.purchase_receipt.test_purchase_receipt import make_purchase_receipt
from erpnext.stock.doctype.serial_no.serial_no import SerialNoWarehouseError
from erpnext.stock.doctype.stock_entry.test_stock_entry import (
	get_qty_after_transaction,
	make_stock_entry,
)
from erpnext.stock.doctype.stock_reconciliation.test_stock_reconciliation import (
	create_stock_reconciliation,
)
from erpnext.stock.utils import get_incoming_rate, get_stock_balance


class TestSalesInvoice(FrappeTestCase):
	def setUp(self):
		from erpnext.stock.doctype.stock_ledger_entry.test_stock_ledger_entry import create_items

		create_items(["_Test Internal Transfer Item"], uoms=[{"uom": "Box", "conversion_factor": 10}])
		create_internal_parties()
		setup_accounts()
		frappe.db.set_single_value("Accounts Settings", "acc_frozen_upto", None)

	def tearDown(self):
		frappe.db.rollback()

	def make(self):
		w = frappe.copy_doc(test_records[0])
		w.is_pos = 0
		w.insert()
		w.submit()
		return w

	@classmethod
	def setUpClass(self):
		unlink_payment_on_cancel_of_invoice()

	@classmethod
	def tearDownClass(self):
		unlink_payment_on_cancel_of_invoice(0)

	def test_timestamp_change(self):
		w = frappe.copy_doc(test_records[0])
		w.docstatus = 0
		w.insert()

		w2 = frappe.get_doc(w.doctype, w.name)

		import time

		time.sleep(1)
		w.save()

		import time

		time.sleep(1)
		self.assertRaises(frappe.TimestampMismatchError, w2.save)

	def test_sales_invoice_change_naming_series(self):
		si = frappe.copy_doc(test_records[2])
		si.insert()
		si.naming_series = "TEST-"

		self.assertRaises(frappe.CannotChangeConstantError, si.save)

		si = frappe.copy_doc(test_records[1])
		si.insert()
		si.naming_series = "TEST-"

		self.assertRaises(frappe.CannotChangeConstantError, si.save)

	def test_add_terms_after_save(self):
		si = frappe.copy_doc(test_records[2])
		si.insert()

		self.assertTrue(si.payment_schedule)
		self.assertEqual(getdate(si.payment_schedule[0].due_date), getdate(si.due_date))

	def test_sales_invoice_calculation_base_currency(self):
		si = frappe.copy_doc(test_records[2])
		si.insert()

		expected_values = {
			"keys": [
				"price_list_rate",
				"discount_percentage",
				"rate",
				"amount",
				"base_price_list_rate",
				"base_rate",
				"base_amount",
			],
			"_Test Item Home Desktop 100": [50, 0, 50, 500, 50, 50, 500],
			"_Test Item Home Desktop 200": [150, 0, 150, 750, 150, 150, 750],
		}

		# check if children are saved
		self.assertEqual(len(si.get("items")), len(expected_values) - 1)

		# check if item values are calculated
		for d in si.get("items"):
			for i, k in enumerate(expected_values["keys"]):
				self.assertEqual(d.get(k), expected_values[d.item_code][i])

		# check net total
		self.assertEqual(si.base_net_total, 1250)
		self.assertEqual(si.net_total, 1250)

		# check tax calculation
		expected_values = {
			"keys": ["tax_amount", "total"],
			"_Test Account Shipping Charges - _TC": [100, 1350],
			"_Test Account Customs Duty - _TC": [125, 1475],
			"_Test Account Excise Duty - _TC": [140, 1615],
			"_Test Account Education Cess - _TC": [2.8, 1617.8],
			"_Test Account S&H Education Cess - _TC": [1.4, 1619.2],
			"_Test Account CST - _TC": [32.38, 1651.58],
			"_Test Account VAT - _TC": [156.25, 1807.83],
			"_Test Account Discount - _TC": [-180.78, 1627.05],
		}

		for d in si.get("taxes"):
			for i, k in enumerate(expected_values["keys"]):
				self.assertEqual(d.get(k), expected_values[d.account_head][i])

		self.assertEqual(si.base_grand_total, 1627.05)
		self.assertEqual(si.grand_total, 1627.05)

	def test_payment_entry_unlink_against_invoice(self):
		from erpnext.accounts.doctype.payment_entry.test_payment_entry import get_payment_entry

		si = frappe.copy_doc(test_records[0])
		si.is_pos = 0
		si.insert()
		si.submit()

		pe = get_payment_entry("Sales Invoice", si.name, bank_account="_Test Bank - _TC")
		pe.reference_no = "1"
		pe.reference_date = nowdate()
		pe.paid_from_account_currency = si.currency
		pe.paid_to_account_currency = si.currency
		pe.source_exchange_rate = 1
		pe.target_exchange_rate = 1
		pe.paid_amount = si.outstanding_amount
		pe.insert()
		pe.submit()

		unlink_payment_on_cancel_of_invoice(0)
		si = frappe.get_doc("Sales Invoice", si.name)
		self.assertRaises(frappe.LinkExistsError, si.cancel)
		unlink_payment_on_cancel_of_invoice()

	@change_settings("Accounts Settings", {"unlink_payment_on_cancellation_of_invoice": 1})
	def test_payment_entry_unlink_against_standalone_credit_note(self):
		from erpnext.accounts.doctype.payment_entry.test_payment_entry import get_payment_entry

		si1 = create_sales_invoice(rate=1000)
		si2 = create_sales_invoice(rate=300)
		si3 = create_sales_invoice(qty=-1, rate=300, is_return=1)

		pe = get_payment_entry("Sales Invoice", si1.name, bank_account="_Test Bank - _TC")
		pe.append(
			"references",
			{
				"reference_doctype": "Sales Invoice",
				"reference_name": si2.name,
				"total_amount": si2.grand_total,
				"outstanding_amount": si2.outstanding_amount,
				"allocated_amount": si2.outstanding_amount,
			},
		)

		pe.append(
			"references",
			{
				"reference_doctype": "Sales Invoice",
				"reference_name": si3.name,
				"total_amount": si3.grand_total,
				"outstanding_amount": si3.outstanding_amount,
				"allocated_amount": si3.outstanding_amount,
			},
		)

		pe.reference_no = "Test001"
		pe.reference_date = nowdate()
		pe.save()
		pe.submit()

		si2.load_from_db()
		si2.cancel()

		si1.load_from_db()
		self.assertRaises(PaymentEntryUnlinkError, si1.cancel)

	def test_sales_invoice_calculation_export_currency(self):
		si = frappe.copy_doc(test_records[2])
		si.currency = "USD"
		si.conversion_rate = 50
		si.get("items")[0].rate = 1
		si.get("items")[0].price_list_rate = 1
		si.get("items")[1].rate = 3
		si.get("items")[1].price_list_rate = 3

		# change shipping to $2
		si.get("taxes")[0].tax_amount = 2
		si.insert()

		expected_values = {
			"keys": [
				"price_list_rate",
				"discount_percentage",
				"rate",
				"amount",
				"base_price_list_rate",
				"base_rate",
				"base_amount",
			],
			"_Test Item Home Desktop 100": [1, 0, 1, 10, 50, 50, 500],
			"_Test Item Home Desktop 200": [3, 0, 3, 15, 150, 150, 750],
		}

		# check if children are saved
		self.assertEqual(len(si.get("items")), len(expected_values) - 1)

		# check if item values are calculated
		for d in si.get("items"):
			for i, k in enumerate(expected_values["keys"]):
				self.assertEqual(d.get(k), expected_values[d.item_code][i])

		# check net total
		self.assertEqual(si.total, 25)
		self.assertEqual(si.base_total, 1250)
		self.assertEqual(si.net_total, 25)
		self.assertEqual(si.base_net_total, 1250)

		# check tax calculation
		expected_values = {
			"keys": ["base_tax_amount", "base_total", "tax_amount", "total"],
			"_Test Account Shipping Charges - _TC": [100, 1350, 2, 27],
			"_Test Account Customs Duty - _TC": [125, 1475, 2.5, 29.5],
			"_Test Account Excise Duty - _TC": [140, 1615, 2.8, 32.3],
			"_Test Account Education Cess - _TC": [3, 1618, 0.06, 32.36],
			"_Test Account S&H Education Cess - _TC": [1.5, 1619.5, 0.03, 32.39],
			"_Test Account CST - _TC": [32.5, 1652, 0.65, 33.04],
			"_Test Account VAT - _TC": [156.5, 1808.5, 3.13, 36.17],
			"_Test Account Discount - _TC": [-181.0, 1627.5, -3.62, 32.55],
		}

		for d in si.get("taxes"):
			for i, k in enumerate(expected_values["keys"]):
				self.assertEqual(d.get(k), expected_values[d.account_head][i])

		self.assertEqual(si.base_grand_total, 1627.5)
		self.assertEqual(si.grand_total, 32.55)

	def test_sales_invoice_with_discount_and_inclusive_tax(self):
		si = create_sales_invoice(qty=100, rate=50, do_not_save=True)
		si.append(
			"taxes",
			{
				"charge_type": "On Net Total",
				"account_head": "_Test Account Service Tax - _TC",
				"cost_center": "_Test Cost Center - _TC",
				"description": "Service Tax",
				"rate": 14,
				"included_in_print_rate": 1,
			},
		)
		si.append(
			"taxes",
			{
				"charge_type": "On Item Quantity",
				"account_head": "_Test Account Education Cess - _TC",
				"cost_center": "_Test Cost Center - _TC",
				"description": "CESS",
				"rate": 5,
				"included_in_print_rate": 1,
			},
		)
		si.insert()

		# with inclusive tax
		self.assertEqual(si.items[0].net_amount, 3947.368421052631)
		self.assertEqual(si.net_total, 3947.37)
		self.assertEqual(si.grand_total, 5000)

		si.reload()

		# additional discount
		si.discount_amount = 100
		si.apply_discount_on = "Net Total"
		si.payment_schedule = []

		si.save()

		# with inclusive tax and additional discount
		self.assertEqual(si.net_total, 3847.37)
		self.assertEqual(si.grand_total, 4886)

		si.reload()

		# additional discount on grand total
		si.discount_amount = 100
		si.apply_discount_on = "Grand Total"
		si.payment_schedule = []

		si.save()

		# with inclusive tax and additional discount
		self.assertEqual(si.net_total, 3859.65)
		self.assertEqual(si.grand_total, 4900.00)

	def test_sales_invoice_discount_amount(self):
		si = frappe.copy_doc(test_records[3])
		si.discount_amount = 104.94
		si.append(
			"taxes",
			{
				"charge_type": "On Previous Row Amount",
				"account_head": "_Test Account Service Tax - _TC",
				"cost_center": "_Test Cost Center - _TC",
				"description": "Service Tax",
				"rate": 10,
				"row_id": 8,
			},
		)
		si.insert()

		expected_values = [
			{
				"item_code": "_Test Item Home Desktop 100",
				"price_list_rate": 62.5,
				"discount_percentage": 0,
				"rate": 62.5,
				"amount": 625,
				"base_price_list_rate": 62.5,
				"base_rate": 62.5,
				"base_amount": 625,
				"net_rate": 46.54,
				"net_amount": 465.37,
				"base_net_rate": 46.54,
				"base_net_amount": 465.37,
			},
			{
				"item_code": "_Test Item Home Desktop 200",
				"price_list_rate": 190.66,
				"discount_percentage": 0,
				"rate": 190.66,
				"amount": 953.3,
				"base_price_list_rate": 190.66,
				"base_rate": 190.66,
				"base_amount": 953.3,
				"net_rate": 139.62,
				"net_amount": 698.08,
				"base_net_rate": 139.62,
				"base_net_amount": 698.08,
			},
		]

		# check if children are saved
		self.assertEqual(len(si.get("items")), len(expected_values))

		# check if item values are calculated
		for i, d in enumerate(si.get("items")):
			for k, v in expected_values[i].items():
				self.assertEqual(d.get(k), v)

		# check net total
		self.assertEqual(si.base_net_total, 1163.45)
		self.assertEqual(si.total, 1578.3)

		# check tax calculation
		expected_values = {
			"keys": ["tax_amount", "tax_amount_after_discount_amount", "total"],
			"_Test Account Excise Duty - _TC": [140, 130.31, 1293.76],
			"_Test Account Education Cess - _TC": [2.8, 2.61, 1296.37],
			"_Test Account S&H Education Cess - _TC": [1.4, 1.30, 1297.67],
			"_Test Account CST - _TC": [27.88, 25.95, 1323.62],
			"_Test Account VAT - _TC": [156.25, 145.43, 1469.05],
			"_Test Account Customs Duty - _TC": [125, 116.35, 1585.40],
			"_Test Account Shipping Charges - _TC": [100, 100, 1685.40],
			"_Test Account Discount - _TC": [-180.33, -168.54, 1516.86],
			"_Test Account Service Tax - _TC": [-18.03, -16.85, 1500.01],
		}

		for d in si.get("taxes"):
			for i, k in enumerate(expected_values["keys"]):
				self.assertEqual(d.get(k), expected_values[d.account_head][i])

		self.assertEqual(si.base_grand_total, 1500)
		self.assertEqual(si.grand_total, 1500)
		self.assertEqual(si.rounding_adjustment, -0.01)

	def test_discount_amount_gl_entry(self):
		frappe.db.set_value("Company", "_Test Company", "round_off_account", "Round Off - _TC")
		si = frappe.copy_doc(test_records[3])
		si.discount_amount = 104.94
		si.append(
			"taxes",
			{
				"doctype": "Sales Taxes and Charges",
				"charge_type": "On Previous Row Amount",
				"account_head": "_Test Account Service Tax - _TC",
				"cost_center": "_Test Cost Center - _TC",
				"description": "Service Tax",
				"rate": 10,
				"row_id": 8,
			},
		)
		si.insert()
		si.submit()

		gl_entries = frappe.db.sql(
			"""select account, debit, credit
			from `tabGL Entry` where voucher_type='Sales Invoice' and voucher_no=%s
			order by account asc""",
			si.name,
			as_dict=1,
		)

		self.assertTrue(gl_entries)

		expected_values = dict(
			(d[0], d)
			for d in [
				[si.debit_to, 1500, 0.0],
				[test_records[3]["items"][0]["income_account"], 0.0, 1163.45],
				[test_records[3]["taxes"][0]["account_head"], 0.0, 130.31],
				[test_records[3]["taxes"][1]["account_head"], 0.0, 2.61],
				[test_records[3]["taxes"][2]["account_head"], 0.0, 1.30],
				[test_records[3]["taxes"][3]["account_head"], 0.0, 25.95],
				[test_records[3]["taxes"][4]["account_head"], 0.0, 145.43],
				[test_records[3]["taxes"][5]["account_head"], 0.0, 116.35],
				[test_records[3]["taxes"][6]["account_head"], 0.0, 100],
				[test_records[3]["taxes"][7]["account_head"], 168.54, 0.0],
				["_Test Account Service Tax - _TC", 16.85, 0.0],
				["Round Off - _TC", 0.01, 0.0],
			]
		)

		for gle in gl_entries:
			self.assertEqual(expected_values[gle.account][0], gle.account)
			self.assertEqual(expected_values[gle.account][1], gle.debit)
			self.assertEqual(expected_values[gle.account][2], gle.credit)

		# cancel
		si.cancel()

		gle = frappe.db.sql(
			"""select * from `tabGL Entry`
			where voucher_type='Sales Invoice' and voucher_no=%s""",
			si.name,
		)

		self.assertTrue(gle)

	def test_tax_calculation_with_multiple_items(self):
		si = create_sales_invoice(qty=84, rate=4.6, do_not_save=True)
		item_row = si.get("items")[0]
		for qty in (54, 288, 144, 430):
			item_row_copy = copy.deepcopy(item_row)
			item_row_copy.qty = qty
			si.append("items", item_row_copy)

		si.append(
			"taxes",
			{
				"account_head": "_Test Account VAT - _TC",
				"charge_type": "On Net Total",
				"cost_center": "_Test Cost Center - _TC",
				"description": "VAT",
				"doctype": "Sales Taxes and Charges",
				"rate": 19,
			},
		)
		si.insert()

		self.assertEqual(si.net_total, 4600)

		self.assertEqual(si.get("taxes")[0].tax_amount, 874.0)
		self.assertEqual(si.get("taxes")[0].total, 5474.0)

		self.assertEqual(si.grand_total, 5474.0)

	def test_tax_calculation_with_item_tax_template(self):
		si = create_sales_invoice(qty=84, rate=4.6, do_not_save=True)
		item_row = si.get("items")[0]

		add_items = [
			(54, "_Test Account Excise Duty @ 12 - _TC"),
			(288, "_Test Account Excise Duty @ 15 - _TC"),
			(144, "_Test Account Excise Duty @ 20 - _TC"),
			(430, "_Test Item Tax Template 1 - _TC"),
		]
		for qty, item_tax_template in add_items:
			item_row_copy = copy.deepcopy(item_row)
			item_row_copy.qty = qty
			item_row_copy.item_tax_template = item_tax_template
			si.append("items", item_row_copy)

		si.append(
			"taxes",
			{
				"account_head": "_Test Account Excise Duty - _TC",
				"charge_type": "On Net Total",
				"cost_center": "_Test Cost Center - _TC",
				"description": "Excise Duty",
				"doctype": "Sales Taxes and Charges",
				"rate": 11,
			},
		)
		si.append(
			"taxes",
			{
				"account_head": "_Test Account Education Cess - _TC",
				"charge_type": "On Net Total",
				"cost_center": "_Test Cost Center - _TC",
				"description": "Education Cess",
				"doctype": "Sales Taxes and Charges",
				"rate": 0,
			},
		)
		si.append(
			"taxes",
			{
				"account_head": "_Test Account S&H Education Cess - _TC",
				"charge_type": "On Net Total",
				"cost_center": "_Test Cost Center - _TC",
				"description": "S&H Education Cess",
				"doctype": "Sales Taxes and Charges",
				"rate": 3,
			},
		)
		si.insert()

		self.assertEqual(si.net_total, 4600)

		self.assertEqual(si.get("taxes")[0].tax_amount, 502.41)
		self.assertEqual(si.get("taxes")[0].total, 5102.41)

		self.assertEqual(si.get("taxes")[1].tax_amount, 197.80)
		self.assertEqual(si.get("taxes")[1].total, 5300.21)

		self.assertEqual(si.get("taxes")[2].tax_amount, 375.36)
		self.assertEqual(si.get("taxes")[2].total, 5675.57)

		self.assertEqual(si.grand_total, 5675.57)
		self.assertEqual(si.rounding_adjustment, 0.43)
		self.assertEqual(si.rounded_total, 5676.0)

	def test_tax_calculation_with_multiple_items_and_discount(self):
		si = create_sales_invoice(qty=1, rate=75, do_not_save=True)
		item_row = si.get("items")[0]
		for rate in (500, 200, 100, 50, 50):
			item_row_copy = copy.deepcopy(item_row)
			item_row_copy.price_list_rate = rate
			item_row_copy.rate = rate
			si.append("items", item_row_copy)

		si.apply_discount_on = "Net Total"
		si.discount_amount = 75.0

		si.append(
			"taxes",
			{
				"account_head": "_Test Account VAT - _TC",
				"charge_type": "On Net Total",
				"cost_center": "_Test Cost Center - _TC",
				"description": "VAT",
				"doctype": "Sales Taxes and Charges",
				"rate": 24,
			},
		)
		si.insert()

		self.assertEqual(si.total, 975)
		self.assertEqual(si.net_total, 900)

		self.assertEqual(si.get("taxes")[0].tax_amount, 216.0)
		self.assertEqual(si.get("taxes")[0].total, 1116.0)

		self.assertEqual(si.grand_total, 1116.0)

	def test_inclusive_rate_validations(self):
		si = frappe.copy_doc(test_records[2])
		for i, tax in enumerate(si.get("taxes")):
			tax.idx = i + 1

		si.get("items")[0].price_list_rate = 62.5
		si.get("items")[0].price_list_rate = 191
		for i in range(6):
			si.get("taxes")[i].included_in_print_rate = 1

		# tax type "Actual" cannot be inclusive
		self.assertRaises(frappe.ValidationError, si.insert)

		# taxes above included type 'On Previous Row Total' should also be included
		si.get("taxes")[0].included_in_print_rate = 0
		self.assertRaises(frappe.ValidationError, si.insert)

	def test_sales_invoice_calculation_base_currency_with_tax_inclusive_price(self):
		# prepare
		si = frappe.copy_doc(test_records[3])
		si.insert()

		expected_values = {
			"keys": [
				"price_list_rate",
				"discount_percentage",
				"rate",
				"amount",
				"base_price_list_rate",
				"base_rate",
				"base_amount",
				"net_rate",
				"net_amount",
			],
			"_Test Item Home Desktop 100": [
				62.5,
				0,
				62.5,
				625.0,
				62.5,
				62.5,
				625.0,
				50,
				499.97600115194473,
			],
			"_Test Item Home Desktop 200": [
				190.66,
				0,
				190.66,
				953.3,
				190.66,
				190.66,
				953.3,
				150,
				749.9968530500239,
			],
		}

		# check if children are saved
		self.assertEqual(len(si.get("items")), len(expected_values) - 1)

		# check if item values are calculated
		for d in si.get("items"):
			for i, k in enumerate(expected_values["keys"]):
				self.assertEqual(d.get(k), expected_values[d.item_code][i])

		# check net total
		self.assertEqual(si.net_total, 1249.97)
		self.assertEqual(si.total, 1578.3)

		# check tax calculation
		expected_values = {
			"keys": ["tax_amount", "total"],
			"_Test Account Excise Duty - _TC": [140, 1389.97],
			"_Test Account Education Cess - _TC": [2.8, 1392.77],
			"_Test Account S&H Education Cess - _TC": [1.4, 1394.17],
			"_Test Account CST - _TC": [27.88, 1422.05],
			"_Test Account VAT - _TC": [156.25, 1578.30],
			"_Test Account Customs Duty - _TC": [125, 1703.30],
			"_Test Account Shipping Charges - _TC": [100, 1803.30],
			"_Test Account Discount - _TC": [-180.33, 1622.97],
		}

		for d in si.get("taxes"):
			for i, k in enumerate(expected_values["keys"]):
				self.assertEqual(d.get(k), expected_values[d.account_head][i])

		self.assertEqual(si.base_grand_total, 1622.97)
		self.assertEqual(si.grand_total, 1622.97)

	def test_sales_invoice_calculation_export_currency_with_tax_inclusive_price(self):
		# prepare
		si = frappe.copy_doc(test_records[3])
		si.currency = "USD"
		si.conversion_rate = 50
		si.get("items")[0].price_list_rate = 55.56
		si.get("items")[0].discount_percentage = 10
		si.get("items")[1].price_list_rate = 187.5
		si.get("items")[1].discount_percentage = 20

		# change shipping to $2
		si.get("taxes")[6].tax_amount = 2

		si.insert()

		expected_values = [
			{
				"item_code": "_Test Item Home Desktop 100",
				"price_list_rate": 55.56,
				"discount_percentage": 10,
				"rate": 50,
				"amount": 500,
				"base_price_list_rate": 2778,
				"base_rate": 2500,
				"base_amount": 25000,
				"net_rate": 40,
				"net_amount": 399.9808009215558,
				"base_net_rate": 2000,
				"base_net_amount": 19999,
			},
			{
				"item_code": "_Test Item Home Desktop 200",
				"price_list_rate": 187.5,
				"discount_percentage": 20,
				"rate": 150,
				"amount": 750,
				"base_price_list_rate": 9375,
				"base_rate": 7500,
				"base_amount": 37500,
				"net_rate": 118.01,
				"net_amount": 590.0531205155963,
				"base_net_rate": 5900.5,
				"base_net_amount": 29502.5,
			},
		]

		# check if children are saved
		self.assertEqual(len(si.get("items")), len(expected_values))

		# check if item values are calculated
		for i, d in enumerate(si.get("items")):
			for key, val in expected_values[i].items():
				self.assertEqual(d.get(key), val)

		# check net total
		self.assertEqual(si.base_net_total, 49501.5)
		self.assertEqual(si.net_total, 990.03)
		self.assertEqual(si.total, 1250)

		# check tax calculation
		expected_values = {
			"keys": ["base_tax_amount", "base_total", "tax_amount", "total"],
			"_Test Account Excise Duty - _TC": [5540.0, 55041.5, 110.80, 1100.83],
			"_Test Account Education Cess - _TC": [111, 55152.5, 2.22, 1103.05],
			"_Test Account S&H Education Cess - _TC": [55.5, 55208.0, 1.11, 1104.16],
			"_Test Account CST - _TC": [1104, 56312.0, 22.08, 1126.24],
			"_Test Account VAT - _TC": [6187.5, 62499.5, 123.75, 1249.99],
			"_Test Account Customs Duty - _TC": [4950.0, 67449.5, 99.0, 1348.99],
			"_Test Account Shipping Charges - _TC": [100, 67549.5, 2, 1350.99],
			"_Test Account Discount - _TC": [-6755, 60794.5, -135.10, 1215.89],
		}

		for d in si.get("taxes"):
			for i, k in enumerate(expected_values["keys"]):
				self.assertEqual(d.get(k), expected_values[d.account_head][i])

		self.assertEqual(si.base_grand_total, 60795)
		self.assertEqual(si.grand_total, 1215.90)
		self.assertEqual(si.rounding_adjustment, 0.01)
		self.assertEqual(si.base_rounding_adjustment, 0.50)

	def test_outstanding(self):
		w = self.make()
		self.assertEqual(w.outstanding_amount, w.base_rounded_total)

	def test_payment(self):
		w = self.make()

		from erpnext.accounts.doctype.journal_entry.test_journal_entry import (
			test_records as jv_test_records,
		)

		jv = frappe.get_doc(frappe.copy_doc(jv_test_records[0]))
		jv.get("accounts")[0].reference_type = w.doctype
		jv.get("accounts")[0].reference_name = w.name
		jv.insert()
		jv.submit()

		self.assertEqual(frappe.db.get_value("Sales Invoice", w.name, "outstanding_amount"), 162.0)

		link_data = get_dynamic_link_map().get("Sales Invoice", [])
		link_doctypes = [d.parent for d in link_data]

		# test case for dynamic link order
		self.assertTrue(link_doctypes.index("GL Entry") > link_doctypes.index("Journal Entry Account"))

		jv.cancel()
		self.assertEqual(frappe.db.get_value("Sales Invoice", w.name, "outstanding_amount"), 562.0)

	def test_outstanding_on_cost_center_allocation(self):
		# setup cost centers
		from erpnext.accounts.doctype.cost_center.test_cost_center import create_cost_center
		from erpnext.accounts.doctype.cost_center_allocation.test_cost_center_allocation import (
			create_cost_center_allocation,
		)

		cost_centers = [
			"Main Cost Center 1",
			"Sub Cost Center 1",
			"Sub Cost Center 2",
		]
		for cc in cost_centers:
			create_cost_center(cost_center_name=cc, company="_Test Company")

		cca = create_cost_center_allocation(
			"_Test Company",
			"Main Cost Center 1 - _TC",
			{"Sub Cost Center 1 - _TC": 60, "Sub Cost Center 2 - _TC": 40},
		)

		# make invoice
		si = frappe.copy_doc(test_records[0])
		si.is_pos = 0
		si.insert()
		si.submit()

		from erpnext.accounts.doctype.payment_entry.test_payment_entry import get_payment_entry

		# make payment - fully paid
		pe = get_payment_entry("Sales Invoice", si.name, bank_account="_Test Bank - _TC")
		pe.reference_no = "1"
		pe.reference_date = nowdate()
		pe.paid_from_account_currency = si.currency
		pe.paid_to_account_currency = si.currency
		pe.source_exchange_rate = 1
		pe.target_exchange_rate = 1
		pe.paid_amount = si.outstanding_amount
		pe.cost_center = cca.main_cost_center
		pe.insert()
		pe.submit()

		# cancel cost center allocation
		cca.cancel()

		si.reload()
		self.assertEqual(si.outstanding_amount, 0)

	def test_sales_invoice_gl_entry_without_perpetual_inventory(self):
		si = frappe.copy_doc(test_records[1])
		si.insert()
		si.submit()

		gl_entries = frappe.db.sql(
			"""select account, debit, credit
			from `tabGL Entry` where voucher_type='Sales Invoice' and voucher_no=%s
			order by account asc""",
			si.name,
			as_dict=1,
		)

		self.assertTrue(gl_entries)

		expected_values = dict(
			(d[0], d)
			for d in [
				[si.debit_to, 630.0, 0.0],
				[test_records[1]["items"][0]["income_account"], 0.0, 500.0],
				[test_records[1]["taxes"][0]["account_head"], 0.0, 80.0],
				[test_records[1]["taxes"][1]["account_head"], 0.0, 50.0],
			]
		)

		for i, gle in enumerate(gl_entries):
			self.assertEqual(expected_values[gle.account][0], gle.account)
			self.assertEqual(expected_values[gle.account][1], gle.debit)
			self.assertEqual(expected_values[gle.account][2], gle.credit)

		# cancel
		si.cancel()

		gle = frappe.db.sql(
			"""select * from `tabGL Entry`
			where voucher_type='Sales Invoice' and voucher_no=%s""",
			si.name,
		)

		self.assertTrue(gle)

	def test_pos_gl_entry_with_perpetual_inventory(self):
		make_pos_profile(
			company="_Test Company with perpetual inventory",
			income_account="Sales - TCP1",
			expense_account="Cost of Goods Sold - TCP1",
			warehouse="Stores - TCP1",
			cost_center="Main - TCP1",
			write_off_account="_Test Write Off - TCP1",
		)

		pr = make_purchase_receipt(
			company="_Test Company with perpetual inventory",
			item_code="_Test FG Item",
			warehouse="Stores - TCP1",
			cost_center="Main - TCP1",
		)

		pos = create_sales_invoice(
			company="_Test Company with perpetual inventory",
			debit_to="Debtors - TCP1",
			item_code="_Test FG Item",
			warehouse="Stores - TCP1",
			income_account="Sales - TCP1",
			expense_account="Cost of Goods Sold - TCP1",
			cost_center="Main - TCP1",
			do_not_save=True,
		)

		pos.is_pos = 1
		pos.update_stock = 1

		pos.append(
			"payments", {"mode_of_payment": "Bank Draft", "account": "_Test Bank - TCP1", "amount": 50}
		)
		pos.append("payments", {"mode_of_payment": "Cash", "account": "Cash - TCP1", "amount": 50})

		taxes = get_taxes_and_charges()
		pos.taxes = []
		for tax in taxes:
			pos.append("taxes", tax)

		si = frappe.copy_doc(pos)
		si.insert()
		si.submit()
		self.assertEqual(si.paid_amount, 100.0)

		self.validate_pos_gl_entry(si, pos, 50)

	def test_pos_returns_with_repayment(self):
		from erpnext.accounts.doctype.sales_invoice.sales_invoice import make_sales_return

		pos_profile = make_pos_profile()

		pos_profile.payments = []
		pos_profile.append("payments", {"default": 1, "mode_of_payment": "Cash"})

		pos_profile.save()

		pos = create_sales_invoice(qty=10, do_not_save=True)

		pos.is_pos = 1
		pos.pos_profile = pos_profile.name

		pos.append(
			"payments", {"mode_of_payment": "Bank Draft", "account": "_Test Bank - _TC", "amount": 500}
		)
		pos.append("payments", {"mode_of_payment": "Cash", "account": "Cash - _TC", "amount": 500})
		pos.insert()
		pos.submit()

		pos_return = make_sales_return(pos.name)

		pos_return.insert()
		pos_return.submit()

		self.assertEqual(pos_return.get("payments")[0].amount, -500)
		self.assertEqual(pos_return.get("payments")[1].amount, -500)

	def test_pos_change_amount(self):
		make_pos_profile(
			company="_Test Company with perpetual inventory",
			income_account="Sales - TCP1",
			expense_account="Cost of Goods Sold - TCP1",
			warehouse="Stores - TCP1",
			cost_center="Main - TCP1",
			write_off_account="_Test Write Off - TCP1",
		)

		make_purchase_receipt(
			company="_Test Company with perpetual inventory",
			item_code="_Test FG Item",
			warehouse="Stores - TCP1",
			cost_center="Main - TCP1",
		)

		pos = create_sales_invoice(
			company="_Test Company with perpetual inventory",
			debit_to="Debtors - TCP1",
			item_code="_Test FG Item",
			warehouse="Stores - TCP1",
			income_account="Sales - TCP1",
			expense_account="Cost of Goods Sold - TCP1",
			cost_center="Main - TCP1",
			do_not_save=True,
		)

		pos.is_pos = 1
		pos.update_stock = 1

		pos.append(
			"payments", {"mode_of_payment": "Bank Draft", "account": "_Test Bank - TCP1", "amount": 50}
		)
		pos.append("payments", {"mode_of_payment": "Cash", "account": "Cash - TCP1", "amount": 60})

		pos.write_off_outstanding_amount_automatically = 1
		pos.insert()
		pos.submit()

		self.assertEqual(pos.grand_total, 100.0)
		self.assertEqual(pos.write_off_amount, 0)

	def test_auto_write_off_amount(self):
		make_pos_profile(
			company="_Test Company with perpetual inventory",
			income_account="Sales - TCP1",
			expense_account="Cost of Goods Sold - TCP1",
			warehouse="Stores - TCP1",
			cost_center="Main - TCP1",
			write_off_account="_Test Write Off - TCP1",
		)

		make_purchase_receipt(
			company="_Test Company with perpetual inventory",
			item_code="_Test FG Item",
			warehouse="Stores - TCP1",
			cost_center="Main - TCP1",
		)

		pos = create_sales_invoice(
			company="_Test Company with perpetual inventory",
			debit_to="Debtors - TCP1",
			item_code="_Test FG Item",
			warehouse="Stores - TCP1",
			income_account="Sales - TCP1",
			expense_account="Cost of Goods Sold - TCP1",
			cost_center="Main - TCP1",
			do_not_save=True,
		)

		pos.is_pos = 1
		pos.update_stock = 1

		pos.append(
			"payments", {"mode_of_payment": "Bank Draft", "account": "_Test Bank - TCP1", "amount": 50}
		)
		pos.append("payments", {"mode_of_payment": "Cash", "account": "Cash - TCP1", "amount": 40})

		pos.write_off_outstanding_amount_automatically = 1
		pos.insert()
		pos.submit()

		self.assertEqual(pos.grand_total, 100.0)
		self.assertEqual(pos.write_off_amount, 10)

	def test_pos_with_no_gl_entry_for_change_amount(self):
		frappe.db.set_value("Accounts Settings", None, "post_change_gl_entries", 0)

		make_pos_profile(
			company="_Test Company with perpetual inventory",
			income_account="Sales - TCP1",
			expense_account="Cost of Goods Sold - TCP1",
			warehouse="Stores - TCP1",
			cost_center="Main - TCP1",
			write_off_account="_Test Write Off - TCP1",
		)

		make_purchase_receipt(
			company="_Test Company with perpetual inventory",
			item_code="_Test FG Item",
			warehouse="Stores - TCP1",
			cost_center="Main - TCP1",
		)

		pos = create_sales_invoice(
			company="_Test Company with perpetual inventory",
			debit_to="Debtors - TCP1",
			item_code="_Test FG Item",
			warehouse="Stores - TCP1",
			income_account="Sales - TCP1",
			expense_account="Cost of Goods Sold - TCP1",
			cost_center="Main - TCP1",
			do_not_save=True,
		)

		pos.is_pos = 1
		pos.update_stock = 1

		taxes = get_taxes_and_charges()
		pos.taxes = []
		for tax in taxes:
			pos.append("taxes", tax)

		pos.append(
			"payments", {"mode_of_payment": "Bank Draft", "account": "_Test Bank - TCP1", "amount": 50}
		)
		pos.append("payments", {"mode_of_payment": "Cash", "account": "Cash - TCP1", "amount": 60})

		pos.insert()
		pos.submit()

		self.assertEqual(pos.grand_total, 100.0)
		self.assertEqual(pos.change_amount, 10)

		self.validate_pos_gl_entry(pos, pos, 60, validate_without_change_gle=True)

		frappe.db.set_value("Accounts Settings", None, "post_change_gl_entries", 1)

	def validate_pos_gl_entry(self, si, pos, cash_amount, validate_without_change_gle=False):
		if validate_without_change_gle:
			cash_amount -= pos.change_amount

		# check stock ledger entries
		sle = frappe.db.sql(
			"""select * from `tabStock Ledger Entry`
			where voucher_type = 'Sales Invoice' and voucher_no = %s""",
			si.name,
			as_dict=1,
		)[0]
		self.assertTrue(sle)
		self.assertEqual(
			[sle.item_code, sle.warehouse, sle.actual_qty], ["_Test FG Item", "Stores - TCP1", -1.0]
		)

		# check gl entries
		gl_entries = frappe.db.sql(
			"""select account, debit, credit
			from `tabGL Entry` where voucher_type='Sales Invoice' and voucher_no=%s
			order by account asc, debit asc, credit asc""",
			si.name,
			as_dict=1,
		)
		self.assertTrue(gl_entries)

		stock_in_hand = get_inventory_account("_Test Company with perpetual inventory")
		expected_gl_entries = sorted(
			[
				[si.debit_to, 100.0, 0.0],
				[pos.items[0].income_account, 0.0, 89.09],
				["Round Off - TCP1", 0.0, 0.01],
				[pos.taxes[0].account_head, 0.0, 10.69],
				[pos.taxes[1].account_head, 0.0, 0.21],
				[stock_in_hand, 0.0, abs(sle.stock_value_difference)],
				[pos.items[0].expense_account, abs(sle.stock_value_difference), 0.0],
				[si.debit_to, 0.0, 50.0],
				[si.debit_to, 0.0, cash_amount],
				["_Test Bank - TCP1", 50, 0.0],
				["Cash - TCP1", cash_amount, 0.0],
			]
		)

		for i, gle in enumerate(sorted(gl_entries, key=lambda gle: gle.account)):
			self.assertEqual(expected_gl_entries[i][0], gle.account)
			self.assertEqual(expected_gl_entries[i][1], gle.debit)
			self.assertEqual(expected_gl_entries[i][2], gle.credit)

		si.cancel()
		gle = frappe.db.sql(
			"""select * from `tabGL Entry`
			where voucher_type='Sales Invoice' and voucher_no=%s""",
			si.name,
		)

		self.assertTrue(gle)

		frappe.db.sql("delete from `tabPOS Profile`")

	def test_bin_details_of_packed_item(self):
		from erpnext.selling.doctype.product_bundle.test_product_bundle import make_product_bundle
		from erpnext.stock.doctype.item.test_item import make_item

		# test Update Items with product bundle
		if not frappe.db.exists("Item", "_Test Product Bundle Item New"):
			bundle_item = make_item("_Test Product Bundle Item New", {"is_stock_item": 0})
			bundle_item.append(
				"item_defaults", {"company": "_Test Company", "default_warehouse": "_Test Warehouse - _TC"}
			)
			bundle_item.save(ignore_permissions=True)

		make_item("_Packed Item New 1", {"is_stock_item": 1})
		make_product_bundle("_Test Product Bundle Item New", ["_Packed Item New 1"], 2)

		si = create_sales_invoice(
			item_code="_Test Product Bundle Item New",
			update_stock=1,
			warehouse="_Test Warehouse - _TC",
			transaction_date=add_days(nowdate(), -1),
			do_not_submit=1,
		)

		make_stock_entry(item="_Packed Item New 1", target="_Test Warehouse - _TC", qty=120, rate=100)

		bin_details = frappe.db.get_value(
			"Bin",
			{"item_code": "_Packed Item New 1", "warehouse": "_Test Warehouse - _TC"},
			["actual_qty", "projected_qty", "ordered_qty"],
			as_dict=1,
		)

		si.transaction_date = nowdate()
		si.save()

		packed_item = si.packed_items[0]
		self.assertEqual(flt(bin_details.actual_qty), flt(packed_item.actual_qty))
		self.assertEqual(flt(bin_details.projected_qty), flt(packed_item.projected_qty))
		self.assertEqual(flt(bin_details.ordered_qty), flt(packed_item.ordered_qty))

	def test_pos_si_without_payment(self):
		make_pos_profile()

		pos = copy.deepcopy(test_records[1])
		pos["is_pos"] = 1
		pos["update_stock"] = 1

		si = frappe.copy_doc(pos)
		si.insert()

		# Check that the invoice cannot be submitted without payments
		self.assertRaises(frappe.ValidationError, si.submit)

	def test_sales_invoice_gl_entry_with_perpetual_inventory_no_item_code(self):
		si = create_sales_invoice(
			company="_Test Company with perpetual inventory",
			debit_to="Debtors - TCP1",
			income_account="Sales - TCP1",
			cost_center="Main - TCP1",
			do_not_save=True,
		)
		si.get("items")[0].item_code = None
		si.insert()
		si.submit()

		gl_entries = frappe.db.sql(
			"""select account, debit, credit
			from `tabGL Entry` where voucher_type='Sales Invoice' and voucher_no=%s
			order by account asc""",
			si.name,
			as_dict=1,
		)
		self.assertTrue(gl_entries)

		expected_values = dict(
			(d[0], d) for d in [["Debtors - TCP1", 100.0, 0.0], ["Sales - TCP1", 0.0, 100.0]]
		)
		for i, gle in enumerate(gl_entries):
			self.assertEqual(expected_values[gle.account][0], gle.account)
			self.assertEqual(expected_values[gle.account][1], gle.debit)
			self.assertEqual(expected_values[gle.account][2], gle.credit)

	def test_sales_invoice_gl_entry_with_perpetual_inventory_non_stock_item(self):
		si = create_sales_invoice(item="_Test Non Stock Item")

		gl_entries = frappe.db.sql(
			"""select account, debit, credit
			from `tabGL Entry` where voucher_type='Sales Invoice' and voucher_no=%s
			order by account asc""",
			si.name,
			as_dict=1,
		)
		self.assertTrue(gl_entries)

		expected_values = dict(
			(d[0], d)
			for d in [
				[si.debit_to, 100.0, 0.0],
				[test_records[1]["items"][0]["income_account"], 0.0, 100.0],
			]
		)
		for i, gle in enumerate(gl_entries):
			self.assertEqual(expected_values[gle.account][0], gle.account)
			self.assertEqual(expected_values[gle.account][1], gle.debit)
			self.assertEqual(expected_values[gle.account][2], gle.credit)

	def _insert_purchase_receipt(self):
		from erpnext.stock.doctype.purchase_receipt.test_purchase_receipt import (
			test_records as pr_test_records,
		)

		pr = frappe.copy_doc(pr_test_records[0])
		pr.naming_series = "_T-Purchase Receipt-"
		pr.insert()
		pr.submit()

	def _insert_delivery_note(self):
		from erpnext.stock.doctype.delivery_note.test_delivery_note import (
			test_records as dn_test_records,
		)

		dn = frappe.copy_doc(dn_test_records[0])
		dn.naming_series = "_T-Delivery Note-"
		dn.insert()
		dn.submit()
		return dn

	@change_settings("Accounts Settings", {"unlink_payment_on_cancellation_of_invoice": 1})
	def test_sales_invoice_with_advance(self):
		from erpnext.accounts.doctype.journal_entry.test_journal_entry import (
			test_records as jv_test_records,
		)

		jv = frappe.copy_doc(jv_test_records[0])
		jv.insert()
		jv.submit()

		si = frappe.copy_doc(test_records[0])
		si.allocate_advances_automatically = 0
		si.append(
			"advances",
			{
				"doctype": "Sales Invoice Advance",
				"reference_type": "Journal Entry",
				"reference_name": jv.name,
				"reference_row": jv.get("accounts")[0].name,
				"advance_amount": 400,
				"allocated_amount": 300,
				"remarks": jv.remark,
			},
		)
		si.insert()
		si.submit()
		si.load_from_db()

		self.assertTrue(
			frappe.db.sql(
				"""select name from `tabJournal Entry Account`
			where reference_name=%s""",
				si.name,
			)
		)

		self.assertTrue(
			frappe.db.sql(
				"""select name from `tabJournal Entry Account`
			where reference_name=%s and credit_in_account_currency=300""",
				si.name,
			)
		)

		self.assertEqual(si.outstanding_amount, 262.0)

		si.cancel()

	def test_serialized(self):
		from erpnext.stock.doctype.serial_no.serial_no import get_serial_nos
		from erpnext.stock.doctype.stock_entry.test_stock_entry import make_serialized_item

		se = make_serialized_item()
		serial_nos = get_serial_nos(se.get("items")[0].serial_no)

		si = frappe.copy_doc(test_records[0])
		si.update_stock = 1
		si.get("items")[0].item_code = "_Test Serialized Item With Series"
		si.get("items")[0].qty = 1
		si.get("items")[0].serial_no = serial_nos[0]
		si.insert()
		si.submit()

		self.assertFalse(frappe.db.get_value("Serial No", serial_nos[0], "warehouse"))
		self.assertEqual(
			frappe.db.get_value("Serial No", serial_nos[0], "delivery_document_no"), si.name
		)

		return si

	def test_serialized_cancel(self):
		from erpnext.stock.doctype.serial_no.serial_no import get_serial_nos

		si = self.test_serialized()
		si.cancel()

		serial_nos = get_serial_nos(si.get("items")[0].serial_no)

		self.assertEqual(
			frappe.db.get_value("Serial No", serial_nos[0], "warehouse"), "_Test Warehouse - _TC"
		)
		self.assertFalse(frappe.db.get_value("Serial No", serial_nos[0], "delivery_document_no"))
		self.assertFalse(frappe.db.get_value("Serial No", serial_nos[0], "sales_invoice"))

	def test_serialize_status(self):
		serial_no = frappe.get_doc(
			{
				"doctype": "Serial No",
				"item_code": "_Test Serialized Item With Series",
				"serial_no": make_autoname("SR", "Serial No"),
			}
		)
		serial_no.save()

		si = frappe.copy_doc(test_records[0])
		si.update_stock = 1
		si.get("items")[0].item_code = "_Test Serialized Item With Series"
		si.get("items")[0].qty = 1
		si.get("items")[0].serial_no = serial_no.name
		si.insert()

		self.assertRaises(SerialNoWarehouseError, si.submit)

	def test_serial_numbers_against_delivery_note(self):
		"""
		check if the sales invoice item serial numbers and the delivery note items
		serial numbers are same
		"""
		from erpnext.stock.doctype.delivery_note.test_delivery_note import create_delivery_note
		from erpnext.stock.doctype.serial_no.serial_no import get_serial_nos
		from erpnext.stock.doctype.stock_entry.test_stock_entry import make_serialized_item

		se = make_serialized_item()
		serial_nos = get_serial_nos(se.get("items")[0].serial_no)

		dn = create_delivery_note(item=se.get("items")[0].item_code, serial_no=serial_nos[0])
		dn.submit()

		si = make_sales_invoice(dn.name)
		si.save()

		self.assertEqual(si.get("items")[0].serial_no, dn.get("items")[0].serial_no)

	def test_return_sales_invoice(self):
		make_stock_entry(item_code="_Test Item", target="Stores - TCP1", qty=50, basic_rate=100)

		actual_qty_0 = get_qty_after_transaction(item_code="_Test Item", warehouse="Stores - TCP1")

		si = create_sales_invoice(
			qty=5,
			rate=500,
			update_stock=1,
			company="_Test Company with perpetual inventory",
			debit_to="Debtors - TCP1",
			item_code="_Test Item",
			warehouse="Stores - TCP1",
			income_account="Sales - TCP1",
			expense_account="Cost of Goods Sold - TCP1",
			cost_center="Main - TCP1",
		)

		actual_qty_1 = get_qty_after_transaction(item_code="_Test Item", warehouse="Stores - TCP1")

		self.assertEqual(actual_qty_0 - 5, actual_qty_1)

		# outgoing_rate
		outgoing_rate = (
			frappe.db.get_value(
				"Stock Ledger Entry",
				{"voucher_type": "Sales Invoice", "voucher_no": si.name},
				"stock_value_difference",
			)
			/ 5
		)

		# return entry
		si1 = create_sales_invoice(
			is_return=1,
			return_against=si.name,
			qty=-2,
			rate=500,
			update_stock=1,
			company="_Test Company with perpetual inventory",
			debit_to="Debtors - TCP1",
			item_code="_Test Item",
			warehouse="Stores - TCP1",
			income_account="Sales - TCP1",
			expense_account="Cost of Goods Sold - TCP1",
			cost_center="Main - TCP1",
		)

		actual_qty_2 = get_qty_after_transaction(item_code="_Test Item", warehouse="Stores - TCP1")
		self.assertEqual(actual_qty_1 + 2, actual_qty_2)

		incoming_rate, stock_value_difference = frappe.db.get_value(
			"Stock Ledger Entry",
			{"voucher_type": "Sales Invoice", "voucher_no": si1.name},
			["incoming_rate", "stock_value_difference"],
		)

		self.assertEqual(flt(incoming_rate, 3), abs(flt(outgoing_rate, 3)))
		stock_in_hand_account = get_inventory_account(
			"_Test Company with perpetual inventory", si1.items[0].warehouse
		)

		# Check gl entry
		gle_warehouse_amount = frappe.db.get_value(
			"GL Entry",
			{"voucher_type": "Sales Invoice", "voucher_no": si1.name, "account": stock_in_hand_account},
			"debit",
		)

		self.assertEqual(gle_warehouse_amount, stock_value_difference)

		party_credited = frappe.db.get_value(
			"GL Entry",
			{
				"voucher_type": "Sales Invoice",
				"voucher_no": si1.name,
				"account": "Debtors - TCP1",
				"party": "_Test Customer",
			},
			"credit",
		)

		self.assertEqual(party_credited, 1000)

		# Check outstanding amount
		self.assertFalse(si1.outstanding_amount)
		self.assertEqual(frappe.db.get_value("Sales Invoice", si.name, "outstanding_amount"), 1500)

	def test_gle_made_when_asset_is_returned(self):
		create_asset_data()
		asset = create_asset(item_code="Macbook Pro")

		si = create_sales_invoice(item_code="Macbook Pro", asset=asset.name, qty=1, rate=90000)
		return_si = create_sales_invoice(
			is_return=1,
			return_against=si.name,
			item_code="Macbook Pro",
			asset=asset.name,
			qty=-1,
			rate=90000,
		)

		disposal_account = frappe.get_cached_value("Company", "_Test Company", "disposal_account")

		# Asset value is 100,000 but it was sold for 90,000, so there should be a loss of 10,000
		loss_for_si = frappe.get_all(
			"GL Entry",
			filters={"voucher_no": si.name, "account": disposal_account},
			fields=["credit", "debit"],
		)[0]

		loss_for_return_si = frappe.get_all(
			"GL Entry",
			filters={"voucher_no": return_si.name, "account": disposal_account},
			fields=["credit", "debit"],
		)[0]

		self.assertEqual(loss_for_si["credit"], loss_for_return_si["debit"])
		self.assertEqual(loss_for_si["debit"], loss_for_return_si["credit"])

	def test_incoming_rate_for_stand_alone_credit_note(self):
		return_si = create_sales_invoice(
			is_return=1,
			update_stock=1,
			qty=-1,
			rate=90000,
			incoming_rate=10,
			company="_Test Company with perpetual inventory",
			warehouse="Stores - TCP1",
			debit_to="Debtors - TCP1",
			income_account="Sales - TCP1",
			expense_account="Cost of Goods Sold - TCP1",
			cost_center="Main - TCP1",
		)

		incoming_rate = frappe.db.get_value(
			"Stock Ledger Entry", {"voucher_no": return_si.name}, "incoming_rate"
		)
		debit_amount = frappe.db.get_value(
			"GL Entry", {"voucher_no": return_si.name, "account": "Stock In Hand - TCP1"}, "debit"
		)

		self.assertEqual(debit_amount, 10.0)
		self.assertEqual(incoming_rate, 10.0)

	def test_discount_on_net_total(self):
		si = frappe.copy_doc(test_records[2])
		si.apply_discount_on = "Net Total"
		si.discount_amount = 625
		si.insert()

		expected_values = {
			"keys": [
				"price_list_rate",
				"discount_percentage",
				"rate",
				"amount",
				"base_price_list_rate",
				"base_rate",
				"base_amount",
				"net_rate",
				"base_net_rate",
				"net_amount",
				"base_net_amount",
			],
			"_Test Item Home Desktop 100": [50, 0, 50, 500, 50, 50, 500, 25, 25, 250, 250],
			"_Test Item Home Desktop 200": [150, 0, 150, 750, 150, 150, 750, 75, 75, 375, 375],
		}

		# check if children are saved
		self.assertEqual(len(si.get("items")), len(expected_values) - 1)

		# check if item values are calculated
		for d in si.get("items"):
			for i, k in enumerate(expected_values["keys"]):
				self.assertEqual(d.get(k), expected_values[d.item_code][i])

		# check net total
		self.assertEqual(si.base_total, 1250)
		self.assertEqual(si.total, 1250)
		self.assertEqual(si.base_net_total, 625)
		self.assertEqual(si.net_total, 625)

		# check tax calculation
		expected_values = {
			"keys": [
				"tax_amount",
				"tax_amount_after_discount_amount",
				"base_tax_amount_after_discount_amount",
			],
			"_Test Account Shipping Charges - _TC": [100, 100, 100],
			"_Test Account Customs Duty - _TC": [62.5, 62.5, 62.5],
			"_Test Account Excise Duty - _TC": [70, 70, 70],
			"_Test Account Education Cess - _TC": [1.4, 1.4, 1.4],
			"_Test Account S&H Education Cess - _TC": [0.7, 0.7, 0.7],
			"_Test Account CST - _TC": [17.19, 17.19, 17.19],
			"_Test Account VAT - _TC": [78.13, 78.13, 78.13],
			"_Test Account Discount - _TC": [-95.49, -95.49, -95.49],
		}

		for d in si.get("taxes"):
			for i, k in enumerate(expected_values["keys"]):
				if expected_values.get(d.account_head):
					self.assertEqual(d.get(k), expected_values[d.account_head][i])

		self.assertEqual(si.total_taxes_and_charges, 234.43)
		self.assertEqual(si.base_grand_total, 859.43)
		self.assertEqual(si.grand_total, 859.43)

	def test_multi_currency_gle(self):
		si = create_sales_invoice(
			customer="_Test Customer USD",
			debit_to="_Test Receivable USD - _TC",
			currency="USD",
			conversion_rate=50,
		)

		gl_entries = frappe.db.sql(
			"""select account, account_currency, debit, credit,
			debit_in_account_currency, credit_in_account_currency
			from `tabGL Entry` where voucher_type='Sales Invoice' and voucher_no=%s
			order by account asc""",
			si.name,
			as_dict=1,
		)

		self.assertTrue(gl_entries)

		expected_values = {
			"_Test Receivable USD - _TC": {
				"account_currency": "USD",
				"debit": 5000,
				"debit_in_account_currency": 100,
				"credit": 0,
				"credit_in_account_currency": 0,
			},
			"Sales - _TC": {
				"account_currency": "INR",
				"debit": 0,
				"debit_in_account_currency": 0,
				"credit": 5000,
				"credit_in_account_currency": 5000,
			},
		}

		for field in (
			"account_currency",
			"debit",
			"debit_in_account_currency",
			"credit",
			"credit_in_account_currency",
		):
			for i, gle in enumerate(gl_entries):
				self.assertEqual(expected_values[gle.account][field], gle[field])

		# cancel
		si.cancel()

		gle = frappe.db.sql(
			"""select name from `tabGL Entry`
			where voucher_type='Sales Invoice' and voucher_no=%s""",
			si.name,
		)

		self.assertTrue(gle)

	def test_invoice_exchange_rate(self):
		si = create_sales_invoice(
			customer="_Test Customer USD",
			debit_to="_Test Receivable USD - _TC",
			currency="USD",
			conversion_rate=1,
			do_not_save=1,
		)

		self.assertRaises(frappe.ValidationError, si.save)

	def test_invalid_currency(self):
		# Customer currency = USD

		# Transaction currency cannot be INR
		si1 = create_sales_invoice(
			customer="_Test Customer USD", debit_to="_Test Receivable USD - _TC", do_not_save=True
		)

		self.assertRaises(InvalidCurrency, si1.save)

		# Transaction currency cannot be EUR
		si2 = create_sales_invoice(
			customer="_Test Customer USD",
			debit_to="_Test Receivable USD - _TC",
			currency="EUR",
			conversion_rate=80,
			do_not_save=True,
		)

		self.assertRaises(InvalidCurrency, si2.save)

		# Transaction currency only allowed in USD
		si3 = create_sales_invoice(
			customer="_Test Customer USD",
			debit_to="_Test Receivable USD - _TC",
			currency="USD",
			conversion_rate=50,
		)

		# Party Account currency must be in USD, as there is existing GLE with USD
		si4 = create_sales_invoice(
			customer="_Test Customer USD",
			debit_to="_Test Receivable - _TC",
			currency="USD",
			conversion_rate=50,
			do_not_submit=True,
		)

		self.assertRaises(InvalidAccountCurrency, si4.submit)

		# Party Account currency must be in USD, force customer currency as there is no GLE

		si3.cancel()
		si5 = create_sales_invoice(
			customer="_Test Customer USD",
			debit_to="_Test Receivable - _TC",
			currency="USD",
			conversion_rate=50,
			do_not_submit=True,
		)

		self.assertRaises(InvalidAccountCurrency, si5.submit)

	def test_create_so_with_margin(self):
		si = create_sales_invoice(item_code="_Test Item", qty=1, do_not_submit=True)
		price_list_rate = flt(100) * flt(si.plc_conversion_rate)
		si.items[0].price_list_rate = price_list_rate
		si.items[0].margin_type = "Percentage"
		si.items[0].margin_rate_or_amount = 25
		si.items[0].discount_amount = 0.0
		si.items[0].discount_percentage = 0.0
		si.save()
		self.assertEqual(si.get("items")[0].rate, flt((price_list_rate * 25) / 100 + price_list_rate))

	def test_outstanding_amount_after_advance_jv_cancellation(self):
		from erpnext.accounts.doctype.journal_entry.test_journal_entry import (
			test_records as jv_test_records,
		)

		jv = frappe.copy_doc(jv_test_records[0])
		jv.accounts[0].is_advance = "Yes"
		jv.insert()
		jv.submit()

		si = frappe.copy_doc(test_records[0])
		si.append(
			"advances",
			{
				"doctype": "Sales Invoice Advance",
				"reference_type": "Journal Entry",
				"reference_name": jv.name,
				"reference_row": jv.get("accounts")[0].name,
				"advance_amount": 400,
				"allocated_amount": 300,
				"remarks": jv.remark,
			},
		)
		si.insert()
		si.submit()
		si.load_from_db()

		# check outstanding after advance allocation
		self.assertEqual(
			flt(si.outstanding_amount),
			flt(si.rounded_total - si.total_advance, si.precision("outstanding_amount")),
		)

		# added to avoid Document has been modified exception
		jv = frappe.get_doc("Journal Entry", jv.name)
		jv.cancel()

		si.load_from_db()
		# check outstanding after advance cancellation
		self.assertEqual(
			flt(si.outstanding_amount),
			flt(si.rounded_total + si.total_advance, si.precision("outstanding_amount")),
		)

	def test_outstanding_amount_after_advance_payment_entry_cancellation(self):
		"""Test impact of advance PE submission/cancellation on SI and SO."""
		from erpnext.selling.doctype.sales_order.test_sales_order import make_sales_order

		sales_order = make_sales_order(item_code="138-CMS Shoe", qty=1, price_list_rate=500)
		pe = frappe.get_doc(
			{
				"doctype": "Payment Entry",
				"payment_type": "Receive",
				"party_type": "Customer",
				"party": "_Test Customer",
				"company": "_Test Company",
				"paid_from_account_currency": "INR",
				"paid_to_account_currency": "INR",
				"source_exchange_rate": 1,
				"target_exchange_rate": 1,
				"reference_no": "1",
				"reference_date": nowdate(),
				"received_amount": 300,
				"paid_amount": 300,
				"paid_from": "_Test Receivable - _TC",
				"paid_to": "_Test Cash - _TC",
			}
		)
		pe.append(
			"references",
			{
				"reference_doctype": "Sales Order",
				"reference_name": sales_order.name,
				"total_amount": sales_order.grand_total,
				"outstanding_amount": sales_order.grand_total,
				"allocated_amount": 300,
			},
		)
		pe.insert()
		pe.submit()

		sales_order.reload()
		self.assertEqual(sales_order.advance_paid, 300)

		si = frappe.copy_doc(test_records[0])
		si.items[0].sales_order = sales_order.name
		si.items[0].so_detail = sales_order.get("items")[0].name
		si.is_pos = 0
		si.append(
			"advances",
			{
				"doctype": "Sales Invoice Advance",
				"reference_type": "Payment Entry",
				"reference_name": pe.name,
				"reference_row": pe.references[0].name,
				"advance_amount": 300,
				"allocated_amount": 300,
				"remarks": pe.remarks,
			},
		)
		si.insert()
		si.submit()

		si.reload()
		pe.reload()
		sales_order.reload()

		# Check if SO is unlinked/replaced by SI in PE & if SO advance paid is 0
		self.assertEqual(pe.references[0].reference_name, si.name)
		self.assertEqual(sales_order.advance_paid, 0.0)

		# check outstanding after advance allocation
		self.assertEqual(
			flt(si.outstanding_amount),
			flt(si.rounded_total - si.total_advance, si.precision("outstanding_amount")),
		)

		pe.cancel()
		si.reload()

		# check outstanding after advance cancellation
		self.assertEqual(
			flt(si.outstanding_amount),
			flt(si.rounded_total + si.total_advance, si.precision("outstanding_amount")),
		)

	def test_multiple_uom_in_selling(self):
		frappe.db.sql(
			"""delete from `tabItem Price`
			where price_list='_Test Price List' and item_code='_Test Item'"""
		)
		item_price = frappe.new_doc("Item Price")
		item_price.price_list = "_Test Price List"
		item_price.item_code = "_Test Item"
		item_price.price_list_rate = 100
		item_price.insert()

		si = frappe.copy_doc(test_records[1])
		si.items[0].uom = "_Test UOM 1"
		si.items[0].conversion_factor = None
		si.items[0].price_list_rate = None
		si.save()

		expected_values = {
			"keys": [
				"price_list_rate",
				"stock_uom",
				"uom",
				"conversion_factor",
				"rate",
				"amount",
				"base_price_list_rate",
				"base_rate",
				"base_amount",
			],
			"_Test Item": [1000, "_Test UOM", "_Test UOM 1", 10.0, 1000, 1000, 1000, 1000, 1000],
		}

		# check if the conversion_factor and price_list_rate is calculated according to uom
		for d in si.get("items"):
			for i, k in enumerate(expected_values["keys"]):
				self.assertEqual(d.get(k), expected_values[d.item_code][i])

	def test_item_wise_tax_breakup(self):
		frappe.flags.country = "United States"

		si = self.create_si_to_test_tax_breakup()

		itemised_tax_data = get_itemised_tax_breakup_data(si)

		expected_itemised_tax = [
			{
				"item": "_Test Item",
				"taxable_amount": 10000.0,
				"Service Tax": {"tax_rate": 10.0, "tax_amount": 1000.0},
			},
			{
				"item": "_Test Item 2",
				"taxable_amount": 5000.0,
				"Service Tax": {"tax_rate": 10.0, "tax_amount": 500.0},
			},
		]

		self.assertEqual(itemised_tax_data, expected_itemised_tax)

		frappe.flags.country = None

	def create_si_to_test_tax_breakup(self):
		si = create_sales_invoice(qty=100, rate=50, do_not_save=True)
		si.append(
			"items",
			{
				"item_code": "_Test Item",
				"warehouse": "_Test Warehouse - _TC",
				"qty": 100,
				"rate": 50,
				"income_account": "Sales - _TC",
				"expense_account": "Cost of Goods Sold - _TC",
				"cost_center": "_Test Cost Center - _TC",
			},
		)
		si.append(
			"items",
			{
				"item_code": "_Test Item 2",
				"warehouse": "_Test Warehouse - _TC",
				"qty": 100,
				"rate": 50,
				"income_account": "Sales - _TC",
				"expense_account": "Cost of Goods Sold - _TC",
				"cost_center": "_Test Cost Center - _TC",
			},
		)

		si.append(
			"taxes",
			{
				"charge_type": "On Net Total",
				"account_head": "_Test Account Service Tax - _TC",
				"cost_center": "_Test Cost Center - _TC",
				"description": "Service Tax",
				"rate": 10,
			},
		)
		si.insert()
		return si

	def test_company_monthly_sales(self):
		existing_current_month_sales = frappe.get_cached_value(
			"Company", "_Test Company", "total_monthly_sales"
		)

		si = create_sales_invoice()
		current_month_sales = frappe.get_cached_value("Company", "_Test Company", "total_monthly_sales")
		self.assertEqual(current_month_sales, existing_current_month_sales + si.base_grand_total)

		si.cancel()
		current_month_sales = frappe.get_cached_value("Company", "_Test Company", "total_monthly_sales")
		self.assertEqual(current_month_sales, existing_current_month_sales)

	def test_rounding_adjustment(self):
		si = create_sales_invoice(rate=24900, do_not_save=True)
		for tax in ["Tax 1", "Tax2"]:
			si.append(
				"taxes",
				{
					"charge_type": "On Net Total",
					"account_head": "_Test Account Service Tax - _TC",
					"description": tax,
					"rate": 14,
					"cost_center": "_Test Cost Center - _TC",
					"included_in_print_rate": 1,
				},
			)
		si.save()
		si.submit()
		self.assertEqual(si.net_total, 19453.13)
		self.assertEqual(si.grand_total, 24900)
		self.assertEqual(si.total_taxes_and_charges, 5446.88)
		self.assertEqual(si.rounding_adjustment, -0.01)

		expected_values = dict(
			(d[0], d)
			for d in [
				[si.debit_to, 24900, 0.0],
				["_Test Account Service Tax - _TC", 0.0, 5446.88],
				["Sales - _TC", 0.0, 19453.13],
				["Round Off - _TC", 0.01, 0.0],
			]
		)

		gl_entries = frappe.db.sql(
			"""select account, debit, credit
			from `tabGL Entry` where voucher_type='Sales Invoice' and voucher_no=%s
			order by account asc""",
			si.name,
			as_dict=1,
		)

		for gle in gl_entries:
			self.assertEqual(expected_values[gle.account][0], gle.account)
			self.assertEqual(expected_values[gle.account][1], gle.debit)
			self.assertEqual(expected_values[gle.account][2], gle.credit)

	def test_rounding_adjustment_2(self):
		si = create_sales_invoice(rate=400, do_not_save=True)
		for rate in [400, 600, 100]:
			si.append(
				"items",
				{
					"item_code": "_Test Item",
					"warehouse": "_Test Warehouse - _TC",
					"qty": 1,
					"rate": rate,
					"income_account": "Sales - _TC",
					"cost_center": "_Test Cost Center - _TC",
				},
			)
		for tax_account in ["_Test Account VAT - _TC", "_Test Account Service Tax - _TC"]:
			si.append(
				"taxes",
				{
					"charge_type": "On Net Total",
					"account_head": tax_account,
					"description": tax_account,
					"rate": 9,
					"cost_center": "_Test Cost Center - _TC",
					"included_in_print_rate": 1,
				},
			)
		si.save()
		si.submit()
		self.assertEqual(si.net_total, 1271.19)
		self.assertEqual(si.grand_total, 1500)
		self.assertEqual(si.total_taxes_and_charges, 228.82)
		self.assertEqual(si.rounding_adjustment, -0.01)

		expected_values = [
			["_Test Account Service Tax - _TC", 0.0, 114.41],
			["_Test Account VAT - _TC", 0.0, 114.41],
			[si.debit_to, 1500, 0.0],
			["Round Off - _TC", 0.01, 0.01],
			["Sales - _TC", 0.0, 1271.18],
		]

		gl_entries = frappe.db.sql(
			"""select account, sum(debit) as debit, sum(credit) as credit
			from `tabGL Entry` where voucher_type='Sales Invoice' and voucher_no=%s
			group by account
			order by account asc""",
			si.name,
			as_dict=1,
		)

		for i, gle in enumerate(gl_entries):
			self.assertEqual(expected_values[i][0], gle.account)
			self.assertEqual(expected_values[i][1], gle.debit)
			self.assertEqual(expected_values[i][2], gle.credit)

	def test_rounding_adjustment_3(self):
		from erpnext.accounts.doctype.accounting_dimension.test_accounting_dimension import (
			create_dimension,
			disable_dimension,
		)

		create_dimension()

		si = create_sales_invoice(do_not_save=True)
		si.items = []
		for d in [(1122, 2), (1122.01, 1), (1122.01, 1)]:
			si.append(
				"items",
				{
					"item_code": "_Test Item",
					"gst_hsn_code": "999800",
					"warehouse": "_Test Warehouse - _TC",
					"qty": d[1],
					"rate": d[0],
					"income_account": "Sales - _TC",
					"cost_center": "_Test Cost Center - _TC",
				},
			)
		for tax_account in ["_Test Account VAT - _TC", "_Test Account Service Tax - _TC"]:
			si.append(
				"taxes",
				{
					"charge_type": "On Net Total",
					"account_head": tax_account,
					"description": tax_account,
					"rate": 6,
					"cost_center": "_Test Cost Center - _TC",
					"included_in_print_rate": 1,
				},
			)

		si.cost_center = "_Test Cost Center 2 - _TC"
		si.location = "Block 1"

		si.save()
		si.submit()
		self.assertEqual(si.net_total, 4007.16)
		self.assertEqual(si.grand_total, 4488.02)
		self.assertEqual(si.total_taxes_and_charges, 480.86)
		self.assertEqual(si.rounding_adjustment, -0.02)

		expected_values = dict(
			(d[0], d)
			for d in [
				[si.debit_to, 4488.0, 0.0],
				["_Test Account Service Tax - _TC", 0.0, 240.43],
				["_Test Account VAT - _TC", 0.0, 240.43],
				["Sales - _TC", 0.0, 4007.15],
				["Round Off - _TC", 0.02, 0.01],
			]
		)

		gl_entries = frappe.db.sql(
			"""select account, sum(debit) as debit, sum(credit) as credit
			from `tabGL Entry` where voucher_type='Sales Invoice' and voucher_no=%s
			group by account
			order by account asc""",
			si.name,
			as_dict=1,
		)

		debit_credit_diff = 0
		for gle in gl_entries:
			self.assertEqual(expected_values[gle.account][0], gle.account)
			self.assertEqual(expected_values[gle.account][1], gle.debit)
			self.assertEqual(expected_values[gle.account][2], gle.credit)
			debit_credit_diff += gle.debit - gle.credit

		self.assertEqual(debit_credit_diff, 0)

		round_off_gle = frappe.db.get_value(
			"GL Entry",
			{"voucher_type": "Sales Invoice", "voucher_no": si.name, "account": "Round Off - _TC"},
			["cost_center", "location"],
			as_dict=1,
		)

		self.assertEqual(round_off_gle.cost_center, "_Test Cost Center 2 - _TC")
		self.assertEqual(round_off_gle.location, "Block 1")

		disable_dimension()

	def test_sales_invoice_with_shipping_rule(self):
		from erpnext.accounts.doctype.shipping_rule.test_shipping_rule import create_shipping_rule

		shipping_rule = create_shipping_rule(
			shipping_rule_type="Selling", shipping_rule_name="Shipping Rule - Sales Invoice Test"
		)

		si = frappe.copy_doc(test_records[2])

		si.shipping_rule = shipping_rule.name
		si.insert()
		si.save()

		self.assertEqual(si.net_total, 1250)

		self.assertEqual(si.total_taxes_and_charges, 468.85)
		self.assertEqual(si.grand_total, 1718.85)

	def test_create_invoice_without_terms(self):
		si = create_sales_invoice(do_not_save=1)
		self.assertFalse(si.get("payment_schedule"))

		si.insert()
		self.assertTrue(si.get("payment_schedule"))

	def test_duplicate_due_date_in_terms(self):
		si = create_sales_invoice(do_not_save=1)
		si.append(
			"payment_schedule", dict(due_date="2017-01-01", invoice_portion=50.00, payment_amount=50)
		)
		si.append(
			"payment_schedule", dict(due_date="2017-01-01", invoice_portion=50.00, payment_amount=50)
		)

		self.assertRaises(frappe.ValidationError, si.insert)

	def test_credit_note(self):
		from erpnext.accounts.doctype.payment_entry.test_payment_entry import get_payment_entry

		si = create_sales_invoice(item_code="_Test Item", qty=(5 * -1), rate=500, is_return=1)

		outstanding_amount = get_outstanding_amount(
			si.doctype, si.name, "Debtors - _TC", si.customer, "Customer"
		)

		self.assertEqual(si.outstanding_amount, outstanding_amount)

		pe = get_payment_entry("Sales Invoice", si.name, bank_account="_Test Bank - _TC")
		pe.reference_no = "1"
		pe.reference_date = nowdate()
		pe.paid_from_account_currency = si.currency
		pe.paid_to_account_currency = si.currency
		pe.source_exchange_rate = 1
		pe.target_exchange_rate = 1
		pe.paid_amount = si.grand_total * -1
		pe.insert()
		pe.submit()

		si_doc = frappe.get_doc("Sales Invoice", si.name)
		self.assertEqual(si_doc.outstanding_amount, 0)

	def test_sales_invoice_with_cost_center(self):
		from erpnext.accounts.doctype.cost_center.test_cost_center import create_cost_center

		cost_center = "_Test Cost Center for BS Account - _TC"
		create_cost_center(cost_center_name="_Test Cost Center for BS Account", company="_Test Company")

		si = create_sales_invoice_against_cost_center(cost_center=cost_center, debit_to="Debtors - _TC")
		self.assertEqual(si.cost_center, cost_center)

		expected_values = {
			"Debtors - _TC": {"cost_center": cost_center},
			"Sales - _TC": {"cost_center": cost_center},
		}

		gl_entries = frappe.db.sql(
			"""select account, cost_center, account_currency, debit, credit,
			debit_in_account_currency, credit_in_account_currency
			from `tabGL Entry` where voucher_type='Sales Invoice' and voucher_no=%s
			order by account asc""",
			si.name,
			as_dict=1,
		)

		self.assertTrue(gl_entries)

		for gle in gl_entries:
			self.assertEqual(expected_values[gle.account]["cost_center"], gle.cost_center)

	def test_sales_invoice_with_project_link(self):
		from erpnext.projects.doctype.project.test_project import make_project

		project = make_project(
			{
				"project_name": "Sales Invoice Project",
				"project_template_name": "Test Project Template",
				"start_date": "2020-01-01",
			}
		)
		item_project = make_project(
			{
				"project_name": "Sales Invoice Item Project",
				"project_template_name": "Test Project Template",
				"start_date": "2019-06-01",
			}
		)

		sales_invoice = create_sales_invoice(do_not_save=1)
		sales_invoice.items[0].project = item_project.name
		sales_invoice.project = project.name

		sales_invoice.submit()

		expected_values = {
			"Debtors - _TC": {"project": project.name},
			"Sales - _TC": {"project": item_project.name},
		}

		gl_entries = frappe.db.sql(
			"""select account, cost_center, project, account_currency, debit, credit,
			debit_in_account_currency, credit_in_account_currency
			from `tabGL Entry` where voucher_type='Sales Invoice' and voucher_no=%s
			order by account asc""",
			sales_invoice.name,
			as_dict=1,
		)

		self.assertTrue(gl_entries)

		for gle in gl_entries:
			self.assertEqual(expected_values[gle.account]["project"], gle.project)

	def test_sales_invoice_without_cost_center(self):
		cost_center = "_Test Cost Center - _TC"
		si = create_sales_invoice(debit_to="Debtors - _TC")

		expected_values = {
			"Debtors - _TC": {"cost_center": None},
			"Sales - _TC": {"cost_center": cost_center},
		}

		gl_entries = frappe.db.sql(
			"""select account, cost_center, account_currency, debit, credit,
			debit_in_account_currency, credit_in_account_currency
			from `tabGL Entry` where voucher_type='Sales Invoice' and voucher_no=%s
			order by account asc""",
			si.name,
			as_dict=1,
		)

		self.assertTrue(gl_entries)

		for gle in gl_entries:
			self.assertEqual(expected_values[gle.account]["cost_center"], gle.cost_center)

	def test_deferred_revenue(self):
		deferred_account = create_account(
			account_name="Deferred Revenue",
			parent_account="Current Liabilities - _TC",
			company="_Test Company",
		)

		item = create_item("_Test Item for Deferred Accounting")
		item.enable_deferred_revenue = 1
		item.item_defaults[0].deferred_revenue_account = deferred_account
		item.no_of_months = 12
		item.save()

		si = create_sales_invoice(item=item.name, posting_date="2019-01-10", do_not_submit=True)
		si.items[0].enable_deferred_revenue = 1
		si.items[0].service_start_date = "2019-01-10"
		si.items[0].service_end_date = "2019-03-15"
		si.items[0].deferred_revenue_account = deferred_account
		si.save()
		si.submit()

		pda1 = frappe.get_doc(
			dict(
				doctype="Process Deferred Accounting",
				posting_date=nowdate(),
				start_date="2019-01-01",
				end_date="2019-03-31",
				type="Income",
				company="_Test Company",
			)
		)

		pda1.insert()
		pda1.submit()

		expected_gle = [
			[deferred_account, 33.85, 0.0, "2019-01-31"],
			["Sales - _TC", 0.0, 33.85, "2019-01-31"],
			[deferred_account, 43.08, 0.0, "2019-02-28"],
			["Sales - _TC", 0.0, 43.08, "2019-02-28"],
			[deferred_account, 23.07, 0.0, "2019-03-15"],
			["Sales - _TC", 0.0, 23.07, "2019-03-15"],
		]

		check_gl_entries(self, si.name, expected_gle, "2019-01-30")

	def test_deferred_revenue_missing_account(self):
		si = create_sales_invoice(posting_date="2019-01-10", do_not_submit=True)
		si.items[0].enable_deferred_revenue = 1
		si.items[0].service_start_date = "2019-01-10"
		si.items[0].service_end_date = "2019-03-15"

		self.assertRaises(frappe.ValidationError, si.save)

	def test_fixed_deferred_revenue(self):
		deferred_account = create_account(
			account_name="Deferred Revenue",
			parent_account="Current Liabilities - _TC",
			company="_Test Company",
		)

		acc_settings = frappe.get_doc("Accounts Settings", "Accounts Settings")
		acc_settings.book_deferred_entries_based_on = "Months"
		acc_settings.save()

		item = create_item("_Test Item for Deferred Accounting")
		item.enable_deferred_revenue = 1
		item.deferred_revenue_account = deferred_account
		item.no_of_months = 12
		item.save()

		si = create_sales_invoice(
			item=item.name, posting_date="2019-01-16", rate=50000, do_not_submit=True
		)
		si.items[0].enable_deferred_revenue = 1
		si.items[0].service_start_date = "2019-01-16"
		si.items[0].service_end_date = "2019-03-31"
		si.items[0].deferred_revenue_account = deferred_account
		si.save()
		si.submit()

		pda1 = frappe.get_doc(
			dict(
				doctype="Process Deferred Accounting",
				posting_date="2019-03-31",
				start_date="2019-01-01",
				end_date="2019-03-31",
				type="Income",
				company="_Test Company",
			)
		)

		pda1.insert()
		pda1.submit()

		expected_gle = [
			[deferred_account, 10000.0, 0.0, "2019-01-31"],
			["Sales - _TC", 0.0, 10000.0, "2019-01-31"],
			[deferred_account, 20000.0, 0.0, "2019-02-28"],
			["Sales - _TC", 0.0, 20000.0, "2019-02-28"],
			[deferred_account, 20000.0, 0.0, "2019-03-31"],
			["Sales - _TC", 0.0, 20000.0, "2019-03-31"],
		]

		check_gl_entries(self, si.name, expected_gle, "2019-01-30")

		acc_settings = frappe.get_doc("Accounts Settings", "Accounts Settings")
		acc_settings.book_deferred_entries_based_on = "Days"
		acc_settings.save()

	def test_inter_company_transaction(self):
		si = create_sales_invoice(
			company="Wind Power LLC",
			customer="_Test Internal Customer",
			debit_to="Debtors - WP",
			warehouse="Stores - WP",
			income_account="Sales - WP",
			expense_account="Cost of Goods Sold - WP",
			cost_center="Main - WP",
			currency="USD",
			do_not_save=1,
		)

		si.selling_price_list = "_Test Price List Rest of the World"
		si.submit()

		target_doc = make_inter_company_transaction("Sales Invoice", si.name)
		target_doc.items[0].update(
			{
				"expense_account": "Cost of Goods Sold - _TC1",
				"cost_center": "Main - _TC1",
				"warehouse": "Stores - _TC1",
			}
		)
		target_doc.submit()

		self.assertEqual(target_doc.company, "_Test Company 1")
		self.assertEqual(target_doc.supplier, "_Test Internal Supplier")

	def test_inter_company_transaction_without_default_warehouse(self):
		"Check mapping (expense account) of inter company SI to PI in absence of default warehouse."
		# setup
		old_negative_stock = frappe.db.get_single_value("Stock Settings", "allow_negative_stock")
		frappe.db.set_value("Stock Settings", None, "allow_negative_stock", 1)

		old_perpetual_inventory = erpnext.is_perpetual_inventory_enabled("_Test Company 1")
		frappe.local.enable_perpetual_inventory["_Test Company 1"] = 1

		frappe.db.set_value(
			"Company",
			"_Test Company 1",
			"stock_received_but_not_billed",
			"Stock Received But Not Billed - _TC1",
		)
		frappe.db.set_value(
			"Company",
			"_Test Company 1",
			"expenses_included_in_valuation",
			"Expenses Included In Valuation - _TC1",
		)

		# begin test
		si = create_sales_invoice(
			company="Wind Power LLC",
			customer="_Test Internal Customer",
			debit_to="Debtors - WP",
			warehouse="Stores - WP",
			income_account="Sales - WP",
			expense_account="Cost of Goods Sold - WP",
			cost_center="Main - WP",
			currency="USD",
			update_stock=1,
			do_not_save=1,
		)
		si.selling_price_list = "_Test Price List Rest of the World"
		si.submit()

		target_doc = make_inter_company_transaction("Sales Invoice", si.name)

		# in absence of warehouse Stock Received But Not Billed is set as expense account while mapping
		# mapping is not obstructed
		self.assertIsNone(target_doc.items[0].warehouse)
		self.assertEqual(target_doc.items[0].expense_account, "Stock Received But Not Billed - _TC1")

		target_doc.items[0].update({"cost_center": "Main - _TC1"})

		# missing warehouse is validated on save, after mapping
		self.assertRaises(WarehouseMissingError, target_doc.save)

		target_doc.items[0].update({"warehouse": "Stores - _TC1"})
		target_doc.save()

		# after warehouse is set, linked account or default inventory account is set
		self.assertEqual(target_doc.items[0].expense_account, "Stock In Hand - _TC1")

		# tear down
		frappe.local.enable_perpetual_inventory["_Test Company 1"] = old_perpetual_inventory
<<<<<<< HEAD
		frappe.db.set_single_value("Stock Settings", "allow_negative_stock", old_negative_stock)
=======
		frappe.db.set_value("Stock Settings", None, "allow_negative_stock", old_negative_stock)

	def test_sle_for_target_warehouse(self):
		se = make_stock_entry(
			item_code="138-CMS Shoe",
			target="Finished Goods - _TC",
			company="_Test Company",
			qty=1,
			basic_rate=500,
		)

		si = frappe.copy_doc(test_records[0])
		si.customer = "_Test Internal Customer 3"
		si.update_stock = 1
		si.set_warehouse = "Finished Goods - _TC"
		si.set_target_warehouse = "Stores - _TC"
		si.get("items")[0].warehouse = "Finished Goods - _TC"
		si.get("items")[0].target_warehouse = "Stores - _TC"
		si.insert()
		si.submit()

		sles = frappe.get_all(
			"Stock Ledger Entry", filters={"voucher_no": si.name}, fields=["name", "actual_qty"]
		)

		# check if both SLEs are created
		self.assertEqual(len(sles), 2)
		self.assertEqual(sum(d.actual_qty for d in sles), 0.0)

		# tear down
		si.cancel()
		se.cancel()
>>>>>>> 72d32a49

	def test_internal_transfer_gl_entry(self):
		si = create_sales_invoice(
			company="_Test Company with perpetual inventory",
			customer="_Test Internal Customer 2",
			debit_to="Debtors - TCP1",
			warehouse="Stores - TCP1",
			income_account="Sales - TCP1",
			expense_account="Cost of Goods Sold - TCP1",
			cost_center="Main - TCP1",
			currency="INR",
			do_not_save=1,
		)

		si.selling_price_list = "_Test Price List Rest of the World"
		si.update_stock = 1
		si.items[0].target_warehouse = "Work In Progress - TCP1"

		# Add stock to stores for successful stock transfer
		make_stock_entry(
			target="Stores - TCP1", company="_Test Company with perpetual inventory", qty=1, basic_rate=100
		)

		add_taxes(si)
		si.save()

		rate = 0.0
		for d in si.get("items"):
			rate = get_incoming_rate(
				{
					"item_code": d.item_code,
					"warehouse": d.warehouse,
					"posting_date": si.posting_date,
					"posting_time": si.posting_time,
					"qty": -1 * flt(d.get("stock_qty")),
					"serial_no": d.serial_no,
					"company": si.company,
					"voucher_type": "Sales Invoice",
					"voucher_no": si.name,
					"allow_zero_valuation": d.get("allow_zero_valuation"),
				},
				raise_error_if_no_rate=False,
			)

			rate = flt(rate, 2)

		si.submit()

		target_doc = make_inter_company_transaction("Sales Invoice", si.name)
		target_doc.company = "_Test Company with perpetual inventory"
		target_doc.items[0].warehouse = "Finished Goods - TCP1"
		add_taxes(target_doc)
		target_doc.save()
		target_doc.submit()

		tax_amount = flt(rate * (12 / 100), 2)
		si_gl_entries = [
			["_Test Account Excise Duty - TCP1", 0.0, tax_amount, nowdate()],
			["Unrealized Profit - TCP1", tax_amount, 0.0, nowdate()],
		]

		check_gl_entries(self, si.name, si_gl_entries, add_days(nowdate(), -1))

		pi_gl_entries = [
			["_Test Account Excise Duty - TCP1", tax_amount, 0.0, nowdate()],
			["Unrealized Profit - TCP1", 0.0, tax_amount, nowdate()],
		]

		# Sale and Purchase both should be at valuation rate
		self.assertEqual(si.items[0].rate, rate)
		self.assertEqual(target_doc.items[0].rate, rate)

		check_gl_entries(self, target_doc.name, pi_gl_entries, add_days(nowdate(), -1))

	def test_internal_transfer_gl_precision_issues(self):
		# Make a stock queue of an item with two valuations

		# Remove all existing stock for this
		if get_stock_balance("_Test Internal Transfer Item", "Stores - TCP1", "2022-04-10"):
			create_stock_reconciliation(
				item_code="_Test Internal Transfer Item",
				warehouse="Stores - TCP1",
				qty=0,
				rate=0,
				company="_Test Company with perpetual inventory",
				expense_account="Stock Adjustment - TCP1"
				if frappe.get_all("Stock Ledger Entry")
				else "Temporary Opening - TCP1",
				posting_date="2020-04-10",
				posting_time="14:00",
			)

		make_stock_entry(
			item_code="_Test Internal Transfer Item",
			target="Stores - TCP1",
			qty=9000000,
			basic_rate=52.0,
			posting_date="2020-04-10",
			posting_time="14:00",
		)
		make_stock_entry(
			item_code="_Test Internal Transfer Item",
			target="Stores - TCP1",
			qty=60000000,
			basic_rate=52.349777,
			posting_date="2020-04-10",
			posting_time="14:00",
		)

		# Make an internal transfer Sales Invoice Stock in non stock uom to check
		# for rounding errors while converting to stock uom
		si = create_sales_invoice(
			company="_Test Company with perpetual inventory",
			customer="_Test Internal Customer 2",
			item_code="_Test Internal Transfer Item",
			qty=5000000,
			uom="Box",
			debit_to="Debtors - TCP1",
			warehouse="Stores - TCP1",
			income_account="Sales - TCP1",
			expense_account="Cost of Goods Sold - TCP1",
			cost_center="Main - TCP1",
			currency="INR",
			do_not_save=1,
		)

		# Check GL Entries with precision
		si.update_stock = 1
		si.items[0].target_warehouse = "Work In Progress - TCP1"
		si.items[0].conversion_factor = 10
		si.save()
		si.submit()

		# Check if adjustment entry is created
		self.assertTrue(
			frappe.db.exists(
				"GL Entry",
				{
					"voucher_type": "Sales Invoice",
					"voucher_no": si.name,
					"remarks": "Rounding gain/loss Entry for Stock Transfer",
				},
			)
		)

	def test_item_tax_net_range(self):
		item = create_item("T Shirt")

		item.set("taxes", [])
		item.append(
			"taxes",
			{
				"item_tax_template": "_Test Account Excise Duty @ 10 - _TC",
				"minimum_net_rate": 0,
				"maximum_net_rate": 500,
			},
		)

		item.append(
			"taxes",
			{
				"item_tax_template": "_Test Account Excise Duty @ 12 - _TC",
				"minimum_net_rate": 501,
				"maximum_net_rate": 1000,
			},
		)

		item.save()

		sales_invoice = create_sales_invoice(item="T Shirt", rate=700, do_not_submit=True)
		self.assertEqual(
			sales_invoice.items[0].item_tax_template, "_Test Account Excise Duty @ 12 - _TC"
		)

		# Apply discount
		sales_invoice.apply_discount_on = "Net Total"
		sales_invoice.discount_amount = 300
		sales_invoice.save()
		self.assertEqual(
			sales_invoice.items[0].item_tax_template, "_Test Account Excise Duty @ 10 - _TC"
		)

	@change_settings("Selling Settings", {"enable_discount_accounting": 1})
	def test_sales_invoice_with_discount_accounting_enabled(self):

		discount_account = create_account(
			account_name="Discount Account",
			parent_account="Indirect Expenses - _TC",
			company="_Test Company",
		)
		si = create_sales_invoice(discount_account=discount_account, discount_percentage=10, rate=90)

		expected_gle = [
			["Debtors - _TC", 90.0, 0.0, nowdate()],
			["Discount Account - _TC", 10.0, 0.0, nowdate()],
			["Sales - _TC", 0.0, 100.0, nowdate()],
		]

		check_gl_entries(self, si.name, expected_gle, add_days(nowdate(), -1))

	@change_settings("Selling Settings", {"enable_discount_accounting": 1})
	def test_additional_discount_for_sales_invoice_with_discount_accounting_enabled(self):

		additional_discount_account = create_account(
			account_name="Discount Account",
			parent_account="Indirect Expenses - _TC",
			company="_Test Company",
		)

		tds_payable_account = create_account(
			account_name="TDS Payable",
			account_type="Tax",
			parent_account="Duties and Taxes - _TC",
			company="_Test Company",
		)

		si = create_sales_invoice(parent_cost_center="Main - _TC", do_not_save=1)
		si.apply_discount_on = "Grand Total"
		si.additional_discount_account = additional_discount_account
		si.additional_discount_percentage = 20
		si.append(
			"taxes",
			{
				"charge_type": "On Net Total",
				"account_head": "_Test Account VAT - _TC",
				"cost_center": "Main - _TC",
				"description": "Test",
				"rate": 10,
			},
		)
		si.submit()

		expected_gle = [
			["_Test Account VAT - _TC", 0.0, 10.0, nowdate()],
			["Debtors - _TC", 88, 0.0, nowdate()],
			["Discount Account - _TC", 22.0, 0.0, nowdate()],
			["Sales - _TC", 0.0, 100.0, nowdate()],
		]

		check_gl_entries(self, si.name, expected_gle, add_days(nowdate(), -1))

		# Update Invoice post submit and then check GL Entries again

		si.load_from_db()
		si.items[0].income_account = "Service - _TC"
		si.additional_discount_account = "_Test Account Sales - _TC"
		si.taxes[0].account_head = "TDS Payable - _TC"
		si.save()

		si.load_from_db()
		self.assertTrue(si.repost_required)

		si.repost_accounting_entries()

		expected_gle = [
			["_Test Account Sales - _TC", 22.0, 0.0, nowdate()],
			["Debtors - _TC", 88, 0.0, nowdate()],
			["Service - _TC", 0.0, 100.0, nowdate()],
			["TDS Payable - _TC", 0.0, 10.0, nowdate()],
		]

		check_gl_entries(self, si.name, expected_gle, add_days(nowdate(), -1))

		si.load_from_db()
		self.assertFalse(si.repost_required)

	def test_asset_depreciation_on_sale_with_pro_rata(self):
		"""
		Tests if an Asset set to depreciate yearly on June 30, that gets sold on Sept 30, creates an additional depreciation entry on its date of sale.
		"""

		create_asset_data()
		asset = create_asset(item_code="Macbook Pro", calculate_depreciation=1, submit=1)
		post_depreciation_entries(getdate("2021-09-30"))

		create_sales_invoice(
			item_code="Macbook Pro", asset=asset.name, qty=1, rate=90000, posting_date=getdate("2021-09-30")
		)
		asset.load_from_db()

		expected_values = [
			["2020-06-30", 1366.12, 1366.12],
			["2021-06-30", 20000.0, 21366.12],
			["2021-09-30", 5041.1, 26407.22],
		]

		for i, schedule in enumerate(asset.schedules):
			self.assertEqual(getdate(expected_values[i][0]), schedule.schedule_date)
			self.assertEqual(expected_values[i][1], schedule.depreciation_amount)
			self.assertEqual(expected_values[i][2], schedule.accumulated_depreciation_amount)
			self.assertTrue(schedule.journal_entry)

	def test_asset_depreciation_on_sale_without_pro_rata(self):
		"""
		Tests if an Asset set to depreciate yearly on Dec 31, that gets sold on Dec 31 after two years, created an additional depreciation entry on its date of sale.
		"""

		create_asset_data()
		asset = create_asset(
			item_code="Macbook Pro",
			calculate_depreciation=1,
			available_for_use_date=getdate("2019-12-31"),
			total_number_of_depreciations=3,
			expected_value_after_useful_life=10000,
			depreciation_start_date=getdate("2020-12-31"),
			submit=1,
		)

		post_depreciation_entries(getdate("2021-09-30"))

		create_sales_invoice(
			item_code="Macbook Pro", asset=asset.name, qty=1, rate=90000, posting_date=getdate("2021-12-31")
		)
		asset.load_from_db()

		expected_values = [["2020-12-31", 30000, 30000], ["2021-12-31", 30000, 60000]]

		for i, schedule in enumerate(asset.schedules):
			self.assertEqual(getdate(expected_values[i][0]), schedule.schedule_date)
			self.assertEqual(expected_values[i][1], schedule.depreciation_amount)
			self.assertEqual(expected_values[i][2], schedule.accumulated_depreciation_amount)
			self.assertTrue(schedule.journal_entry)

	def test_depreciation_on_return_of_sold_asset(self):
		from erpnext.controllers.sales_and_purchase_return import make_return_doc

		create_asset_data()
		asset = create_asset(item_code="Macbook Pro", calculate_depreciation=1, submit=1)
		post_depreciation_entries(getdate("2021-09-30"))

		si = create_sales_invoice(
			item_code="Macbook Pro", asset=asset.name, qty=1, rate=90000, posting_date=getdate("2021-09-30")
		)
		return_si = make_return_doc("Sales Invoice", si.name)
		return_si.submit()
		asset.load_from_db()

		expected_values = [
			["2020-06-30", 1366.12, 1366.12, True],
			["2021-06-30", 20000.0, 21366.12, True],
			["2022-06-30", 20000.0, 41366.12, False],
			["2023-06-30", 20000.0, 61366.12, False],
			["2024-06-30", 20000.0, 81366.12, False],
			["2025-06-06", 18633.88, 100000.0, False],
		]

		for i, schedule in enumerate(asset.schedules):
			self.assertEqual(getdate(expected_values[i][0]), schedule.schedule_date)
			self.assertEqual(expected_values[i][1], schedule.depreciation_amount)
			self.assertEqual(expected_values[i][2], schedule.accumulated_depreciation_amount)
			self.assertEqual(schedule.journal_entry, schedule.journal_entry)

	def test_sales_invoice_against_supplier(self):
		from erpnext.accounts.doctype.opening_invoice_creation_tool.test_opening_invoice_creation_tool import (
			make_customer,
		)
		from erpnext.accounts.doctype.party_link.party_link import create_party_link
		from erpnext.buying.doctype.supplier.test_supplier import create_supplier

		# create a customer
		customer = make_customer(customer="_Test Common Supplier")
		# create a supplier
		supplier = create_supplier(supplier_name="_Test Common Supplier").name

		# create a party link between customer & supplier
		party_link = create_party_link("Supplier", supplier, customer)

		# enable common party accounting
		frappe.db.set_value("Accounts Settings", None, "enable_common_party_accounting", 1)

		# create a sales invoice
		si = create_sales_invoice(customer=customer, parent_cost_center="_Test Cost Center - _TC")

		# check outstanding of sales invoice
		si.reload()
		self.assertEqual(si.status, "Paid")
		self.assertEqual(flt(si.outstanding_amount), 0.0)

		# check creation of journal entry
		jv = frappe.get_all(
			"Journal Entry Account",
			{
				"account": si.debit_to,
				"party_type": "Customer",
				"party": si.customer,
				"reference_type": si.doctype,
				"reference_name": si.name,
			},
			pluck="credit_in_account_currency",
		)

		self.assertTrue(jv)
		self.assertEqual(jv[0], si.grand_total)

		party_link.delete()
		frappe.db.set_value("Accounts Settings", None, "enable_common_party_accounting", 0)

	def test_payment_statuses(self):
		from erpnext.accounts.doctype.payment_entry.test_payment_entry import get_payment_entry

		today = nowdate()

		# Test Overdue
		si = create_sales_invoice(do_not_submit=True)
		si.payment_schedule = []
		si.append(
			"payment_schedule",
			{"due_date": add_days(today, -5), "invoice_portion": 50, "payment_amount": si.grand_total / 2},
		)
		si.append(
			"payment_schedule",
			{"due_date": add_days(today, 5), "invoice_portion": 50, "payment_amount": si.grand_total / 2},
		)
		si.submit()
		self.assertEqual(si.status, "Overdue")

		# Test payment less than due amount
		pe = get_payment_entry("Sales Invoice", si.name, bank_account="_Test Bank - _TC")
		pe.reference_no = "1"
		pe.reference_date = nowdate()
		pe.paid_amount = 1
		pe.references[0].allocated_amount = pe.paid_amount
		pe.submit()
		si.reload()
		self.assertEqual(si.status, "Overdue")

		# Test Partly Paid
		pe = frappe.copy_doc(pe)
		pe.paid_amount = si.grand_total / 2
		pe.references[0].allocated_amount = pe.paid_amount
		pe.submit()
		si.reload()
		self.assertEqual(si.status, "Partly Paid")

		# Test Paid
		pe = get_payment_entry("Sales Invoice", si.name, bank_account="_Test Bank - _TC")
		pe.reference_no = "1"
		pe.reference_date = nowdate()
		pe.paid_amount = si.outstanding_amount
		pe.submit()
		si.reload()
		self.assertEqual(si.status, "Paid")

	def test_update_invoice_status(self):
		today = nowdate()

		# Sales Invoice without Payment Schedule
		si = create_sales_invoice(posting_date=add_days(today, -5))

		# Sales Invoice with Payment Schedule
		si_with_payment_schedule = create_sales_invoice(do_not_submit=True)
		si_with_payment_schedule.extend(
			"payment_schedule",
			[
				{
					"due_date": add_days(today, -5),
					"invoice_portion": 50,
					"payment_amount": si_with_payment_schedule.grand_total / 2,
				},
				{
					"due_date": add_days(today, 5),
					"invoice_portion": 50,
					"payment_amount": si_with_payment_schedule.grand_total / 2,
				},
			],
		)
		si_with_payment_schedule.submit()

		for invoice in (si, si_with_payment_schedule):
			invoice.db_set("status", "Unpaid")
			update_invoice_status()
			invoice.reload()
			self.assertEqual(invoice.status, "Overdue")

			invoice.db_set("status", "Unpaid and Discounted")
			update_invoice_status()
			invoice.reload()
			self.assertEqual(invoice.status, "Overdue and Discounted")

	def test_sales_commission(self):
		si = frappe.copy_doc(test_records[2])

		frappe.db.set_value("Item", si.get("items")[0].item_code, "grant_commission", 1)
		frappe.db.set_value("Item", si.get("items")[1].item_code, "grant_commission", 0)

		item = copy.deepcopy(si.get("items")[0])
		item.update(
			{
				"qty": 1,
				"rate": 500,
			}
		)

		item = copy.deepcopy(si.get("items")[1])
		item.update(
			{
				"qty": 1,
				"rate": 500,
			}
		)

		# Test valid values
		for commission_rate, total_commission in ((0, 0), (10, 50), (100, 500)):
			si.commission_rate = commission_rate
			si.save()
			self.assertEqual(si.amount_eligible_for_commission, 500)
			self.assertEqual(si.total_commission, total_commission)

		# Test invalid values
		for commission_rate in (101, -1):
			si.reload()
			si.commission_rate = commission_rate
			self.assertRaises(frappe.ValidationError, si.save)

	@change_settings("Accounts Settings", {"acc_frozen_upto": add_days(getdate(), 1)})
	def test_sales_invoice_submission_post_account_freezing_date(self):
		si = create_sales_invoice(do_not_save=True)
		si.posting_date = add_days(getdate(), 1)
		si.save()

		self.assertRaises(frappe.ValidationError, si.submit)
		si.posting_date = getdate()
		si.submit()

	def test_over_billing_case_against_delivery_note(self):
		"""
		Test a case where duplicating the item with qty = 1 in the invoice
		allows overbilling even if it is disabled
		"""
		from erpnext.stock.doctype.delivery_note.test_delivery_note import create_delivery_note

		over_billing_allowance = frappe.db.get_single_value(
			"Accounts Settings", "over_billing_allowance"
		)
		frappe.db.set_value("Accounts Settings", None, "over_billing_allowance", 0)

		dn = create_delivery_note()
		dn.submit()

		si = make_sales_invoice(dn.name)
		# make a copy of first item and add it to invoice
		item_copy = frappe.copy_doc(si.items[0])
		si.append("items", item_copy)
		si.save()

		with self.assertRaises(frappe.ValidationError) as err:
			si.submit()

		self.assertTrue("cannot overbill" in str(err.exception).lower())

		frappe.db.set_value("Accounts Settings", None, "over_billing_allowance", over_billing_allowance)

	@change_settings(
		"Accounts Settings",
		{
			"book_deferred_entries_via_journal_entry": 1,
			"submit_journal_entries": 1,
		},
	)
	def test_multi_currency_deferred_revenue_via_journal_entry(self):
		deferred_account = create_account(
			account_name="Deferred Revenue",
			parent_account="Current Liabilities - _TC",
			company="_Test Company",
		)

		item = create_item("_Test Item for Deferred Accounting")
		item.enable_deferred_expense = 1
		item.item_defaults[0].deferred_revenue_account = deferred_account
		item.save()

		si = create_sales_invoice(
			customer="_Test Customer USD",
			currency="USD",
			item=item.name,
			qty=1,
			rate=100,
			conversion_rate=60,
			do_not_save=True,
		)

		si.set_posting_time = 1
		si.posting_date = "2019-01-01"
		si.debit_to = "_Test Receivable USD - _TC"
		si.items[0].enable_deferred_revenue = 1
		si.items[0].service_start_date = "2019-01-01"
		si.items[0].service_end_date = "2019-03-30"
		si.items[0].deferred_expense_account = deferred_account
		si.save()
		si.submit()

		frappe.db.set_value("Accounts Settings", None, "acc_frozen_upto", getdate("2019-01-31"))

		pda1 = frappe.get_doc(
			dict(
				doctype="Process Deferred Accounting",
				posting_date=nowdate(),
				start_date="2019-01-01",
				end_date="2019-03-31",
				type="Income",
				company="_Test Company",
			)
		)

		pda1.insert()
		pda1.submit()

		expected_gle = [
			["Sales - _TC", 0.0, 2089.89, "2019-01-28"],
			[deferred_account, 2089.89, 0.0, "2019-01-28"],
			["Sales - _TC", 0.0, 1887.64, "2019-02-28"],
			[deferred_account, 1887.64, 0.0, "2019-02-28"],
			["Sales - _TC", 0.0, 2022.47, "2019-03-15"],
			[deferred_account, 2022.47, 0.0, "2019-03-15"],
		]

		gl_entries = frappe.db.sql(
			"""select account, debit, credit, posting_date
			from `tabGL Entry`
			where voucher_type='Journal Entry' and voucher_detail_no=%s and posting_date <= %s
			order by posting_date asc, account asc""",
			(si.items[0].name, si.posting_date),
			as_dict=1,
		)

		for i, gle in enumerate(gl_entries):
			self.assertEqual(expected_gle[i][0], gle.account)
			self.assertEqual(expected_gle[i][1], gle.credit)
			self.assertEqual(expected_gle[i][2], gle.debit)
			self.assertEqual(getdate(expected_gle[i][3]), gle.posting_date)

	def test_standalone_serial_no_return(self):
		si = create_sales_invoice(
			item_code="_Test Serialized Item With Series", update_stock=True, is_return=True, qty=-1
		)
		si.reload()
		self.assertTrue(si.items[0].serial_no)

	def test_sales_invoice_with_disabled_account(self):
		try:
			account_name = "Sales Expenses - _TC"
			account = frappe.get_doc("Account", account_name)
			account.disabled = 1
			account.save()

			si = create_sales_invoice(do_not_save=True)
			si.posting_date = add_days(getdate(), 1)
			si.taxes = []

			si.append(
				"taxes",
				{
					"charge_type": "On Net Total",
					"account_head": account_name,
					"cost_center": "Main - _TC",
					"description": "Commission",
					"rate": 5,
				},
			)
			si.save()

			with self.assertRaises(frappe.ValidationError) as err:
				si.submit()

			self.assertTrue(
				"Cannot create accounting entries against disabled accounts" in str(err.exception)
			)

		finally:
			account.disabled = 0
			account.save()

	@change_settings("Accounts Settings", {"unlink_payment_on_cancellation_of_invoice": 1})
	def test_gain_loss_with_advance_entry(self):
		from erpnext.accounts.doctype.journal_entry.test_journal_entry import make_journal_entry

		jv = make_journal_entry("_Test Receivable USD - _TC", "_Test Bank - _TC", -7000, save=False)

		jv.accounts[0].exchange_rate = 70
		jv.accounts[0].credit_in_account_currency = 100
		jv.accounts[0].party_type = "Customer"
		jv.accounts[0].party = "_Test Customer USD"

		jv.save()
		jv.submit()

		si = create_sales_invoice(
			customer="_Test Customer USD",
			debit_to="_Test Receivable USD - _TC",
			currency="USD",
			conversion_rate=75,
			do_not_save=1,
			rate=100,
		)

		si.append(
			"advances",
			{
				"reference_type": "Journal Entry",
				"reference_name": jv.name,
				"reference_row": jv.accounts[0].name,
				"advance_amount": 100,
				"allocated_amount": 100,
				"ref_exchange_rate": 70,
			},
		)
		si.save()
		si.submit()
		expected_gle = [
			["_Test Receivable USD - _TC", 7500.0, 0.0, nowdate()],
			["Sales - _TC", 0.0, 7500.0, nowdate()],
		]
		check_gl_entries(self, si.name, expected_gle, nowdate())

		si.reload()
		self.assertEqual(si.outstanding_amount, 0)
		journals = frappe.db.get_all(
			"Journal Entry Account",
			filters={"reference_type": "Sales Invoice", "reference_name": si.name, "docstatus": 1},
			pluck="parent",
		)
		journals = [x for x in journals if x != jv.name]
		self.assertEqual(len(journals), 1)
		je_type = frappe.get_cached_value("Journal Entry", journals[0], "voucher_type")
		self.assertEqual(je_type, "Exchange Gain Or Loss")
		ledger_outstanding = frappe.db.get_all(
			"Payment Ledger Entry",
			filters={"against_voucher_no": si.name, "delinked": 0},
			fields=["sum(amount), sum(amount_in_account_currency)"],
			as_list=1,
		)

	def test_batch_expiry_for_sales_invoice_return(self):
		from erpnext.controllers.sales_and_purchase_return import make_return_doc
		from erpnext.stock.doctype.item.test_item import make_item

		item = make_item(
			"_Test Batch Item For Return Check",
			{
				"is_purchase_item": 1,
				"is_stock_item": 1,
				"has_batch_no": 1,
				"create_new_batch": 1,
				"batch_number_series": "TBIRC.#####",
			},
		)

		pr = make_purchase_receipt(qty=1, item_code=item.name)

		batch_no = pr.items[0].batch_no
		si = create_sales_invoice(qty=1, item_code=item.name, update_stock=1, batch_no=batch_no)

		si.load_from_db()
		batch_no = si.items[0].batch_no
		self.assertTrue(batch_no)

		frappe.db.set_value("Batch", batch_no, "expiry_date", add_days(today(), -1))

		return_si = make_return_doc(si.doctype, si.name)
		return_si.save().submit()

		self.assertTrue(return_si.docstatus == 1)

	def test_sales_invoice_with_payable_tax_account(self):
		si = create_sales_invoice(do_not_submit=True)
		si.append(
			"taxes",
			{
				"charge_type": "Actual",
				"account_head": "Creditors - _TC",
				"description": "Test",
				"cost_center": "Main - _TC",
				"tax_amount": 10,
				"total": 10,
				"dont_recompute_tax": 0,
			},
		)
		self.assertRaises(frappe.ValidationError, si.submit)

	@change_settings("Selling Settings", {"allow_negative_rates_for_items": 0})
	def test_sales_return_negative_rate(self):
		si = create_sales_invoice(is_return=1, qty=-2, rate=-10, do_not_save=True)
		self.assertRaises(frappe.ValidationError, si.save)

		si.items[0].rate = 10
		si.save()


def get_sales_invoice_for_e_invoice():
	si = make_sales_invoice_for_ewaybill()
	si.naming_series = "INV-2020-.#####"
	si.items = []
	si.append(
		"items",
		{
			"item_code": "_Test Item",
			"uom": "Nos",
			"warehouse": "_Test Warehouse - _TC",
			"qty": 2000,
			"rate": 12,
			"income_account": "Sales - _TC",
			"expense_account": "Cost of Goods Sold - _TC",
			"cost_center": "_Test Cost Center - _TC",
		},
	)

	si.append(
		"items",
		{
			"item_code": "_Test Item 2",
			"uom": "Nos",
			"warehouse": "_Test Warehouse - _TC",
			"qty": 420,
			"rate": 15,
			"income_account": "Sales - _TC",
			"expense_account": "Cost of Goods Sold - _TC",
			"cost_center": "_Test Cost Center - _TC",
		},
	)

	return si


def check_gl_entries(doc, voucher_no, expected_gle, posting_date):
	gl_entries = frappe.db.sql(
		"""select account, debit, credit, posting_date
		from `tabGL Entry`
		where voucher_type='Sales Invoice' and voucher_no=%s and posting_date > %s
		and is_cancelled = 0
		order by posting_date asc, account asc""",
		(voucher_no, posting_date),
		as_dict=1,
	)

	for i, gle in enumerate(gl_entries):
		doc.assertEqual(expected_gle[i][0], gle.account)
		doc.assertEqual(expected_gle[i][1], gle.debit)
		doc.assertEqual(expected_gle[i][2], gle.credit)
		doc.assertEqual(getdate(expected_gle[i][3]), gle.posting_date)


def create_sales_invoice(**args):
	si = frappe.new_doc("Sales Invoice")
	args = frappe._dict(args)
	if args.posting_date:
		si.set_posting_time = 1
	si.posting_date = args.posting_date or nowdate()

	si.company = args.company or "_Test Company"
	si.customer = args.customer or "_Test Customer"
	si.debit_to = args.debit_to or "Debtors - _TC"
	si.update_stock = args.update_stock
	si.is_pos = args.is_pos
	si.is_return = args.is_return
	si.return_against = args.return_against
	si.currency = args.currency or "INR"
	si.conversion_rate = args.conversion_rate or 1
	si.naming_series = args.naming_series or "T-SINV-"
	si.cost_center = args.parent_cost_center

	si.append(
		"items",
		{
			"item_code": args.item or args.item_code or "_Test Item",
			"item_name": args.item_name or "_Test Item",
			"description": args.description or "_Test Item",
			"warehouse": args.warehouse or "_Test Warehouse - _TC",
			"target_warehouse": args.target_warehouse,
			"qty": args.qty or 1,
			"uom": args.uom or "Nos",
			"stock_uom": args.uom or "Nos",
			"rate": args.rate if args.get("rate") is not None else 100,
			"price_list_rate": args.price_list_rate if args.get("price_list_rate") is not None else 100,
			"income_account": args.income_account or "Sales - _TC",
			"expense_account": args.expense_account or "Cost of Goods Sold - _TC",
			"discount_account": args.discount_account or None,
			"discount_amount": args.discount_amount or 0,
			"asset": args.asset or None,
			"cost_center": args.cost_center or "_Test Cost Center - _TC",
			"serial_no": args.serial_no,
			"conversion_factor": args.get("conversion_factor", 1),
			"incoming_rate": args.incoming_rate or 0,
			"batch_no": args.batch_no or None,
		},
	)

	if not args.do_not_save:
		si.insert()
		if not args.do_not_submit:
			si.submit()
		else:
			si.payment_schedule = []
	else:
		si.payment_schedule = []

	return si


def create_sales_invoice_against_cost_center(**args):
	si = frappe.new_doc("Sales Invoice")
	args = frappe._dict(args)
	if args.posting_date:
		si.set_posting_time = 1
	si.posting_date = args.posting_date or nowdate()

	si.company = args.company or "_Test Company"
	si.cost_center = args.cost_center or "_Test Cost Center - _TC"
	si.customer = args.customer or "_Test Customer"
	si.debit_to = args.debit_to or "Debtors - _TC"
	si.update_stock = args.update_stock
	si.is_pos = args.is_pos
	si.is_return = args.is_return
	si.return_against = args.return_against
	si.currency = args.currency or "INR"
	si.conversion_rate = args.conversion_rate or 1

	si.append(
		"items",
		{
			"item_code": args.item or args.item_code or "_Test Item",
			"warehouse": args.warehouse or "_Test Warehouse - _TC",
			"qty": args.qty or 1,
			"rate": args.rate or 100,
			"income_account": "Sales - _TC",
			"expense_account": "Cost of Goods Sold - _TC",
			"cost_center": args.cost_center or "_Test Cost Center - _TC",
			"serial_no": args.serial_no,
		},
	)

	if not args.do_not_save:
		si.insert()
		if not args.do_not_submit:
			si.submit()
		else:
			si.payment_schedule = []
	else:
		si.payment_schedule = []

	return si


test_dependencies = ["Journal Entry", "Contact", "Address"]
test_records = frappe.get_test_records("Sales Invoice")


def get_outstanding_amount(against_voucher_type, against_voucher, account, party, party_type):
	bal = flt(
		frappe.db.sql(
			"""
		select sum(debit_in_account_currency) - sum(credit_in_account_currency)
		from `tabGL Entry`
		where against_voucher_type=%s and against_voucher=%s
		and account = %s and party = %s and party_type = %s""",
			(against_voucher_type, against_voucher, account, party, party_type),
		)[0][0]
		or 0.0
	)

	if against_voucher_type == "Purchase Invoice":
		bal = bal * -1

	return bal


def get_taxes_and_charges():
	return [
		{
			"account_head": "_Test Account Excise Duty - TCP1",
			"charge_type": "On Net Total",
			"cost_center": "Main - TCP1",
			"description": "Excise Duty",
			"doctype": "Sales Taxes and Charges",
			"idx": 1,
			"included_in_print_rate": 1,
			"parentfield": "taxes",
			"rate": 12,
		},
		{
			"account_head": "_Test Account Education Cess - TCP1",
			"charge_type": "On Previous Row Amount",
			"cost_center": "Main - TCP1",
			"description": "Education Cess",
			"doctype": "Sales Taxes and Charges",
			"idx": 2,
			"included_in_print_rate": 1,
			"parentfield": "taxes",
			"rate": 2,
			"row_id": 1,
		},
	]


def create_internal_parties():
	from erpnext.selling.doctype.customer.test_customer import create_internal_customer

	create_internal_customer(
		customer_name="_Test Internal Customer",
		represents_company="_Test Company 1",
		allowed_to_interact_with="Wind Power LLC",
	)

	create_internal_customer(
		customer_name="_Test Internal Customer 2",
		represents_company="_Test Company with perpetual inventory",
		allowed_to_interact_with="_Test Company with perpetual inventory",
	)

	create_internal_customer(
		customer_name="_Test Internal Customer 3",
		represents_company="_Test Company",
		allowed_to_interact_with="_Test Company",
	)

	account = create_account(
		account_name="Unrealized Profit",
		parent_account="Current Liabilities - _TC",
		company="_Test Company",
	)

	frappe.db.set_value("Company", "_Test Company", "unrealized_profit_loss_account", account)

	create_internal_supplier(
		supplier_name="_Test Internal Supplier",
		represents_company="Wind Power LLC",
		allowed_to_interact_with="_Test Company 1",
	)

	create_internal_supplier(
		supplier_name="_Test Internal Supplier 2",
		represents_company="_Test Company with perpetual inventory",
		allowed_to_interact_with="_Test Company with perpetual inventory",
	)


def create_internal_supplier(supplier_name, represents_company, allowed_to_interact_with):
	if not frappe.db.exists("Supplier", supplier_name):
		supplier = frappe.get_doc(
			{
				"supplier_group": "_Test Supplier Group",
				"supplier_name": supplier_name,
				"doctype": "Supplier",
				"is_internal_supplier": 1,
				"represents_company": represents_company,
			}
		)

		supplier.append("companies", {"company": allowed_to_interact_with})

		supplier.insert()
		supplier_name = supplier.name
	else:
		supplier_name = frappe.db.exists("Supplier", supplier_name)

	return supplier_name


def setup_accounts():
	## Create internal transfer account
	account = create_account(
		account_name="Unrealized Profit",
		parent_account="Current Liabilities - TCP1",
		company="_Test Company with perpetual inventory",
	)

	frappe.db.set_value(
		"Company", "_Test Company with perpetual inventory", "unrealized_profit_loss_account", account
	)


def add_taxes(doc):
	doc.append(
		"taxes",
		{
			"account_head": "_Test Account Excise Duty - TCP1",
			"charge_type": "On Net Total",
			"cost_center": "Main - TCP1",
			"description": "Excise Duty",
			"rate": 12,
		},
	)<|MERGE_RESOLUTION|>--- conflicted
+++ resolved
@@ -2540,10 +2540,7 @@
 
 		# tear down
 		frappe.local.enable_perpetual_inventory["_Test Company 1"] = old_perpetual_inventory
-<<<<<<< HEAD
 		frappe.db.set_single_value("Stock Settings", "allow_negative_stock", old_negative_stock)
-=======
-		frappe.db.set_value("Stock Settings", None, "allow_negative_stock", old_negative_stock)
 
 	def test_sle_for_target_warehouse(self):
 		se = make_stock_entry(
@@ -2575,7 +2572,6 @@
 		# tear down
 		si.cancel()
 		se.cancel()
->>>>>>> 72d32a49
 
 	def test_internal_transfer_gl_entry(self):
 		si = create_sales_invoice(
