# Copyright (c) 2018, Frappe Technologies Pvt. Ltd. and Contributors
# License: GNU General Public License v3. See license.txt

import copy
import unittest

import frappe
from frappe.model.dynamic_links import get_dynamic_link_map
from frappe.model.naming import make_autoname
from frappe.utils import add_days, flt, getdate, nowdate

import erpnext
from erpnext.accounts.doctype.account.test_account import create_account, get_inventory_account
from erpnext.accounts.doctype.pos_profile.test_pos_profile import make_pos_profile
from erpnext.accounts.doctype.purchase_invoice.purchase_invoice import WarehouseMissingError
from erpnext.accounts.doctype.purchase_invoice.test_purchase_invoice import (
	unlink_payment_on_cancel_of_invoice,
)
from erpnext.accounts.doctype.sales_invoice.sales_invoice import make_inter_company_transaction
from erpnext.accounts.utils import PaymentEntryUnlinkError
from erpnext.assets.doctype.asset.depreciation import post_depreciation_entries
from erpnext.assets.doctype.asset.test_asset import create_asset, create_asset_data
from erpnext.controllers.accounts_controller import update_invoice_status
from erpnext.controllers.taxes_and_totals import get_itemised_tax_breakup_data
from erpnext.exceptions import InvalidAccountCurrency, InvalidCurrency
from erpnext.regional.india.utils import get_ewb_data
from erpnext.stock.doctype.delivery_note.delivery_note import make_sales_invoice
from erpnext.stock.doctype.item.test_item import create_item
from erpnext.stock.doctype.purchase_receipt.test_purchase_receipt import make_purchase_receipt
from erpnext.stock.doctype.serial_no.serial_no import SerialNoWarehouseError
from erpnext.stock.doctype.stock_entry.test_stock_entry import (
	get_qty_after_transaction,
	make_stock_entry,
)
from erpnext.stock.utils import get_incoming_rate


class TestSalesInvoice(unittest.TestCase):
	def make(self):
		w = frappe.copy_doc(test_records[0])
		w.is_pos = 0
		w.insert()
		w.submit()
		return w

	@classmethod
	def setUpClass(self):
		unlink_payment_on_cancel_of_invoice()

	@classmethod
	def tearDownClass(self):
		unlink_payment_on_cancel_of_invoice(0)

	def test_timestamp_change(self):
		w = frappe.copy_doc(test_records[0])
		w.docstatus = 0
		w.insert()

		w2 = frappe.get_doc(w.doctype, w.name)

		import time

		time.sleep(1)
		w.save()

		import time

		time.sleep(1)
		self.assertRaises(frappe.TimestampMismatchError, w2.save)

	def test_sales_invoice_change_naming_series(self):
		si = frappe.copy_doc(test_records[2])
		si.insert()
		si.naming_series = "TEST-"

		self.assertRaises(frappe.CannotChangeConstantError, si.save)

		si = frappe.copy_doc(test_records[1])
		si.insert()
		si.naming_series = "TEST-"

		self.assertRaises(frappe.CannotChangeConstantError, si.save)

	def test_add_terms_after_save(self):
		si = frappe.copy_doc(test_records[2])
		si.insert()

		self.assertTrue(si.payment_schedule)
		self.assertEqual(getdate(si.payment_schedule[0].due_date), getdate(si.due_date))

	def test_sales_invoice_calculation_base_currency(self):
		si = frappe.copy_doc(test_records[2])
		si.insert()

		expected_values = {
			"keys": [
				"price_list_rate",
				"discount_percentage",
				"rate",
				"amount",
				"base_price_list_rate",
				"base_rate",
				"base_amount",
			],
			"_Test Item Home Desktop 100": [50, 0, 50, 500, 50, 50, 500],
			"_Test Item Home Desktop 200": [150, 0, 150, 750, 150, 150, 750],
		}

		# check if children are saved
		self.assertEqual(len(si.get("items")), len(expected_values) - 1)

		# check if item values are calculated
		for d in si.get("items"):
			for i, k in enumerate(expected_values["keys"]):
				self.assertEqual(d.get(k), expected_values[d.item_code][i])

		# check net total
		self.assertEqual(si.base_net_total, 1250)
		self.assertEqual(si.net_total, 1250)

		# check tax calculation
		expected_values = {
			"keys": ["tax_amount", "total"],
			"_Test Account Shipping Charges - _TC": [100, 1350],
			"_Test Account Customs Duty - _TC": [125, 1475],
			"_Test Account Excise Duty - _TC": [140, 1615],
			"_Test Account Education Cess - _TC": [2.8, 1617.8],
			"_Test Account S&H Education Cess - _TC": [1.4, 1619.2],
			"_Test Account CST - _TC": [32.38, 1651.58],
			"_Test Account VAT - _TC": [156.25, 1807.83],
			"_Test Account Discount - _TC": [-180.78, 1627.05],
		}

		for d in si.get("taxes"):
			for i, k in enumerate(expected_values["keys"]):
				self.assertEqual(d.get(k), expected_values[d.account_head][i])

		self.assertEqual(si.base_grand_total, 1627.05)
		self.assertEqual(si.grand_total, 1627.05)

	def test_payment_entry_unlink_against_invoice(self):
		from erpnext.accounts.doctype.payment_entry.test_payment_entry import get_payment_entry

		si = frappe.copy_doc(test_records[0])
		si.is_pos = 0
		si.insert()
		si.submit()

		pe = get_payment_entry("Sales Invoice", si.name, bank_account="_Test Bank - _TC")
		pe.reference_no = "1"
		pe.reference_date = nowdate()
		pe.paid_from_account_currency = si.currency
		pe.paid_to_account_currency = si.currency
		pe.source_exchange_rate = 1
		pe.target_exchange_rate = 1
		pe.paid_amount = si.outstanding_amount
		pe.insert()
		pe.submit()

		unlink_payment_on_cancel_of_invoice(0)
		si = frappe.get_doc("Sales Invoice", si.name)
		self.assertRaises(frappe.LinkExistsError, si.cancel)
		unlink_payment_on_cancel_of_invoice()

	def test_payment_entry_unlink_against_standalone_credit_note(self):
		from erpnext.accounts.doctype.payment_entry.test_payment_entry import get_payment_entry

		si1 = create_sales_invoice(rate=1000)
		si2 = create_sales_invoice(rate=300)
		si3 = create_sales_invoice(qty=-1, rate=300, is_return=1)

		pe = get_payment_entry("Sales Invoice", si1.name, bank_account="_Test Bank - _TC")
		pe.append(
			"references",
			{
				"reference_doctype": "Sales Invoice",
				"reference_name": si2.name,
				"total_amount": si2.grand_total,
				"outstanding_amount": si2.outstanding_amount,
				"allocated_amount": si2.outstanding_amount,
			},
		)

		pe.append(
			"references",
			{
				"reference_doctype": "Sales Invoice",
				"reference_name": si3.name,
				"total_amount": si3.grand_total,
				"outstanding_amount": si3.outstanding_amount,
				"allocated_amount": si3.outstanding_amount,
			},
		)

		pe.reference_no = "Test001"
		pe.reference_date = nowdate()
		pe.save()
		pe.submit()

		si2.load_from_db()
		si2.cancel()

		si1.load_from_db()
		self.assertRaises(PaymentEntryUnlinkError, si1.cancel)

	def test_sales_invoice_calculation_export_currency(self):
		si = frappe.copy_doc(test_records[2])
		si.currency = "USD"
		si.conversion_rate = 50
		si.get("items")[0].rate = 1
		si.get("items")[0].price_list_rate = 1
		si.get("items")[1].rate = 3
		si.get("items")[1].price_list_rate = 3

		# change shipping to $2
		si.get("taxes")[0].tax_amount = 2
		si.insert()

		expected_values = {
			"keys": [
				"price_list_rate",
				"discount_percentage",
				"rate",
				"amount",
				"base_price_list_rate",
				"base_rate",
				"base_amount",
			],
			"_Test Item Home Desktop 100": [1, 0, 1, 10, 50, 50, 500],
			"_Test Item Home Desktop 200": [3, 0, 3, 15, 150, 150, 750],
		}

		# check if children are saved
		self.assertEqual(len(si.get("items")), len(expected_values) - 1)

		# check if item values are calculated
		for d in si.get("items"):
			for i, k in enumerate(expected_values["keys"]):
				self.assertEqual(d.get(k), expected_values[d.item_code][i])

		# check net total
		self.assertEqual(si.total, 25)
		self.assertEqual(si.base_total, 1250)
		self.assertEqual(si.net_total, 25)
		self.assertEqual(si.base_net_total, 1250)

		# check tax calculation
		expected_values = {
			"keys": ["base_tax_amount", "base_total", "tax_amount", "total"],
			"_Test Account Shipping Charges - _TC": [100, 1350, 2, 27],
			"_Test Account Customs Duty - _TC": [125, 1475, 2.5, 29.5],
			"_Test Account Excise Duty - _TC": [140, 1615, 2.8, 32.3],
			"_Test Account Education Cess - _TC": [3, 1618, 0.06, 32.36],
			"_Test Account S&H Education Cess - _TC": [1.5, 1619.5, 0.03, 32.39],
			"_Test Account CST - _TC": [32.5, 1652, 0.65, 33.04],
			"_Test Account VAT - _TC": [156.5, 1808.5, 3.13, 36.17],
			"_Test Account Discount - _TC": [-181.0, 1627.5, -3.62, 32.55],
		}

		for d in si.get("taxes"):
			for i, k in enumerate(expected_values["keys"]):
				self.assertEqual(d.get(k), expected_values[d.account_head][i])

		self.assertEqual(si.base_grand_total, 1627.5)
		self.assertEqual(si.grand_total, 32.55)

	def test_sales_invoice_with_discount_and_inclusive_tax(self):
		si = create_sales_invoice(qty=100, rate=50, do_not_save=True)
		si.append(
			"taxes",
			{
				"charge_type": "On Net Total",
				"account_head": "_Test Account Service Tax - _TC",
				"cost_center": "_Test Cost Center - _TC",
				"description": "Service Tax",
				"rate": 14,
				"included_in_print_rate": 1,
			},
		)
		si.append(
			"taxes",
			{
				"charge_type": "On Item Quantity",
				"account_head": "_Test Account Education Cess - _TC",
				"cost_center": "_Test Cost Center - _TC",
				"description": "CESS",
				"rate": 5,
				"included_in_print_rate": 1,
			},
		)
		si.insert()

		# with inclusive tax
		self.assertEqual(si.items[0].net_amount, 3947.368421052631)
		self.assertEqual(si.net_total, 3947.37)
		self.assertEqual(si.grand_total, 5000)

		si.reload()

		# additional discount
		si.discount_amount = 100
		si.apply_discount_on = "Net Total"
		si.payment_schedule = []

		si.save()

		# with inclusive tax and additional discount
		self.assertEqual(si.net_total, 3847.37)
		self.assertEqual(si.grand_total, 4886)

		si.reload()

		# additional discount on grand total
		si.discount_amount = 100
		si.apply_discount_on = "Grand Total"
		si.payment_schedule = []

		si.save()

		# with inclusive tax and additional discount
		self.assertEqual(si.net_total, 3859.65)
		self.assertEqual(si.grand_total, 4900.00)

	def test_sales_invoice_discount_amount(self):
		si = frappe.copy_doc(test_records[3])
		si.discount_amount = 104.94
		si.append(
			"taxes",
			{
				"charge_type": "On Previous Row Amount",
				"account_head": "_Test Account Service Tax - _TC",
				"cost_center": "_Test Cost Center - _TC",
				"description": "Service Tax",
				"rate": 10,
				"row_id": 8,
			},
		)
		si.insert()

		expected_values = [
			{
				"item_code": "_Test Item Home Desktop 100",
				"price_list_rate": 62.5,
				"discount_percentage": 0,
				"rate": 62.5,
				"amount": 625,
				"base_price_list_rate": 62.5,
				"base_rate": 62.5,
				"base_amount": 625,
				"net_rate": 46.54,
				"net_amount": 465.37,
				"base_net_rate": 46.54,
				"base_net_amount": 465.37,
			},
			{
				"item_code": "_Test Item Home Desktop 200",
				"price_list_rate": 190.66,
				"discount_percentage": 0,
				"rate": 190.66,
				"amount": 953.3,
				"base_price_list_rate": 190.66,
				"base_rate": 190.66,
				"base_amount": 953.3,
				"net_rate": 139.62,
				"net_amount": 698.08,
				"base_net_rate": 139.62,
				"base_net_amount": 698.08,
			},
		]

		# check if children are saved
		self.assertEqual(len(si.get("items")), len(expected_values))

		# check if item values are calculated
		for i, d in enumerate(si.get("items")):
			for k, v in expected_values[i].items():
				self.assertEqual(d.get(k), v)

		# check net total
		self.assertEqual(si.base_net_total, 1163.45)
		self.assertEqual(si.total, 1578.3)

		# check tax calculation
		expected_values = {
			"keys": ["tax_amount", "tax_amount_after_discount_amount", "total"],
			"_Test Account Excise Duty - _TC": [140, 130.31, 1293.76],
			"_Test Account Education Cess - _TC": [2.8, 2.61, 1296.37],
			"_Test Account S&H Education Cess - _TC": [1.4, 1.30, 1297.67],
			"_Test Account CST - _TC": [27.88, 25.95, 1323.62],
			"_Test Account VAT - _TC": [156.25, 145.43, 1469.05],
			"_Test Account Customs Duty - _TC": [125, 116.35, 1585.40],
			"_Test Account Shipping Charges - _TC": [100, 100, 1685.40],
			"_Test Account Discount - _TC": [-180.33, -168.54, 1516.86],
			"_Test Account Service Tax - _TC": [-18.03, -16.85, 1500.01],
		}

		for d in si.get("taxes"):
			for i, k in enumerate(expected_values["keys"]):
				self.assertEqual(d.get(k), expected_values[d.account_head][i])

		self.assertEqual(si.base_grand_total, 1500)
		self.assertEqual(si.grand_total, 1500)
		self.assertEqual(si.rounding_adjustment, -0.01)

	def test_discount_amount_gl_entry(self):
		frappe.db.set_value("Company", "_Test Company", "round_off_account", "Round Off - _TC")
		si = frappe.copy_doc(test_records[3])
		si.discount_amount = 104.94
		si.append(
			"taxes",
			{
				"doctype": "Sales Taxes and Charges",
				"charge_type": "On Previous Row Amount",
				"account_head": "_Test Account Service Tax - _TC",
				"cost_center": "_Test Cost Center - _TC",
				"description": "Service Tax",
				"rate": 10,
				"row_id": 8,
			},
		)
		si.insert()
		si.submit()

		gl_entries = frappe.db.sql(
			"""select account, debit, credit
			from `tabGL Entry` where voucher_type='Sales Invoice' and voucher_no=%s
			order by account asc""",
			si.name,
			as_dict=1,
		)

		self.assertTrue(gl_entries)

		expected_values = dict(
			(d[0], d)
			for d in [
				[si.debit_to, 1500, 0.0],
				[test_records[3]["items"][0]["income_account"], 0.0, 1163.45],
				[test_records[3]["taxes"][0]["account_head"], 0.0, 130.31],
				[test_records[3]["taxes"][1]["account_head"], 0.0, 2.61],
				[test_records[3]["taxes"][2]["account_head"], 0.0, 1.30],
				[test_records[3]["taxes"][3]["account_head"], 0.0, 25.95],
				[test_records[3]["taxes"][4]["account_head"], 0.0, 145.43],
				[test_records[3]["taxes"][5]["account_head"], 0.0, 116.35],
				[test_records[3]["taxes"][6]["account_head"], 0.0, 100],
				[test_records[3]["taxes"][7]["account_head"], 168.54, 0.0],
				["_Test Account Service Tax - _TC", 16.85, 0.0],
				["Round Off - _TC", 0.01, 0.0],
			]
		)

		for gle in gl_entries:
			self.assertEqual(expected_values[gle.account][0], gle.account)
			self.assertEqual(expected_values[gle.account][1], gle.debit)
			self.assertEqual(expected_values[gle.account][2], gle.credit)

		# cancel
		si.cancel()

		gle = frappe.db.sql(
			"""select * from `tabGL Entry`
			where voucher_type='Sales Invoice' and voucher_no=%s""",
			si.name,
		)

		self.assertTrue(gle)

	def test_tax_calculation_with_multiple_items(self):
		si = create_sales_invoice(qty=84, rate=4.6, do_not_save=True)
		item_row = si.get("items")[0]
		for qty in (54, 288, 144, 430):
			item_row_copy = copy.deepcopy(item_row)
			item_row_copy.qty = qty
			si.append("items", item_row_copy)

		si.append(
			"taxes",
			{
				"account_head": "_Test Account VAT - _TC",
				"charge_type": "On Net Total",
				"cost_center": "_Test Cost Center - _TC",
				"description": "VAT",
				"doctype": "Sales Taxes and Charges",
				"rate": 19,
			},
		)
		si.insert()

		self.assertEqual(si.net_total, 4600)

		self.assertEqual(si.get("taxes")[0].tax_amount, 874.0)
		self.assertEqual(si.get("taxes")[0].total, 5474.0)

		self.assertEqual(si.grand_total, 5474.0)

	def test_tax_calculation_with_item_tax_template(self):
		si = create_sales_invoice(qty=84, rate=4.6, do_not_save=True)
		item_row = si.get("items")[0]

		add_items = [
			(54, "_Test Account Excise Duty @ 12 - _TC"),
			(288, "_Test Account Excise Duty @ 15 - _TC"),
			(144, "_Test Account Excise Duty @ 20 - _TC"),
			(430, "_Test Item Tax Template 1 - _TC"),
		]
		for qty, item_tax_template in add_items:
			item_row_copy = copy.deepcopy(item_row)
			item_row_copy.qty = qty
			item_row_copy.item_tax_template = item_tax_template
			si.append("items", item_row_copy)

		si.append(
			"taxes",
			{
				"account_head": "_Test Account Excise Duty - _TC",
				"charge_type": "On Net Total",
				"cost_center": "_Test Cost Center - _TC",
				"description": "Excise Duty",
				"doctype": "Sales Taxes and Charges",
				"rate": 11,
			},
		)
		si.append(
			"taxes",
			{
				"account_head": "_Test Account Education Cess - _TC",
				"charge_type": "On Net Total",
				"cost_center": "_Test Cost Center - _TC",
				"description": "Education Cess",
				"doctype": "Sales Taxes and Charges",
				"rate": 0,
			},
		)
		si.append(
			"taxes",
			{
				"account_head": "_Test Account S&H Education Cess - _TC",
				"charge_type": "On Net Total",
				"cost_center": "_Test Cost Center - _TC",
				"description": "S&H Education Cess",
				"doctype": "Sales Taxes and Charges",
				"rate": 3,
			},
		)
		si.insert()

		self.assertEqual(si.net_total, 4600)

		self.assertEqual(si.get("taxes")[0].tax_amount, 502.41)
		self.assertEqual(si.get("taxes")[0].total, 5102.41)

		self.assertEqual(si.get("taxes")[1].tax_amount, 197.80)
		self.assertEqual(si.get("taxes")[1].total, 5300.21)

		self.assertEqual(si.get("taxes")[2].tax_amount, 375.36)
		self.assertEqual(si.get("taxes")[2].total, 5675.57)

		self.assertEqual(si.grand_total, 5675.57)
		self.assertEqual(si.rounding_adjustment, 0.43)
		self.assertEqual(si.rounded_total, 5676.0)

	def test_tax_calculation_with_multiple_items_and_discount(self):
		si = create_sales_invoice(qty=1, rate=75, do_not_save=True)
		item_row = si.get("items")[0]
		for rate in (500, 200, 100, 50, 50):
			item_row_copy = copy.deepcopy(item_row)
			item_row_copy.price_list_rate = rate
			item_row_copy.rate = rate
			si.append("items", item_row_copy)

		si.apply_discount_on = "Net Total"
		si.discount_amount = 75.0

		si.append(
			"taxes",
			{
				"account_head": "_Test Account VAT - _TC",
				"charge_type": "On Net Total",
				"cost_center": "_Test Cost Center - _TC",
				"description": "VAT",
				"doctype": "Sales Taxes and Charges",
				"rate": 24,
			},
		)
		si.insert()

		self.assertEqual(si.total, 975)
		self.assertEqual(si.net_total, 900)

		self.assertEqual(si.get("taxes")[0].tax_amount, 216.0)
		self.assertEqual(si.get("taxes")[0].total, 1116.0)

		self.assertEqual(si.grand_total, 1116.0)

	def test_inclusive_rate_validations(self):
		si = frappe.copy_doc(test_records[2])
		for i, tax in enumerate(si.get("taxes")):
			tax.idx = i + 1

		si.get("items")[0].price_list_rate = 62.5
		si.get("items")[0].price_list_rate = 191
		for i in range(6):
			si.get("taxes")[i].included_in_print_rate = 1

		# tax type "Actual" cannot be inclusive
		self.assertRaises(frappe.ValidationError, si.insert)

		# taxes above included type 'On Previous Row Total' should also be included
		si.get("taxes")[0].included_in_print_rate = 0
		self.assertRaises(frappe.ValidationError, si.insert)

	def test_sales_invoice_calculation_base_currency_with_tax_inclusive_price(self):
		# prepare
		si = frappe.copy_doc(test_records[3])
		si.insert()

		expected_values = {
			"keys": [
				"price_list_rate",
				"discount_percentage",
				"rate",
				"amount",
				"base_price_list_rate",
				"base_rate",
				"base_amount",
				"net_rate",
				"net_amount",
			],
			"_Test Item Home Desktop 100": [
				62.5,
				0,
				62.5,
				625.0,
				62.5,
				62.5,
				625.0,
				50,
				499.97600115194473,
			],
			"_Test Item Home Desktop 200": [
				190.66,
				0,
				190.66,
				953.3,
				190.66,
				190.66,
				953.3,
				150,
				749.9968530500239,
			],
		}

		# check if children are saved
		self.assertEqual(len(si.get("items")), len(expected_values) - 1)

		# check if item values are calculated
		for d in si.get("items"):
			for i, k in enumerate(expected_values["keys"]):
				self.assertEqual(d.get(k), expected_values[d.item_code][i])

		# check net total
		self.assertEqual(si.net_total, 1249.97)
		self.assertEqual(si.total, 1578.3)

		# check tax calculation
		expected_values = {
			"keys": ["tax_amount", "total"],
			"_Test Account Excise Duty - _TC": [140, 1389.97],
			"_Test Account Education Cess - _TC": [2.8, 1392.77],
			"_Test Account S&H Education Cess - _TC": [1.4, 1394.17],
			"_Test Account CST - _TC": [27.88, 1422.05],
			"_Test Account VAT - _TC": [156.25, 1578.30],
			"_Test Account Customs Duty - _TC": [125, 1703.30],
			"_Test Account Shipping Charges - _TC": [100, 1803.30],
			"_Test Account Discount - _TC": [-180.33, 1622.97],
		}

		for d in si.get("taxes"):
			for i, k in enumerate(expected_values["keys"]):
				self.assertEqual(d.get(k), expected_values[d.account_head][i])

		self.assertEqual(si.base_grand_total, 1622.97)
		self.assertEqual(si.grand_total, 1622.97)

	def test_sales_invoice_calculation_export_currency_with_tax_inclusive_price(self):
		# prepare
		si = frappe.copy_doc(test_records[3])
		si.currency = "USD"
		si.conversion_rate = 50
		si.get("items")[0].price_list_rate = 55.56
		si.get("items")[0].discount_percentage = 10
		si.get("items")[1].price_list_rate = 187.5
		si.get("items")[1].discount_percentage = 20

		# change shipping to $2
		si.get("taxes")[6].tax_amount = 2

		si.insert()

		expected_values = [
			{
				"item_code": "_Test Item Home Desktop 100",
				"price_list_rate": 55.56,
				"discount_percentage": 10,
				"rate": 50,
				"amount": 500,
				"base_price_list_rate": 2778,
				"base_rate": 2500,
				"base_amount": 25000,
				"net_rate": 40,
				"net_amount": 399.9808009215558,
				"base_net_rate": 2000,
				"base_net_amount": 19999,
			},
			{
				"item_code": "_Test Item Home Desktop 200",
				"price_list_rate": 187.5,
				"discount_percentage": 20,
				"rate": 150,
				"amount": 750,
				"base_price_list_rate": 9375,
				"base_rate": 7500,
				"base_amount": 37500,
				"net_rate": 118.01,
				"net_amount": 590.0531205155963,
				"base_net_rate": 5900.5,
				"base_net_amount": 29502.5,
			},
		]

		# check if children are saved
		self.assertEqual(len(si.get("items")), len(expected_values))

		# check if item values are calculated
		for i, d in enumerate(si.get("items")):
			for key, val in expected_values[i].items():
				self.assertEqual(d.get(key), val)

		# check net total
		self.assertEqual(si.base_net_total, 49501.5)
		self.assertEqual(si.net_total, 990.03)
		self.assertEqual(si.total, 1250)

		# check tax calculation
		expected_values = {
			"keys": ["base_tax_amount", "base_total", "tax_amount", "total"],
			"_Test Account Excise Duty - _TC": [5540.0, 55041.5, 110.80, 1100.83],
			"_Test Account Education Cess - _TC": [111, 55152.5, 2.22, 1103.05],
			"_Test Account S&H Education Cess - _TC": [55.5, 55208.0, 1.11, 1104.16],
			"_Test Account CST - _TC": [1104, 56312.0, 22.08, 1126.24],
			"_Test Account VAT - _TC": [6187.5, 62499.5, 123.75, 1249.99],
			"_Test Account Customs Duty - _TC": [4950.0, 67449.5, 99.0, 1348.99],
			"_Test Account Shipping Charges - _TC": [100, 67549.5, 2, 1350.99],
			"_Test Account Discount - _TC": [-6755, 60794.5, -135.10, 1215.89],
		}

		for d in si.get("taxes"):
			for i, k in enumerate(expected_values["keys"]):
				self.assertEqual(d.get(k), expected_values[d.account_head][i])

		self.assertEqual(si.base_grand_total, 60795)
		self.assertEqual(si.grand_total, 1215.90)
		self.assertEqual(si.rounding_adjustment, 0.01)
		self.assertEqual(si.base_rounding_adjustment, 0.50)

	def test_outstanding(self):
		w = self.make()
		self.assertEqual(w.outstanding_amount, w.base_rounded_total)

	def test_payment(self):
		w = self.make()

		from erpnext.accounts.doctype.journal_entry.test_journal_entry import (
			test_records as jv_test_records,
		)

		jv = frappe.get_doc(frappe.copy_doc(jv_test_records[0]))
		jv.get("accounts")[0].reference_type = w.doctype
		jv.get("accounts")[0].reference_name = w.name
		jv.insert()
		jv.submit()

		self.assertEqual(frappe.db.get_value("Sales Invoice", w.name, "outstanding_amount"), 162.0)

		link_data = get_dynamic_link_map().get("Sales Invoice", [])
		link_doctypes = [d.parent for d in link_data]

		# test case for dynamic link order
		self.assertTrue(link_doctypes.index("GL Entry") > link_doctypes.index("Journal Entry Account"))

		jv.cancel()
		self.assertEqual(frappe.db.get_value("Sales Invoice", w.name, "outstanding_amount"), 562.0)

	def test_sales_invoice_gl_entry_without_perpetual_inventory(self):
		si = frappe.copy_doc(test_records[1])
		si.insert()
		si.submit()

		gl_entries = frappe.db.sql(
			"""select account, debit, credit
			from `tabGL Entry` where voucher_type='Sales Invoice' and voucher_no=%s
			order by account asc""",
			si.name,
			as_dict=1,
		)

		self.assertTrue(gl_entries)

		expected_values = dict(
			(d[0], d)
			for d in [
				[si.debit_to, 630.0, 0.0],
				[test_records[1]["items"][0]["income_account"], 0.0, 500.0],
				[test_records[1]["taxes"][0]["account_head"], 0.0, 80.0],
				[test_records[1]["taxes"][1]["account_head"], 0.0, 50.0],
			]
		)

		for i, gle in enumerate(gl_entries):
			self.assertEqual(expected_values[gle.account][0], gle.account)
			self.assertEqual(expected_values[gle.account][1], gle.debit)
			self.assertEqual(expected_values[gle.account][2], gle.credit)

		# cancel
		si.cancel()

		gle = frappe.db.sql(
			"""select * from `tabGL Entry`
			where voucher_type='Sales Invoice' and voucher_no=%s""",
			si.name,
		)

		self.assertTrue(gle)

	def test_pos_gl_entry_with_perpetual_inventory(self):
		make_pos_profile(
			company="_Test Company with perpetual inventory",
			income_account="Sales - TCP1",
			expense_account="Cost of Goods Sold - TCP1",
			warehouse="Stores - TCP1",
			cost_center="Main - TCP1",
			write_off_account="_Test Write Off - TCP1",
		)

		pr = make_purchase_receipt(
			company="_Test Company with perpetual inventory",
			item_code="_Test FG Item",
			warehouse="Stores - TCP1",
			cost_center="Main - TCP1",
		)

		pos = create_sales_invoice(
			company="_Test Company with perpetual inventory",
			debit_to="Debtors - TCP1",
			item_code="_Test FG Item",
			warehouse="Stores - TCP1",
			income_account="Sales - TCP1",
			expense_account="Cost of Goods Sold - TCP1",
			cost_center="Main - TCP1",
			do_not_save=True,
		)

		pos.is_pos = 1
		pos.update_stock = 1

		pos.append(
			"payments", {"mode_of_payment": "Bank Draft", "account": "_Test Bank - TCP1", "amount": 50}
		)
		pos.append("payments", {"mode_of_payment": "Cash", "account": "Cash - TCP1", "amount": 50})

		taxes = get_taxes_and_charges()
		pos.taxes = []
		for tax in taxes:
			pos.append("taxes", tax)

		si = frappe.copy_doc(pos)
		si.insert()
		si.submit()
		self.assertEqual(si.paid_amount, 100.0)

		self.validate_pos_gl_entry(si, pos, 50)

	def test_pos_returns_with_repayment(self):
		from erpnext.accounts.doctype.sales_invoice.sales_invoice import make_sales_return

		pos_profile = make_pos_profile()

		pos_profile.payments = []
		pos_profile.append("payments", {"default": 1, "mode_of_payment": "Cash"})

		pos_profile.save()

		pos = create_sales_invoice(qty=10, do_not_save=True)

		pos.is_pos = 1
		pos.pos_profile = pos_profile.name

		pos.append(
			"payments", {"mode_of_payment": "Bank Draft", "account": "_Test Bank - _TC", "amount": 500}
		)
		pos.append("payments", {"mode_of_payment": "Cash", "account": "Cash - _TC", "amount": 500})
		pos.insert()
		pos.submit()

		pos_return = make_sales_return(pos.name)

		pos_return.insert()
		pos_return.submit()

		self.assertEqual(pos_return.get("payments")[0].amount, -1000)

	def test_pos_change_amount(self):
		make_pos_profile(
			company="_Test Company with perpetual inventory",
			income_account="Sales - TCP1",
			expense_account="Cost of Goods Sold - TCP1",
			warehouse="Stores - TCP1",
			cost_center="Main - TCP1",
			write_off_account="_Test Write Off - TCP1",
		)

		make_purchase_receipt(
			company="_Test Company with perpetual inventory",
			item_code="_Test FG Item",
			warehouse="Stores - TCP1",
			cost_center="Main - TCP1",
		)

		pos = create_sales_invoice(
			company="_Test Company with perpetual inventory",
			debit_to="Debtors - TCP1",
			item_code="_Test FG Item",
			warehouse="Stores - TCP1",
			income_account="Sales - TCP1",
			expense_account="Cost of Goods Sold - TCP1",
			cost_center="Main - TCP1",
			do_not_save=True,
		)

		pos.is_pos = 1
		pos.update_stock = 1

		pos.append(
			"payments", {"mode_of_payment": "Bank Draft", "account": "_Test Bank - TCP1", "amount": 50}
		)
		pos.append("payments", {"mode_of_payment": "Cash", "account": "Cash - TCP1", "amount": 60})

		pos.write_off_outstanding_amount_automatically = 1
		pos.insert()
		pos.submit()

		self.assertEqual(pos.grand_total, 100.0)
		self.assertEqual(pos.write_off_amount, 0)

	def test_auto_write_off_amount(self):
<<<<<<< HEAD
		make_pos_profile(company="_Test Company with perpetual inventory", income_account = "Sales - TCP1",
			expense_account = "Cost of Goods Sold - TCP1", warehouse="Stores - TCP1", cost_center = "Main - TCP1", write_off_account="_Test Write Off - TCP1")

		make_purchase_receipt(company= "_Test Company with perpetual inventory",
			item_code= "_Test FG Item",warehouse= "Stores - TCP1", cost_center= "Main - TCP1")

		pos = create_sales_invoice(company= "_Test Company with perpetual inventory",
			debit_to="Debtors - TCP1", item_code= "_Test FG Item", warehouse="Stores - TCP1",
			income_account = "Sales - TCP1", expense_account = "Cost of Goods Sold - TCP1",
			cost_center = "Main - TCP1", do_not_save=True)
=======
		make_pos_profile(
			company="_Test Company with perpetual inventory",
			income_account="Sales - TCP1",
			expense_account="Cost of Goods Sold - TCP1",
			warehouse="Stores - TCP1",
			cost_center="Main - TCP1",
			write_off_account="_Test Write Off - TCP1",
		)

		make_purchase_receipt(
			company="_Test Company with perpetual inventory",
			item_code="_Test FG Item",
			warehouse="Stores - TCP1",
			cost_center="Main - TCP1",
		)

		pos = create_sales_invoice(
			company="_Test Company with perpetual inventory",
			debit_to="Debtors - TCP1",
			item_code="_Test FG Item",
			warehouse="Stores - TCP1",
			income_account="Sales - TCP1",
			expense_account="Cost of Goods Sold - TCP1",
			cost_center="Main - TCP1",
			do_not_save=True,
		)
>>>>>>> d29e314c

		pos.is_pos = 1
		pos.update_stock = 1

<<<<<<< HEAD
		pos.append("payments", {'mode_of_payment': 'Bank Draft', 'account': '_Test Bank - TCP1', 'amount': 50})
		pos.append("payments", {'mode_of_payment': 'Cash', 'account': 'Cash - TCP1', 'amount': 40})
=======
		pos.append(
			"payments", {"mode_of_payment": "Bank Draft", "account": "_Test Bank - TCP1", "amount": 50}
		)
		pos.append("payments", {"mode_of_payment": "Cash", "account": "Cash - TCP1", "amount": 40})
>>>>>>> d29e314c

		pos.write_off_outstanding_amount_automatically = 1
		pos.insert()
		pos.submit()

		self.assertEqual(pos.grand_total, 100.0)
		self.assertEqual(pos.write_off_amount, 10)

	def test_pos_with_no_gl_entry_for_change_amount(self):
		frappe.db.set_value("Accounts Settings", None, "post_change_gl_entries", 0)

		make_pos_profile(
			company="_Test Company with perpetual inventory",
			income_account="Sales - TCP1",
			expense_account="Cost of Goods Sold - TCP1",
			warehouse="Stores - TCP1",
			cost_center="Main - TCP1",
			write_off_account="_Test Write Off - TCP1",
		)

		make_purchase_receipt(
			company="_Test Company with perpetual inventory",
			item_code="_Test FG Item",
			warehouse="Stores - TCP1",
			cost_center="Main - TCP1",
		)

		pos = create_sales_invoice(
			company="_Test Company with perpetual inventory",
			debit_to="Debtors - TCP1",
			item_code="_Test FG Item",
			warehouse="Stores - TCP1",
			income_account="Sales - TCP1",
			expense_account="Cost of Goods Sold - TCP1",
			cost_center="Main - TCP1",
			do_not_save=True,
		)

		pos.is_pos = 1
		pos.update_stock = 1

		taxes = get_taxes_and_charges()
		pos.taxes = []
		for tax in taxes:
			pos.append("taxes", tax)

		pos.append(
			"payments", {"mode_of_payment": "Bank Draft", "account": "_Test Bank - TCP1", "amount": 50}
		)
		pos.append("payments", {"mode_of_payment": "Cash", "account": "Cash - TCP1", "amount": 60})

		pos.insert()
		pos.submit()

		self.assertEqual(pos.grand_total, 100.0)
		self.assertEqual(pos.change_amount, 10)

		self.validate_pos_gl_entry(pos, pos, 60, validate_without_change_gle=True)

		frappe.db.set_value("Accounts Settings", None, "post_change_gl_entries", 1)

	def validate_pos_gl_entry(self, si, pos, cash_amount, validate_without_change_gle=False):
		if validate_without_change_gle:
			cash_amount -= pos.change_amount

		# check stock ledger entries
		sle = frappe.db.sql(
			"""select * from `tabStock Ledger Entry`
			where voucher_type = 'Sales Invoice' and voucher_no = %s""",
			si.name,
			as_dict=1,
		)[0]
		self.assertTrue(sle)
		self.assertEqual(
			[sle.item_code, sle.warehouse, sle.actual_qty], ["_Test FG Item", "Stores - TCP1", -1.0]
		)

		# check gl entries
		gl_entries = frappe.db.sql(
			"""select account, debit, credit
			from `tabGL Entry` where voucher_type='Sales Invoice' and voucher_no=%s
			order by account asc, debit asc, credit asc""",
			si.name,
			as_dict=1,
		)
		self.assertTrue(gl_entries)

		stock_in_hand = get_inventory_account("_Test Company with perpetual inventory")
		expected_gl_entries = sorted(
			[
				[si.debit_to, 100.0, 0.0],
				[pos.items[0].income_account, 0.0, 89.09],
				["Round Off - TCP1", 0.0, 0.01],
				[pos.taxes[0].account_head, 0.0, 10.69],
				[pos.taxes[1].account_head, 0.0, 0.21],
				[stock_in_hand, 0.0, abs(sle.stock_value_difference)],
				[pos.items[0].expense_account, abs(sle.stock_value_difference), 0.0],
				[si.debit_to, 0.0, 50.0],
				[si.debit_to, 0.0, cash_amount],
				["_Test Bank - TCP1", 50, 0.0],
				["Cash - TCP1", cash_amount, 0.0],
			]
		)

		for i, gle in enumerate(sorted(gl_entries, key=lambda gle: gle.account)):
			self.assertEqual(expected_gl_entries[i][0], gle.account)
			self.assertEqual(expected_gl_entries[i][1], gle.debit)
			self.assertEqual(expected_gl_entries[i][2], gle.credit)

		si.cancel()
		gle = frappe.db.sql(
			"""select * from `tabGL Entry`
			where voucher_type='Sales Invoice' and voucher_no=%s""",
			si.name,
		)

		self.assertTrue(gle)

		frappe.db.sql("delete from `tabPOS Profile`")

	def test_pos_si_without_payment(self):
		make_pos_profile()

		pos = copy.deepcopy(test_records[1])
		pos["is_pos"] = 1
		pos["update_stock"] = 1

		si = frappe.copy_doc(pos)
		si.insert()

		# Check that the invoice cannot be submitted without payments
		self.assertRaises(frappe.ValidationError, si.submit)

	def test_sales_invoice_gl_entry_with_perpetual_inventory_no_item_code(self):
		si = create_sales_invoice(
			company="_Test Company with perpetual inventory",
			debit_to="Debtors - TCP1",
			income_account="Sales - TCP1",
			cost_center="Main - TCP1",
			do_not_save=True,
		)
		si.get("items")[0].item_code = None
		si.insert()
		si.submit()

		gl_entries = frappe.db.sql(
			"""select account, debit, credit
			from `tabGL Entry` where voucher_type='Sales Invoice' and voucher_no=%s
			order by account asc""",
			si.name,
			as_dict=1,
		)
		self.assertTrue(gl_entries)

		expected_values = dict(
			(d[0], d) for d in [["Debtors - TCP1", 100.0, 0.0], ["Sales - TCP1", 0.0, 100.0]]
		)
		for i, gle in enumerate(gl_entries):
			self.assertEqual(expected_values[gle.account][0], gle.account)
			self.assertEqual(expected_values[gle.account][1], gle.debit)
			self.assertEqual(expected_values[gle.account][2], gle.credit)

	def test_sales_invoice_gl_entry_with_perpetual_inventory_non_stock_item(self):
		si = create_sales_invoice(item="_Test Non Stock Item")

		gl_entries = frappe.db.sql(
			"""select account, debit, credit
			from `tabGL Entry` where voucher_type='Sales Invoice' and voucher_no=%s
			order by account asc""",
			si.name,
			as_dict=1,
		)
		self.assertTrue(gl_entries)

		expected_values = dict(
			(d[0], d)
			for d in [
				[si.debit_to, 100.0, 0.0],
				[test_records[1]["items"][0]["income_account"], 0.0, 100.0],
			]
		)
		for i, gle in enumerate(gl_entries):
			self.assertEqual(expected_values[gle.account][0], gle.account)
			self.assertEqual(expected_values[gle.account][1], gle.debit)
			self.assertEqual(expected_values[gle.account][2], gle.credit)

	def _insert_purchase_receipt(self):
		from erpnext.stock.doctype.purchase_receipt.test_purchase_receipt import (
			test_records as pr_test_records,
		)

		pr = frappe.copy_doc(pr_test_records[0])
		pr.naming_series = "_T-Purchase Receipt-"
		pr.insert()
		pr.submit()

	def _insert_delivery_note(self):
		from erpnext.stock.doctype.delivery_note.test_delivery_note import (
			test_records as dn_test_records,
		)

		dn = frappe.copy_doc(dn_test_records[0])
		dn.naming_series = "_T-Delivery Note-"
		dn.insert()
		dn.submit()
		return dn

	def test_sales_invoice_with_advance(self):
		from erpnext.accounts.doctype.journal_entry.test_journal_entry import (
			test_records as jv_test_records,
		)

		jv = frappe.copy_doc(jv_test_records[0])
		jv.insert()
		jv.submit()

		si = frappe.copy_doc(test_records[0])
		si.allocate_advances_automatically = 0
		si.append(
			"advances",
			{
				"doctype": "Sales Invoice Advance",
				"reference_type": "Journal Entry",
				"reference_name": jv.name,
				"reference_row": jv.get("accounts")[0].name,
				"advance_amount": 400,
				"allocated_amount": 300,
				"remarks": jv.remark,
			},
		)
		si.insert()
		si.submit()
		si.load_from_db()

		self.assertTrue(
			frappe.db.sql(
				"""select name from `tabJournal Entry Account`
			where reference_name=%s""",
				si.name,
			)
		)

		self.assertTrue(
			frappe.db.sql(
				"""select name from `tabJournal Entry Account`
			where reference_name=%s and credit_in_account_currency=300""",
				si.name,
			)
		)

		self.assertEqual(si.outstanding_amount, 262.0)

		si.cancel()

	def test_serialized(self):
		from erpnext.stock.doctype.serial_no.serial_no import get_serial_nos
		from erpnext.stock.doctype.stock_entry.test_stock_entry import make_serialized_item

		se = make_serialized_item()
		serial_nos = get_serial_nos(se.get("items")[0].serial_no)

		si = frappe.copy_doc(test_records[0])
		si.update_stock = 1
		si.get("items")[0].item_code = "_Test Serialized Item With Series"
		si.get("items")[0].qty = 1
		si.get("items")[0].serial_no = serial_nos[0]
		si.insert()
		si.submit()

		self.assertFalse(frappe.db.get_value("Serial No", serial_nos[0], "warehouse"))
		self.assertEqual(
			frappe.db.get_value("Serial No", serial_nos[0], "delivery_document_no"), si.name
		)

		return si

	def test_serialized_cancel(self):
		from erpnext.stock.doctype.serial_no.serial_no import get_serial_nos

		si = self.test_serialized()
		si.cancel()

		serial_nos = get_serial_nos(si.get("items")[0].serial_no)

		self.assertEqual(
			frappe.db.get_value("Serial No", serial_nos[0], "warehouse"), "_Test Warehouse - _TC"
		)
		self.assertFalse(frappe.db.get_value("Serial No", serial_nos[0], "delivery_document_no"))
		self.assertFalse(frappe.db.get_value("Serial No", serial_nos[0], "sales_invoice"))

	def test_serialize_status(self):
		serial_no = frappe.get_doc(
			{
				"doctype": "Serial No",
				"item_code": "_Test Serialized Item With Series",
				"serial_no": make_autoname("SR", "Serial No"),
			}
		)
		serial_no.save()

		si = frappe.copy_doc(test_records[0])
		si.update_stock = 1
		si.get("items")[0].item_code = "_Test Serialized Item With Series"
		si.get("items")[0].qty = 1
		si.get("items")[0].serial_no = serial_no.name
		si.insert()

		self.assertRaises(SerialNoWarehouseError, si.submit)

	def test_serial_numbers_against_delivery_note(self):
		"""
		check if the sales invoice item serial numbers and the delivery note items
		serial numbers are same
		"""
		from erpnext.stock.doctype.delivery_note.test_delivery_note import create_delivery_note
		from erpnext.stock.doctype.serial_no.serial_no import get_serial_nos
		from erpnext.stock.doctype.stock_entry.test_stock_entry import make_serialized_item

		se = make_serialized_item()
		serial_nos = get_serial_nos(se.get("items")[0].serial_no)

		dn = create_delivery_note(item=se.get("items")[0].item_code, serial_no=serial_nos[0])
		dn.submit()

		si = make_sales_invoice(dn.name)
		si.save()

		self.assertEqual(si.get("items")[0].serial_no, dn.get("items")[0].serial_no)

	def test_return_sales_invoice(self):
		make_stock_entry(item_code="_Test Item", target="Stores - TCP1", qty=50, basic_rate=100)

		actual_qty_0 = get_qty_after_transaction(item_code="_Test Item", warehouse="Stores - TCP1")

		si = create_sales_invoice(
			qty=5,
			rate=500,
			update_stock=1,
			company="_Test Company with perpetual inventory",
			debit_to="Debtors - TCP1",
			item_code="_Test Item",
			warehouse="Stores - TCP1",
			income_account="Sales - TCP1",
			expense_account="Cost of Goods Sold - TCP1",
			cost_center="Main - TCP1",
		)

		actual_qty_1 = get_qty_after_transaction(item_code="_Test Item", warehouse="Stores - TCP1")

		self.assertEqual(actual_qty_0 - 5, actual_qty_1)

		# outgoing_rate
		outgoing_rate = (
			frappe.db.get_value(
				"Stock Ledger Entry",
				{"voucher_type": "Sales Invoice", "voucher_no": si.name},
				"stock_value_difference",
			)
			/ 5
		)

		# return entry
		si1 = create_sales_invoice(
			is_return=1,
			return_against=si.name,
			qty=-2,
			rate=500,
			update_stock=1,
			company="_Test Company with perpetual inventory",
			debit_to="Debtors - TCP1",
			item_code="_Test Item",
			warehouse="Stores - TCP1",
			income_account="Sales - TCP1",
			expense_account="Cost of Goods Sold - TCP1",
			cost_center="Main - TCP1",
		)

		actual_qty_2 = get_qty_after_transaction(item_code="_Test Item", warehouse="Stores - TCP1")
		self.assertEqual(actual_qty_1 + 2, actual_qty_2)

		incoming_rate, stock_value_difference = frappe.db.get_value(
			"Stock Ledger Entry",
			{"voucher_type": "Sales Invoice", "voucher_no": si1.name},
			["incoming_rate", "stock_value_difference"],
		)

		self.assertEqual(flt(incoming_rate, 3), abs(flt(outgoing_rate, 3)))
		stock_in_hand_account = get_inventory_account(
			"_Test Company with perpetual inventory", si1.items[0].warehouse
		)

		# Check gl entry
		gle_warehouse_amount = frappe.db.get_value(
			"GL Entry",
			{"voucher_type": "Sales Invoice", "voucher_no": si1.name, "account": stock_in_hand_account},
			"debit",
		)

		self.assertEqual(gle_warehouse_amount, stock_value_difference)

		party_credited = frappe.db.get_value(
			"GL Entry",
			{
				"voucher_type": "Sales Invoice",
				"voucher_no": si1.name,
				"account": "Debtors - TCP1",
				"party": "_Test Customer",
			},
			"credit",
		)

		self.assertEqual(party_credited, 1000)

		# Check outstanding amount
		self.assertFalse(si1.outstanding_amount)
		self.assertEqual(frappe.db.get_value("Sales Invoice", si.name, "outstanding_amount"), 1500)

	def test_gle_made_when_asset_is_returned(self):
		create_asset_data()
		asset = create_asset(item_code="Macbook Pro")

		si = create_sales_invoice(item_code="Macbook Pro", asset=asset.name, qty=1, rate=90000)
		return_si = create_sales_invoice(
			is_return=1,
			return_against=si.name,
			item_code="Macbook Pro",
			asset=asset.name,
			qty=-1,
			rate=90000,
		)

		disposal_account = frappe.get_cached_value("Company", "_Test Company", "disposal_account")

		# Asset value is 100,000 but it was sold for 90,000, so there should be a loss of 10,000
		loss_for_si = frappe.get_all(
			"GL Entry",
			filters={"voucher_no": si.name, "account": disposal_account},
			fields=["credit", "debit"],
		)[0]

		loss_for_return_si = frappe.get_all(
			"GL Entry",
			filters={"voucher_no": return_si.name, "account": disposal_account},
			fields=["credit", "debit"],
		)[0]

		self.assertEqual(loss_for_si["credit"], loss_for_return_si["debit"])
		self.assertEqual(loss_for_si["debit"], loss_for_return_si["credit"])

	def test_incoming_rate_for_stand_alone_credit_note(self):
		return_si = create_sales_invoice(
			is_return=1,
			update_stock=1,
			qty=-1,
			rate=90000,
			incoming_rate=10,
			company="_Test Company with perpetual inventory",
			warehouse="Stores - TCP1",
			debit_to="Debtors - TCP1",
			income_account="Sales - TCP1",
			expense_account="Cost of Goods Sold - TCP1",
			cost_center="Main - TCP1",
		)

		incoming_rate = frappe.db.get_value(
			"Stock Ledger Entry", {"voucher_no": return_si.name}, "incoming_rate"
		)
		debit_amount = frappe.db.get_value(
			"GL Entry", {"voucher_no": return_si.name, "account": "Stock In Hand - TCP1"}, "debit"
		)

		self.assertEqual(debit_amount, 10.0)
		self.assertEqual(incoming_rate, 10.0)

	def test_discount_on_net_total(self):
		si = frappe.copy_doc(test_records[2])
		si.apply_discount_on = "Net Total"
		si.discount_amount = 625
		si.insert()

		expected_values = {
			"keys": [
				"price_list_rate",
				"discount_percentage",
				"rate",
				"amount",
				"base_price_list_rate",
				"base_rate",
				"base_amount",
				"net_rate",
				"base_net_rate",
				"net_amount",
				"base_net_amount",
			],
			"_Test Item Home Desktop 100": [50, 0, 50, 500, 50, 50, 500, 25, 25, 250, 250],
			"_Test Item Home Desktop 200": [150, 0, 150, 750, 150, 150, 750, 75, 75, 375, 375],
		}

		# check if children are saved
		self.assertEqual(len(si.get("items")), len(expected_values) - 1)

		# check if item values are calculated
		for d in si.get("items"):
			for i, k in enumerate(expected_values["keys"]):
				self.assertEqual(d.get(k), expected_values[d.item_code][i])

		# check net total
		self.assertEqual(si.base_total, 1250)
		self.assertEqual(si.total, 1250)
		self.assertEqual(si.base_net_total, 625)
		self.assertEqual(si.net_total, 625)

		# check tax calculation
		expected_values = {
			"keys": [
				"tax_amount",
				"tax_amount_after_discount_amount",
				"base_tax_amount_after_discount_amount",
			],
			"_Test Account Shipping Charges - _TC": [100, 100, 100],
			"_Test Account Customs Duty - _TC": [62.5, 62.5, 62.5],
			"_Test Account Excise Duty - _TC": [70, 70, 70],
			"_Test Account Education Cess - _TC": [1.4, 1.4, 1.4],
			"_Test Account S&H Education Cess - _TC": [0.7, 0.7, 0.7],
			"_Test Account CST - _TC": [17.19, 17.19, 17.19],
			"_Test Account VAT - _TC": [78.13, 78.13, 78.13],
			"_Test Account Discount - _TC": [-95.49, -95.49, -95.49],
		}

		for d in si.get("taxes"):
			for i, k in enumerate(expected_values["keys"]):
				if expected_values.get(d.account_head):
					self.assertEqual(d.get(k), expected_values[d.account_head][i])

		self.assertEqual(si.total_taxes_and_charges, 234.43)
		self.assertEqual(si.base_grand_total, 859.43)
		self.assertEqual(si.grand_total, 859.43)

	def test_multi_currency_gle(self):
		si = create_sales_invoice(
			customer="_Test Customer USD",
			debit_to="_Test Receivable USD - _TC",
			currency="USD",
			conversion_rate=50,
		)

		gl_entries = frappe.db.sql(
			"""select account, account_currency, debit, credit,
			debit_in_account_currency, credit_in_account_currency
			from `tabGL Entry` where voucher_type='Sales Invoice' and voucher_no=%s
			order by account asc""",
			si.name,
			as_dict=1,
		)

		self.assertTrue(gl_entries)

		expected_values = {
			"_Test Receivable USD - _TC": {
				"account_currency": "USD",
				"debit": 5000,
				"debit_in_account_currency": 100,
				"credit": 0,
				"credit_in_account_currency": 0,
			},
			"Sales - _TC": {
				"account_currency": "INR",
				"debit": 0,
				"debit_in_account_currency": 0,
				"credit": 5000,
				"credit_in_account_currency": 5000,
			},
		}

		for field in (
			"account_currency",
			"debit",
			"debit_in_account_currency",
			"credit",
			"credit_in_account_currency",
		):
			for i, gle in enumerate(gl_entries):
				self.assertEqual(expected_values[gle.account][field], gle[field])

		# cancel
		si.cancel()

		gle = frappe.db.sql(
			"""select name from `tabGL Entry`
			where voucher_type='Sales Invoice' and voucher_no=%s""",
			si.name,
		)

		self.assertTrue(gle)

	def test_invalid_currency(self):
		# Customer currency = USD

		# Transaction currency cannot be INR
		si1 = create_sales_invoice(
			customer="_Test Customer USD", debit_to="_Test Receivable USD - _TC", do_not_save=True
		)

		self.assertRaises(InvalidCurrency, si1.save)

		# Transaction currency cannot be EUR
		si2 = create_sales_invoice(
			customer="_Test Customer USD",
			debit_to="_Test Receivable USD - _TC",
			currency="EUR",
			conversion_rate=80,
			do_not_save=True,
		)

		self.assertRaises(InvalidCurrency, si2.save)

		# Transaction currency only allowed in USD
		si3 = create_sales_invoice(
			customer="_Test Customer USD",
			debit_to="_Test Receivable USD - _TC",
			currency="USD",
			conversion_rate=50,
		)

		# Party Account currency must be in USD, as there is existing GLE with USD
		si4 = create_sales_invoice(
			customer="_Test Customer USD",
			debit_to="_Test Receivable - _TC",
			currency="USD",
			conversion_rate=50,
			do_not_submit=True,
		)

		self.assertRaises(InvalidAccountCurrency, si4.submit)

		# Party Account currency must be in USD, force customer currency as there is no GLE

		si3.cancel()
		si5 = create_sales_invoice(
			customer="_Test Customer USD",
			debit_to="_Test Receivable - _TC",
			currency="USD",
			conversion_rate=50,
			do_not_submit=True,
		)

		self.assertRaises(InvalidAccountCurrency, si5.submit)

	def test_create_so_with_margin(self):
		si = create_sales_invoice(item_code="_Test Item", qty=1, do_not_submit=True)
		price_list_rate = flt(100) * flt(si.plc_conversion_rate)
		si.items[0].price_list_rate = price_list_rate
		si.items[0].margin_type = "Percentage"
		si.items[0].margin_rate_or_amount = 25
		si.items[0].discount_amount = 0.0
		si.items[0].discount_percentage = 0.0
		si.save()
		self.assertEqual(si.get("items")[0].rate, flt((price_list_rate * 25) / 100 + price_list_rate))

	def test_outstanding_amount_after_advance_jv_cancelation(self):
		from erpnext.accounts.doctype.journal_entry.test_journal_entry import (
			test_records as jv_test_records,
		)

		jv = frappe.copy_doc(jv_test_records[0])
		jv.accounts[0].is_advance = "Yes"
		jv.insert()
		jv.submit()

		si = frappe.copy_doc(test_records[0])
		si.append(
			"advances",
			{
				"doctype": "Sales Invoice Advance",
				"reference_type": "Journal Entry",
				"reference_name": jv.name,
				"reference_row": jv.get("accounts")[0].name,
				"advance_amount": 400,
				"allocated_amount": 300,
				"remarks": jv.remark,
			},
		)
		si.insert()
		si.submit()
		si.load_from_db()

		# check outstanding after advance allocation
		self.assertEqual(
			flt(si.outstanding_amount),
			flt(si.rounded_total - si.total_advance, si.precision("outstanding_amount")),
		)

		# added to avoid Document has been modified exception
		jv = frappe.get_doc("Journal Entry", jv.name)
		jv.cancel()

		si.load_from_db()
		# check outstanding after advance cancellation
		self.assertEqual(
			flt(si.outstanding_amount),
			flt(si.rounded_total + si.total_advance, si.precision("outstanding_amount")),
		)

	def test_outstanding_amount_after_advance_payment_entry_cancelation(self):
		pe = frappe.get_doc(
			{
				"doctype": "Payment Entry",
				"payment_type": "Receive",
				"party_type": "Customer",
				"party": "_Test Customer",
				"company": "_Test Company",
				"paid_from_account_currency": "INR",
				"paid_to_account_currency": "INR",
				"source_exchange_rate": 1,
				"target_exchange_rate": 1,
				"reference_no": "1",
				"reference_date": nowdate(),
				"received_amount": 300,
				"paid_amount": 300,
				"paid_from": "_Test Receivable - _TC",
				"paid_to": "_Test Cash - _TC",
			}
		)
		pe.insert()
		pe.submit()

		si = frappe.copy_doc(test_records[0])
		si.is_pos = 0
		si.append(
			"advances",
			{
				"doctype": "Sales Invoice Advance",
				"reference_type": "Payment Entry",
				"reference_name": pe.name,
				"advance_amount": 300,
				"allocated_amount": 300,
				"remarks": pe.remarks,
			},
		)
		si.insert()
		si.submit()

		si.load_from_db()

		# check outstanding after advance allocation
		self.assertEqual(
			flt(si.outstanding_amount),
			flt(si.rounded_total - si.total_advance, si.precision("outstanding_amount")),
		)

		# added to avoid Document has been modified exception
		pe = frappe.get_doc("Payment Entry", pe.name)
		pe.cancel()

		si.load_from_db()
		# check outstanding after advance cancellation
		self.assertEqual(
			flt(si.outstanding_amount),
			flt(si.rounded_total + si.total_advance, si.precision("outstanding_amount")),
		)

	def test_multiple_uom_in_selling(self):
		frappe.db.sql(
			"""delete from `tabItem Price`
			where price_list='_Test Price List' and item_code='_Test Item'"""
		)
		item_price = frappe.new_doc("Item Price")
		item_price.price_list = "_Test Price List"
		item_price.item_code = "_Test Item"
		item_price.price_list_rate = 100
		item_price.insert()

		si = frappe.copy_doc(test_records[1])
		si.items[0].uom = "_Test UOM 1"
		si.items[0].conversion_factor = None
		si.items[0].price_list_rate = None
		si.save()

		expected_values = {
			"keys": [
				"price_list_rate",
				"stock_uom",
				"uom",
				"conversion_factor",
				"rate",
				"amount",
				"base_price_list_rate",
				"base_rate",
				"base_amount",
			],
			"_Test Item": [1000, "_Test UOM", "_Test UOM 1", 10.0, 1000, 1000, 1000, 1000, 1000],
		}

		# check if the conversion_factor and price_list_rate is calculated according to uom
		for d in si.get("items"):
			for i, k in enumerate(expected_values["keys"]):
				self.assertEqual(d.get(k), expected_values[d.item_code][i])

	def test_item_wise_tax_breakup_india(self):
		frappe.flags.country = "India"

		si = self.create_si_to_test_tax_breakup()
		itemised_tax, itemised_taxable_amount = get_itemised_tax_breakup_data(si)

		expected_itemised_tax = {
			"_Test Item": {"Service Tax": {"tax_rate": 10.0, "tax_amount": 1000.0}},
			"_Test Item 2": {"Service Tax": {"tax_rate": 10.0, "tax_amount": 500.0}},
		}
		expected_itemised_taxable_amount = {"_Test Item": 10000.0, "_Test Item 2": 5000.0}

		self.assertEqual(itemised_tax, expected_itemised_tax)
		self.assertEqual(itemised_taxable_amount, expected_itemised_taxable_amount)

		frappe.flags.country = None

	def test_item_wise_tax_breakup_outside_india(self):
		frappe.flags.country = "United States"

		si = self.create_si_to_test_tax_breakup()

		itemised_tax, itemised_taxable_amount = get_itemised_tax_breakup_data(si)

		expected_itemised_tax = {
			"_Test Item": {"Service Tax": {"tax_rate": 10.0, "tax_amount": 1000.0}},
			"_Test Item 2": {"Service Tax": {"tax_rate": 10.0, "tax_amount": 500.0}},
		}
		expected_itemised_taxable_amount = {"_Test Item": 10000.0, "_Test Item 2": 5000.0}

		self.assertEqual(itemised_tax, expected_itemised_tax)
		self.assertEqual(itemised_taxable_amount, expected_itemised_taxable_amount)

		frappe.flags.country = None

	def create_si_to_test_tax_breakup(self):
		si = create_sales_invoice(qty=100, rate=50, do_not_save=True)
		si.append(
			"items",
			{
				"item_code": "_Test Item",
				"gst_hsn_code": "999800",
				"warehouse": "_Test Warehouse - _TC",
				"qty": 100,
				"rate": 50,
				"income_account": "Sales - _TC",
				"expense_account": "Cost of Goods Sold - _TC",
				"cost_center": "_Test Cost Center - _TC",
			},
		)
		si.append(
			"items",
			{
				"item_code": "_Test Item 2",
				"gst_hsn_code": "999800",
				"warehouse": "_Test Warehouse - _TC",
				"qty": 100,
				"rate": 50,
				"income_account": "Sales - _TC",
				"expense_account": "Cost of Goods Sold - _TC",
				"cost_center": "_Test Cost Center - _TC",
			},
		)

		si.append(
			"taxes",
			{
				"charge_type": "On Net Total",
				"account_head": "_Test Account Service Tax - _TC",
				"cost_center": "_Test Cost Center - _TC",
				"description": "Service Tax",
				"rate": 10,
			},
		)
		si.insert()
		return si

	def test_company_monthly_sales(self):
		existing_current_month_sales = frappe.get_cached_value(
			"Company", "_Test Company", "total_monthly_sales"
		)

		si = create_sales_invoice()
		current_month_sales = frappe.get_cached_value("Company", "_Test Company", "total_monthly_sales")
		self.assertEqual(current_month_sales, existing_current_month_sales + si.base_grand_total)

		si.cancel()
		current_month_sales = frappe.get_cached_value("Company", "_Test Company", "total_monthly_sales")
		self.assertEqual(current_month_sales, existing_current_month_sales)

	def test_rounding_adjustment(self):
		si = create_sales_invoice(rate=24900, do_not_save=True)
		for tax in ["Tax 1", "Tax2"]:
			si.append(
				"taxes",
				{
					"charge_type": "On Net Total",
					"account_head": "_Test Account Service Tax - _TC",
					"description": tax,
					"rate": 14,
					"cost_center": "_Test Cost Center - _TC",
					"included_in_print_rate": 1,
				},
			)
		si.save()
		si.submit()
		self.assertEqual(si.net_total, 19453.13)
		self.assertEqual(si.grand_total, 24900)
		self.assertEqual(si.total_taxes_and_charges, 5446.88)
		self.assertEqual(si.rounding_adjustment, -0.01)

		expected_values = dict(
			(d[0], d)
			for d in [
				[si.debit_to, 24900, 0.0],
				["_Test Account Service Tax - _TC", 0.0, 5446.88],
				["Sales - _TC", 0.0, 19453.13],
				["Round Off - _TC", 0.01, 0.0],
			]
		)

		gl_entries = frappe.db.sql(
			"""select account, debit, credit
			from `tabGL Entry` where voucher_type='Sales Invoice' and voucher_no=%s
			order by account asc""",
			si.name,
			as_dict=1,
		)

		for gle in gl_entries:
			self.assertEqual(expected_values[gle.account][0], gle.account)
			self.assertEqual(expected_values[gle.account][1], gle.debit)
			self.assertEqual(expected_values[gle.account][2], gle.credit)

	def test_rounding_adjustment_2(self):
		si = create_sales_invoice(rate=400, do_not_save=True)
		for rate in [400, 600, 100]:
			si.append(
				"items",
				{
					"item_code": "_Test Item",
					"gst_hsn_code": "999800",
					"warehouse": "_Test Warehouse - _TC",
					"qty": 1,
					"rate": rate,
					"income_account": "Sales - _TC",
					"cost_center": "_Test Cost Center - _TC",
				},
			)
		for tax_account in ["_Test Account VAT - _TC", "_Test Account Service Tax - _TC"]:
			si.append(
				"taxes",
				{
					"charge_type": "On Net Total",
					"account_head": tax_account,
					"description": tax_account,
					"rate": 9,
					"cost_center": "_Test Cost Center - _TC",
					"included_in_print_rate": 1,
				},
			)
		si.save()
		si.submit()
		self.assertEqual(si.net_total, 1271.19)
		self.assertEqual(si.grand_total, 1500)
		self.assertEqual(si.total_taxes_and_charges, 228.82)
		self.assertEqual(si.rounding_adjustment, -0.01)

		expected_values = dict(
			(d[0], d)
			for d in [
				[si.debit_to, 1500, 0.0],
				["_Test Account Service Tax - _TC", 0.0, 114.41],
				["_Test Account VAT - _TC", 0.0, 114.41],
				["Sales - _TC", 0.0, 1271.18],
			]
		)

		gl_entries = frappe.db.sql(
			"""select account, debit, credit
			from `tabGL Entry` where voucher_type='Sales Invoice' and voucher_no=%s
			order by account asc""",
			si.name,
			as_dict=1,
		)

		for gle in gl_entries:
			self.assertEqual(expected_values[gle.account][0], gle.account)
			self.assertEqual(expected_values[gle.account][1], gle.debit)
			self.assertEqual(expected_values[gle.account][2], gle.credit)

	def test_rounding_adjustment_3(self):
		si = create_sales_invoice(do_not_save=True)
		si.items = []
		for d in [(1122, 2), (1122.01, 1), (1122.01, 1)]:
			si.append(
				"items",
				{
					"item_code": "_Test Item",
					"gst_hsn_code": "999800",
					"warehouse": "_Test Warehouse - _TC",
					"qty": d[1],
					"rate": d[0],
					"income_account": "Sales - _TC",
					"cost_center": "_Test Cost Center - _TC",
				},
			)
		for tax_account in ["_Test Account VAT - _TC", "_Test Account Service Tax - _TC"]:
			si.append(
				"taxes",
				{
					"charge_type": "On Net Total",
					"account_head": tax_account,
					"description": tax_account,
					"rate": 6,
					"cost_center": "_Test Cost Center - _TC",
					"included_in_print_rate": 1,
				},
			)
		si.save()
		si.submit()
		self.assertEqual(si.net_total, 4007.16)
		self.assertEqual(si.grand_total, 4488.02)
		self.assertEqual(si.total_taxes_and_charges, 480.86)
		self.assertEqual(si.rounding_adjustment, -0.02)

		expected_values = dict(
			(d[0], d)
			for d in [
				[si.debit_to, 4488.0, 0.0],
				["_Test Account Service Tax - _TC", 0.0, 240.43],
				["_Test Account VAT - _TC", 0.0, 240.43],
				["Sales - _TC", 0.0, 4007.15],
				["Round Off - _TC", 0.01, 0],
			]
		)

		gl_entries = frappe.db.sql(
			"""select account, debit, credit
			from `tabGL Entry` where voucher_type='Sales Invoice' and voucher_no=%s
			order by account asc""",
			si.name,
			as_dict=1,
		)

		debit_credit_diff = 0
		for gle in gl_entries:
			self.assertEqual(expected_values[gle.account][0], gle.account)
			self.assertEqual(expected_values[gle.account][1], gle.debit)
			self.assertEqual(expected_values[gle.account][2], gle.credit)
			debit_credit_diff += gle.debit - gle.credit

		self.assertEqual(debit_credit_diff, 0)

	def test_sales_invoice_with_shipping_rule(self):
		from erpnext.accounts.doctype.shipping_rule.test_shipping_rule import create_shipping_rule

		shipping_rule = create_shipping_rule(
			shipping_rule_type="Selling", shipping_rule_name="Shipping Rule - Sales Invoice Test"
		)

		si = frappe.copy_doc(test_records[2])

		si.shipping_rule = shipping_rule.name
		si.insert()
		si.save()

		self.assertEqual(si.net_total, 1250)

		self.assertEqual(si.total_taxes_and_charges, 468.85)
		self.assertEqual(si.grand_total, 1718.85)

	def test_create_invoice_without_terms(self):
		si = create_sales_invoice(do_not_save=1)
		self.assertFalse(si.get("payment_schedule"))

		si.insert()
		self.assertTrue(si.get("payment_schedule"))

	def test_duplicate_due_date_in_terms(self):
		si = create_sales_invoice(do_not_save=1)
		si.append(
			"payment_schedule", dict(due_date="2017-01-01", invoice_portion=50.00, payment_amount=50)
		)
		si.append(
			"payment_schedule", dict(due_date="2017-01-01", invoice_portion=50.00, payment_amount=50)
		)

		self.assertRaises(frappe.ValidationError, si.insert)

	def test_credit_note(self):
		from erpnext.accounts.doctype.payment_entry.test_payment_entry import get_payment_entry

		si = create_sales_invoice(item_code="_Test Item", qty=(5 * -1), rate=500, is_return=1)

		outstanding_amount = get_outstanding_amount(
			si.doctype, si.name, "Debtors - _TC", si.customer, "Customer"
		)

		self.assertEqual(si.outstanding_amount, outstanding_amount)

		pe = get_payment_entry("Sales Invoice", si.name, bank_account="_Test Bank - _TC")
		pe.reference_no = "1"
		pe.reference_date = nowdate()
		pe.paid_from_account_currency = si.currency
		pe.paid_to_account_currency = si.currency
		pe.source_exchange_rate = 1
		pe.target_exchange_rate = 1
		pe.paid_amount = si.grand_total * -1
		pe.insert()
		pe.submit()

		si_doc = frappe.get_doc("Sales Invoice", si.name)
		self.assertEqual(si_doc.outstanding_amount, 0)

	def test_sales_invoice_with_cost_center(self):
		from erpnext.accounts.doctype.cost_center.test_cost_center import create_cost_center

		cost_center = "_Test Cost Center for BS Account - _TC"
		create_cost_center(cost_center_name="_Test Cost Center for BS Account", company="_Test Company")

		si = create_sales_invoice_against_cost_center(cost_center=cost_center, debit_to="Debtors - _TC")
		self.assertEqual(si.cost_center, cost_center)

		expected_values = {
			"Debtors - _TC": {"cost_center": cost_center},
			"Sales - _TC": {"cost_center": cost_center},
		}

		gl_entries = frappe.db.sql(
			"""select account, cost_center, account_currency, debit, credit,
			debit_in_account_currency, credit_in_account_currency
			from `tabGL Entry` where voucher_type='Sales Invoice' and voucher_no=%s
			order by account asc""",
			si.name,
			as_dict=1,
		)

		self.assertTrue(gl_entries)

		for gle in gl_entries:
			self.assertEqual(expected_values[gle.account]["cost_center"], gle.cost_center)

	def test_sales_invoice_with_project_link(self):
		from erpnext.projects.doctype.project.test_project import make_project

		project = make_project(
			{
				"project_name": "Sales Invoice Project",
				"project_template_name": "Test Project Template",
				"start_date": "2020-01-01",
			}
		)
		item_project = make_project(
			{
				"project_name": "Sales Invoice Item Project",
				"project_template_name": "Test Project Template",
				"start_date": "2019-06-01",
			}
		)

		sales_invoice = create_sales_invoice(do_not_save=1)
		sales_invoice.items[0].project = item_project.name
		sales_invoice.project = project.name

		sales_invoice.submit()

		expected_values = {
			"Debtors - _TC": {"project": project.name},
			"Sales - _TC": {"project": item_project.name},
		}

		gl_entries = frappe.db.sql(
			"""select account, cost_center, project, account_currency, debit, credit,
			debit_in_account_currency, credit_in_account_currency
			from `tabGL Entry` where voucher_type='Sales Invoice' and voucher_no=%s
			order by account asc""",
			sales_invoice.name,
			as_dict=1,
		)

		self.assertTrue(gl_entries)

		for gle in gl_entries:
			self.assertEqual(expected_values[gle.account]["project"], gle.project)

	def test_sales_invoice_without_cost_center(self):
		cost_center = "_Test Cost Center - _TC"
		si = create_sales_invoice(debit_to="Debtors - _TC")

		expected_values = {
			"Debtors - _TC": {"cost_center": None},
			"Sales - _TC": {"cost_center": cost_center},
		}

		gl_entries = frappe.db.sql(
			"""select account, cost_center, account_currency, debit, credit,
			debit_in_account_currency, credit_in_account_currency
			from `tabGL Entry` where voucher_type='Sales Invoice' and voucher_no=%s
			order by account asc""",
			si.name,
			as_dict=1,
		)

		self.assertTrue(gl_entries)

		for gle in gl_entries:
			self.assertEqual(expected_values[gle.account]["cost_center"], gle.cost_center)

	def test_deferred_revenue(self):
		deferred_account = create_account(
			account_name="Deferred Revenue",
			parent_account="Current Liabilities - _TC",
			company="_Test Company",
		)

		item = create_item("_Test Item for Deferred Accounting")
		item.enable_deferred_revenue = 1
		item.deferred_revenue_account = deferred_account
		item.no_of_months = 12
		item.save()

		si = create_sales_invoice(item=item.name, posting_date="2019-01-10", do_not_submit=True)
		si.items[0].enable_deferred_revenue = 1
		si.items[0].service_start_date = "2019-01-10"
		si.items[0].service_end_date = "2019-03-15"
		si.items[0].deferred_revenue_account = deferred_account
		si.save()
		si.submit()

		pda1 = frappe.get_doc(
			dict(
				doctype="Process Deferred Accounting",
				posting_date=nowdate(),
				start_date="2019-01-01",
				end_date="2019-03-31",
				type="Income",
				company="_Test Company",
			)
		)

		pda1.insert()
		pda1.submit()

		expected_gle = [
			[deferred_account, 33.85, 0.0, "2019-01-31"],
			["Sales - _TC", 0.0, 33.85, "2019-01-31"],
			[deferred_account, 43.08, 0.0, "2019-02-28"],
			["Sales - _TC", 0.0, 43.08, "2019-02-28"],
			[deferred_account, 23.07, 0.0, "2019-03-15"],
			["Sales - _TC", 0.0, 23.07, "2019-03-15"],
		]

		check_gl_entries(self, si.name, expected_gle, "2019-01-30")

	def test_fixed_deferred_revenue(self):
		deferred_account = create_account(
			account_name="Deferred Revenue",
			parent_account="Current Liabilities - _TC",
			company="_Test Company",
		)

		acc_settings = frappe.get_doc("Accounts Settings", "Accounts Settings")
		acc_settings.book_deferred_entries_based_on = "Months"
		acc_settings.save()

		item = create_item("_Test Item for Deferred Accounting")
		item.enable_deferred_revenue = 1
		item.deferred_revenue_account = deferred_account
		item.no_of_months = 12
		item.save()

		si = create_sales_invoice(
			item=item.name, posting_date="2019-01-16", rate=50000, do_not_submit=True
		)
		si.items[0].enable_deferred_revenue = 1
		si.items[0].service_start_date = "2019-01-16"
		si.items[0].service_end_date = "2019-03-31"
		si.items[0].deferred_revenue_account = deferred_account
		si.save()
		si.submit()

		pda1 = frappe.get_doc(
			dict(
				doctype="Process Deferred Accounting",
				posting_date="2019-03-31",
				start_date="2019-01-01",
				end_date="2019-03-31",
				type="Income",
				company="_Test Company",
			)
		)

		pda1.insert()
		pda1.submit()

		expected_gle = [
			[deferred_account, 10000.0, 0.0, "2019-01-31"],
			["Sales - _TC", 0.0, 10000.0, "2019-01-31"],
			[deferred_account, 20000.0, 0.0, "2019-02-28"],
			["Sales - _TC", 0.0, 20000.0, "2019-02-28"],
			[deferred_account, 20000.0, 0.0, "2019-03-31"],
			["Sales - _TC", 0.0, 20000.0, "2019-03-31"],
		]

		check_gl_entries(self, si.name, expected_gle, "2019-01-30")

		acc_settings = frappe.get_doc("Accounts Settings", "Accounts Settings")
		acc_settings.book_deferred_entries_based_on = "Days"
		acc_settings.save()

	def test_inter_company_transaction(self):
		from erpnext.selling.doctype.customer.test_customer import create_internal_customer

		create_internal_customer(
			customer_name="_Test Internal Customer",
			represents_company="_Test Company 1",
			allowed_to_interact_with="Wind Power LLC",
		)

		if not frappe.db.exists("Supplier", "_Test Internal Supplier"):
			supplier = frappe.get_doc(
				{
					"supplier_group": "_Test Supplier Group",
					"supplier_name": "_Test Internal Supplier",
					"doctype": "Supplier",
					"is_internal_supplier": 1,
					"represents_company": "Wind Power LLC",
				}
			)

			supplier.append("companies", {"company": "_Test Company 1"})

			supplier.insert()

		si = create_sales_invoice(
			company="Wind Power LLC",
			customer="_Test Internal Customer",
			debit_to="Debtors - WP",
			warehouse="Stores - WP",
			income_account="Sales - WP",
			expense_account="Cost of Goods Sold - WP",
			cost_center="Main - WP",
			currency="USD",
			do_not_save=1,
		)

		si.selling_price_list = "_Test Price List Rest of the World"
		si.submit()

		target_doc = make_inter_company_transaction("Sales Invoice", si.name)
		target_doc.items[0].update(
			{
				"expense_account": "Cost of Goods Sold - _TC1",
				"cost_center": "Main - _TC1",
				"warehouse": "Stores - _TC1",
			}
		)
		target_doc.submit()

		self.assertEqual(target_doc.company, "_Test Company 1")
		self.assertEqual(target_doc.supplier, "_Test Internal Supplier")

	def test_inter_company_transaction_without_default_warehouse(self):
		"Check mapping (expense account) of inter company SI to PI in absence of default warehouse."
		# setup
		old_negative_stock = frappe.db.get_single_value("Stock Settings", "allow_negative_stock")
		frappe.db.set_value("Stock Settings", None, "allow_negative_stock", 1)

		old_perpetual_inventory = erpnext.is_perpetual_inventory_enabled("_Test Company 1")
		frappe.local.enable_perpetual_inventory["_Test Company 1"] = 1

		frappe.db.set_value(
			"Company",
			"_Test Company 1",
			"stock_received_but_not_billed",
			"Stock Received But Not Billed - _TC1",
		)
		frappe.db.set_value(
			"Company",
			"_Test Company 1",
			"expenses_included_in_valuation",
			"Expenses Included In Valuation - _TC1",
		)

		if not frappe.db.exists("Customer", "_Test Internal Customer"):
			customer = frappe.get_doc(
				{
					"customer_group": "_Test Customer Group",
					"customer_name": "_Test Internal Customer",
					"customer_type": "Individual",
					"doctype": "Customer",
					"territory": "_Test Territory",
					"is_internal_customer": 1,
					"represents_company": "_Test Company 1",
				}
			)

			customer.append("companies", {"company": "Wind Power LLC"})

			customer.insert()

		if not frappe.db.exists("Supplier", "_Test Internal Supplier"):
			supplier = frappe.get_doc(
				{
					"supplier_group": "_Test Supplier Group",
					"supplier_name": "_Test Internal Supplier",
					"doctype": "Supplier",
					"is_internal_supplier": 1,
					"represents_company": "Wind Power LLC",
				}
			)

			supplier.append("companies", {"company": "_Test Company 1"})

			supplier.insert()

		# begin test
		si = create_sales_invoice(
			company="Wind Power LLC",
			customer="_Test Internal Customer",
			debit_to="Debtors - WP",
			warehouse="Stores - WP",
			income_account="Sales - WP",
			expense_account="Cost of Goods Sold - WP",
			cost_center="Main - WP",
			currency="USD",
			update_stock=1,
			do_not_save=1,
		)
		si.selling_price_list = "_Test Price List Rest of the World"
		si.submit()

		target_doc = make_inter_company_transaction("Sales Invoice", si.name)

		# in absence of warehouse Stock Received But Not Billed is set as expense account while mapping
		# mapping is not obstructed
		self.assertIsNone(target_doc.items[0].warehouse)
		self.assertEqual(target_doc.items[0].expense_account, "Stock Received But Not Billed - _TC1")

		target_doc.items[0].update({"cost_center": "Main - _TC1"})

		# missing warehouse is validated on save, after mapping
		self.assertRaises(WarehouseMissingError, target_doc.save)

		target_doc.items[0].update({"warehouse": "Stores - _TC1"})
		target_doc.save()

		# after warehouse is set, linked account or default inventory account is set
		self.assertEqual(target_doc.items[0].expense_account, "Stock In Hand - _TC1")

		# tear down
		frappe.local.enable_perpetual_inventory["_Test Company 1"] = old_perpetual_inventory
		frappe.db.set_value("Stock Settings", None, "allow_negative_stock", old_negative_stock)

	def test_sle_for_target_warehouse(self):
		se = make_stock_entry(
			item_code="138-CMS Shoe",
			target="Finished Goods - _TC",
			company="_Test Company",
			qty=1,
			basic_rate=500,
		)

		si = frappe.copy_doc(test_records[0])
		si.update_stock = 1
		si.set_warehouse = "Finished Goods - _TC"
		si.set_target_warehouse = "Stores - _TC"
		si.get("items")[0].warehouse = "Finished Goods - _TC"
		si.get("items")[0].target_warehouse = "Stores - _TC"
		si.insert()
		si.submit()

		sles = frappe.get_all(
			"Stock Ledger Entry", filters={"voucher_no": si.name}, fields=["name", "actual_qty"]
		)

		# check if both SLEs are created
		self.assertEqual(len(sles), 2)
		self.assertEqual(sum(d.actual_qty for d in sles), 0.0)

		# tear down
		si.cancel()
		se.cancel()

	def test_internal_transfer_gl_entry(self):
		## Create internal transfer account
		from erpnext.selling.doctype.customer.test_customer import create_internal_customer

		account = create_account(
			account_name="Unrealized Profit",
			parent_account="Current Liabilities - TCP1",
			company="_Test Company with perpetual inventory",
		)

		frappe.db.set_value(
			"Company", "_Test Company with perpetual inventory", "unrealized_profit_loss_account", account
		)

		customer = create_internal_customer(
			"_Test Internal Customer 2",
			"_Test Company with perpetual inventory",
			"_Test Company with perpetual inventory",
		)

		create_internal_supplier(
			"_Test Internal Supplier 2",
			"_Test Company with perpetual inventory",
			"_Test Company with perpetual inventory",
		)

		si = create_sales_invoice(
			company="_Test Company with perpetual inventory",
			customer=customer,
			debit_to="Debtors - TCP1",
			warehouse="Stores - TCP1",
			income_account="Sales - TCP1",
			expense_account="Cost of Goods Sold - TCP1",
			cost_center="Main - TCP1",
			currency="INR",
			do_not_save=1,
		)

		si.selling_price_list = "_Test Price List Rest of the World"
		si.update_stock = 1
		si.items[0].target_warehouse = "Work In Progress - TCP1"

		# Add stock to stores for succesful stock transfer
		make_stock_entry(
			target="Stores - TCP1", company="_Test Company with perpetual inventory", qty=1, basic_rate=100
		)

		add_taxes(si)
		si.save()

		rate = 0.0
		for d in si.get("items"):
			rate = get_incoming_rate(
				{
					"item_code": d.item_code,
					"warehouse": d.warehouse,
					"posting_date": si.posting_date,
					"posting_time": si.posting_time,
					"qty": -1 * flt(d.get("stock_qty")),
					"serial_no": d.serial_no,
					"company": si.company,
					"voucher_type": "Sales Invoice",
					"voucher_no": si.name,
					"allow_zero_valuation": d.get("allow_zero_valuation"),
				},
				raise_error_if_no_rate=False,
			)

			rate = flt(rate, 2)

		si.submit()

		target_doc = make_inter_company_transaction("Sales Invoice", si.name)
		target_doc.company = "_Test Company with perpetual inventory"
		target_doc.items[0].warehouse = "Finished Goods - TCP1"
		add_taxes(target_doc)
		target_doc.save()
		target_doc.submit()

		tax_amount = flt(rate * (12 / 100), 2)
		si_gl_entries = [
			["_Test Account Excise Duty - TCP1", 0.0, tax_amount, nowdate()],
			["Unrealized Profit - TCP1", tax_amount, 0.0, nowdate()],
		]

		check_gl_entries(self, si.name, si_gl_entries, add_days(nowdate(), -1))

		pi_gl_entries = [
			["_Test Account Excise Duty - TCP1", tax_amount, 0.0, nowdate()],
			["Unrealized Profit - TCP1", 0.0, tax_amount, nowdate()],
		]

		# Sale and Purchase both should be at valuation rate
		self.assertEqual(si.items[0].rate, rate)
		self.assertEqual(target_doc.items[0].rate, rate)

		check_gl_entries(self, target_doc.name, pi_gl_entries, add_days(nowdate(), -1))

	def test_eway_bill_json(self):
		si = make_sales_invoice_for_ewaybill()

		si.submit()

		data = get_ewb_data("Sales Invoice", [si.name])

		self.assertEqual(data["version"], "1.0.0421")
		self.assertEqual(data["billLists"][0]["fromGstin"], "27AAECE4835E1ZR")
		self.assertEqual(data["billLists"][0]["fromTrdName"], "_Test Company")
		self.assertEqual(data["billLists"][0]["toTrdName"], "_Test Customer")
		self.assertEqual(data["billLists"][0]["vehicleType"], "R")
		self.assertEqual(data["billLists"][0]["totalValue"], 60000)
		self.assertEqual(data["billLists"][0]["cgstValue"], 5400)
		self.assertEqual(data["billLists"][0]["sgstValue"], 5400)
		self.assertEqual(data["billLists"][0]["vehicleNo"], "KA12KA1234")
		self.assertEqual(data["billLists"][0]["itemList"][0]["taxableAmount"], 60000)
		self.assertEqual(data["billLists"][0]["actualFromStateCode"], 7)
		self.assertEqual(data["billLists"][0]["fromStateCode"], 27)

	def test_einvoice_submission_without_irn(self):
		# init
		einvoice_settings = frappe.get_doc("E Invoice Settings")
		einvoice_settings.enable = 1
		einvoice_settings.applicable_from = nowdate()
		einvoice_settings.append(
			"credentials",
			{
				"company": "_Test Company",
				"gstin": "27AAECE4835E1ZR",
				"username": "test",
				"password": "test",
			},
		)
		einvoice_settings.save()

		country = frappe.flags.country
		frappe.flags.country = "India"

		si = make_sales_invoice_for_ewaybill()
		self.assertRaises(frappe.ValidationError, si.submit)

		si.irn = "test_irn"
		si.submit()

		# reset
		einvoice_settings = frappe.get_doc("E Invoice Settings")
		einvoice_settings.enable = 0
		frappe.flags.country = country

	def test_einvoice_json(self):
		from erpnext.regional.india.e_invoice.utils import make_einvoice, validate_totals

		si = get_sales_invoice_for_e_invoice()
		si.discount_amount = 100
		si.save()

		einvoice = make_einvoice(si)
		self.assertTrue(einvoice["EwbDtls"])
		validate_totals(einvoice)

		si.apply_discount_on = "Net Total"
		si.save()
		einvoice = make_einvoice(si)
		validate_totals(einvoice)

		[d.set("included_in_print_rate", 1) for d in si.taxes]
		si.save()
		einvoice = make_einvoice(si)
		validate_totals(einvoice)

	def test_item_tax_net_range(self):
		item = create_item("T Shirt")

		item.set("taxes", [])
		item.append(
			"taxes",
			{
				"item_tax_template": "_Test Account Excise Duty @ 10 - _TC",
				"minimum_net_rate": 0,
				"maximum_net_rate": 500,
			},
		)

		item.append(
			"taxes",
			{
				"item_tax_template": "_Test Account Excise Duty @ 12 - _TC",
				"minimum_net_rate": 501,
				"maximum_net_rate": 1000,
			},
		)

		item.save()

		sales_invoice = create_sales_invoice(item="T Shirt", rate=700, do_not_submit=True)
		self.assertEqual(
			sales_invoice.items[0].item_tax_template, "_Test Account Excise Duty @ 12 - _TC"
		)

		# Apply discount
		sales_invoice.apply_discount_on = "Net Total"
		sales_invoice.discount_amount = 300
		sales_invoice.save()
		self.assertEqual(
			sales_invoice.items[0].item_tax_template, "_Test Account Excise Duty @ 10 - _TC"
		)

	def test_sales_invoice_with_discount_accounting_enabled(self):
		from erpnext.accounts.doctype.purchase_invoice.test_purchase_invoice import (
			enable_discount_accounting,
		)

		enable_discount_accounting()

		discount_account = create_account(
			account_name="Discount Account",
			parent_account="Indirect Expenses - _TC",
			company="_Test Company",
		)
		si = create_sales_invoice(discount_account=discount_account, discount_percentage=10, rate=90)

		expected_gle = [
			["Debtors - _TC", 90.0, 0.0, nowdate()],
			["Discount Account - _TC", 10.0, 0.0, nowdate()],
			["Sales - _TC", 0.0, 100.0, nowdate()],
		]

		check_gl_entries(self, si.name, expected_gle, add_days(nowdate(), -1))
		enable_discount_accounting(enable=0)

	def test_additional_discount_for_sales_invoice_with_discount_accounting_enabled(self):
		from erpnext.accounts.doctype.purchase_invoice.test_purchase_invoice import (
			enable_discount_accounting,
		)

		enable_discount_accounting()
		additional_discount_account = create_account(
			account_name="Discount Account",
			parent_account="Indirect Expenses - _TC",
			company="_Test Company",
		)

		si = create_sales_invoice(parent_cost_center="Main - _TC", do_not_save=1)
		si.apply_discount_on = "Grand Total"
		si.additional_discount_account = additional_discount_account
		si.additional_discount_percentage = 20
		si.append(
			"taxes",
			{
				"charge_type": "On Net Total",
				"account_head": "_Test Account VAT - _TC",
				"cost_center": "Main - _TC",
				"description": "Test",
				"rate": 10,
			},
		)
		si.submit()

		expected_gle = [
			["_Test Account VAT - _TC", 0.0, 10.0, nowdate()],
			["Debtors - _TC", 88, 0.0, nowdate()],
			["Discount Account - _TC", 22.0, 0.0, nowdate()],
			["Sales - _TC", 0.0, 100.0, nowdate()],
		]

		check_gl_entries(self, si.name, expected_gle, add_days(nowdate(), -1))
		enable_discount_accounting(enable=0)

	def test_asset_depreciation_on_sale_with_pro_rata(self):
		"""
		Tests if an Asset set to depreciate yearly on June 30, that gets sold on Sept 30, creates an additional depreciation entry on its date of sale.
		"""

		create_asset_data()
		asset = create_asset(item_code="Macbook Pro", calculate_depreciation=1, submit=1)
		post_depreciation_entries(getdate("2021-09-30"))

		create_sales_invoice(
			item_code="Macbook Pro", asset=asset.name, qty=1, rate=90000, posting_date=getdate("2021-09-30")
		)
		asset.load_from_db()

		expected_values = [
			["2020-06-30", 1366.12, 1366.12],
			["2021-06-30", 20000.0, 21366.12],
			["2021-09-30", 5041.1, 26407.22],
		]

		for i, schedule in enumerate(asset.schedules):
			self.assertEqual(getdate(expected_values[i][0]), schedule.schedule_date)
			self.assertEqual(expected_values[i][1], schedule.depreciation_amount)
			self.assertEqual(expected_values[i][2], schedule.accumulated_depreciation_amount)
			self.assertTrue(schedule.journal_entry)

	def test_asset_depreciation_on_sale_without_pro_rata(self):
		"""
		Tests if an Asset set to depreciate yearly on Dec 31, that gets sold on Dec 31 after two years, created an additional depreciation entry on its date of sale.
		"""

		create_asset_data()
		asset = create_asset(
			item_code="Macbook Pro",
			calculate_depreciation=1,
			available_for_use_date=getdate("2019-12-31"),
			total_number_of_depreciations=3,
			expected_value_after_useful_life=10000,
			depreciation_start_date=getdate("2020-12-31"),
			submit=1,
		)

		post_depreciation_entries(getdate("2021-09-30"))

		create_sales_invoice(
			item_code="Macbook Pro", asset=asset.name, qty=1, rate=90000, posting_date=getdate("2021-12-31")
		)
		asset.load_from_db()

		expected_values = [["2020-12-31", 30000, 30000], ["2021-12-31", 30000, 60000]]

		for i, schedule in enumerate(asset.schedules):
			self.assertEqual(getdate(expected_values[i][0]), schedule.schedule_date)
			self.assertEqual(expected_values[i][1], schedule.depreciation_amount)
			self.assertEqual(expected_values[i][2], schedule.accumulated_depreciation_amount)
			self.assertTrue(schedule.journal_entry)

	def test_depreciation_on_return_of_sold_asset(self):
		from erpnext.controllers.sales_and_purchase_return import make_return_doc

		create_asset_data()
		asset = create_asset(item_code="Macbook Pro", calculate_depreciation=1, submit=1)
		post_depreciation_entries(getdate("2021-09-30"))

		si = create_sales_invoice(
			item_code="Macbook Pro", asset=asset.name, qty=1, rate=90000, posting_date=getdate("2021-09-30")
		)
		return_si = make_return_doc("Sales Invoice", si.name)
		return_si.submit()
		asset.load_from_db()

		expected_values = [
			["2020-06-30", 1366.12, 1366.12, True],
			["2021-06-30", 20000.0, 21366.12, True],
			["2022-06-30", 20000.0, 41366.12, False],
			["2023-06-30", 20000.0, 61366.12, False],
			["2024-06-30", 20000.0, 81366.12, False],
			["2025-06-06", 18633.88, 100000.0, False],
		]

		for i, schedule in enumerate(asset.schedules):
			self.assertEqual(getdate(expected_values[i][0]), schedule.schedule_date)
			self.assertEqual(expected_values[i][1], schedule.depreciation_amount)
			self.assertEqual(expected_values[i][2], schedule.accumulated_depreciation_amount)
			self.assertEqual(schedule.journal_entry, schedule.journal_entry)

	def test_sales_invoice_against_supplier(self):
		from erpnext.accounts.doctype.opening_invoice_creation_tool.test_opening_invoice_creation_tool import (
			make_customer,
		)
		from erpnext.accounts.doctype.party_link.party_link import create_party_link
		from erpnext.buying.doctype.supplier.test_supplier import create_supplier

		# create a customer
		customer = make_customer(customer="_Test Common Supplier")
		# create a supplier
		supplier = create_supplier(supplier_name="_Test Common Supplier").name

		# create a party link between customer & supplier
		party_link = create_party_link("Supplier", supplier, customer)

		# enable common party accounting
		frappe.db.set_value("Accounts Settings", None, "enable_common_party_accounting", 1)

		# create a sales invoice
		si = create_sales_invoice(customer=customer, parent_cost_center="_Test Cost Center - _TC")

		# check outstanding of sales invoice
		si.reload()
		self.assertEqual(si.status, "Paid")
		self.assertEqual(flt(si.outstanding_amount), 0.0)

		# check creation of journal entry
		jv = frappe.get_all(
			"Journal Entry Account",
			{
				"account": si.debit_to,
				"party_type": "Customer",
				"party": si.customer,
				"reference_type": si.doctype,
				"reference_name": si.name,
			},
			pluck="credit_in_account_currency",
		)

		self.assertTrue(jv)
		self.assertEqual(jv[0], si.grand_total)

		party_link.delete()
		frappe.db.set_value("Accounts Settings", None, "enable_common_party_accounting", 0)

	def test_payment_statuses(self):
		from erpnext.accounts.doctype.payment_entry.test_payment_entry import get_payment_entry

		today = nowdate()

		# Test Overdue
		si = create_sales_invoice(do_not_submit=True)
		si.payment_schedule = []
		si.append(
			"payment_schedule",
			{"due_date": add_days(today, -5), "invoice_portion": 50, "payment_amount": si.grand_total / 2},
		)
		si.append(
			"payment_schedule",
			{"due_date": add_days(today, 5), "invoice_portion": 50, "payment_amount": si.grand_total / 2},
		)
		si.submit()
		self.assertEqual(si.status, "Overdue")

		# Test payment less than due amount
		pe = get_payment_entry("Sales Invoice", si.name, bank_account="_Test Bank - _TC")
		pe.reference_no = "1"
		pe.reference_date = nowdate()
		pe.paid_amount = 1
		pe.references[0].allocated_amount = pe.paid_amount
		pe.submit()
		si.reload()
		self.assertEqual(si.status, "Overdue")

		# Test Partly Paid
		pe = frappe.copy_doc(pe)
		pe.paid_amount = si.grand_total / 2
		pe.references[0].allocated_amount = pe.paid_amount
		pe.submit()
		si.reload()
		self.assertEqual(si.status, "Partly Paid")

		# Test Paid
		pe = get_payment_entry("Sales Invoice", si.name, bank_account="_Test Bank - _TC")
		pe.reference_no = "1"
		pe.reference_date = nowdate()
		pe.paid_amount = si.outstanding_amount
		pe.submit()
		si.reload()
		self.assertEqual(si.status, "Paid")

	def test_update_invoice_status(self):
		today = nowdate()

		# Sales Invoice without Payment Schedule
		si = create_sales_invoice(posting_date=add_days(today, -5))

		# Sales Invoice with Payment Schedule
		si_with_payment_schedule = create_sales_invoice(do_not_submit=True)
		si_with_payment_schedule.extend(
			"payment_schedule",
			[
				{
					"due_date": add_days(today, -5),
					"invoice_portion": 50,
					"payment_amount": si_with_payment_schedule.grand_total / 2,
				},
				{
					"due_date": add_days(today, 5),
					"invoice_portion": 50,
					"payment_amount": si_with_payment_schedule.grand_total / 2,
				},
			],
		)
		si_with_payment_schedule.submit()

		for invoice in (si, si_with_payment_schedule):
			invoice.db_set("status", "Unpaid")
			update_invoice_status()
			invoice.reload()
			self.assertEqual(invoice.status, "Overdue")

			invoice.db_set("status", "Unpaid and Discounted")
			update_invoice_status()
			invoice.reload()
			self.assertEqual(invoice.status, "Overdue and Discounted")

	def test_sales_commission(self):
		si = frappe.copy_doc(test_records[2])

		frappe.db.set_value("Item", si.get("items")[0].item_code, "grant_commission", 1)
		frappe.db.set_value("Item", si.get("items")[1].item_code, "grant_commission", 0)

		item = copy.deepcopy(si.get("items")[0])
		item.update(
			{
				"qty": 1,
				"rate": 500,
			}
		)

		item = copy.deepcopy(si.get("items")[1])
		item.update(
			{
				"qty": 1,
				"rate": 500,
			}
		)

		# Test valid values
		for commission_rate, total_commission in ((0, 0), (10, 50), (100, 500)):
			si.commission_rate = commission_rate
			si.save()
			self.assertEqual(si.amount_eligible_for_commission, 500)
			self.assertEqual(si.total_commission, total_commission)

		# Test invalid values
		for commission_rate in (101, -1):
			si.reload()
			si.commission_rate = commission_rate
			self.assertRaises(frappe.ValidationError, si.save)

	def test_sales_invoice_submission_post_account_freezing_date(self):
		frappe.db.set_value("Accounts Settings", None, "acc_frozen_upto", add_days(getdate(), 1))
		si = create_sales_invoice(do_not_save=True)
		si.posting_date = add_days(getdate(), 1)
		si.save()

		self.assertRaises(frappe.ValidationError, si.submit)
		si.posting_date = getdate()
		si.submit()

		frappe.db.set_value("Accounts Settings", None, "acc_frozen_upto", None)

	def test_over_billing_case_against_delivery_note(self):
		"""
		Test a case where duplicating the item with qty = 1 in the invoice
		allows overbilling even if it is disabled
		"""
		from erpnext.stock.doctype.delivery_note.test_delivery_note import create_delivery_note

		over_billing_allowance = frappe.db.get_single_value(
			"Accounts Settings", "over_billing_allowance"
		)
		frappe.db.set_value("Accounts Settings", None, "over_billing_allowance", 0)

		dn = create_delivery_note()
		dn.submit()

		si = make_sales_invoice(dn.name)
		# make a copy of first item and add it to invoice
		item_copy = frappe.copy_doc(si.items[0])
		si.append("items", item_copy)
		si.save()

		with self.assertRaises(frappe.ValidationError) as err:
			si.submit()

		self.assertTrue("cannot overbill" in str(err.exception).lower())

		frappe.db.set_value("Accounts Settings", None, "over_billing_allowance", over_billing_allowance)

	def test_multi_currency_deferred_revenue_via_journal_entry(self):
		deferred_account = create_account(
			account_name="Deferred Revenue",
			parent_account="Current Liabilities - _TC",
			company="_Test Company",
		)

		acc_settings = frappe.get_single("Accounts Settings")
		acc_settings.book_deferred_entries_via_journal_entry = 1
		acc_settings.submit_journal_entries = 1
		acc_settings.save()

		item = create_item("_Test Item for Deferred Accounting")
		item.enable_deferred_expense = 1
		item.deferred_revenue_account = deferred_account
		item.save()

		si = create_sales_invoice(
			customer="_Test Customer USD",
			currency="USD",
			item=item.name,
			qty=1,
			rate=100,
			conversion_rate=60,
			do_not_save=True,
		)

		si.set_posting_time = 1
		si.posting_date = "2019-01-01"
		si.debit_to = "_Test Receivable USD - _TC"
		si.items[0].enable_deferred_revenue = 1
		si.items[0].service_start_date = "2019-01-01"
		si.items[0].service_end_date = "2019-03-30"
		si.items[0].deferred_expense_account = deferred_account
		si.save()
		si.submit()

		frappe.db.set_value("Accounts Settings", None, "acc_frozen_upto", getdate("2019-01-31"))

		pda1 = frappe.get_doc(
			dict(
				doctype="Process Deferred Accounting",
				posting_date=nowdate(),
				start_date="2019-01-01",
				end_date="2019-03-31",
				type="Income",
				company="_Test Company",
			)
		)

		pda1.insert()
		pda1.submit()

		expected_gle = [
			["Sales - _TC", 0.0, 2089.89, "2019-01-28"],
			[deferred_account, 2089.89, 0.0, "2019-01-28"],
			["Sales - _TC", 0.0, 1887.64, "2019-02-28"],
			[deferred_account, 1887.64, 0.0, "2019-02-28"],
			["Sales - _TC", 0.0, 2022.47, "2019-03-15"],
			[deferred_account, 2022.47, 0.0, "2019-03-15"],
		]

		gl_entries = gl_entries = frappe.db.sql(
			"""select account, debit, credit, posting_date
			from `tabGL Entry`
			where voucher_type='Journal Entry' and voucher_detail_no=%s and posting_date <= %s
			order by posting_date asc, account asc""",
			(si.items[0].name, si.posting_date),
			as_dict=1,
		)

		for i, gle in enumerate(gl_entries):
			self.assertEqual(expected_gle[i][0], gle.account)
			self.assertEqual(expected_gle[i][1], gle.credit)
			self.assertEqual(expected_gle[i][2], gle.debit)
			self.assertEqual(getdate(expected_gle[i][3]), gle.posting_date)

		acc_settings = frappe.get_single("Accounts Settings")
		acc_settings.book_deferred_entries_via_journal_entry = 0
		acc_settings.submit_journal_entriessubmit_journal_entries = 0
		acc_settings.save()

		frappe.db.set_value("Accounts Settings", None, "acc_frozen_upto", None)

	def test_standalone_serial_no_return(self):
		si = create_sales_invoice(
			item_code="_Test Serialized Item With Series", update_stock=True, is_return=True, qty=-1
		)
		si.reload()
		self.assertTrue(si.items[0].serial_no)


def get_sales_invoice_for_e_invoice():
	si = make_sales_invoice_for_ewaybill()
	si.naming_series = "INV-2020-.#####"
	si.items = []
	si.append(
		"items",
		{
			"item_code": "_Test Item",
			"uom": "Nos",
			"warehouse": "_Test Warehouse - _TC",
			"qty": 2000,
			"rate": 12,
			"income_account": "Sales - _TC",
			"expense_account": "Cost of Goods Sold - _TC",
			"cost_center": "_Test Cost Center - _TC",
		},
	)

	si.append(
		"items",
		{
			"item_code": "_Test Item 2",
			"uom": "Nos",
			"warehouse": "_Test Warehouse - _TC",
			"qty": 420,
			"rate": 15,
			"income_account": "Sales - _TC",
			"expense_account": "Cost of Goods Sold - _TC",
			"cost_center": "_Test Cost Center - _TC",
		},
	)

	return si


def make_test_address_for_ewaybill():
	if not frappe.db.exists("Address", "_Test Address for Eway bill-Billing"):
		address = frappe.get_doc(
			{
				"address_line1": "_Test Address Line 1",
				"address_line2": "_Test Address Line 2",
				"address_title": "_Test Address for Eway bill",
				"address_type": "Billing",
				"city": "_Test City",
				"state": "Test State",
				"country": "India",
				"doctype": "Address",
				"is_primary_address": 1,
				"phone": "+910000000000",
				"gstin": "27AAECE4835E1ZR",
				"gst_state": "Maharashtra",
				"gst_state_number": "27",
				"pincode": "401108",
			}
		).insert()

		address.append("links", {"link_doctype": "Company", "link_name": "_Test Company"})

		address.save()

	if not frappe.db.exists("Address", "_Test Customer-Address for Eway bill-Billing"):
		address = frappe.get_doc(
			{
				"address_line1": "_Test Address Line 1",
				"address_line2": "_Test Address Line 2",
				"address_title": "_Test Customer-Address for Eway bill",
				"address_type": "Billing",
				"city": "_Test City",
				"state": "Test State",
				"country": "India",
				"doctype": "Address",
				"is_primary_address": 1,
				"phone": "+910000000000",
				"gstin": "27AACCM7806M1Z3",
				"gst_state": "Maharashtra",
				"gst_state_number": "27",
				"pincode": "410038",
			}
		).insert()

		address.append("links", {"link_doctype": "Customer", "link_name": "_Test Customer"})

		address.save()

	if not frappe.db.exists("Address", "_Test Customer-Address for Eway bill-Shipping"):
		address = frappe.get_doc(
			{
				"address_line1": "_Test Address Line 1",
				"address_line2": "_Test Address Line 2",
				"address_title": "_Test Customer-Address for Eway bill",
				"address_type": "Shipping",
				"city": "_Test City",
				"state": "Test State",
				"country": "India",
				"doctype": "Address",
				"is_primary_address": 1,
				"phone": "+910000000000",
				"gst_state": "Maharashtra",
				"gst_state_number": "27",
				"pincode": "410098",
			}
		).insert()

		address.append("links", {"link_doctype": "Customer", "link_name": "_Test Customer"})

		address.save()

	if not frappe.db.exists("Address", "_Test Dispatch-Address for Eway bill-Shipping"):
		address = frappe.get_doc(
			{
				"address_line1": "_Test Dispatch Address Line 1",
				"address_line2": "_Test Dispatch Address Line 2",
				"address_title": "_Test Dispatch-Address for Eway bill",
				"address_type": "Shipping",
				"city": "_Test City",
				"state": "Test State",
				"country": "India",
				"doctype": "Address",
				"is_primary_address": 0,
				"phone": "+910000000000",
				"gstin": "07AAACC1206D1ZI",
				"gst_state": "Delhi",
				"gst_state_number": "07",
				"pincode": "1100101",
			}
		).insert()

		address.save()


def make_test_transporter_for_ewaybill():
	if not frappe.db.exists("Supplier", "_Test Transporter"):
		frappe.get_doc(
			{
				"doctype": "Supplier",
				"supplier_name": "_Test Transporter",
				"country": "India",
				"supplier_group": "_Test Supplier Group",
				"supplier_type": "Company",
				"is_transporter": 1,
			}
		).insert()


def make_sales_invoice_for_ewaybill():
	make_test_address_for_ewaybill()
	make_test_transporter_for_ewaybill()

	gst_settings = frappe.get_doc("GST Settings")

	gst_account = frappe.get_all(
		"GST Account",
		fields=["cgst_account", "sgst_account", "igst_account"],
		filters={"company": "_Test Company"},
	)

	if not gst_account:
		gst_settings.append(
			"gst_accounts",
			{
				"company": "_Test Company",
				"cgst_account": "Output Tax CGST - _TC",
				"sgst_account": "Output Tax SGST - _TC",
				"igst_account": "Output Tax IGST - _TC",
			},
		)

	gst_settings.save()

	si = create_sales_invoice(do_not_save=1, rate="60000")

	si.distance = 2000
	si.company_address = "_Test Address for Eway bill-Billing"
	si.customer_address = "_Test Customer-Address for Eway bill-Billing"
	si.shipping_address_name = "_Test Customer-Address for Eway bill-Shipping"
	si.dispatch_address_name = "_Test Dispatch-Address for Eway bill-Shipping"
	si.vehicle_no = "KA12KA1234"
	si.gst_category = "Registered Regular"
	si.mode_of_transport = "Road"
	si.transporter = "_Test Transporter"

	si.append(
		"taxes",
		{
			"charge_type": "On Net Total",
			"account_head": "Output Tax CGST - _TC",
			"cost_center": "Main - _TC",
			"description": "CGST @ 9.0",
			"rate": 9,
		},
	)

	si.append(
		"taxes",
		{
			"charge_type": "On Net Total",
			"account_head": "Output Tax SGST - _TC",
			"cost_center": "Main - _TC",
			"description": "SGST @ 9.0",
			"rate": 9,
		},
	)

	return si


def check_gl_entries(doc, voucher_no, expected_gle, posting_date):
	gl_entries = frappe.db.sql(
		"""select account, debit, credit, posting_date
		from `tabGL Entry`
		where voucher_type='Sales Invoice' and voucher_no=%s and posting_date > %s
		order by posting_date asc, account asc""",
		(voucher_no, posting_date),
		as_dict=1,
	)

	for i, gle in enumerate(gl_entries):
		doc.assertEqual(expected_gle[i][0], gle.account)
		doc.assertEqual(expected_gle[i][1], gle.debit)
		doc.assertEqual(expected_gle[i][2], gle.credit)
		doc.assertEqual(getdate(expected_gle[i][3]), gle.posting_date)


def create_sales_invoice(**args):
	si = frappe.new_doc("Sales Invoice")
	args = frappe._dict(args)
	if args.posting_date:
		si.set_posting_time = 1
	si.posting_date = args.posting_date or nowdate()

	si.company = args.company or "_Test Company"
	si.customer = args.customer or "_Test Customer"
	si.debit_to = args.debit_to or "Debtors - _TC"
	si.update_stock = args.update_stock
	si.is_pos = args.is_pos
	si.is_return = args.is_return
	si.return_against = args.return_against
	si.currency = args.currency or "INR"
	si.conversion_rate = args.conversion_rate or 1
	si.naming_series = args.naming_series or "T-SINV-"
	si.cost_center = args.parent_cost_center

	si.append(
		"items",
		{
			"item_code": args.item or args.item_code or "_Test Item",
			"item_name": args.item_name or "_Test Item",
			"description": args.description or "_Test Item",
			"gst_hsn_code": "999800",
			"warehouse": args.warehouse or "_Test Warehouse - _TC",
			"qty": args.qty or 1,
			"uom": args.uom or "Nos",
			"stock_uom": args.uom or "Nos",
			"rate": args.rate if args.get("rate") is not None else 100,
			"price_list_rate": args.price_list_rate if args.get("price_list_rate") is not None else 100,
			"income_account": args.income_account or "Sales - _TC",
			"expense_account": args.expense_account or "Cost of Goods Sold - _TC",
			"discount_account": args.discount_account or None,
			"discount_amount": args.discount_amount or 0,
			"asset": args.asset or None,
			"cost_center": args.cost_center or "_Test Cost Center - _TC",
			"serial_no": args.serial_no,
			"conversion_factor": 1,
			"incoming_rate": args.incoming_rate or 0,
		},
	)

	if not args.do_not_save:
		si.insert()
		if not args.do_not_submit:
			si.submit()
		else:
			si.payment_schedule = []
	else:
		si.payment_schedule = []

	return si


def create_sales_invoice_against_cost_center(**args):
	si = frappe.new_doc("Sales Invoice")
	args = frappe._dict(args)
	if args.posting_date:
		si.set_posting_time = 1
	si.posting_date = args.posting_date or nowdate()

	si.company = args.company or "_Test Company"
	si.cost_center = args.cost_center or "_Test Cost Center - _TC"
	si.customer = args.customer or "_Test Customer"
	si.debit_to = args.debit_to or "Debtors - _TC"
	si.update_stock = args.update_stock
	si.is_pos = args.is_pos
	si.is_return = args.is_return
	si.return_against = args.return_against
	si.currency = args.currency or "INR"
	si.conversion_rate = args.conversion_rate or 1

	si.append(
		"items",
		{
			"item_code": args.item or args.item_code or "_Test Item",
			"gst_hsn_code": "999800",
			"warehouse": args.warehouse or "_Test Warehouse - _TC",
			"qty": args.qty or 1,
			"rate": args.rate or 100,
			"income_account": "Sales - _TC",
			"expense_account": "Cost of Goods Sold - _TC",
			"cost_center": args.cost_center or "_Test Cost Center - _TC",
			"serial_no": args.serial_no,
		},
	)

	if not args.do_not_save:
		si.insert()
		if not args.do_not_submit:
			si.submit()
		else:
			si.payment_schedule = []
	else:
		si.payment_schedule = []

	return si


test_dependencies = ["Journal Entry", "Contact", "Address"]
test_records = frappe.get_test_records("Sales Invoice")


def get_outstanding_amount(against_voucher_type, against_voucher, account, party, party_type):
	bal = flt(
		frappe.db.sql(
			"""
		select sum(debit_in_account_currency) - sum(credit_in_account_currency)
		from `tabGL Entry`
		where against_voucher_type=%s and against_voucher=%s
		and account = %s and party = %s and party_type = %s""",
			(against_voucher_type, against_voucher, account, party, party_type),
		)[0][0]
		or 0.0
	)

	if against_voucher_type == "Purchase Invoice":
		bal = bal * -1

	return bal


def get_taxes_and_charges():
	return [
		{
			"account_head": "_Test Account Excise Duty - TCP1",
			"charge_type": "On Net Total",
			"cost_center": "Main - TCP1",
			"description": "Excise Duty",
			"doctype": "Sales Taxes and Charges",
			"idx": 1,
			"included_in_print_rate": 1,
			"parentfield": "taxes",
			"rate": 12,
		},
		{
			"account_head": "_Test Account Education Cess - TCP1",
			"charge_type": "On Previous Row Amount",
			"cost_center": "Main - TCP1",
			"description": "Education Cess",
			"doctype": "Sales Taxes and Charges",
			"idx": 2,
			"included_in_print_rate": 1,
			"parentfield": "taxes",
			"rate": 2,
			"row_id": 1,
		},
	]


def create_internal_supplier(supplier_name, represents_company, allowed_to_interact_with):
	if not frappe.db.exists("Supplier", supplier_name):
		supplier = frappe.get_doc(
			{
				"supplier_group": "_Test Supplier Group",
				"supplier_name": supplier_name,
				"doctype": "Supplier",
				"is_internal_supplier": 1,
				"represents_company": represents_company,
			}
		)

		supplier.append("companies", {"company": allowed_to_interact_with})

		supplier.insert()
		supplier_name = supplier.name
	else:
		supplier_name = frappe.db.exists("Supplier", supplier_name)

	return supplier_name


def add_taxes(doc):
	doc.append(
		"taxes",
		{
			"account_head": "_Test Account Excise Duty - TCP1",
			"charge_type": "On Net Total",
			"cost_center": "Main - TCP1",
			"description": "Excise Duty",
			"rate": 12,
		},
	)<|MERGE_RESOLUTION|>--- conflicted
+++ resolved
@@ -953,18 +953,7 @@
 		self.assertEqual(pos.write_off_amount, 0)
 
 	def test_auto_write_off_amount(self):
-<<<<<<< HEAD
-		make_pos_profile(company="_Test Company with perpetual inventory", income_account = "Sales - TCP1",
-			expense_account = "Cost of Goods Sold - TCP1", warehouse="Stores - TCP1", cost_center = "Main - TCP1", write_off_account="_Test Write Off - TCP1")
-
-		make_purchase_receipt(company= "_Test Company with perpetual inventory",
-			item_code= "_Test FG Item",warehouse= "Stores - TCP1", cost_center= "Main - TCP1")
-
-		pos = create_sales_invoice(company= "_Test Company with perpetual inventory",
-			debit_to="Debtors - TCP1", item_code= "_Test FG Item", warehouse="Stores - TCP1",
-			income_account = "Sales - TCP1", expense_account = "Cost of Goods Sold - TCP1",
-			cost_center = "Main - TCP1", do_not_save=True)
-=======
+    
 		make_pos_profile(
 			company="_Test Company with perpetual inventory",
 			income_account="Sales - TCP1",
@@ -991,20 +980,13 @@
 			cost_center="Main - TCP1",
 			do_not_save=True,
 		)
->>>>>>> d29e314c
-
 		pos.is_pos = 1
 		pos.update_stock = 1
 
-<<<<<<< HEAD
-		pos.append("payments", {'mode_of_payment': 'Bank Draft', 'account': '_Test Bank - TCP1', 'amount': 50})
-		pos.append("payments", {'mode_of_payment': 'Cash', 'account': 'Cash - TCP1', 'amount': 40})
-=======
 		pos.append(
 			"payments", {"mode_of_payment": "Bank Draft", "account": "_Test Bank - TCP1", "amount": 50}
 		)
 		pos.append("payments", {"mode_of_payment": "Cash", "account": "Cash - TCP1", "amount": 40})
->>>>>>> d29e314c
 
 		pos.write_off_outstanding_amount_automatically = 1
 		pos.insert()
