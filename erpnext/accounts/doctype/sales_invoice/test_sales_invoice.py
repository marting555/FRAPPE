--- conflicted
+++ resolved
@@ -2176,10 +2176,6 @@
 		check_gl_entries(self, si.name, expected_gle, add_days(nowdate(), -1))
 		enable_discount_accounting(enable=0)
 
-<<<<<<< HEAD
-	def test_sales_invoice_against_supplier(self):
-		from erpnext.accounts.doctype.opening_invoice_creation_tool.test_opening_invoice_creation_tool import make_customer
-=======
 	def test_asset_depreciation_on_sale(self):
 		"""
 			Tests if an Asset set to depreciate yearly on June 30, that gets sold on Sept 30, creates an additional depreciation entry on Sept 30.
@@ -2208,7 +2204,6 @@
 		from erpnext.accounts.doctype.opening_invoice_creation_tool.test_opening_invoice_creation_tool import (
 			make_customer,
 		)
->>>>>>> 3b7e981c
 		from erpnext.buying.doctype.supplier.test_supplier import create_supplier
 
 		# create a customer
