# Copyright (c) 2018, Frappe Technologies Pvt. Ltd. and Contributors
# License: GNU General Public License v3. See license.txt

import copy
import json

import frappe
from frappe import qb
from frappe.model.dynamic_links import get_dynamic_link_map
from frappe.tests.utils import FrappeTestCase, change_settings
from frappe.utils import add_days, flt, format_date, getdate, nowdate, today
from erpnext.stock.get_item_details import get_item_tax_map
import erpnext
from erpnext.accounts.doctype.account.test_account import create_account, get_inventory_account
from erpnext.accounts.doctype.pos_profile.test_pos_profile import make_pos_profile
from erpnext.accounts.doctype.purchase_invoice.purchase_invoice import WarehouseMissingError
from erpnext.accounts.doctype.purchase_invoice.test_purchase_invoice import (
	unlink_payment_on_cancel_of_invoice,
)
from erpnext.accounts.doctype.sales_invoice.sales_invoice import make_inter_company_transaction
from erpnext.accounts.utils import PaymentEntryUnlinkError
from erpnext.controllers.accounts_controller import update_invoice_status
from erpnext.controllers.taxes_and_totals import get_itemised_tax_breakup_data
from erpnext.exceptions import InvalidAccountCurrency, InvalidCurrency
from erpnext.selling.doctype.customer.test_customer import get_customer_dict
from erpnext.stock.doctype.delivery_note.delivery_note import make_sales_invoice
from erpnext.stock.doctype.item.test_item import create_item
from erpnext.stock.doctype.purchase_receipt.test_purchase_receipt import make_purchase_receipt
from erpnext.stock.doctype.serial_and_batch_bundle.test_serial_and_batch_bundle import (
	get_batch_from_bundle,
	get_serial_nos_from_bundle,
	make_serial_batch_bundle,
)
from erpnext.stock.doctype.stock_entry.test_stock_entry import (
	get_qty_after_transaction,
	make_stock_entry,
)
from erpnext.stock.doctype.stock_reconciliation.test_stock_reconciliation import (
	create_stock_reconciliation,
)
from erpnext.stock.utils import get_incoming_rate, get_stock_balance
from erpnext.accounts.doctype.payment_entry.payment_entry import get_payment_entry
from erpnext.accounts.doctype.sales_invoice.sales_invoice import make_inter_company_purchase_invoice


class TestSalesInvoice(FrappeTestCase):
	def setUp(self):
		from erpnext.stock.doctype.stock_ledger_entry.test_stock_ledger_entry import create_items

		create_items(["_Test Internal Transfer Item"], uoms=[{"uom": "Box", "conversion_factor": 10}])
		create_internal_parties()
		setup_accounts()
		frappe.db.set_single_value("Accounts Settings", "acc_frozen_upto", None)

	def tearDown(self):
		frappe.db.rollback()

	def make(self):
		w = frappe.copy_doc(test_records[0])
		w.is_pos = 0
		w.insert()
		w.submit()
		return w

	@classmethod
	def setUpClass(self):
		unlink_payment_on_cancel_of_invoice()

	@classmethod
	def tearDownClass(self):
		unlink_payment_on_cancel_of_invoice(0)

	def test_timestamp_change(self):
		w = frappe.copy_doc(test_records[0])
		w.docstatus = 0
		w.insert()

		w2 = frappe.get_doc(w.doctype, w.name)

		import time

		time.sleep(1)
		w.save()

		import time

		time.sleep(1)
		self.assertRaises(frappe.TimestampMismatchError, w2.save)

	def test_sales_invoice_change_naming_series(self):
		si = frappe.copy_doc(test_records[2])
		si.insert()
		si.naming_series = "TEST-"

		self.assertRaises(frappe.CannotChangeConstantError, si.save)

		si = frappe.copy_doc(test_records[1])
		si.insert()
		si.naming_series = "TEST-"

		self.assertRaises(frappe.CannotChangeConstantError, si.save)

	def test_add_terms_after_save(self):
		si = frappe.copy_doc(test_records[2])
		si.insert()

		self.assertTrue(si.payment_schedule)
		self.assertEqual(getdate(si.payment_schedule[0].due_date), getdate(si.due_date))

	def test_sales_invoice_calculation_base_currency(self):
		si = frappe.copy_doc(test_records[2])
		si.insert()

		expected_values = {
			"keys": [
				"price_list_rate",
				"discount_percentage",
				"rate",
				"amount",
				"base_price_list_rate",
				"base_rate",
				"base_amount",
			],
			"_Test Item Home Desktop 100": [50, 0, 50, 500, 50, 50, 500],
			"_Test Item Home Desktop 200": [150, 0, 150, 750, 150, 150, 750],
		}

		# check if children are saved
		self.assertEqual(len(si.get("items")), len(expected_values) - 1)

		# check if item values are calculated
		for d in si.get("items"):
			for i, k in enumerate(expected_values["keys"]):
				self.assertEqual(d.get(k), expected_values[d.item_code][i])

		# check net total
		self.assertEqual(si.base_net_total, 1250)
		self.assertEqual(si.net_total, 1250)

		# check tax calculation
		expected_values = {
			"keys": ["tax_amount", "total"],
			"_Test Account Shipping Charges - _TC": [100, 1350],
			"_Test Account Customs Duty - _TC": [125, 1475],
			"_Test Account Excise Duty - _TC": [140, 1615],
			"_Test Account Education Cess - _TC": [2.8, 1617.8],
			"_Test Account S&H Education Cess - _TC": [1.4, 1619.2],
			"_Test Account CST - _TC": [32.38, 1651.58],
			"_Test Account VAT - _TC": [156.25, 1807.83],
			"_Test Account Discount - _TC": [-180.78, 1627.05],
		}

		for d in si.get("taxes"):
			for i, k in enumerate(expected_values["keys"]):
				self.assertEqual(d.get(k), expected_values[d.account_head][i])

		self.assertEqual(si.base_grand_total, 1627.05)
		self.assertEqual(si.grand_total, 1627.05)

	def test_payment_entry_unlink_against_invoice(self):
		from erpnext.accounts.doctype.payment_entry.test_payment_entry import get_payment_entry

		si = frappe.copy_doc(test_records[0])
		si.is_pos = 0
		si.insert()
		si.submit()

		pe = get_payment_entry("Sales Invoice", si.name, bank_account="_Test Bank - _TC")
		pe.reference_no = "1"
		pe.reference_date = nowdate()
		pe.paid_from_account_currency = si.currency
		pe.paid_to_account_currency = si.currency
		pe.source_exchange_rate = 1
		pe.target_exchange_rate = 1
		pe.paid_amount = si.outstanding_amount
		pe.insert()
		pe.submit()

		unlink_payment_on_cancel_of_invoice(0)
		si = frappe.get_doc("Sales Invoice", si.name)
		self.assertRaises(frappe.LinkExistsError, si.cancel)
		unlink_payment_on_cancel_of_invoice()

	@change_settings("Accounts Settings", {"unlink_payment_on_cancellation_of_invoice": 1})
	def test_payment_entry_unlink_against_standalone_credit_note(self):
		from erpnext.accounts.doctype.payment_entry.test_payment_entry import get_payment_entry

		si1 = create_sales_invoice(rate=1000)
		si2 = create_sales_invoice(rate=300)
		si3 = create_sales_invoice(qty=-1, rate=300, is_return=1)

		pe = get_payment_entry("Sales Invoice", si1.name, bank_account="_Test Bank - _TC")
		pe.append(
			"references",
			{
				"reference_doctype": "Sales Invoice",
				"reference_name": si2.name,
				"total_amount": si2.grand_total,
				"outstanding_amount": si2.outstanding_amount,
				"allocated_amount": si2.outstanding_amount,
			},
		)

		pe.append(
			"references",
			{
				"reference_doctype": "Sales Invoice",
				"reference_name": si3.name,
				"total_amount": si3.grand_total,
				"outstanding_amount": si3.outstanding_amount,
				"allocated_amount": si3.outstanding_amount,
			},
		)

		pe.reference_no = "Test001"
		pe.reference_date = nowdate()
		pe.save()
		pe.submit()

		si2.load_from_db()
		si2.cancel()

		si1.load_from_db()
		self.assertRaises(PaymentEntryUnlinkError, si1.cancel)

	def test_sales_invoice_calculation_export_currency(self):
		si = frappe.copy_doc(test_records[2])
		si.currency = "USD"
		si.conversion_rate = 50
		si.get("items")[0].rate = 1
		si.get("items")[0].price_list_rate = 1
		si.get("items")[1].rate = 3
		si.get("items")[1].price_list_rate = 3

		# change shipping to $2
		si.get("taxes")[0].tax_amount = 2
		si.insert()

		expected_values = {
			"keys": [
				"price_list_rate",
				"discount_percentage",
				"rate",
				"amount",
				"base_price_list_rate",
				"base_rate",
				"base_amount",
			],
			"_Test Item Home Desktop 100": [1, 0, 1, 10, 50, 50, 500],
			"_Test Item Home Desktop 200": [3, 0, 3, 15, 150, 150, 750],
		}

		# check if children are saved
		self.assertEqual(len(si.get("items")), len(expected_values) - 1)

		# check if item values are calculated
		for d in si.get("items"):
			for i, k in enumerate(expected_values["keys"]):
				self.assertEqual(d.get(k), expected_values[d.item_code][i])

		# check net total
		self.assertEqual(si.total, 25)
		self.assertEqual(si.base_total, 1250)
		self.assertEqual(si.net_total, 25)
		self.assertEqual(si.base_net_total, 1250)

		# check tax calculation
		expected_values = {
			"keys": ["base_tax_amount", "base_total", "tax_amount", "total"],
			"_Test Account Shipping Charges - _TC": [100, 1350, 2, 27],
			"_Test Account Customs Duty - _TC": [125, 1475, 2.5, 29.5],
			"_Test Account Excise Duty - _TC": [140, 1615, 2.8, 32.3],
			"_Test Account Education Cess - _TC": [3, 1618, 0.06, 32.36],
			"_Test Account S&H Education Cess - _TC": [1.5, 1619.5, 0.03, 32.39],
			"_Test Account CST - _TC": [32.5, 1652, 0.65, 33.04],
			"_Test Account VAT - _TC": [156.0, 1808.0, 3.12, 36.16],
			"_Test Account Discount - _TC": [-181.0, 1627.0, -3.62, 32.54],
		}

		for d in si.get("taxes"):
			for i, k in enumerate(expected_values["keys"]):
				self.assertEqual(d.get(k), expected_values[d.account_head][i])

		self.assertEqual(si.base_grand_total, 1627.0)
		self.assertEqual(si.grand_total, 32.54)

	def test_sales_invoice_with_discount_and_inclusive_tax(self):
		si = create_sales_invoice(qty=100, rate=50, do_not_save=True)
		si.append(
			"taxes",
			{
				"charge_type": "On Net Total",
				"account_head": "_Test Account Service Tax - _TC",
				"cost_center": "_Test Cost Center - _TC",
				"description": "Service Tax",
				"rate": 14,
				"included_in_print_rate": 1,
			},
		)
		si.append(
			"taxes",
			{
				"charge_type": "On Item Quantity",
				"account_head": "_Test Account Education Cess - _TC",
				"cost_center": "_Test Cost Center - _TC",
				"description": "CESS",
				"rate": 5,
				"included_in_print_rate": 1,
			},
		)
		si.insert()

		# with inclusive tax
		self.assertEqual(si.items[0].net_amount, 3947.37)
		self.assertEqual(si.net_total, si.base_net_total)
		self.assertEqual(si.net_total, 3947.37)
		self.assertEqual(si.grand_total, 5000)

		si.reload()

		# additional discount
		si.discount_amount = 100
		si.apply_discount_on = "Net Total"
		si.payment_schedule = []

		si.save()

		# with inclusive tax and additional discount
		self.assertEqual(si.net_total, 3847.37)
		self.assertEqual(si.grand_total, 4886)

		si.reload()

		# additional discount on grand total
		si.discount_amount = 100
		si.apply_discount_on = "Grand Total"
		si.payment_schedule = []

		si.save()

		# with inclusive tax and additional discount
		self.assertEqual(si.net_total, 3859.65)
		self.assertEqual(si.grand_total, 4900.00)

	def test_sales_invoice_discount_amount(self):
		si = frappe.copy_doc(test_records[3])
		si.discount_amount = 104.94
		si.append(
			"taxes",
			{
				"charge_type": "On Previous Row Amount",
				"account_head": "_Test Account Service Tax - _TC",
				"cost_center": "_Test Cost Center - _TC",
				"description": "Service Tax",
				"rate": 10,
				"row_id": 8,
			},
		)
		si.insert()

		expected_values = [
			{
				"item_code": "_Test Item Home Desktop 100",
				"price_list_rate": 62.5,
				"discount_percentage": 0,
				"rate": 62.5,
				"amount": 625,
				"base_price_list_rate": 62.5,
				"base_rate": 62.5,
				"base_amount": 625,
				"net_rate": 46.54,
				"net_amount": 465.37,
				"base_net_rate": 46.54,
				"base_net_amount": 465.37,
			},
			{
				"item_code": "_Test Item Home Desktop 200",
				"price_list_rate": 190.66,
				"discount_percentage": 0,
				"rate": 190.66,
				"amount": 953.3,
				"base_price_list_rate": 190.66,
				"base_rate": 190.66,
				"base_amount": 953.3,
				"net_rate": 139.62,
				"net_amount": 698.08,
				"base_net_rate": 139.62,
				"base_net_amount": 698.08,
			},
		]

		# check if children are saved
		self.assertEqual(len(si.get("items")), len(expected_values))

		# check if item values are calculated
		for i, d in enumerate(si.get("items")):
			for k, v in expected_values[i].items():
				self.assertEqual(d.get(k), v)

		# check net total
		self.assertEqual(si.base_net_total, 1163.45)
		self.assertEqual(si.total, 1578.3)

		# check tax calculation
		expected_values = {
			"keys": ["tax_amount", "tax_amount_after_discount_amount", "total"],
			"_Test Account Excise Duty - _TC": [140, 130.31, 1293.76],
			"_Test Account Education Cess - _TC": [2.8, 2.61, 1296.37],
			"_Test Account S&H Education Cess - _TC": [1.4, 1.30, 1297.67],
			"_Test Account CST - _TC": [27.88, 25.95, 1323.62],
			"_Test Account VAT - _TC": [156.25, 145.43, 1469.05],
			"_Test Account Customs Duty - _TC": [125, 116.34, 1585.39],
			"_Test Account Shipping Charges - _TC": [100, 100, 1685.39],
			"_Test Account Discount - _TC": [-180.33, -168.54, 1516.85],
			"_Test Account Service Tax - _TC": [-18.03, -16.85, 1500.00],
		}

		for d in si.get("taxes"):
			for i, k in enumerate(expected_values["keys"]):
				self.assertEqual(d.get(k), expected_values[d.account_head][i])

		self.assertEqual(si.base_grand_total, 1500)
		self.assertEqual(si.grand_total, 1500)
		self.assertEqual(si.rounding_adjustment, 0.0)

	def test_discount_amount_gl_entry(self):
		frappe.db.set_value("Company", "_Test Company", "round_off_account", "Round Off - _TC")
		si = frappe.copy_doc(test_records[3])
		si.discount_amount = 104.94
		si.append(
			"taxes",
			{
				"doctype": "Sales Taxes and Charges",
				"charge_type": "On Previous Row Amount",
				"account_head": "_Test Account Service Tax - _TC",
				"cost_center": "_Test Cost Center - _TC",
				"description": "Service Tax",
				"rate": 10,
				"row_id": 8,
			},
		)
		si.insert()
		si.submit()

		gl_entries = frappe.db.sql(
			"""select account, debit, credit
			from `tabGL Entry` where voucher_type='Sales Invoice' and voucher_no=%s
			order by account asc""",
			si.name,
			as_dict=1,
		)

		self.assertTrue(gl_entries)

		expected_values = dict(
			(d[0], d)
			for d in [
				[si.debit_to, 1500, 0.0],
				[test_records[3]["items"][0]["income_account"], 0.0, 1163.45],
				[test_records[3]["taxes"][0]["account_head"], 0.0, 130.31],
				[test_records[3]["taxes"][1]["account_head"], 0.0, 2.61],
				[test_records[3]["taxes"][2]["account_head"], 0.0, 1.30],
				[test_records[3]["taxes"][3]["account_head"], 0.0, 25.95],
				[test_records[3]["taxes"][4]["account_head"], 0.0, 145.43],
				[test_records[3]["taxes"][5]["account_head"], 0.0, 116.34],
				[test_records[3]["taxes"][6]["account_head"], 0.0, 100],
				[test_records[3]["taxes"][7]["account_head"], 168.54, 0.0],
				["_Test Account Service Tax - _TC", 16.85, 0.0],
				["Round Off - _TC", 0.01, 0.0],
			]
		)

		for gle in gl_entries:
			self.assertEqual(expected_values[gle.account][0], gle.account)
			self.assertEqual(expected_values[gle.account][1], gle.debit)
			self.assertEqual(expected_values[gle.account][2], gle.credit)

		# cancel
		si.cancel()

		gle = frappe.db.sql(
			"""select * from `tabGL Entry`
			where voucher_type='Sales Invoice' and voucher_no=%s""",
			si.name,
		)

		self.assertTrue(gle)

	def test_tax_calculation_with_multiple_items(self):
		si = create_sales_invoice(qty=84, rate=4.6, do_not_save=True)
		item_row = si.get("items")[0]
		for qty in (54, 288, 144, 430):
			item_row_copy = copy.deepcopy(item_row)
			item_row_copy.qty = qty
			si.append("items", item_row_copy)

		si.append(
			"taxes",
			{
				"account_head": "_Test Account VAT - _TC",
				"charge_type": "On Net Total",
				"cost_center": "_Test Cost Center - _TC",
				"description": "VAT",
				"doctype": "Sales Taxes and Charges",
				"rate": 19,
			},
		)
		si.insert()

		self.assertEqual(si.net_total, 4600)

		self.assertEqual(si.get("taxes")[0].tax_amount, 874.0)
		self.assertEqual(si.get("taxes")[0].total, 5474.0)

		self.assertEqual(si.grand_total, 5474.0)

	def test_tax_calculation_with_item_tax_template(self):
		si = create_sales_invoice(qty=84, rate=4.6, do_not_save=True)
		item_row = si.get("items")[0]

		add_items = [
			(54, "_Test Account Excise Duty @ 12 - _TC"),
			(288, "_Test Account Excise Duty @ 15 - _TC"),
			(144, "_Test Account Excise Duty @ 20 - _TC"),
			(430, "_Test Item Tax Template 1 - _TC"),
		]
		for qty, item_tax_template in add_items:
			item_row_copy = copy.deepcopy(item_row)
			item_row_copy.qty = qty
			item_row_copy.item_tax_template = item_tax_template
			si.append("items", item_row_copy)

		si.append(
			"taxes",
			{
				"account_head": "_Test Account Excise Duty - _TC",
				"charge_type": "On Net Total",
				"cost_center": "_Test Cost Center - _TC",
				"description": "Excise Duty",
				"doctype": "Sales Taxes and Charges",
				"rate": 11,
			},
		)
		si.append(
			"taxes",
			{
				"account_head": "_Test Account Education Cess - _TC",
				"charge_type": "On Net Total",
				"cost_center": "_Test Cost Center - _TC",
				"description": "Education Cess",
				"doctype": "Sales Taxes and Charges",
				"rate": 0,
			},
		)
		si.append(
			"taxes",
			{
				"account_head": "_Test Account S&H Education Cess - _TC",
				"charge_type": "On Net Total",
				"cost_center": "_Test Cost Center - _TC",
				"description": "S&H Education Cess",
				"doctype": "Sales Taxes and Charges",
				"rate": 3,
			},
		)
		si.insert()

		self.assertEqual(si.net_total, 4600)

		self.assertEqual(si.get("taxes")[0].tax_amount, 502.41)
		self.assertEqual(si.get("taxes")[0].total, 5102.41)

		self.assertEqual(si.get("taxes")[1].tax_amount, 197.80)
		self.assertEqual(si.get("taxes")[1].total, 5300.21)

		self.assertEqual(si.get("taxes")[2].tax_amount, 375.36)
		self.assertEqual(si.get("taxes")[2].total, 5675.57)

		self.assertEqual(si.grand_total, 5675.57)
		self.assertEqual(si.rounding_adjustment, 0.43)
		self.assertEqual(si.rounded_total, 5676.0)

	def test_tax_calculation_with_multiple_items_and_discount(self):
		si = create_sales_invoice(qty=1, rate=75, do_not_save=True)
		item_row = si.get("items")[0]
		for rate in (500, 200, 100, 50, 50):
			item_row_copy = copy.deepcopy(item_row)
			item_row_copy.price_list_rate = rate
			item_row_copy.rate = rate
			si.append("items", item_row_copy)

		si.apply_discount_on = "Net Total"
		si.discount_amount = 75.0

		si.append(
			"taxes",
			{
				"account_head": "_Test Account VAT - _TC",
				"charge_type": "On Net Total",
				"cost_center": "_Test Cost Center - _TC",
				"description": "VAT",
				"doctype": "Sales Taxes and Charges",
				"rate": 24,
			},
		)
		si.insert()

		self.assertEqual(si.total, 975)
		self.assertEqual(si.net_total, 900)

		self.assertEqual(si.get("taxes")[0].tax_amount, 216.0)
		self.assertEqual(si.get("taxes")[0].total, 1116.0)

		self.assertEqual(si.grand_total, 1116.0)

	def test_inclusive_rate_validations(self):
		si = frappe.copy_doc(test_records[2])
		for i, tax in enumerate(si.get("taxes")):
			tax.idx = i + 1

		si.get("items")[0].price_list_rate = 62.5
		si.get("items")[0].price_list_rate = 191
		for i in range(6):
			si.get("taxes")[i].included_in_print_rate = 1

		# tax type "Actual" cannot be inclusive
		self.assertRaises(frappe.ValidationError, si.insert)

		# taxes above included type 'On Previous Row Total' should also be included
		si.get("taxes")[0].included_in_print_rate = 0
		self.assertRaises(frappe.ValidationError, si.insert)

	def test_sales_invoice_calculation_base_currency_with_tax_inclusive_price(self):
		# prepare
		si = frappe.copy_doc(test_records[3])
		si.insert()

		expected_values = {
			"keys": [
				"price_list_rate",
				"discount_percentage",
				"rate",
				"amount",
				"base_price_list_rate",
				"base_rate",
				"base_amount",
				"net_rate",
				"net_amount",
			],
			"_Test Item Home Desktop 100": [
				62.5,
				0,
				62.5,
				625.0,
				62.5,
				62.5,
				625.0,
				50,
				499.98,
			],
			"_Test Item Home Desktop 200": [
				190.66,
				0,
				190.66,
				953.3,
				190.66,
				190.66,
				953.3,
				150,
				750,
			],
		}

		# check if children are saved
		self.assertEqual(len(si.get("items")), len(expected_values) - 1)

		# check if item values are calculated
		for d in si.get("items"):
			for i, k in enumerate(expected_values["keys"]):
				self.assertEqual(d.get(k), expected_values[d.item_code][i])

		# check net total
		self.assertEqual(si.base_net_total, si.net_total)
		self.assertEqual(si.net_total, 1249.98)
		self.assertEqual(si.total, 1578.3)

		# check tax calculation
		expected_values = {
			"keys": ["tax_amount", "total"],
			"_Test Account Excise Duty - _TC": [140, 1389.98],
			"_Test Account Education Cess - _TC": [2.8, 1392.78],
			"_Test Account S&H Education Cess - _TC": [1.4, 1394.18],
			"_Test Account CST - _TC": [27.88, 1422.06],
			"_Test Account VAT - _TC": [156.25, 1578.31],
			"_Test Account Customs Duty - _TC": [125, 1703.31],
			"_Test Account Shipping Charges - _TC": [100, 1803.31],
			"_Test Account Discount - _TC": [-180.33, 1622.98],
		}

		for d in si.get("taxes"):
			for i, k in enumerate(expected_values["keys"]):
				self.assertEqual(d.get(k), expected_values[d.account_head][i])

		self.assertEqual(si.base_grand_total, 1622.97)
		self.assertEqual(si.grand_total, 1622.97)

	def test_sales_invoice_calculation_export_currency_with_tax_inclusive_price(self):
		# prepare
		si = frappe.copy_doc(test_records[3])
		si.currency = "USD"
		si.conversion_rate = 50
		si.get("items")[0].price_list_rate = 55.56
		si.get("items")[0].discount_percentage = 10
		si.get("items")[1].price_list_rate = 187.5
		si.get("items")[1].discount_percentage = 20

		# change shipping to $2
		si.get("taxes")[6].tax_amount = 2

		si.insert()

		expected_values = [
			{
				"item_code": "_Test Item Home Desktop 100",
				"price_list_rate": 55.56,
				"discount_percentage": 10,
				"rate": 50,
				"amount": 500,
				"base_price_list_rate": 2778,
				"base_rate": 2500,
				"base_amount": 25000,
				"net_rate": 40,
				"net_amount": 590.05,
				"base_net_rate": 2000,
				"base_net_amount": 19999,
			},
			{
				"item_code": "_Test Item Home Desktop 200",
				"price_list_rate": 187.5,
				"discount_percentage": 20,
				"rate": 150,
				"amount": 750,
				"base_price_list_rate": 9375,
				"base_rate": 7500,
				"base_amount": 37500,
				"net_rate": 118.01,
				"net_amount": 590.0531205155963,
				"base_net_rate": 5900.5,
				"base_net_amount": 29502.5,
			},
		]

		# check if children are saved
		self.assertEqual(len(si.get("items")), len(expected_values))

		# check if item values are calculated
		for i, d in enumerate(si.get("items")):
			for key, val in expected_values[i].items():
				self.assertEqual(d.get(key), val)

		# check net total
		self.assertEqual(si.base_net_total, 49501.5)
		self.assertEqual(si.net_total, 990.03)
		self.assertEqual(si.total, 1250)

		# check tax calculation
		expected_values = {
			"keys": ["base_tax_amount", "base_total", "tax_amount", "total"],
			"_Test Account Excise Duty - _TC": [5540.0, 55041.5, 110.80, 1100.83],
			"_Test Account Education Cess - _TC": [111, 55152.5, 2.22, 1103.05],
			"_Test Account S&H Education Cess - _TC": [55.5, 55208.0, 1.11, 1104.16],
			"_Test Account CST - _TC": [1104, 56312.0, 22.08, 1126.24],
			"_Test Account VAT - _TC": [6187.5, 62499.5, 123.75, 1249.99],
			"_Test Account Customs Duty - _TC": [4950.0, 67449.5, 99.0, 1348.99],
			"_Test Account Shipping Charges - _TC": [100, 67549.5, 2, 1350.99],
			"_Test Account Discount - _TC": [-6755, 60794.5, -135.10, 1215.89],
		}

		for d in si.get("taxes"):
			for i, k in enumerate(expected_values["keys"]):
				self.assertEqual(d.get(k), expected_values[d.account_head][i])

		self.assertEqual(si.base_grand_total, 60795)
		self.assertEqual(si.grand_total, 1215.90)
		# no rounding adjustment as the Smallest Currency Fraction Value of USD is 0.01
		if frappe.db.get_value("Currency", "USD", "smallest_currency_fraction_value") < 0.01:
			self.assertEqual(si.rounding_adjustment, 0.10)
			self.assertEqual(si.base_rounding_adjustment, 5.0)
		else:
			self.assertEqual(si.rounding_adjustment, 0.0)
			self.assertEqual(si.base_rounding_adjustment, 0.0)

	def test_outstanding(self):
		w = self.make()
		self.assertEqual(w.outstanding_amount, w.base_rounded_total)

	def test_rounded_total_with_cash_discount(self):
		si = frappe.copy_doc(test_records[2])

		item = copy.deepcopy(si.get("items")[0])
		item.update(
			{
				"qty": 1,
				"rate": 14960.66,
			}
		)

		si.set("items", [item])
		si.set("taxes", [])
		si.apply_discount_on = "Grand Total"
		si.is_cash_or_non_trade_discount = 1
		si.discount_amount = 1
		si.insert()

		self.assertEqual(si.grand_total, 14959.66)
		self.assertEqual(si.rounded_total, 14960)
		self.assertEqual(si.rounding_adjustment, 0.34)

	def test_payment(self):
		w = self.make()

		from erpnext.accounts.doctype.journal_entry.test_journal_entry import (
			test_records as jv_test_records,
		)

		jv = frappe.get_doc(frappe.copy_doc(jv_test_records[0]))
		jv.get("accounts")[0].reference_type = w.doctype
		jv.get("accounts")[0].reference_name = w.name
		jv.insert()
		jv.submit()

		self.assertEqual(frappe.db.get_value("Sales Invoice", w.name, "outstanding_amount"), 162.0)

		link_data = get_dynamic_link_map().get("Sales Invoice", [])
		link_doctypes = [d.parent for d in link_data]

		# test case for dynamic link order
		self.assertTrue(link_doctypes.index("GL Entry") > link_doctypes.index("Journal Entry Account"))

		jv.cancel()
		self.assertEqual(frappe.db.get_value("Sales Invoice", w.name, "outstanding_amount"), 562.0)

	def test_outstanding_on_cost_center_allocation(self):
		# setup cost centers
		from erpnext.accounts.doctype.cost_center.test_cost_center import create_cost_center
		from erpnext.accounts.doctype.cost_center_allocation.test_cost_center_allocation import (
			create_cost_center_allocation,
		)

		cost_centers = [
			"Main Cost Center 1",
			"Sub Cost Center 1",
			"Sub Cost Center 2",
		]
		for cc in cost_centers:
			create_cost_center(cost_center_name=cc, company="_Test Company")

		cca = create_cost_center_allocation(
			"_Test Company",
			"Main Cost Center 1 - _TC",
			{"Sub Cost Center 1 - _TC": 60, "Sub Cost Center 2 - _TC": 40},
		)

		# make invoice
		si = frappe.copy_doc(test_records[0])
		si.is_pos = 0
		si.insert()
		si.submit()

		from erpnext.accounts.doctype.payment_entry.test_payment_entry import get_payment_entry

		# make payment - fully paid
		pe = get_payment_entry("Sales Invoice", si.name, bank_account="_Test Bank - _TC")
		pe.reference_no = "1"
		pe.reference_date = nowdate()
		pe.paid_from_account_currency = si.currency
		pe.paid_to_account_currency = si.currency
		pe.source_exchange_rate = 1
		pe.target_exchange_rate = 1
		pe.paid_amount = si.outstanding_amount
		pe.cost_center = cca.main_cost_center
		pe.insert()
		pe.submit()

		# cancel cost center allocation
		cca.cancel()

		si.reload()
		self.assertEqual(si.outstanding_amount, 0)

	def test_sales_invoice_gl_entry_without_perpetual_inventory(self):
		si = frappe.copy_doc(test_records[1])
		si.insert()
		si.submit()

		gl_entries = frappe.db.sql(
			"""select account, debit, credit
			from `tabGL Entry` where voucher_type='Sales Invoice' and voucher_no=%s
			order by account asc""",
			si.name,
			as_dict=1,
		)

		self.assertTrue(gl_entries)

		expected_values = dict(
			(d[0], d)
			for d in [
				[si.debit_to, 630.0, 0.0],
				[test_records[1]["items"][0]["income_account"], 0.0, 500.0],
				[test_records[1]["taxes"][0]["account_head"], 0.0, 80.0],
				[test_records[1]["taxes"][1]["account_head"], 0.0, 50.0],
			]
		)

		for _i, gle in enumerate(gl_entries):
			self.assertEqual(expected_values[gle.account][0], gle.account)
			self.assertEqual(expected_values[gle.account][1], gle.debit)
			self.assertEqual(expected_values[gle.account][2], gle.credit)

		# cancel
		si.cancel()

		gle = frappe.db.sql(
			"""select * from `tabGL Entry`
			where voucher_type='Sales Invoice' and voucher_no=%s""",
			si.name,
		)

		self.assertTrue(gle)

	def test_pos_gl_entry_with_perpetual_inventory(self):
		make_pos_profile(
			company="_Test Company with perpetual inventory",
			income_account="Sales - TCP1",
			expense_account="Cost of Goods Sold - TCP1",
			warehouse="Stores - TCP1",
			cost_center="Main - TCP1",
			write_off_account="_Test Write Off - TCP1",
		)

		make_purchase_receipt(
			company="_Test Company with perpetual inventory",
			item_code="_Test FG Item",
			warehouse="Stores - TCP1",
			cost_center="Main - TCP1",
		)

		pos = create_sales_invoice(
			company="_Test Company with perpetual inventory",
			debit_to="Debtors - TCP1",
			item_code="_Test FG Item",
			warehouse="Stores - TCP1",
			income_account="Sales - TCP1",
			expense_account="Cost of Goods Sold - TCP1",
			cost_center="Main - TCP1",
			do_not_save=True,
		)

		pos.is_pos = 1
		pos.update_stock = 1

		pos.append(
			"payments", {"mode_of_payment": "Bank Draft", "account": "_Test Bank - TCP1", "amount": 50}
		)
		pos.append("payments", {"mode_of_payment": "Cash", "account": "Cash - TCP1", "amount": 50})

		taxes = get_taxes_and_charges()
		pos.taxes = []
		for tax in taxes:
			pos.append("taxes", tax)

		si = frappe.copy_doc(pos)
		si.insert()
		si.submit()
		self.assertEqual(si.paid_amount, 100.0)

		self.validate_pos_gl_entry(si, pos, 50)

	def test_pos_returns_with_repayment(self):
		from erpnext.accounts.doctype.sales_invoice.sales_invoice import make_sales_return

		pos_profile = make_pos_profile()

		pos_profile.payments = []
		pos_profile.append("payments", {"default": 1, "mode_of_payment": "Cash"})

		pos_profile.save()

		pos = create_sales_invoice(qty=10, do_not_save=True)

		pos.is_pos = 1
		pos.pos_profile = pos_profile.name

		pos.append(
			"payments", {"mode_of_payment": "Bank Draft", "account": "_Test Bank - _TC", "amount": 500}
		)
		pos.append("payments", {"mode_of_payment": "Cash", "account": "Cash - _TC", "amount": 500})
		pos.insert()
		pos.submit()

		pos_return = make_sales_return(pos.name)

		pos_return.insert()
		pos_return.submit()

		self.assertEqual(pos_return.get("payments")[0].amount, -500)
		self.assertEqual(pos_return.get("payments")[1].amount, -500)

			
	def validate_ledger_entries(self, payment_entries, sales_invoices):
		"""
		Validate GL entries for the given payment entries and sales invoices.
		- payment_entries: A list of Payment Entry objects.
		- sales_invoices: A list of Sales Invoice objects.
		"""
		# Collect all ledger entries related to the payment entries
		ledger_entries = frappe.get_all(
			"GL Entry",
			filters={"voucher_no": ["in", [pe.name for pe in payment_entries]]},
			fields=["account", "debit", "credit"]
		)

		# Collect the total credit amounts for Debtors account
		debtor_account_credits = {}
		for entry in ledger_entries:
			if entry["account"] not in debtor_account_credits:
				debtor_account_credits[entry["account"]] = 0
			debtor_account_credits[entry["account"]] += entry["credit"]

		# Validate debit entries for each Payment Entry (Bank account)
		for pe in payment_entries:
			debit_account = pe.paid_to  # Bank account
			debit_amount = pe.paid_amount
			assert any(
				entry["account"] == debit_account and entry["debit"] == debit_amount
				for entry in ledger_entries
			), f"Debit entry missing for account: {debit_account} with amount: {debit_amount}"

		# Validate credit entries for the receivable accounts of each Sales Invoice (Debtors account)
		for si in sales_invoices:
			total_credit = sum(pe.paid_amount for pe in payment_entries if any(
				ref.reference_doctype == "Sales Invoice" and ref.reference_name == si.name
				for ref in pe.references
			))

			# Get the total credit for the Debtors account associated with the Sales Invoice
			credit_account = si.debit_to  # Debtors account
			total_ledger_credit = debtor_account_credits.get(credit_account, 0)

			# Assert that the total credit matches the calculated total credit
			assert total_ledger_credit == total_credit, (
				f"Total credit for Debtors account: {credit_account} should be equal to the total paid amount. "
				f"Total Ledger Credit: {total_ledger_credit}, Total Paid: {total_credit}"
			)

	def test_sales_invoice_payment(self):
		"""Test payment against a single Sales Invoice."""
		today = nowdate()

		# Step 1: Create and Submit Sales Invoice
		sales_invoice = create_sales_invoice(
			customer="_Test Customer",
			company="_Test Company",
			item="_Test Item",
			qty=1,
			rate=100,
			warehouse="_Test Warehouse - _TC",
			currency="INR",
			naming_series="T-SINV-"
		)
		from erpnext.accounts.doctype.payment_entry.test_payment_entry import get_payment_entry

		# Step 2: Create Payment Entry
		payment_entry = get_payment_entry(
			"Sales Invoice", sales_invoice.name, bank_account="Cash - _TC"
		)
		payment_entry.reference_no = f"Test-{sales_invoice.name}"
		payment_entry.reference_date = today
		payment_entry.paid_from_account_currency = sales_invoice.currency
		payment_entry.paid_to_account_currency = sales_invoice.currency
		payment_entry.source_exchange_rate = 1
		payment_entry.target_exchange_rate = 1
		payment_entry.paid_amount = sales_invoice.grand_total

		payment_entry.insert()
		payment_entry.submit()

		# Step 3: Validate Outstanding Amount
		sales_invoice.reload()
		self.assertEqual(sales_invoice.outstanding_amount, 0, "Outstanding amount is not zero.")
		self.assertEqual(sales_invoice.status, "Paid", "Sales Invoice status is not 'Paid'.")

		# Step 4: Validate Ledger Entries
		self.validate_ledger_entries(payment_entries=[payment_entry], sales_invoices=[sales_invoice])


	def test_single_payment_multiple_sales_invoices(self):
		# Step 1: Create multiple Sales Invoices
		sales_invoice1 = create_sales_invoice()
		sales_invoice2 = create_sales_invoice()
		total_payment_amount = sales_invoice1.grand_total + sales_invoice2.grand_total

		# Step 3: Create Payment Entry and allocate payment to both invoices
		from erpnext.accounts.doctype.payment_entry.test_payment_entry import get_payment_entry

		payment_entry = get_payment_entry(
			"Sales Invoice", sales_invoice1.name, bank_account="_Test Bank - _TC"
		)
		payment_entry.append(
			"references",
			{
				"reference_doctype": "Sales Invoice",
				"reference_name": sales_invoice2.name,
				"allocated_amount": sales_invoice2.grand_total,
			}
		)
		payment_entry.reference_no = f"Test-{sales_invoice1.name}-{sales_invoice2.name}"
		payment_entry.reference_date = nowdate()
		payment_entry.paid_from_account_currency = sales_invoice1.currency
		payment_entry.paid_to_account_currency = sales_invoice1.currency
		payment_entry.source_exchange_rate = 1
		payment_entry.target_exchange_rate = 1
		payment_entry.paid_amount = total_payment_amount

		payment_entry.insert()
		payment_entry.submit()

		# Step 4: Reload Sales Invoices to get updated data
		sales_invoice1.reload()
		sales_invoice2.reload()

		# Step 5: Assertions for Sales Invoices
		for si in [sales_invoice1, sales_invoice2]:
			self.assertEqual(si.outstanding_amount, 0)
			self.assertEqual(si.status, "Paid")

		# Step 6: Validate Ledger Entries
		self.validate_ledger_entries(payment_entries=[payment_entry], sales_invoices=[sales_invoice1, sales_invoice2])

	def test_multiple_payment_entries_single_sales_invoice(self):
		from erpnext.accounts.doctype.payment_entry.test_payment_entry import get_payment_entry

		today = nowdate()

		# Step 1: Create and Submit Sales Invoice without payment schedule
		si = create_sales_invoice(
			customer="_Test Customer",
			company="_Test Company",
			item="_Test Item",
			qty=1,
			rate=300,
			warehouse="_Test Warehouse - _TC",
			currency="INR",
			naming_series="T-SINV-"
		)
		si.submit()

		# Step 2: Test - No Payments Yet
		self.assertEqual(si.status, "Unpaid")

		# Step 3: Create Payment Entry 1 with less than the due amount
		pe1 = get_payment_entry("Sales Invoice", si.name, bank_account="_Test Bank - _TC")
		pe1.reference_no = "PE1-001"
		pe1.reference_date = today
		pe1.paid_amount = 1  # Less than the total due
		pe1.references[0].allocated_amount = pe1.paid_amount  # Allocate 1 as the paid amount
		pe1.submit()
		
		# After Payment Entry 1: Sales Invoice should still be Overdue
		si.reload()
		self.assertEqual(si.status, "Partly Paid")

		# Step 4: Create Payment Entry 2 (Partly Paid - 50% of grand total)
		pe2 = frappe.copy_doc(pe1)  # Copy of Payment Entry 1 for simplicity
		pe2.paid_amount = si.grand_total / 2  # Pay 50% of the total amount
		pe2.references[0].allocated_amount = pe2.paid_amount  # Allocate the paid amount
		pe2.submit()
		
		# After Payment Entry 2: Sales Invoice should be Partly Paid
		si.reload()
		self.assertEqual(si.status, "Partly Paid")

		# Step 5: Create Payment Entry 3 (Fully Paid)
		pe3 = get_payment_entry("Sales Invoice", si.name, bank_account="_Test Bank - _TC")
		pe3.reference_no = "PE3-001"
		pe3.reference_date = today
		pe3.paid_amount = si.outstanding_amount  # Pay the remaining outstanding amount
		pe3.references[0].allocated_amount = pe3.paid_amount  # Allocate the remaining amount
		pe3.submit()
		
		# After Payment Entry 3: Sales Invoice should be Paid
		si.reload()
		self.assertEqual(si.status, "Paid")

		# Step 6: Validate Ledger Entries (You can include additional checks to validate the ledger entries if necessary)
		self.validate_ledger_entries(payment_entries=[pe1, pe2, pe3], sales_invoices=[si])

	def test_multiple_invoices_multiple_payments(self):
		"""Test payments against multiple Sales Invoices and validate ledger entries."""
		today = nowdate()

		# Step 1: Create and Submit Sales Invoices and Payment Entries
		sales_invoices, payment_entries = [], []
		for i in range(3):
			si = create_sales_invoice(
				customer="_Test Customer", company="_Test Company", item="_Test Item", qty=1, rate=100,
				warehouse="_Test Warehouse - _TC", currency="INR", naming_series=f"T-SINV-{i+1}-"
			)
			sales_invoices.append(si)
			from erpnext.accounts.doctype.payment_entry.test_payment_entry import get_payment_entry

			pe = get_payment_entry("Sales Invoice", si.name, bank_account="Cash - _TC")
			pe.update({
				"reference_no": f"Test-{si.name}", "reference_date": today, "paid_from_account_currency": si.currency,
				"paid_to_account_currency": si.currency, "source_exchange_rate": 1, "target_exchange_rate": 1,
				"paid_amount": si.grand_total
			})
			pe.insert()
			pe.submit()
			payment_entries.append(pe)

		# Step 2: Validate Outstanding Amounts and Ledger Entries
		for si in sales_invoices:
			si.reload()
			self.assertEqual(si.outstanding_amount, 0, f"Outstanding amount is not zero for {si.name}.")
			self.assertEqual(si.status, "Paid", f"Sales Invoice status is not 'Paid' for {si.name}.")

		# Step 3: Validate Ledger Entries
		ledger_entries = frappe.get_all(
			"GL Entry", filters={"voucher_no": ["in", [pe.name for pe in payment_entries]]}, fields=["account", "debit", "credit"]
		)
		for pe in payment_entries:
			debit_account, debit_amount = pe.paid_to, pe.paid_amount
			credit_account = sales_invoices[0].debit_to if pe.party_type == "Customer" else pe.paid_from
			credit_amount = pe.paid_amount

			# Assert debit entry for Cash/Bank and credit entry for Debtors/Creditors
			assert any(entry["account"] == debit_account and entry["debit"] == debit_amount for entry in ledger_entries), (
				f"Debit entry missing for account: {debit_account} with amount: {debit_amount}.")
			assert any(entry["account"] == credit_account and entry["credit"] == credit_amount for entry in ledger_entries), (
				f"Credit entry missing for account: {credit_account} with amount: {credit_amount}.")

		# Step 4: Validate total debit and credit balance
		total_paid_amount = sum(pe.paid_amount for pe in payment_entries)
		total_debit = sum(entry["debit"] for entry in ledger_entries if entry["account"] == debit_account)
		total_credit = sum(entry["credit"] for entry in ledger_entries if entry["account"] == credit_account)
		assert total_debit == total_credit, f"Total debit ({total_debit}) does not match total credit ({total_credit})."

	def test_pos_change_amount(self):
		make_pos_profile(
			company="_Test Company with perpetual inventory",
			income_account="Sales - TCP1",
			expense_account="Cost of Goods Sold - TCP1",
			warehouse="Stores - TCP1",
			cost_center="Main - TCP1",
			write_off_account="_Test Write Off - TCP1",
		)

		make_purchase_receipt(
			company="_Test Company with perpetual inventory",
			item_code="_Test FG Item",
			warehouse="Stores - TCP1",
			cost_center="Main - TCP1",
		)

		pos = create_sales_invoice(
			company="_Test Company with perpetual inventory",
			debit_to="Debtors - TCP1",
			item_code="_Test FG Item",
			warehouse="Stores - TCP1",
			income_account="Sales - TCP1",
			expense_account="Cost of Goods Sold - TCP1",
			cost_center="Main - TCP1",
			do_not_save=True,
		)

		pos.is_pos = 1
		pos.update_stock = 1

		pos.append(
			"payments", {"mode_of_payment": "Bank Draft", "account": "_Test Bank - TCP1", "amount": 50}
		)
		pos.append("payments", {"mode_of_payment": "Cash", "account": "Cash - TCP1", "amount": 60})

		pos.write_off_outstanding_amount_automatically = 1
		pos.insert()
		pos.submit()

		self.assertEqual(pos.grand_total, 100.0)
		self.assertEqual(pos.write_off_amount, 0)

	def test_auto_write_off_amount(self):
		make_pos_profile(
			company="_Test Company with perpetual inventory",
			income_account="Sales - TCP1",
			expense_account="Cost of Goods Sold - TCP1",
			warehouse="Stores - TCP1",
			cost_center="Main - TCP1",
			write_off_account="_Test Write Off - TCP1",
		)

		make_purchase_receipt(
			company="_Test Company with perpetual inventory",
			item_code="_Test FG Item",
			warehouse="Stores - TCP1",
			cost_center="Main - TCP1",
		)

		pos = create_sales_invoice(
			company="_Test Company with perpetual inventory",
			debit_to="Debtors - TCP1",
			item_code="_Test FG Item",
			warehouse="Stores - TCP1",
			income_account="Sales - TCP1",
			expense_account="Cost of Goods Sold - TCP1",
			cost_center="Main - TCP1",
			do_not_save=True,
		)

		pos.is_pos = 1
		pos.update_stock = 1

		pos.append(
			"payments", {"mode_of_payment": "Bank Draft", "account": "_Test Bank - TCP1", "amount": 50}
		)
		pos.append("payments", {"mode_of_payment": "Cash", "account": "Cash - TCP1", "amount": 40})

		pos.write_off_outstanding_amount_automatically = 1
		pos.insert()
		pos.submit()

		self.assertEqual(pos.grand_total, 100.0)
		self.assertEqual(pos.write_off_amount, 10)

	def test_ledger_entries_of_return_pos_invoice(self):
		make_pos_profile()

		pos = create_sales_invoice(do_not_save=True)
		pos.is_pos = 1
		pos.append("payments", {"mode_of_payment": "Cash", "account": "Cash - _TC", "amount": 100})
		pos.save().submit()
		self.assertEqual(pos.outstanding_amount, 0.0)
		self.assertEqual(pos.status, "Paid")

		from erpnext.accounts.doctype.sales_invoice.sales_invoice import make_sales_return

		pos_return = make_sales_return(pos.name)
		pos_return.save().submit()
		pos_return.reload()
		pos.reload()
		self.assertEqual(pos_return.is_return, 1)
		self.assertEqual(pos_return.return_against, pos.name)
		self.assertEqual(pos_return.outstanding_amount, 0.0)
		self.assertEqual(pos_return.status, "Return")
		self.assertEqual(pos.outstanding_amount, 0.0)
		self.assertEqual(pos.status, "Credit Note Issued")

		expected = (
			("Cash - _TC", 0.0, 100.0, pos_return.name, None),
			("Debtors - _TC", 0.0, 100.0, pos_return.name, pos_return.name),
			("Debtors - _TC", 100.0, 0.0, pos_return.name, pos_return.name),
			("Sales - _TC", 100.0, 0.0, pos_return.name, None),
		)
		expected_list = list(expected)
		res = frappe.db.get_all(
			"GL Entry",
			filters={"voucher_no": pos_return.name, "is_cancelled": 0},
			fields=["account", "debit", "credit", "voucher_no", "against_voucher"],
			order_by="account, debit, credit",
			as_list=1,
		)
		self.assertEqual(expected_list,res)

	def test_pos_with_no_gl_entry_for_change_amount(self):
		frappe.db.set_single_value("Accounts Settings", "post_change_gl_entries", 0)

		make_pos_profile(
			company="_Test Company with perpetual inventory",
			income_account="Sales - TCP1",
			expense_account="Cost of Goods Sold - TCP1",
			warehouse="Stores - TCP1",
			cost_center="Main - TCP1",
			write_off_account="_Test Write Off - TCP1",
		)

		make_purchase_receipt(
			company="_Test Company with perpetual inventory",
			item_code="_Test FG Item",
			warehouse="Stores - TCP1",
			cost_center="Main - TCP1",
		)

		pos = create_sales_invoice(
			company="_Test Company with perpetual inventory",
			debit_to="Debtors - TCP1",
			item_code="_Test FG Item",
			warehouse="Stores - TCP1",
			income_account="Sales - TCP1",
			expense_account="Cost of Goods Sold - TCP1",
			cost_center="Main - TCP1",
			do_not_save=True,
		)

		pos.is_pos = 1
		pos.update_stock = 1

		taxes = get_taxes_and_charges()
		pos.taxes = []
		for tax in taxes:
			pos.append("taxes", tax)

		pos.append(
			"payments", {"mode_of_payment": "Bank Draft", "account": "_Test Bank - TCP1", "amount": 50}
		)
		pos.append("payments", {"mode_of_payment": "Cash", "account": "Cash - TCP1", "amount": 60})

		pos.insert()
		pos.submit()

		self.assertEqual(pos.grand_total, 100.0)
		self.assertEqual(pos.change_amount, 10)

		self.validate_pos_gl_entry(pos, pos, 60, validate_without_change_gle=True)

		frappe.db.set_single_value("Accounts Settings", "post_change_gl_entries", 1)

	def validate_pos_gl_entry(self, si, pos, cash_amount, validate_without_change_gle=False):
		if validate_without_change_gle:
			cash_amount -= pos.change_amount

		# check stock ledger entries
		sle = frappe.db.sql(
			"""select * from `tabStock Ledger Entry`
			where voucher_type = 'Sales Invoice' and voucher_no = %s""",
			si.name,
			as_dict=1,
		)[0]
		self.assertTrue(sle)
		self.assertEqual(
			[sle.item_code, sle.warehouse, sle.actual_qty], ["_Test FG Item", "Stores - TCP1", -1.0]
		)

		# check gl entries
		gl_entries = frappe.db.sql(
			"""select account, debit, credit
			from `tabGL Entry` where voucher_type='Sales Invoice' and voucher_no=%s
			order by account asc, debit asc, credit asc""",
			si.name,
			as_dict=1,
		)
		self.assertTrue(gl_entries)

		stock_in_hand = get_inventory_account("_Test Company with perpetual inventory")
		expected_gl_entries = sorted(
			[
				[si.debit_to, 100.0, 0.0],
				[pos.items[0].income_account, 0.0, 89.09],
				["Round Off - TCP1", 0.0, 0.01],
				[pos.taxes[0].account_head, 0.0, 10.69],
				[pos.taxes[1].account_head, 0.0, 0.21],
				[stock_in_hand, 0.0, abs(sle.stock_value_difference)],
				[pos.items[0].expense_account, abs(sle.stock_value_difference), 0.0],
				[si.debit_to, 0.0, 50.0],
				[si.debit_to, 0.0, cash_amount],
				["_Test Bank - TCP1", 50, 0.0],
				["Cash - TCP1", cash_amount, 0.0],
			]
		)

		for i, gle in enumerate(sorted(gl_entries, key=lambda gle: gle.account)):
			self.assertEqual(expected_gl_entries[i][0], gle.account)
			self.assertEqual(expected_gl_entries[i][1], gle.debit)
			self.assertEqual(expected_gl_entries[i][2], gle.credit)

		si.cancel()
		gle = frappe.db.sql(
			"""select * from `tabGL Entry`
			where voucher_type='Sales Invoice' and voucher_no=%s""",
			si.name,
		)

		self.assertTrue(gle)

		frappe.db.sql("delete from `tabPOS Profile`")

	def test_bin_details_of_packed_item(self):
		from erpnext.selling.doctype.product_bundle.test_product_bundle import make_product_bundle
		from erpnext.stock.doctype.item.test_item import make_item

		# test Update Items with product bundle
		if not frappe.db.exists("Item", "_Test Product Bundle Item New"):
			bundle_item = make_item("_Test Product Bundle Item New", {"is_stock_item": 0})
			bundle_item.append(
				"item_defaults", {"company": "_Test Company", "default_warehouse": "_Test Warehouse - _TC"}
			)
			bundle_item.save(ignore_permissions=True)

		make_item("_Packed Item New 1", {"is_stock_item": 1})
		make_product_bundle("_Test Product Bundle Item New", ["_Packed Item New 1"], 2)

		si = create_sales_invoice(
			item_code="_Test Product Bundle Item New",
			update_stock=1,
			warehouse="_Test Warehouse - _TC",
			transaction_date=add_days(nowdate(), -1),
			do_not_submit=1,
		)

		make_stock_entry(item="_Packed Item New 1", target="_Test Warehouse - _TC", qty=120, rate=100)

		bin_details = frappe.db.get_value(
			"Bin",
			{"item_code": "_Packed Item New 1", "warehouse": "_Test Warehouse - _TC"},
			["actual_qty", "projected_qty", "ordered_qty"],
			as_dict=1,
		)

		si.transaction_date = nowdate()
		si.save()

		packed_item = si.packed_items[0]
		self.assertEqual(flt(bin_details.actual_qty), flt(packed_item.actual_qty))
		self.assertEqual(flt(bin_details.projected_qty), flt(packed_item.projected_qty))
		self.assertEqual(flt(bin_details.ordered_qty), flt(packed_item.ordered_qty))

	def test_pos_si_without_payment(self):
		make_pos_profile()

		pos = copy.deepcopy(test_records[1])
		pos["is_pos"] = 1
		pos["update_stock"] = 1

		si = frappe.copy_doc(pos)
		si.insert()

		# Check that the invoice cannot be submitted without payments
		self.assertRaises(frappe.ValidationError, si.submit)

	def test_sales_invoice_gl_entry_with_perpetual_inventory_no_item_code(self):
		si = create_sales_invoice(
			company="_Test Company with perpetual inventory",
			debit_to="Debtors - TCP1",
			income_account="Sales - TCP1",
			cost_center="Main - TCP1",
			do_not_save=True,
		)
		si.get("items")[0].item_code = None
		si.insert()
		si.submit()

		gl_entries = frappe.db.sql(
			"""select account, debit, credit
			from `tabGL Entry` where voucher_type='Sales Invoice' and voucher_no=%s
			order by account asc""",
			si.name,
			as_dict=1,
		)
		self.assertTrue(gl_entries)

		expected_values = dict(
			(d[0], d) for d in [["Debtors - TCP1", 100.0, 0.0], ["Sales - TCP1", 0.0, 100.0]]
		)
		for _i, gle in enumerate(gl_entries):
			self.assertEqual(expected_values[gle.account][0], gle.account)
			self.assertEqual(expected_values[gle.account][1], gle.debit)
			self.assertEqual(expected_values[gle.account][2], gle.credit)

	def test_sales_invoice_gl_entry_with_perpetual_inventory_non_stock_item(self):
		si = create_sales_invoice(item="_Test Non Stock Item")

		gl_entries = frappe.db.sql(
			"""select account, debit, credit
			from `tabGL Entry` where voucher_type='Sales Invoice' and voucher_no=%s
			order by account asc""",
			si.name,
			as_dict=1,
		)
		self.assertTrue(gl_entries)

		expected_values = dict(
			(d[0], d)
			for d in [
				[si.debit_to, 100.0, 0.0],
				[test_records[1]["items"][0]["income_account"], 0.0, 100.0],
			]
		)
		for _i, gle in enumerate(gl_entries):
			self.assertEqual(expected_values[gle.account][0], gle.account)
			self.assertEqual(expected_values[gle.account][1], gle.debit)
			self.assertEqual(expected_values[gle.account][2], gle.credit)

	def _insert_purchase_receipt(self):
		from erpnext.stock.doctype.purchase_receipt.test_purchase_receipt import (
			test_records as pr_test_records,
		)

		pr = frappe.copy_doc(pr_test_records[0])
		pr.naming_series = "_T-Purchase Receipt-"
		pr.insert()
		pr.submit()

	def _insert_delivery_note(self):
		from erpnext.stock.doctype.delivery_note.test_delivery_note import (
			test_records as dn_test_records,
		)

		dn = frappe.copy_doc(dn_test_records[0])
		dn.naming_series = "_T-Delivery Note-"
		dn.insert()
		dn.submit()
		return dn

	@change_settings("Accounts Settings", {"unlink_payment_on_cancellation_of_invoice": 1})
	def test_sales_invoice_with_advance(self):
		from erpnext.accounts.doctype.journal_entry.test_journal_entry import (
			test_records as jv_test_records,
		)

		jv = frappe.copy_doc(jv_test_records[0])
		jv.insert()
		jv.submit()

		si = frappe.copy_doc(test_records[0])
		si.allocate_advances_automatically = 0
		si.append(
			"advances",
			{
				"doctype": "Sales Invoice Advance",
				"reference_type": "Journal Entry",
				"reference_name": jv.name,
				"reference_row": jv.get("accounts")[0].name,
				"advance_amount": 400,
				"allocated_amount": 300,
				"remarks": jv.remark,
			},
		)
		si.insert()
		si.submit()
		si.load_from_db()

		self.assertTrue(
			frappe.db.sql(
				"""select name from `tabJournal Entry Account`
			where reference_name=%s""",
				si.name,
			)
		)

		self.assertTrue(
			frappe.db.sql(
				"""select name from `tabJournal Entry Account`
			where reference_name=%s and credit_in_account_currency=300""",
				si.name,
			)
		)

		self.assertEqual(si.outstanding_amount, 262.0)

		si.cancel()

	def test_serialized(self):
		from erpnext.stock.doctype.stock_entry.test_stock_entry import make_serialized_item

		se = make_serialized_item()
		se.load_from_db()
		serial_nos = get_serial_nos_from_bundle(se.get("items")[0].serial_and_batch_bundle)

		si = frappe.copy_doc(test_records[0])
		si.update_stock = 1
		si.get("items")[0].item_code = "_Test Serialized Item With Series"
		si.get("items")[0].qty = 1
		si.get("items")[0].warehouse = se.get("items")[0].t_warehouse
		si.get("items")[0].serial_and_batch_bundle = make_serial_batch_bundle(
			frappe._dict(
				{
					"item_code": si.get("items")[0].item_code,
					"warehouse": si.get("items")[0].warehouse,
					"company": si.company,
					"qty": 1,
					"voucher_type": "Stock Entry",
					"serial_nos": [serial_nos[0]],
					"posting_date": si.posting_date,
					"posting_time": si.posting_time,
					"type_of_transaction": "Outward",
					"do_not_submit": True,
				}
			)
		).name

		si.insert()
		si.submit()

		self.assertFalse(frappe.db.get_value("Serial No", serial_nos[0], "warehouse"))

		return si

	def test_serialized_cancel(self):
		si = self.test_serialized()
		si.reload()
		serial_nos = get_serial_nos_from_bundle(si.get("items")[0].serial_and_batch_bundle)

		si.cancel()

		self.assertEqual(
			frappe.db.get_value("Serial No", serial_nos[0], "warehouse"), "_Test Warehouse - _TC"
		)

	def test_serial_numbers_against_delivery_note(self):
		"""
		check if the sales invoice item serial numbers and the delivery note items
		serial numbers are same
		"""
		from erpnext.stock.doctype.delivery_note.test_delivery_note import create_delivery_note
		from erpnext.stock.doctype.stock_entry.test_stock_entry import make_serialized_item

		se = make_serialized_item()
		se.load_from_db()
		serial_nos = get_serial_nos_from_bundle(se.get("items")[0].serial_and_batch_bundle)[0]

		dn = create_delivery_note(item=se.get("items")[0].item_code, serial_no=[serial_nos])
		dn.submit()
		dn.load_from_db()

		serial_nos = get_serial_nos_from_bundle(dn.get("items")[0].serial_and_batch_bundle)[0]
		self.assertTrue(get_serial_nos_from_bundle(se.get("items")[0].serial_and_batch_bundle)[0])

		si = make_sales_invoice(dn.name)
		si.save()

	def test_return_sales_invoice(self):
		make_stock_entry(item_code="_Test Item", target="Stores - TCP1", qty=50, basic_rate=100)

		actual_qty_0 = get_qty_after_transaction(item_code="_Test Item", warehouse="Stores - TCP1")

		si = create_sales_invoice(
			qty=5,
			rate=500,
			update_stock=1,
			company="_Test Company with perpetual inventory",
			debit_to="Debtors - TCP1",
			item_code="_Test Item",
			warehouse="Stores - TCP1",
			income_account="Sales - TCP1",
			expense_account="Cost of Goods Sold - TCP1",
			cost_center="Main - TCP1",
		)

		actual_qty_1 = get_qty_after_transaction(item_code="_Test Item", warehouse="Stores - TCP1")

		self.assertEqual(actual_qty_0 - 5, actual_qty_1)

		# outgoing_rate
		outgoing_rate = (
			frappe.db.get_value(
				"Stock Ledger Entry",
				{"voucher_type": "Sales Invoice", "voucher_no": si.name},
				"stock_value_difference",
			)
			/ 5
		)

		# return entry
		si1 = create_sales_invoice(
			is_return=1,
			return_against=si.name,
			qty=-2,
			rate=500,
			update_stock=1,
			company="_Test Company with perpetual inventory",
			debit_to="Debtors - TCP1",
			item_code="_Test Item",
			warehouse="Stores - TCP1",
			income_account="Sales - TCP1",
			expense_account="Cost of Goods Sold - TCP1",
			cost_center="Main - TCP1",
		)

		actual_qty_2 = get_qty_after_transaction(item_code="_Test Item", warehouse="Stores - TCP1")
		self.assertEqual(actual_qty_1 + 2, actual_qty_2)

		incoming_rate, stock_value_difference = frappe.db.get_value(
			"Stock Ledger Entry",
			{"voucher_type": "Sales Invoice", "voucher_no": si1.name},
			["incoming_rate", "stock_value_difference"],
		)

		self.assertEqual(flt(incoming_rate, 3), abs(flt(outgoing_rate, 3)))
		stock_in_hand_account = get_inventory_account(
			"_Test Company with perpetual inventory", si1.items[0].warehouse
		)

		# Check gl entry
		gle_warehouse_amount = frappe.db.get_value(
			"GL Entry",
			{"voucher_type": "Sales Invoice", "voucher_no": si1.name, "account": stock_in_hand_account},
			"debit",
		)

		self.assertEqual(gle_warehouse_amount, stock_value_difference)

		party_credited = frappe.db.get_value(
			"GL Entry",
			{
				"voucher_type": "Sales Invoice",
				"voucher_no": si1.name,
				"account": "Debtors - TCP1",
				"party": "_Test Customer",
			},
			"credit",
		)

		self.assertEqual(party_credited, 1000)

		# Check outstanding amount
		self.assertEqual(frappe.db.get_value("Sales Invoice", si1.name, "outstanding_amount"), -1000)
		self.assertEqual(frappe.db.get_value("Sales Invoice", si.name, "outstanding_amount"), 2500)

	def test_zero_qty_return_invoice_with_stock_effect(self):
		cr_note = create_sales_invoice(qty=-1, rate=300, is_return=1, do_not_submit=True)
		cr_note.update_stock = True
		cr_note.items[0].qty = 0
		self.assertRaises(frappe.ValidationError, cr_note.save)

	def test_return_invoice_with_account_mismatch(self):
		debtors2 = create_account(
			parent_account="Accounts Receivable - _TC",
			account_name="Debtors 2",
			company="_Test Company",
			account_type="Receivable",
		)
		si = create_sales_invoice(qty=1, rate=1000)
		cr_note = create_sales_invoice(
			qty=-1, rate=1000, is_return=1, return_against=si.name, debit_to=debtors2, do_not_save=True
		)
		self.assertRaises(frappe.ValidationError, cr_note.save)

	def test_incoming_rate_for_stand_alone_credit_note(self):
		return_si = create_sales_invoice(
			is_return=1,
			update_stock=1,
			qty=-1,
			rate=90000,
			incoming_rate=10,
			company="_Test Company with perpetual inventory",
			warehouse="Stores - TCP1",
			debit_to="Debtors - TCP1",
			income_account="Sales - TCP1",
			expense_account="Cost of Goods Sold - TCP1",
			cost_center="Main - TCP1",
		)

		incoming_rate = frappe.db.get_value(
			"Stock Ledger Entry", {"voucher_no": return_si.name}, "incoming_rate"
		)
		debit_amount = frappe.db.get_value(
			"GL Entry", {"voucher_no": return_si.name, "account": "Stock In Hand - TCP1"}, "debit"
		)

		self.assertEqual(debit_amount, 10.0)
		self.assertEqual(incoming_rate, 10.0)

	def test_discount_on_net_total(self):
		si = frappe.copy_doc(test_records[2])
		si.apply_discount_on = "Net Total"
		si.discount_amount = 625
		si.insert()

		expected_values = {
			"keys": [
				"price_list_rate",
				"discount_percentage",
				"rate",
				"amount",
				"base_price_list_rate",
				"base_rate",
				"base_amount",
				"net_rate",
				"base_net_rate",
				"net_amount",
				"base_net_amount",
			],
			"_Test Item Home Desktop 100": [50, 0, 50, 500, 50, 50, 500, 25, 25, 250, 250],
			"_Test Item Home Desktop 200": [150, 0, 150, 750, 150, 150, 750, 75, 75, 375, 375],
		}

		# check if children are saved
		self.assertEqual(len(si.get("items")), len(expected_values) - 1)

		# check if item values are calculated
		for d in si.get("items"):
			for i, k in enumerate(expected_values["keys"]):
				self.assertEqual(d.get(k), expected_values[d.item_code][i])

		# check net total
		self.assertEqual(si.base_total, 1250)
		self.assertEqual(si.total, 1250)
		self.assertEqual(si.base_net_total, 625)
		self.assertEqual(si.net_total, 625)

		# check tax calculation
		expected_values = {
			"keys": [
				"tax_amount",
				"tax_amount_after_discount_amount",
				"base_tax_amount_after_discount_amount",
			],
			"_Test Account Shipping Charges - _TC": [100, 100, 100],
			"_Test Account Customs Duty - _TC": [62.5, 62.5, 62.5],
			"_Test Account Excise Duty - _TC": [70, 70, 70],
			"_Test Account Education Cess - _TC": [1.4, 1.4, 1.4],
			"_Test Account S&H Education Cess - _TC": [0.7, 0.7, 0.7],
			"_Test Account CST - _TC": [17.19, 17.19, 17.19],
			"_Test Account VAT - _TC": [78.12, 78.12, 78.12],
			"_Test Account Discount - _TC": [-95.49, -95.49, -95.49],
		}

		for d in si.get("taxes"):
			for i, k in enumerate(expected_values["keys"]):
				if expected_values.get(d.account_head):
					self.assertEqual(d.get(k), expected_values[d.account_head][i])

		self.assertEqual(si.total_taxes_and_charges, 234.42)
		self.assertEqual(si.base_grand_total, 859.42)
		self.assertEqual(si.grand_total, 859.42)

	def test_multi_currency_gle(self):
		si = create_sales_invoice(
			customer="_Test Customer USD",
			debit_to="_Test Receivable USD - _TC",
			currency="USD",
			conversion_rate=50,
		)

		gl_entries = frappe.db.sql(
			"""select account, account_currency, debit, credit,
			debit_in_account_currency, credit_in_account_currency
			from `tabGL Entry` where voucher_type='Sales Invoice' and voucher_no=%s
			order by account asc""",
			si.name,
			as_dict=1,
		)

		self.assertTrue(gl_entries)

		expected_values = {
			"_Test Receivable USD - _TC": {
				"account_currency": "USD",
				"debit": 5000,
				"debit_in_account_currency": 100,
				"credit": 0,
				"credit_in_account_currency": 0,
			},
			"Sales - _TC": {
				"account_currency": "INR",
				"debit": 0,
				"debit_in_account_currency": 0,
				"credit": 5000,
				"credit_in_account_currency": 5000,
			},
		}

		for field in (
			"account_currency",
			"debit",
			"debit_in_account_currency",
			"credit",
			"credit_in_account_currency",
		):
			for _i, gle in enumerate(gl_entries):
				self.assertEqual(expected_values[gle.account][field], gle[field])

		# cancel
		si.cancel()

		gle = frappe.db.sql(
			"""select name from `tabGL Entry`
			where voucher_type='Sales Invoice' and voucher_no=%s""",
			si.name,
		)

		self.assertTrue(gle)

	def test_gle_in_transaction_currency(self):
		# create multi currency sales invoice with 2 items with same income account
		si = create_sales_invoice(
			customer="_Test Customer USD",
			debit_to="_Test Receivable USD - _TC",
			currency="USD",
			conversion_rate=50,
			do_not_submit=True,
		)
		# add 2nd item with same income account
		si.append(
			"items",
			{
				"item_code": "_Test Item",
				"qty": 1,
				"rate": 80,
				"income_account": "Sales - _TC",
				"cost_center": "_Test Cost Center - _TC",
			},
		)
		si.submit()

		gl_entries = frappe.db.sql(
			"""select transaction_currency, transaction_exchange_rate,
			debit_in_transaction_currency, credit_in_transaction_currency
			from `tabGL Entry`
			where voucher_type='Sales Invoice' and voucher_no=%s and account = 'Sales - _TC'
			order by account asc""",
			si.name,
			as_dict=1,
		)

		expected_gle = {
			"transaction_currency": "USD",
			"transaction_exchange_rate": 50,
			"debit_in_transaction_currency": 0,
			"credit_in_transaction_currency": 180,
		}

		for gle in gl_entries:
			for field in expected_gle:
				self.assertEqual(expected_gle[field], gle[field])

	def test_invoice_exchange_rate(self):
		si = create_sales_invoice(
			customer="_Test Customer USD",
			debit_to="_Test Receivable USD - _TC",
			currency="USD",
			conversion_rate=1,
			do_not_save=1,
		)

		self.assertRaises(frappe.ValidationError, si.save)

	def test_invalid_currency(self):
		# Customer currency = USD

		# Transaction currency cannot be INR
		si1 = create_sales_invoice(
			customer="_Test Customer USD", debit_to="_Test Receivable USD - _TC", do_not_save=True
		)

		self.assertRaises(InvalidCurrency, si1.save)

		# Transaction currency cannot be EUR
		si2 = create_sales_invoice(
			customer="_Test Customer USD",
			debit_to="_Test Receivable USD - _TC",
			currency="EUR",
			conversion_rate=80,
			do_not_save=True,
		)

		self.assertRaises(InvalidCurrency, si2.save)

		# Transaction currency only allowed in USD
		si3 = create_sales_invoice(
			customer="_Test Customer USD",
			debit_to="_Test Receivable USD - _TC",
			currency="USD",
			conversion_rate=50,
		)

		# Party Account currency must be in USD, as there is existing GLE with USD
		si4 = create_sales_invoice(
			customer="_Test Customer USD",
			debit_to="Debtors - _TC",
			currency="USD",
			conversion_rate=50,
			do_not_submit=True,
		)

		self.assertRaises(InvalidAccountCurrency, si4.submit)

		# Party Account currency must be in USD, force customer currency as there is no GLE

		si3.cancel()
		si5 = create_sales_invoice(
			customer="_Test Customer USD",
			debit_to="Debtors - _TC",
			currency="USD",
			conversion_rate=50,
			do_not_submit=True,
		)

		self.assertRaises(InvalidAccountCurrency, si5.submit)

	def test_create_so_with_margin(self):
		si = create_sales_invoice(item_code="_Test Item", qty=1, do_not_submit=True)
		price_list_rate = flt(100) * flt(si.plc_conversion_rate)
		si.items[0].price_list_rate = price_list_rate
		si.items[0].margin_type = "Percentage"
		si.items[0].margin_rate_or_amount = 25
		si.items[0].discount_amount = 0.0
		si.items[0].discount_percentage = 0.0
		si.save()
		self.assertEqual(si.get("items")[0].rate, flt((price_list_rate * 25) / 100 + price_list_rate))

	def test_outstanding_amount_after_advance_jv_cancellation(self):
		from erpnext.accounts.doctype.journal_entry.test_journal_entry import (
			test_records as jv_test_records,
		)

		jv = frappe.copy_doc(jv_test_records[0])
		jv.accounts[0].is_advance = "Yes"
		jv.insert()
		jv.submit()

		si = frappe.copy_doc(test_records[0])
		si.append(
			"advances",
			{
				"doctype": "Sales Invoice Advance",
				"reference_type": "Journal Entry",
				"reference_name": jv.name,
				"reference_row": jv.get("accounts")[0].name,
				"advance_amount": 400,
				"allocated_amount": 300,
				"remarks": jv.remark,
			},
		)
		si.insert()
		si.submit()
		si.load_from_db()

		# check outstanding after advance allocation
		self.assertEqual(
			flt(si.outstanding_amount),
			flt(si.rounded_total - si.total_advance, si.precision("outstanding_amount")),
		)

		# added to avoid Document has been modified exception
		jv = frappe.get_doc("Journal Entry", jv.name)
		jv.cancel()

		si.load_from_db()
		# check outstanding after advance cancellation
		self.assertEqual(
			flt(si.outstanding_amount),
			flt(si.rounded_total + si.total_advance, si.precision("outstanding_amount")),
		)

	def test_outstanding_amount_after_advance_payment_entry_cancellation(self):
		"""Test impact of advance PE submission/cancellation on SI and SO."""
		from erpnext.selling.doctype.sales_order.test_sales_order import make_sales_order

		sales_order = make_sales_order(item_code="138-CMS Shoe", qty=1, price_list_rate=500)
		pe = frappe.get_doc(
			{
				"doctype": "Payment Entry",
				"payment_type": "Receive",
				"party_type": "Customer",
				"party": "_Test Customer",
				"company": "_Test Company",
				"paid_from_account_currency": "INR",
				"paid_to_account_currency": "INR",
				"source_exchange_rate": 1,
				"target_exchange_rate": 1,
				"reference_no": "1",
				"reference_date": nowdate(),
				"received_amount": 300,
				"paid_amount": 300,
				"paid_from": "Debtors - _TC",
				"paid_to": "_Test Cash - _TC",
			}
		)
		pe.append(
			"references",
			{
				"reference_doctype": "Sales Order",
				"reference_name": sales_order.name,
				"total_amount": sales_order.grand_total,
				"outstanding_amount": sales_order.grand_total,
				"allocated_amount": 300,
			},
		)
		pe.insert()
		pe.submit()

		sales_order.reload()
		self.assertEqual(sales_order.advance_paid, 300)

		si = frappe.copy_doc(test_records[0])
		si.items[0].sales_order = sales_order.name
		si.items[0].so_detail = sales_order.get("items")[0].name
		si.is_pos = 0
		si.append(
			"advances",
			{
				"doctype": "Sales Invoice Advance",
				"reference_type": "Payment Entry",
				"reference_name": pe.name,
				"reference_row": pe.references[0].name,
				"advance_amount": 300,
				"allocated_amount": 300,
				"remarks": pe.remarks,
			},
		)
		si.insert()
		si.submit()

		si.reload()
		pe.reload()
		sales_order.reload()

		# Check if SO is unlinked/replaced by SI in PE & if SO advance paid is 0
		self.assertEqual(pe.references[0].reference_name, si.name)
		self.assertEqual(sales_order.advance_paid, 300.0)

		# check outstanding after advance allocation
		self.assertEqual(
			flt(si.outstanding_amount),
			flt(si.rounded_total - si.total_advance, si.precision("outstanding_amount")),
		)

		pe.cancel()
		si.reload()

		# check outstanding after advance cancellation
		self.assertEqual(
			flt(si.outstanding_amount),
			flt(si.rounded_total + si.total_advance, si.precision("outstanding_amount")),
		)

	def test_multiple_uom_in_selling(self):
		frappe.db.sql(
			"""delete from `tabItem Price`
			where price_list='_Test Price List' and item_code='_Test Item'"""
		)
		item_price = frappe.new_doc("Item Price")
		item_price.price_list = "_Test Price List"
		item_price.item_code = "_Test Item"
		item_price.price_list_rate = 100
		item_price.insert()

		si = frappe.copy_doc(test_records[1])
		si.items[0].uom = "_Test UOM 1"
		si.items[0].conversion_factor = None
		si.items[0].price_list_rate = None
		si.save()

		expected_values = {
			"keys": [
				"price_list_rate",
				"stock_uom",
				"uom",
				"conversion_factor",
				"rate",
				"amount",
				"base_price_list_rate",
				"base_rate",
				"base_amount",
			],
			"_Test Item": [1000, "_Test UOM", "_Test UOM 1", 10.0, 1000, 1000, 1000, 1000, 1000],
		}

		# check if the conversion_factor and price_list_rate is calculated according to uom
		for d in si.get("items"):
			for i, k in enumerate(expected_values["keys"]):
				self.assertEqual(d.get(k), expected_values[d.item_code][i])

	def test_item_wise_tax_breakup(self):
		frappe.flags.country = "United States"

		si = self.create_si_to_test_tax_breakup()

		itemised_tax_data = get_itemised_tax_breakup_data(si)

		expected_itemised_tax = [
			{
				"item": "_Test Item",
				"taxable_amount": 10000.0,
				"Service Tax": {"tax_rate": 10.0, "tax_amount": 1000.0},
			},
			{
				"item": "_Test Item 2",
				"taxable_amount": 5000.0,
				"Service Tax": {"tax_rate": 10.0, "tax_amount": 500.0},
			},
		]

		self.assertEqual(itemised_tax_data, expected_itemised_tax)

		frappe.flags.country = None

	def create_si_to_test_tax_breakup(self):
		si = create_sales_invoice(qty=100, rate=50, do_not_save=True)
		si.append(
			"items",
			{
				"item_code": "_Test Item",
				"warehouse": "_Test Warehouse - _TC",
				"qty": 100,
				"rate": 50,
				"income_account": "Sales - _TC",
				"expense_account": "Cost of Goods Sold - _TC",
				"cost_center": "_Test Cost Center - _TC",
			},
		)
		si.append(
			"items",
			{
				"item_code": "_Test Item 2",
				"warehouse": "_Test Warehouse - _TC",
				"qty": 100,
				"rate": 50,
				"income_account": "Sales - _TC",
				"expense_account": "Cost of Goods Sold - _TC",
				"cost_center": "_Test Cost Center - _TC",
			},
		)

		si.append(
			"taxes",
			{
				"charge_type": "On Net Total",
				"account_head": "_Test Account Service Tax - _TC",
				"cost_center": "_Test Cost Center - _TC",
				"description": "Service Tax",
				"rate": 10,
			},
		)
		si.insert()
		return si

	def test_company_monthly_sales(self):
		existing_current_month_sales = frappe.get_cached_value(
			"Company", "_Test Company", "total_monthly_sales"
		)

		si = create_sales_invoice()
		current_month_sales = frappe.get_cached_value("Company", "_Test Company", "total_monthly_sales")
		self.assertEqual(current_month_sales, existing_current_month_sales + si.base_grand_total)

		si.cancel()
		current_month_sales = frappe.get_cached_value("Company", "_Test Company", "total_monthly_sales")
		self.assertEqual(current_month_sales, existing_current_month_sales)

	def test_rounding_adjustment(self):
		si = create_sales_invoice(rate=24900, do_not_save=True)
		for tax in ["Tax 1", "Tax2"]:
			si.append(
				"taxes",
				{
					"charge_type": "On Net Total",
					"account_head": "_Test Account Service Tax - _TC",
					"description": tax,
					"rate": 14,
					"cost_center": "_Test Cost Center - _TC",
					"included_in_print_rate": 1,
				},
			)
		si.save()
		si.submit()
		self.assertEqual(si.net_total, 19453.12)
		self.assertEqual(si.grand_total, 24900)
		self.assertEqual(si.total_taxes_and_charges, 5446.88)
		self.assertEqual(si.rounding_adjustment, 0.0)

		expected_values = dict(
			(d[0], d)
			for d in [
				[si.debit_to, 24900, 0.0],
				["_Test Account Service Tax - _TC", 0.0, 5446.88],
				["Sales - _TC", 0.0, 19453.12],
				["Round Off - _TC", 0.01, 0.0],
			]
		)

		gl_entries = frappe.db.sql(
			"""select account, debit, credit
			from `tabGL Entry` where voucher_type='Sales Invoice' and voucher_no=%s
			order by account asc""",
			si.name,
			as_dict=1,
		)

		for gle in gl_entries:
			self.assertEqual(expected_values[gle.account][0], gle.account)
			self.assertEqual(expected_values[gle.account][1], gle.debit)
			self.assertEqual(expected_values[gle.account][2], gle.credit)

	def test_rounding_adjustment_2(self):
		si = create_sales_invoice(rate=400, do_not_save=True)
		for rate in [400.25, 600.30, 100.65]:
			si.append(
				"items",
				{
					"item_code": "_Test Item",
					"warehouse": "_Test Warehouse - _TC",
					"qty": 1,
					"rate": rate,
					"income_account": "Sales - _TC",
					"cost_center": "_Test Cost Center - _TC",
				},
			)
		for tax_account in ["_Test Account VAT - _TC", "_Test Account Service Tax - _TC"]:
			si.append(
				"taxes",
				{
					"charge_type": "On Net Total",
					"account_head": tax_account,
					"description": tax_account,
					"rate": 9,
					"cost_center": "_Test Cost Center - _TC",
					"included_in_print_rate": 1,
				},
			)
		si.save()
		si.submit()
		self.assertEqual(si.net_total, si.base_net_total)
		self.assertEqual(si.net_total, 1272.20)
		self.assertEqual(si.grand_total, 1501.20)
		self.assertEqual(si.total_taxes_and_charges, 229)
		self.assertEqual(si.rounding_adjustment, -0.20)

		round_off_account = frappe.get_cached_value("Company", "_Test Company", "round_off_account")
		expected_values = {
			"_Test Account Service Tax - _TC": [0.0, 114.50],
			"_Test Account VAT - _TC": [0.0, 114.50],
			si.debit_to: [1501, 0.0],
			round_off_account: [0.20, 0.0],
			"Sales - _TC": [0.0, 1272.20],
		}

		gl_entries = frappe.db.sql(
			"""select account, sum(debit) as debit, sum(credit) as credit
			from `tabGL Entry` where voucher_type='Sales Invoice' and voucher_no=%s
			group by account
			order by account asc""",
			si.name,
			as_dict=1,
		)

		for gle in gl_entries:
			expected_account_values = expected_values[gle.account]
			self.assertEqual(expected_account_values[0], gle.debit)
			self.assertEqual(expected_account_values[1], gle.credit)

	def test_rounding_adjustment_3(self):
		from erpnext.accounts.doctype.accounting_dimension.test_accounting_dimension import (
			create_dimension,
			disable_dimension,
		)

		create_dimension()

		si = create_sales_invoice(do_not_save=True)
		si.items = []
		for d in [(1122, 2), (1122.01, 1), (1122.01, 1)]:
			si.append(
				"items",
				{
					"item_code": "_Test Item",
					"gst_hsn_code": "999800",
					"warehouse": "_Test Warehouse - _TC",
					"qty": d[1],
					"rate": d[0],
					"income_account": "Sales - _TC",
					"cost_center": "_Test Cost Center - _TC",
				},
			)
		for tax_account in ["_Test Account VAT - _TC", "_Test Account Service Tax - _TC"]:
			si.append(
				"taxes",
				{
					"charge_type": "On Net Total",
					"account_head": tax_account,
					"description": tax_account,
					"rate": 6,
					"cost_center": "_Test Cost Center - _TC",
					"included_in_print_rate": 1,
				},
			)

		si.cost_center = "_Test Cost Center 2 - _TC"
		si.location = "Block 1"

		si.save()
		si.submit()
		self.assertEqual(si.net_total, si.base_net_total)
		self.assertEqual(si.net_total, 4007.15)
		self.assertEqual(si.grand_total, 4488.02)
		self.assertEqual(si.total_taxes_and_charges, 480.86)
		self.assertEqual(si.rounding_adjustment, -0.02)

		round_off_account = frappe.get_cached_value("Company", "_Test Company", "round_off_account")
		expected_values = dict(
			(d[0], d)
			for d in [
				[si.debit_to, 4488.0, 0.0],
				["_Test Account Service Tax - _TC", 0.0, 240.43],
				["_Test Account VAT - _TC", 0.0, 240.43],
				["Sales - _TC", 0.0, 4007.15],
				[round_off_account, 0.01, 0.0],
			]
		)

		gl_entries = frappe.db.sql(
			"""select account, sum(debit) as debit, sum(credit) as credit
			from `tabGL Entry` where voucher_type='Sales Invoice' and voucher_no=%s
			group by account
			order by account desc""",
			si.name,
			as_dict=1,
		)

		debit_credit_diff = 0
		for gle in gl_entries:
			self.assertEqual(expected_values[gle.account][0], gle.account)
			self.assertEqual(expected_values[gle.account][1], gle.debit)
			self.assertEqual(expected_values[gle.account][2], gle.credit)
			debit_credit_diff += gle.debit - gle.credit

		self.assertEqual(debit_credit_diff, 0)

		round_off_gle = frappe.db.get_value(
			"GL Entry",
			{"voucher_type": "Sales Invoice", "voucher_no": si.name, "account": "Round Off - _TC"},
			["cost_center", "location"],
			as_dict=1,
		)

		if round_off_gle:
			self.assertEqual(round_off_gle.cost_center, "_Test Cost Center 2 - _TC")
			self.assertEqual(round_off_gle.location, "Block 1")

		disable_dimension()

	def test_sales_invoice_with_shipping_rule(self):
		from erpnext.accounts.doctype.shipping_rule.test_shipping_rule import create_shipping_rule

		shipping_rule = create_shipping_rule(
			shipping_rule_type="Selling", shipping_rule_name="Shipping Rule - Sales Invoice Test"
		)

		si = frappe.copy_doc(test_records[2])

		si.shipping_rule = shipping_rule.name
		si.insert()
		si.save()

		self.assertEqual(si.net_total, 1250)

		self.assertEqual(si.total_taxes_and_charges, 468.85)
		self.assertEqual(si.grand_total, 1718.85)

	def test_create_invoice_without_terms(self):
		si = create_sales_invoice(do_not_save=1)
		self.assertFalse(si.get("payment_schedule"))

		si.insert()
		self.assertTrue(si.get("payment_schedule"))

	def test_duplicate_due_date_in_terms(self):
		si = create_sales_invoice(do_not_save=1)
		si.append("payment_schedule", dict(due_date="2017-01-01", invoice_portion=50.00, payment_amount=50))
		si.append("payment_schedule", dict(due_date="2017-01-01", invoice_portion=50.00, payment_amount=50))

		self.assertRaises(frappe.ValidationError, si.insert)

	def test_credit_note(self):
		from erpnext.accounts.doctype.payment_entry.test_payment_entry import get_payment_entry

		si = create_sales_invoice(item_code="_Test Item", qty=(5 * -1), rate=500, is_return=1)

		outstanding_amount = get_outstanding_amount(
			si.doctype, si.name, "Debtors - _TC", si.customer, "Customer"
		)

		self.assertEqual(si.outstanding_amount, outstanding_amount)

		pe = get_payment_entry("Sales Invoice", si.name, bank_account="_Test Bank - _TC")
		pe.reference_no = "1"
		pe.reference_date = nowdate()
		pe.paid_from_account_currency = si.currency
		pe.paid_to_account_currency = si.currency
		pe.source_exchange_rate = 1
		pe.target_exchange_rate = 1
		pe.paid_amount = si.grand_total * -1
		pe.insert()
		pe.submit()

		si_doc = frappe.get_doc("Sales Invoice", si.name)
		self.assertEqual(si_doc.outstanding_amount, 0)

	def test_sales_invoice_with_cost_center(self):
		from erpnext.accounts.doctype.cost_center.test_cost_center import create_cost_center

		cost_center = "_Test Cost Center for BS Account - _TC"
		create_cost_center(cost_center_name="_Test Cost Center for BS Account", company="_Test Company")

		si = create_sales_invoice_against_cost_center(cost_center=cost_center, debit_to="Debtors - _TC")
		self.assertEqual(si.cost_center, cost_center)

		expected_values = {
			"Debtors - _TC": {"cost_center": cost_center},
			"Sales - _TC": {"cost_center": cost_center},
		}

		gl_entries = frappe.db.sql(
			"""select account, cost_center, account_currency, debit, credit,
			debit_in_account_currency, credit_in_account_currency
			from `tabGL Entry` where voucher_type='Sales Invoice' and voucher_no=%s
			order by account asc""",
			si.name,
			as_dict=1,
		)

		self.assertTrue(gl_entries)

		for gle in gl_entries:
			self.assertEqual(expected_values[gle.account]["cost_center"], gle.cost_center)

	def test_sales_invoice_without_cost_center(self):
		cost_center = "_Test Cost Center - _TC"
		si = create_sales_invoice(debit_to="Debtors - _TC")

		expected_values = {
			"Debtors - _TC": {"cost_center": None},
			"Sales - _TC": {"cost_center": cost_center},
		}

		gl_entries = frappe.db.sql(
			"""select account, cost_center, account_currency, debit, credit,
			debit_in_account_currency, credit_in_account_currency
			from `tabGL Entry` where voucher_type='Sales Invoice' and voucher_no=%s
			order by account asc""",
			si.name,
			as_dict=1,
		)

		self.assertTrue(gl_entries)

		for gle in gl_entries:
			self.assertEqual(expected_values[gle.account]["cost_center"], gle.cost_center)

	def test_deferred_revenue(self):
		deferred_account = create_account(
			account_name="Deferred Revenue",
			parent_account="Current Liabilities - _TC",
			company="_Test Company",
		)

		item = create_item("_Test Item for Deferred Accounting")
		item.enable_deferred_revenue = 1
		item.item_defaults[0].deferred_revenue_account = deferred_account
		item.no_of_months = 12
		item.save()

		si = create_sales_invoice(item=item.name, posting_date="2019-01-10", do_not_submit=True)
		si.items[0].enable_deferred_revenue = 1
		si.items[0].service_start_date = "2019-01-10"
		si.items[0].service_end_date = "2019-03-15"
		si.items[0].deferred_revenue_account = deferred_account
		si.save()
		si.submit()

		pda1 = frappe.get_doc(
			dict(
				doctype="Process Deferred Accounting",
				posting_date=nowdate(),
				start_date="2019-01-01",
				end_date="2019-03-31",
				type="Income",
				company="_Test Company",
			)
		)

		pda1.insert()
		pda1.submit()

		expected_gle = [
			[deferred_account, 33.85, 0.0, "2019-01-31"],
			["Sales - _TC", 0.0, 33.85, "2019-01-31"],
			[deferred_account, 43.08, 0.0, "2019-02-28"],
			["Sales - _TC", 0.0, 43.08, "2019-02-28"],
			[deferred_account, 23.07, 0.0, "2019-03-15"],
			["Sales - _TC", 0.0, 23.07, "2019-03-15"],
		]

		check_gl_entries(self, si.name, expected_gle, "2019-01-30")

	def test_deferred_revenue_missing_account(self):
		si = create_sales_invoice(posting_date="2019-01-10", do_not_submit=True)
		si.items[0].enable_deferred_revenue = 1
		si.items[0].service_start_date = "2019-01-10"
		si.items[0].service_end_date = "2019-03-15"

		self.assertRaises(frappe.ValidationError, si.save)

	def test_fixed_deferred_revenue(self):
		deferred_account = create_account(
			account_name="Deferred Revenue",
			parent_account="Current Liabilities - _TC",
			company="_Test Company",
		)

		acc_settings = frappe.get_doc("Accounts Settings", "Accounts Settings")
		acc_settings.book_deferred_entries_based_on = "Months"
		acc_settings.save()

		item = create_item("_Test Item for Deferred Accounting")
		item.enable_deferred_revenue = 1
		item.deferred_revenue_account = deferred_account
		item.no_of_months = 12
		item.save()

		si = create_sales_invoice(item=item.name, posting_date="2019-01-16", rate=50000, do_not_submit=True)
		si.items[0].enable_deferred_revenue = 1
		si.items[0].service_start_date = "2019-01-16"
		si.items[0].service_end_date = "2019-03-31"
		si.items[0].deferred_revenue_account = deferred_account
		si.save()
		si.submit()

		pda1 = frappe.get_doc(
			dict(
				doctype="Process Deferred Accounting",
				posting_date="2019-03-31",
				start_date="2019-01-01",
				end_date="2019-03-31",
				type="Income",
				company="_Test Company",
			)
		)

		pda1.insert()
		pda1.submit()

		expected_gle = [
			[deferred_account, 10000.0, 0.0, "2019-01-31"],
			["Sales - _TC", 0.0, 10000.0, "2019-01-31"],
			[deferred_account, 20000.0, 0.0, "2019-02-28"],
			["Sales - _TC", 0.0, 20000.0, "2019-02-28"],
			[deferred_account, 20000.0, 0.0, "2019-03-31"],
			["Sales - _TC", 0.0, 20000.0, "2019-03-31"],
		]

		check_gl_entries(self, si.name, expected_gle, "2019-01-30")

		acc_settings = frappe.get_doc("Accounts Settings", "Accounts Settings")
		acc_settings.book_deferred_entries_based_on = "Days"
		acc_settings.save()

	def test_inter_company_transaction(self):
		si = create_sales_invoice(
			company="Wind Power LLC",
			customer="_Test Internal Customer",
			debit_to="Debtors - WP",
			warehouse="Stores - WP",
			income_account="Sales - WP",
			expense_account="Cost of Goods Sold - WP",
			cost_center="Main - WP",
			currency="USD",
			do_not_save=1,
		)

		si.selling_price_list = "_Test Price List Rest of the World"
		si.submit()

		target_doc = make_inter_company_transaction("Sales Invoice", si.name)
		target_doc.items[0].update(
			{
				"expense_account": "Cost of Goods Sold - _TC1",
				"cost_center": "Main - _TC1",
				"warehouse": "Stores - _TC1",
			}
		)
		target_doc.submit()

		self.assertEqual(target_doc.company, "_Test Company 1")
		self.assertEqual(target_doc.supplier, "_Test Internal Supplier")

	def test_inter_company_transaction_without_default_warehouse(self):
		"Check mapping (expense account) of inter company SI to PI in absence of default warehouse."
		# setup
		old_negative_stock = frappe.db.get_single_value("Stock Settings", "allow_negative_stock")
		frappe.db.set_single_value("Stock Settings", "allow_negative_stock", 1)

		old_perpetual_inventory = erpnext.is_perpetual_inventory_enabled("_Test Company 1")
		frappe.local.enable_perpetual_inventory["_Test Company 1"] = 1

		frappe.db.set_value(
			"Company",
			"_Test Company 1",
			"stock_received_but_not_billed",
			"Stock Received But Not Billed - _TC1",
		)
		frappe.db.set_value(
			"Company",
			"_Test Company 1",
			"expenses_included_in_valuation",
			"Expenses Included In Valuation - _TC1",
		)

		# begin test
		si = create_sales_invoice(
			company="Wind Power LLC",
			customer="_Test Internal Customer",
			debit_to="Debtors - WP",
			warehouse="Stores - WP",
			income_account="Sales - WP",
			expense_account="Cost of Goods Sold - WP",
			cost_center="Main - WP",
			currency="USD",
			update_stock=1,
			do_not_save=1,
		)
		si.selling_price_list = "_Test Price List Rest of the World"
		si.submit()

		target_doc = make_inter_company_transaction("Sales Invoice", si.name)

		# in absence of warehouse Stock Received But Not Billed is set as expense account while mapping
		# mapping is not obstructed
		self.assertIsNone(target_doc.items[0].warehouse)
		self.assertEqual(target_doc.items[0].expense_account, "Stock Received But Not Billed - _TC1")

		target_doc.items[0].update({"cost_center": "Main - _TC1"})

		# missing warehouse is validated on save, after mapping
		self.assertRaises(WarehouseMissingError, target_doc.save)

		target_doc.items[0].update({"warehouse": "Stores - _TC1"})
		target_doc.save()

		# after warehouse is set, linked account or default inventory account is set
		self.assertEqual(target_doc.items[0].expense_account, "Stock In Hand - _TC1")

		# tear down
		frappe.local.enable_perpetual_inventory["_Test Company 1"] = old_perpetual_inventory
		frappe.db.set_single_value("Stock Settings", "allow_negative_stock", old_negative_stock)

	def test_sle_for_target_warehouse(self):
		se = make_stock_entry(
			item_code="138-CMS Shoe",
			target="Finished Goods - _TC",
			company="_Test Company",
			qty=1,
			basic_rate=500,
		)

		si = frappe.copy_doc(test_records[0])
		si.customer = "_Test Internal Customer 3"
		si.update_stock = 1
		si.set_warehouse = "Finished Goods - _TC"
		si.set_target_warehouse = "Stores - _TC"
		si.get("items")[0].warehouse = "Finished Goods - _TC"
		si.get("items")[0].target_warehouse = "Stores - _TC"
		si.insert()
		si.submit()

		sles = frappe.get_all(
			"Stock Ledger Entry", filters={"voucher_no": si.name}, fields=["name", "actual_qty"]
		)

		# check if both SLEs are created
		self.assertEqual(len(sles), 2)
		self.assertEqual(sum(d.actual_qty for d in sles), 0.0)

		# tear down
		si.cancel()
		se.cancel()

	def test_internal_transfer_gl_entry(self):
		si = create_sales_invoice(
			company="_Test Company with perpetual inventory",
			customer="_Test Internal Customer 2",
			debit_to="Debtors - TCP1",
			warehouse="Stores - TCP1",
			income_account="Sales - TCP1",
			expense_account="Cost of Goods Sold - TCP1",
			cost_center="Main - TCP1",
			currency="INR",
			do_not_save=1,
		)

		si.selling_price_list = "_Test Price List Rest of the World"
		si.update_stock = 1
		si.items[0].target_warehouse = "Work In Progress - TCP1"

		# Add stock to stores for successful stock transfer
		make_stock_entry(
			target="Stores - TCP1", company="_Test Company with perpetual inventory", qty=1, basic_rate=100
		)

		add_taxes(si)
		si.save()

		rate = 0.0
		for d in si.get("items"):
			rate = get_incoming_rate(
				{
					"item_code": d.item_code,
					"warehouse": d.warehouse,
					"posting_date": si.posting_date,
					"posting_time": si.posting_time,
					"qty": -1 * flt(d.get("stock_qty")),
					"serial_and_batch_bundle": d.serial_and_batch_bundle,
					"company": si.company,
					"voucher_type": "Sales Invoice",
					"voucher_no": si.name,
					"allow_zero_valuation": d.get("allow_zero_valuation"),
					"voucher_detail_no": d.name,
				},
				raise_error_if_no_rate=False,
			)

			rate = flt(rate, 2)

		si.submit()

		target_doc = make_inter_company_transaction("Sales Invoice", si.name)
		target_doc.company = "_Test Company with perpetual inventory"
		target_doc.items[0].warehouse = "Finished Goods - TCP1"
		add_taxes(target_doc)
		target_doc.save()
		target_doc.submit()

		tax_amount = flt(rate * (12 / 100), 2)
		si_gl_entries = [
			["_Test Account Excise Duty - TCP1", 0.0, tax_amount, nowdate()],
			["Unrealized Profit - TCP1", tax_amount, 0.0, nowdate()],
		]

		check_gl_entries(self, si.name, si_gl_entries, add_days(nowdate(), -1))

		pi_gl_entries = [
			["_Test Account Excise Duty - TCP1", tax_amount, 0.0, nowdate()],
			["Unrealized Profit - TCP1", 0.0, tax_amount, nowdate()],
		]

		# Sale and Purchase both should be at valuation rate
		self.assertEqual(si.items[0].rate, rate)
		self.assertEqual(target_doc.items[0].rate, rate)

		check_gl_entries(self, target_doc.name, pi_gl_entries, add_days(nowdate(), -1))

	def test_internal_transfer_gl_precision_issues(self):
		# Make a stock queue of an item with two valuations

		# Remove all existing stock for this
		if get_stock_balance("_Test Internal Transfer Item", "Stores - TCP1", "2022-04-10"):
			create_stock_reconciliation(
				item_code="_Test Internal Transfer Item",
				warehouse="Stores - TCP1",
				qty=0,
				rate=0,
				company="_Test Company with perpetual inventory",
				expense_account="Stock Adjustment - TCP1"
				if frappe.get_all("Stock Ledger Entry")
				else "Temporary Opening - TCP1",
				posting_date="2020-04-10",
				posting_time="14:00",
			)

		make_stock_entry(
			item_code="_Test Internal Transfer Item",
			target="Stores - TCP1",
			qty=9000000,
			basic_rate=52.0,
			posting_date="2020-04-10",
			posting_time="14:00",
		)
		make_stock_entry(
			item_code="_Test Internal Transfer Item",
			target="Stores - TCP1",
			qty=60000000,
			basic_rate=52.349777,
			posting_date="2020-04-10",
			posting_time="14:00",
		)

		# Make an internal transfer Sales Invoice Stock in non stock uom to check
		# for rounding errors while converting to stock uom
		si = create_sales_invoice(
			company="_Test Company with perpetual inventory",
			customer="_Test Internal Customer 2",
			item_code="_Test Internal Transfer Item",
			qty=5000000,
			uom="Box",
			debit_to="Debtors - TCP1",
			warehouse="Stores - TCP1",
			income_account="Sales - TCP1",
			expense_account="Cost of Goods Sold - TCP1",
			cost_center="Main - TCP1",
			currency="INR",
			do_not_save=1,
		)

		# Check GL Entries with precision
		si.update_stock = 1
		si.items[0].target_warehouse = "Work In Progress - TCP1"
		si.items[0].conversion_factor = 10
		si.save()
		si.submit()

		# Check if adjustment entry is created
		self.assertTrue(
			frappe.db.exists(
				"GL Entry",
				{
					"voucher_type": "Sales Invoice",
					"voucher_no": si.name,
					"remarks": "Rounding gain/loss Entry for Stock Transfer",
				},
			)
		)

	def test_item_tax_net_range(self):
		item = create_item("T Shirt")

		item.set("taxes", [])
		item.append(
			"taxes",
			{
				"item_tax_template": "_Test Account Excise Duty @ 10 - _TC",
				"minimum_net_rate": 0,
				"maximum_net_rate": 500,
			},
		)

		item.append(
			"taxes",
			{
				"item_tax_template": "_Test Account Excise Duty @ 12 - _TC",
				"minimum_net_rate": 501,
				"maximum_net_rate": 1000,
			},
		)

		item.save()

		sales_invoice = create_sales_invoice(item="T Shirt", rate=700, do_not_submit=True)
		item_tax_map = get_item_tax_map(
			company=sales_invoice.company,
			item_tax_template=sales_invoice.items[0].item_tax_template,
		)
		self.assertEqual(sales_invoice.items[0].item_tax_template, "_Test Account Excise Duty @ 12 - _TC")
		self.assertEqual(sales_invoice.items[0].item_tax_rate, item_tax_map)

		# Apply discount
		sales_invoice.apply_discount_on = "Net Total"
		sales_invoice.discount_amount = 300
		sales_invoice.save()

		item_tax_map = get_item_tax_map(
			company=sales_invoice.company,
			item_tax_template=sales_invoice.items[0].item_tax_template,
		)
		self.assertEqual(sales_invoice.items[0].item_tax_template, "_Test Account Excise Duty @ 10 - _TC")
		self.assertEqual(sales_invoice.items[0].item_tax_rate, item_tax_map)

	@change_settings("Selling Settings", {"enable_discount_accounting": 1})
	def test_sales_invoice_with_discount_accounting_enabled(self):
		discount_account = create_account(
			account_name="Discount Account",
			parent_account="Indirect Expenses - _TC",
			company="_Test Company",
		)
		si = create_sales_invoice(discount_account=discount_account, discount_percentage=10, rate=90)

		expected_gle = [
			["Debtors - _TC", 90.0, 0.0, nowdate()],
			["Discount Account - _TC", 10.0, 0.0, nowdate()],
			["Sales - _TC", 0.0, 100.0, nowdate()],
		]

		check_gl_entries(self, si.name, expected_gle, add_days(nowdate(), -1))

	@change_settings("Selling Settings", {"enable_discount_accounting": 1})
	def test_additional_discount_for_sales_invoice_with_discount_accounting_enabled(self):
		from erpnext.accounts.doctype.repost_accounting_ledger.test_repost_accounting_ledger import (
			update_repost_settings,
		)

		update_repost_settings()

		additional_discount_account = create_account(
			account_name="Discount Account",
			parent_account="Indirect Expenses - _TC",
			company="_Test Company",
		)

		create_account(
			account_name="TDS Payable",
			account_type="Tax",
			parent_account="Duties and Taxes - _TC",
			company="_Test Company",
		)

		si = create_sales_invoice(parent_cost_center="Main - _TC", do_not_save=1)
		si.apply_discount_on = "Grand Total"
		si.additional_discount_account = additional_discount_account
		si.additional_discount_percentage = 20
		si.append(
			"taxes",
			{
				"charge_type": "On Net Total",
				"account_head": "_Test Account VAT - _TC",
				"cost_center": "Main - _TC",
				"description": "Test",
				"rate": 10,
			},
		)
		si.submit()

		expected_gle = [
			["_Test Account VAT - _TC", 0.0, 10.0, nowdate()],
			["Debtors - _TC", 88, 0.0, nowdate()],
			["Discount Account - _TC", 22.0, 0.0, nowdate()],
			["Sales - _TC", 0.0, 100.0, nowdate()],
		]

		check_gl_entries(self, si.name, expected_gle, add_days(nowdate(), -1))

		# Update Invoice post submit and then check GL Entries again

		si.load_from_db()
		si.items[0].income_account = "Service - _TC"
		si.additional_discount_account = "_Test Account Sales - _TC"
		si.taxes[0].account_head = "TDS Payable - _TC"
		# Ledger reposted implicitly upon 'Update After Submit'
		si.save()

		expected_gle = [
			["_Test Account Sales - _TC", 22.0, 0.0, nowdate()],
			["Debtors - _TC", 88, 0.0, nowdate()],
			["Service - _TC", 0.0, 100.0, nowdate()],
			["TDS Payable - _TC", 0.0, 10.0, nowdate()],
		]

		check_gl_entries(self, si.name, expected_gle, add_days(nowdate(), -1))

	def test_sales_invoice_against_supplier(self):
		from erpnext.accounts.doctype.opening_invoice_creation_tool.test_opening_invoice_creation_tool import (
			make_customer,
		)
		from erpnext.accounts.doctype.party_link.party_link import create_party_link
		from erpnext.buying.doctype.supplier.test_supplier import create_supplier

		# create a customer
		customer = make_customer(customer="_Test Common Supplier")
		# create a supplier
		supplier = create_supplier(supplier_name="_Test Common Supplier").name

		# create a party link between customer & supplier
		party_link = create_party_link("Supplier", supplier, customer)

		# enable common party accounting
		frappe.db.set_single_value("Accounts Settings", "enable_common_party_accounting", 1)

		# create a sales invoice
		si = create_sales_invoice(customer=customer, parent_cost_center="_Test Cost Center - _TC")

		# check outstanding of sales invoice
		si.reload()
		self.assertEqual(si.status, "Paid")
		self.assertEqual(flt(si.outstanding_amount), 0.0)

		# check creation of journal entry
		jv = frappe.get_all(
			"Journal Entry Account",
			{
				"account": si.debit_to,
				"party_type": "Customer",
				"party": si.customer,
				"reference_type": si.doctype,
				"reference_name": si.name,
			},
			pluck="credit_in_account_currency",
		)

		self.assertTrue(jv)
		self.assertEqual(jv[0], si.grand_total)

	def test_total_billed_amount(self):
		si = create_sales_invoice(do_not_submit=True)
		project = frappe.new_doc("Project")
		project.project_name = "Test Total Billed Amount"
		project.save()
		si.project = project.name
		si.save()
		si.submit()
		doc = frappe.get_doc("Project", project.name)
		self.assertEqual(doc.total_billed_amount, si.grand_total)


		# party_link.delete()
		frappe.db.set_single_value("Accounts Settings", "enable_common_party_accounting", 0)

	def test_sales_invoice_against_supplier_usd_with_dimensions(self):
		from erpnext.accounts.doctype.opening_invoice_creation_tool.test_opening_invoice_creation_tool import (
			make_customer,
		)
		from erpnext.accounts.doctype.party_link.party_link import create_party_link
		from erpnext.buying.doctype.supplier.test_supplier import create_supplier

		# create a customer
		customer = make_customer(customer="_Test Common Supplier USD")
		cust_doc = frappe.get_doc("Customer", customer)
		cust_doc.default_currency = "USD"
		cust_doc.save()
		# create a supplier
		supplier = create_supplier(supplier_name="_Test Common Supplier USD").name
		supp_doc = frappe.get_doc("Supplier", supplier)
		supp_doc.default_currency = "USD"
		supp_doc.save()

		# create a party link between customer & supplier
		party_link = create_party_link("Supplier", supplier, customer)

		# enable common party accounting
		frappe.db.set_single_value("Accounts Settings", "enable_common_party_accounting", 1)

		# create a dimension and make it mandatory
		if not frappe.get_all("Accounting Dimension", filters={"document_type": "Department"}):
			dim = frappe.get_doc(
				{
					"doctype": "Accounting Dimension",
					"document_type": "Department",
					"dimension_defaults": [{"company": "_Test Company", "mandatory_for_bs": True}],
				}
			)
			dim.save()
		else:
			dim = frappe.get_doc(
				"Accounting Dimension",
				frappe.get_all("Accounting Dimension", filters={"document_type": "Department"})[0],
			)
			dim.disabled = False
			dim.dimension_defaults = []
			dim.append("dimension_defaults", {"company": "_Test Company", "mandatory_for_bs": True})
			dim.save()

		# create a sales invoice
		si = create_sales_invoice(
			customer=customer, parent_cost_center="_Test Cost Center - _TC", do_not_submit=True
		)
		si.department = "All Departments"
		si.save().submit()

		# check outstanding of sales invoice
		si.reload()
		self.assertEqual(si.status, "Paid")
		self.assertEqual(flt(si.outstanding_amount), 0.0)

		# check creation of journal entry
		jv = frappe.get_all(
			"Journal Entry Account",
			{
				"account": si.debit_to,
				"party_type": "Customer",
				"party": si.customer,
				"reference_type": si.doctype,
				"reference_name": si.name,
				"department": "All Departments",
			},
			pluck="credit_in_account_currency",
		)

		self.assertTrue(jv)
		self.assertEqual(jv[0], si.grand_total)

		dim.disabled = True
		dim.save()
		party_link.delete()
		frappe.db.set_single_value("Accounts Settings", "enable_common_party_accounting", 0)

	def test_sales_invoice_cancel_with_common_party_advance_jv(self):
		from erpnext.accounts.doctype.opening_invoice_creation_tool.test_opening_invoice_creation_tool import (
			make_customer,
		)
		from erpnext.accounts.doctype.party_link.party_link import create_party_link
		from erpnext.buying.doctype.supplier.test_supplier import create_supplier
		# create a customer
		customer = make_customer(customer="_Test Common Supplier")
		# create a supplier
		supplier = create_supplier(supplier_name="_Test Common Supplier").name
		# create a party link between customer & supplier
		party_link = create_party_link("Supplier", supplier, customer)
		# enable common party accounting
		frappe.db.set_single_value("Accounts Settings", "enable_common_party_accounting", 1)
		# create a sales invoice
		si = create_sales_invoice(customer=customer)
		# check creation of journal entry
		jv = frappe.db.get_value(
			"Journal Entry Account",
			filters={
				"reference_type": si.doctype,
				"reference_name": si.name,
				"docstatus": 1,
			},
			fieldname="parent",
		)
		self.assertTrue(jv)
		# cancel sales invoice
		si.cancel()
		# check cancellation of journal entry
		jv_status = frappe.db.get_value("Journal Entry", jv, "docstatus")
		self.assertEqual(jv_status, 2)
		party_link.delete()
		frappe.db.set_single_value("Accounts Settings", "enable_common_party_accounting", 0)

	def test_payment_statuses(self):
		from erpnext.accounts.doctype.payment_entry.test_payment_entry import get_payment_entry

		today = nowdate()

		# Test Overdue
		si = create_sales_invoice(do_not_submit=True)
		si.payment_schedule = []
		si.append(
			"payment_schedule",
			{"due_date": add_days(today, -5), "invoice_portion": 50, "payment_amount": si.grand_total / 2},
		)
		si.append(
			"payment_schedule",
			{"due_date": add_days(today, 5), "invoice_portion": 50, "payment_amount": si.grand_total / 2},
		)
		si.submit()
		self.assertEqual(si.status, "Overdue")

		# Test payment less than due amount
		pe = get_payment_entry("Sales Invoice", si.name, bank_account="_Test Bank - _TC")
		pe.reference_no = "1"
		pe.reference_date = nowdate()
		pe.paid_amount = 1
		pe.references[0].allocated_amount = pe.paid_amount
		pe.submit()
		si.reload()
		self.assertEqual(si.status, "Overdue")

		# Test Partly Paid
		pe = frappe.copy_doc(pe)
		pe.paid_amount = si.grand_total / 2
		pe.references[0].allocated_amount = pe.paid_amount
		pe.submit()
		si.reload()
		self.assertEqual(si.status, "Partly Paid")

		# Test Paid
		pe = get_payment_entry("Sales Invoice", si.name, bank_account="_Test Bank - _TC")
		pe.reference_no = "1"
		pe.reference_date = nowdate()
		pe.paid_amount = si.outstanding_amount
		pe.submit()
		si.reload()
		self.assertEqual(si.status, "Paid")

	def test_update_invoice_status(self):
		today = nowdate()

		# Sales Invoice without Payment Schedule
		si = create_sales_invoice(posting_date=add_days(today, -5))

		# Sales Invoice with Payment Schedule
		si_with_payment_schedule = create_sales_invoice(do_not_submit=True)
		si_with_payment_schedule.set(
			"payment_schedule",
			[
				{
					"due_date": add_days(today, -5),
					"invoice_portion": 50,
					"payment_amount": si_with_payment_schedule.grand_total / 2,
				},
				{
					"due_date": add_days(today, 5),
					"invoice_portion": 50,
					"payment_amount": si_with_payment_schedule.grand_total / 2,
				},
			],
		)
		si_with_payment_schedule.submit()

		for invoice in (si, si_with_payment_schedule):
			invoice.db_set("status", "Unpaid")
			update_invoice_status()
			invoice.reload()
			self.assertEqual(invoice.status, "Overdue")

			invoice.db_set("status", "Unpaid and Discounted")
			update_invoice_status()
			invoice.reload()
			self.assertEqual(invoice.status, "Overdue and Discounted")

	def test_sales_commission(self):
		si = frappe.copy_doc(test_records[2])

		frappe.db.set_value("Item", si.get("items")[0].item_code, "grant_commission", 1)
		frappe.db.set_value("Item", si.get("items")[1].item_code, "grant_commission", 0)

		item = copy.deepcopy(si.get("items")[0])
		item.update(
			{
				"qty": 1,
				"rate": 500,
			}
		)

		item = copy.deepcopy(si.get("items")[1])
		item.update(
			{
				"qty": 1,
				"rate": 500,
			}
		)

		# Test valid values
		for commission_rate, total_commission in ((0, 0), (10, 50), (100, 500)):
			si.commission_rate = commission_rate
			si.save()
			self.assertEqual(si.amount_eligible_for_commission, 500)
			self.assertEqual(si.total_commission, total_commission)

		# Test invalid values
		for commission_rate in (101, -1):
			si.reload()
			si.commission_rate = commission_rate
			self.assertRaises(frappe.ValidationError, si.save)

	@change_settings("Accounts Settings", {"acc_frozen_upto": add_days(getdate(), 1)})
	def test_sales_invoice_submission_post_account_freezing_date(self):
		si = create_sales_invoice(do_not_save=True)
		si.posting_date = add_days(getdate(), 1)
		si.save()

		self.assertRaises(frappe.ValidationError, si.submit)
		si.posting_date = getdate()
		si.submit()

	def test_over_billing_case_against_delivery_note(self):
		"""
		Test a case where duplicating the item with qty = 1 in the invoice
		allows overbilling even if it is disabled
		"""
		from erpnext.stock.doctype.delivery_note.test_delivery_note import create_delivery_note

		over_billing_allowance = frappe.db.get_single_value("Accounts Settings", "over_billing_allowance")
		frappe.db.set_single_value("Accounts Settings", "over_billing_allowance", 0)

		dn = create_delivery_note()
		dn.submit()

		si = make_sales_invoice(dn.name)
		# make a copy of first item and add it to invoice
		item_copy = frappe.copy_doc(si.items[0])
		si.append("items", item_copy)
		si.save()

		with self.assertRaises(frappe.ValidationError) as err:
			si.submit()

		self.assertTrue("cannot overbill" in str(err.exception).lower())

		frappe.db.set_single_value("Accounts Settings", "over_billing_allowance", over_billing_allowance)

	@change_settings(
		"Accounts Settings",
		{
			"book_deferred_entries_via_journal_entry": 1,
			"submit_journal_entries": 1,
		},
	)
	def test_multi_currency_deferred_revenue_via_journal_entry(self):
		deferred_account = create_account(
			account_name="Deferred Revenue",
			parent_account="Current Liabilities - _TC",
			company="_Test Company",
		)

		item = create_item("_Test Item for Deferred Accounting")
		item.enable_deferred_expense = 1
		item.item_defaults[0].deferred_revenue_account = deferred_account
		item.save()

		si = create_sales_invoice(
			customer="_Test Customer USD",
			currency="USD",
			item=item.name,
			qty=1,
			rate=100,
			conversion_rate=60,
			do_not_save=True,
		)

		si.set_posting_time = 1
		si.posting_date = "2019-01-01"
		si.debit_to = "_Test Receivable USD - _TC"
		si.items[0].enable_deferred_revenue = 1
		si.items[0].service_start_date = "2019-01-01"
		si.items[0].service_end_date = "2019-03-30"
		si.items[0].deferred_expense_account = deferred_account
		si.save()
		si.submit()

		frappe.db.set_single_value("Accounts Settings", "acc_frozen_upto", getdate("2019-01-31"))

		pda1 = frappe.get_doc(
			dict(
				doctype="Process Deferred Accounting",
				posting_date=nowdate(),
				start_date="2019-01-01",
				end_date="2019-03-31",
				type="Income",
				company="_Test Company",
			)
		)

		pda1.insert()
		pda1.submit()

		expected_gle = [
			["Sales - _TC", 0.0, 2089.89, "2019-01-28"],
			[deferred_account, 2089.89, 0.0, "2019-01-28"],
			["Sales - _TC", 0.0, 1887.64, "2019-02-28"],
			[deferred_account, 1887.64, 0.0, "2019-02-28"],
			["Sales - _TC", 0.0, 2022.47, "2019-03-15"],
			[deferred_account, 2022.47, 0.0, "2019-03-15"],
		]

		gl_entries = frappe.db.sql(
			"""select account, debit, credit, posting_date
			from `tabGL Entry`
			where voucher_type='Journal Entry' and voucher_detail_no=%s and posting_date <= %s
			order by posting_date asc, account asc""",
			(si.items[0].name, si.posting_date),
			as_dict=1,
		)

		for i, gle in enumerate(gl_entries):
			self.assertEqual(expected_gle[i][0], gle.account)
			self.assertEqual(expected_gle[i][1], gle.credit)
			self.assertEqual(expected_gle[i][2], gle.debit)
			self.assertEqual(getdate(expected_gle[i][3]), gle.posting_date)

	def test_standalone_serial_no_return(self):
		si = create_sales_invoice(
			item_code="_Test Serialized Item With Series", update_stock=True, is_return=True, qty=-1
		)
		si.reload()
		self.assertTrue(get_serial_nos_from_bundle(si.items[0].serial_and_batch_bundle))

	def test_sales_invoice_with_disabled_account(self):
		try:
			account_name = "Sales Expenses - _TC"
			account = frappe.get_doc("Account", account_name)
			account.disabled = 1
			account.save()

			si = create_sales_invoice(do_not_save=True)
			si.posting_date = add_days(getdate(), 1)
			si.taxes = []

			si.append(
				"taxes",
				{
					"charge_type": "On Net Total",
					"account_head": account_name,
					"cost_center": "Main - _TC",
					"description": "Commission",
					"rate": 5,
				},
			)
			si.save()

			with self.assertRaises(frappe.ValidationError) as err:
				si.submit()

			self.assertTrue(
				"Cannot create accounting entries against disabled accounts" in str(err.exception)
			)

		finally:
			account.disabled = 0
			account.save()

	@change_settings("Accounts Settings", {"unlink_payment_on_cancellation_of_invoice": 1})
	def test_gain_loss_with_advance_entry(self):
		from erpnext.accounts.doctype.journal_entry.test_journal_entry import make_journal_entry

		jv = make_journal_entry("_Test Receivable USD - _TC", "_Test Bank - _TC", -7000, save=False)

		jv.accounts[0].exchange_rate = 70
		jv.accounts[0].credit_in_account_currency = 100
		jv.accounts[0].party_type = "Customer"
		jv.accounts[0].party = "_Test Customer USD"

		jv.save()
		jv.submit()

		si = create_sales_invoice(
			customer="_Test Customer USD",
			debit_to="_Test Receivable USD - _TC",
			currency="USD",
			conversion_rate=75,
			do_not_save=1,
			rate=100,
		)

		si.append(
			"advances",
			{
				"reference_type": "Journal Entry",
				"reference_name": jv.name,
				"reference_row": jv.accounts[0].name,
				"advance_amount": 100,
				"allocated_amount": 100,
				"ref_exchange_rate": 70,
			},
		)
		si.save()
		si.submit()
		expected_gle = [
			["_Test Receivable USD - _TC", 7500.0, 0.0, nowdate()],
			["Sales - _TC", 0.0, 7500.0, nowdate()],
		]
		check_gl_entries(self, si.name, expected_gle, nowdate())

		si.reload()
		self.assertEqual(si.outstanding_amount, 0)
		journals = frappe.db.get_all(
			"Journal Entry Account",
			filters={"reference_type": "Sales Invoice", "reference_name": si.name, "docstatus": 1},
			pluck="parent",
		)
		journals = [x for x in journals if x != jv.name]
		self.assertEqual(len(journals), 1)
		je_type = frappe.get_cached_value("Journal Entry", journals[0], "voucher_type")
		self.assertEqual(je_type, "Exchange Gain Or Loss")
		frappe.db.get_all(
			"Payment Ledger Entry",
			filters={"against_voucher_no": si.name, "delinked": 0},
			fields=["sum(amount), sum(amount_in_account_currency)"],
			as_list=1,
		)

	def test_batch_expiry_for_sales_invoice_return(self):
		from erpnext.controllers.sales_and_purchase_return import make_return_doc
		from erpnext.stock.doctype.item.test_item import make_item

		item = make_item(
			"_Test Batch Item For Return Check",
			{
				"is_purchase_item": 1,
				"is_stock_item": 1,
				"has_batch_no": 1,
				"create_new_batch": 1,
				"batch_number_series": "TBIRC.#####",
			},
		)

		pr = make_purchase_receipt(qty=1, item_code=item.name)

		batch_no = get_batch_from_bundle(pr.items[0].serial_and_batch_bundle)
		si = create_sales_invoice(qty=1, item_code=item.name, update_stock=1, batch_no=batch_no)

		si.load_from_db()
		batch_no = get_batch_from_bundle(si.items[0].serial_and_batch_bundle)
		self.assertTrue(batch_no)

		frappe.db.set_value("Batch", batch_no, "expiry_date", add_days(today(), -1))

		return_si = make_return_doc(si.doctype, si.name)
		return_si.save().submit()

		self.assertTrue(return_si.docstatus == 1)

	def test_sales_invoice_with_payable_tax_account(self):
		si = create_sales_invoice(do_not_submit=True)
		si.append(
			"taxes",
			{
				"charge_type": "Actual",
				"account_head": "Creditors - _TC",
				"description": "Test",
				"cost_center": "Main - _TC",
				"tax_amount": 10,
				"total": 10,
				"dont_recompute_tax": 0,
			},
		)
		self.assertRaises(frappe.ValidationError, si.submit)

	def test_advance_entries_as_liability(self):
		from erpnext.accounts.doctype.payment_entry.test_payment_entry import create_payment_entry

		advance_account = create_account(
			parent_account="Current Liabilities - _TC",
			account_name="Advances Received",
			company="_Test Company",
			account_type="Receivable",
		)

		set_advance_flag(company="_Test Company", flag=1, default_account=advance_account)

		pe = create_payment_entry(
			company="_Test Company",
			payment_type="Receive",
			party_type="Customer",
			party="_Test Customer",
			paid_from=advance_account,
			paid_to="Cash - _TC",
			paid_amount=1000,
		)
		pe.submit()

		si = create_sales_invoice(
			company="_Test Company",
			customer="_Test Customer",
			do_not_save=True,
			do_not_submit=True,
			rate=500,
			price_list_rate=500,
		)
		si.base_grand_total = 500
		si.grand_total = 500
		si.set_advances()
		for advance in si.advances:
			advance.allocated_amount = 500 if advance.reference_name == pe.name else 0
		si.save()
		si.submit()

		self.assertEqual(si.advances[0].allocated_amount, 500)

		# Check GL Entry against payment doctype
		expected_gle = [
			["Advances Received - _TC", 0.0, 1000.0, nowdate()],
			["Advances Received - _TC", 500, 0.0, nowdate()],
			["Cash - _TC", 1000, 0.0, nowdate()],
			["Debtors - _TC", 0.0, 500, nowdate()],
		]

		check_gl_entries(self, pe.name, expected_gle, nowdate(), voucher_type="Payment Entry")

		si.load_from_db()
		self.assertEqual(si.outstanding_amount, 0)

		set_advance_flag(company="_Test Company", flag=0, default_account="")

	@change_settings("Selling Settings", {"customer_group": None, "territory": None})
	def test_sales_invoice_without_customer_group_and_territory(self):
		# create a customer
		if not frappe.db.exists("Customer", "_Test Simple Customer"):
			customer_dict = get_customer_dict("_Test Simple Customer")
			customer_dict.pop("customer_group")
			customer_dict.pop("territory")
			customer = frappe.get_doc(customer_dict).insert(ignore_permissions=True)

			self.assertEqual(customer.customer_group, None)
			self.assertEqual(customer.territory, None)

		# create a sales invoice
		si = create_sales_invoice(customer="_Test Simple Customer")
		self.assertEqual(si.docstatus, 1)
		self.assertEqual(si.customer_group, None)
		self.assertEqual(si.territory, None)

	@change_settings("Selling Settings", {"allow_negative_rates_for_items": 0})
	def test_sales_return_negative_rate(self):
		si = create_sales_invoice(is_return=1, qty=-2, rate=-10, do_not_save=True)
		self.assertRaises(frappe.ValidationError, si.save)

		si.items[0].rate = 10
		si.save()

	def test_partial_allocation_on_advance_as_liability(self):
		from erpnext.accounts.doctype.payment_entry.test_payment_entry import create_payment_entry

		company = "_Test Company"
		customer = "_Test Customer"
		debtors_acc = "Debtors - _TC"
		advance_account = create_account(
			parent_account="Current Liabilities - _TC",
			account_name="Advances Received",
			company="_Test Company",
			account_type="Receivable",
		)

		set_advance_flag(company="_Test Company", flag=1, default_account=advance_account)

		pe = create_payment_entry(
			company=company,
			payment_type="Receive",
			party_type="Customer",
			party=customer,
			paid_from=advance_account,
			paid_to="Cash - _TC",
			paid_amount=1000,
		)
		pe.submit()

		si = create_sales_invoice(
			company=company,
			customer=customer,
			do_not_save=True,
			do_not_submit=True,
			rate=1000,
			price_list_rate=1000,
		)
		si.base_grand_total = 1000
		si.grand_total = 1000
		si.set_advances()
		for advance in si.advances:
			advance.allocated_amount = 200 if advance.reference_name == pe.name else 0
		si.save()
		si.submit()

		self.assertEqual(si.advances[0].allocated_amount, 200)

		# Check GL Entry against partial from advance
		expected_gle = [
			[advance_account, 0.0, 1000.0, nowdate()],
			[advance_account, 200.0, 0.0, nowdate()],
			["Cash - _TC", 1000.0, 0.0, nowdate()],
			[debtors_acc, 0.0, 200.0, nowdate()],
		]
		check_gl_entries(self, pe.name, expected_gle, nowdate(), voucher_type="Payment Entry")
		si.reload()
		self.assertEqual(si.outstanding_amount, 800.0)

		pr = frappe.get_doc("Payment Reconciliation")
		pr.company = company
		pr.party_type = "Customer"
		pr.party = customer
		pr.receivable_payable_account = debtors_acc
		pr.default_advance_account = advance_account
		pr.get_unreconciled_entries()

		# allocate some more of the same advance
		# self.assertEqual(len(pr.invoices), 1)
		# self.assertEqual(len(pr.payments), 1)
		invoices = [x.as_dict() for x in pr.invoices if x.get("invoice_number") == si.name]
		payments = [x.as_dict() for x in pr.payments if x.get("reference_name") == pe.name]
		pr.allocate_entries(frappe._dict({"invoices": invoices, "payments": payments}))
		pr.allocation[0].allocated_amount = 300
		pr.reconcile()

		si.reload()
		self.assertEqual(si.outstanding_amount, 500.0)

		# Check GL Entry against multi partial allocations from advance
		expected_gle = [
			[advance_account, 0.0, 1000.0, nowdate()],
			[advance_account, 200.0, 0.0, nowdate()],
			[advance_account, 300.0, 0.0, nowdate()],
			["Cash - _TC", 1000.0, 0.0, nowdate()],
			[debtors_acc, 0.0, 200.0, nowdate()],
			[debtors_acc, 0.0, 300.0, nowdate()],
		]
		check_gl_entries(self, pe.name, expected_gle, nowdate(), voucher_type="Payment Entry")
		set_advance_flag(company="_Test Company", flag=0, default_account="")

	def test_pulling_advance_based_on_debit_to(self):
		from erpnext.accounts.doctype.payment_entry.test_payment_entry import create_payment_entry

		debtors2 = create_account(
			parent_account="Accounts Receivable - _TC",
			account_name="Debtors 2",
			company="_Test Company",
			account_type="Receivable",
		)
		si = create_sales_invoice(do_not_submit=True)
		si.debit_to = debtors2
		si.save()

		pe = create_payment_entry(
			company=si.company,
			payment_type="Receive",
			party_type="Customer",
			party=si.customer,
			paid_from=debtors2,
			paid_to="Cash - _TC",
			paid_amount=1000,
		)
		pe.submit()
		advances = si.get_advance_entries()
		self.assertEqual(1, len(advances))
		self.assertEqual(advances[0].reference_name, pe.name)

	def test_taxes_merging_from_delivery_note(self):
		from erpnext.stock.doctype.delivery_note.test_delivery_note import create_delivery_note

		dn1 = create_delivery_note(do_not_submit=1)
		dn1.items[0].qty = 10
		dn1.items[0].rate = 100
		dn1.append(
			"taxes",
			{
				"charge_type": "Actual",
				"account_head": "Freight and Forwarding Charges - _TC",
				"description": "movement charges",
				"tax_amount": 100,
			},
		)
		dn1.append(
			"taxes",
			{
				"charge_type": "Actual",
				"account_head": "Marketing Expenses - _TC",
				"description": "marketing",
				"tax_amount": 150,
			},
		)
		dn1.save().submit()

		dn2 = create_delivery_note(do_not_submit=1)
		dn2.items[0].qty = 5
		dn2.items[0].rate = 100
		dn2.append(
			"taxes",
			{
				"charge_type": "Actual",
				"account_head": "Freight and Forwarding Charges - _TC",
				"description": "movement charges",
				"tax_amount": 20,
			},
		)
		dn2.append(
			"taxes",
			{
				"charge_type": "Actual",
				"account_head": "Miscellaneous Expenses - _TC",
				"description": "marketing",
				"tax_amount": 60,
			},
		)
		dn2.save().submit()

		# si = make_sales_invoice(dn1.name)
		si = create_sales_invoice(do_not_submit=True)
		si.customer = dn1.customer
		si.items.clear()

		from frappe.model.mapper import map_docs

		map_docs(
			method="erpnext.stock.doctype.delivery_note.delivery_note.make_sales_invoice",
			source_names=json.dumps([dn1.name, dn2.name]),
			target_doc=si,
			args=json.dumps({"customer": dn1.customer, "merge_taxes": 1, "filtered_children": []}),
		)
		si.save().submit()

		expected = [
			{
				"charge_type": "Actual",
				"account_head": "Freight and Forwarding Charges - _TC",
				"tax_amount": 120.0,
				"total": 1520.0,
				"base_total": 1520.0,
			},
			{
				"charge_type": "Actual",
				"account_head": "Marketing Expenses - _TC",
				"tax_amount": 150.0,
				"total": 1670.0,
				"base_total": 1670.0,
			},
			{
				"charge_type": "Actual",
				"account_head": "Miscellaneous Expenses - _TC",
				"tax_amount": 60.0,
				"total": 1610.0,
				"base_total": 1610.0,
			},
		]
		actual = [
			dict(
				charge_type=x.charge_type,
				account_head=x.account_head,
				tax_amount=x.tax_amount,
				total=x.total,
				base_total=x.base_total,
			)
			for x in si.taxes
		]
		self.assertEqual(expected, actual)

	def test_pos_returns_without_update_outstanding_for_self(self):
		from erpnext.accounts.doctype.sales_invoice.sales_invoice import make_sales_return

		pos_profile = make_pos_profile()
		pos_profile.payments = []
		pos_profile.append("payments", {"default": 1, "mode_of_payment": "Cash"})
		pos_profile.save()

		pos = create_sales_invoice(qty=10, do_not_save=True)
		pos.is_pos = 1
		pos.pos_profile = pos_profile.name
		pos.append(
			"payments", {"mode_of_payment": "Bank Draft", "account": "_Test Bank - _TC", "amount": 500}
		)
		pos.append("payments", {"mode_of_payment": "Cash", "account": "Cash - _TC", "amount": 500})
		pos.save().submit()

		pos_return = make_sales_return(pos.name)
		pos_return.update_outstanding_for_self = False
		pos_return.save().submit()

		gle = qb.DocType("GL Entry")
		res = (
			qb.from_(gle)
			.select(gle.against_voucher)
			.distinct()
			.where(
				gle.is_cancelled.eq(0) & gle.voucher_no.eq(pos_return.name) & gle.against_voucher.notnull()
			)
			.run(as_list=1)
		)
		self.assertEqual(len(res), 1)
		self.assertEqual(res[0][0], pos_return.return_against)

	

	@change_settings("Accounts Settings", {"enable_common_party_accounting": True})
	def test_common_party_with_foreign_currency_jv(self):
		from erpnext.accounts.doctype.account.test_account import create_account
		from erpnext.accounts.doctype.opening_invoice_creation_tool.test_opening_invoice_creation_tool import (
			make_customer,
		)
		from erpnext.accounts.doctype.party_link.party_link import create_party_link
		from erpnext.buying.doctype.supplier.test_supplier import create_supplier
		from erpnext.setup.utils import get_exchange_rate
		creditors = create_account(
			account_name="Creditors USD",
			parent_account="Accounts Payable - _TC",
			company="_Test Company",
			account_currency="USD",
			account_type="Payable",
		)
		debtors = create_account(
			account_name="Debtors USD",
			parent_account="Accounts Receivable - _TC",
			company="_Test Company",
			account_currency="USD",
			account_type="Receivable",
		)
		# create a customer
		customer = make_customer(customer="_Test Common Party USD")
		cust_doc = frappe.get_doc("Customer", customer)
		cust_doc.default_currency = "USD"
		test_account_details = {
			"company": "_Test Company",
			"account": debtors,
		}
		cust_doc.append("accounts", test_account_details)
		cust_doc.save()
		# create a supplier
		supplier = create_supplier(supplier_name="_Test Common Party USD").name
		supp_doc = frappe.get_doc("Supplier", supplier)
		supp_doc.default_currency = "USD"
		test_account_details = {
			"company": "_Test Company",
			"account": creditors,
		}
		supp_doc.append("accounts", test_account_details)
		supp_doc.save()
		create_party_link("Supplier", supplier, customer)
		# create a sales invoice
		si = create_sales_invoice(
			customer=customer,
			currency="USD",
			conversion_rate=get_exchange_rate("USD", "INR"),
			debit_to=debtors,
			do_not_save=1,
		)
		si.party_account_currency = "USD"
		si.save()
		si.submit()
		# check outstanding of sales invoice
		si.reload()
		self.assertEqual(si.status, "Paid")
		self.assertEqual(flt(si.outstanding_amount), 0.0)
		# check creation of journal entry
		jv = frappe.get_all(
			"Journal Entry Account",
			{
				"account": si.debit_to,
				"party_type": "Customer",
				"party": si.customer,
				"reference_type": si.doctype,
				"reference_name": si.name,
			},
			pluck="credit_in_account_currency",
		)
		self.assertTrue(jv)
		self.assertEqual(jv[0], si.grand_total)

	def test_invoice_remarks(self):
		si = frappe.copy_doc(test_records[0])
		si.po_no = "Test PO"
		si.po_date = nowdate()
		si.save()
		si.submit()
		self.assertEqual(si.remarks, f"Against Customer Order Test PO dated {format_date(nowdate())}")

	def test_gl_voucher_subtype(self):
		si = create_sales_invoice()
		gl_entries = frappe.get_all(
			"GL Entry",
			filters={"voucher_type": "Sales Invoice", "voucher_no": si.name},
			pluck="voucher_subtype",
		)
		self.assertTrue(all([x == "Sales Invoice" for x in gl_entries]))
		si = create_sales_invoice(is_return=1, qty=-1)
		gl_entries = frappe.get_all(
			"GL Entry",
			filters={"voucher_type": "Sales Invoice", "voucher_no": si.name},
			pluck="voucher_subtype",
		)
		self.assertTrue(all([x == "Credit Note" for x in gl_entries]))

	def test_validation_on_opening_invoice_with_rounding(self):
		si = create_sales_invoice(qty=1, rate=99.98, do_not_submit=True)
		si.is_opening = "Yes"
		si.items[0].income_account = "Temporary Opening - _TC"
		si.save()
		self.assertRaises(frappe.ValidationError, si.submit)

	def _create_opening_roundoff_account(self, company_name):
		liability_root = frappe.db.get_all(
			"Account",
			filters={"company": company_name, "root_type": "Liability", "disabled": 0},
			order_by="lft",
			limit=1,
		)[0]
		# setup round off account
		if acc := frappe.db.exists(
			"Account",
			{
				"account_name": "Round Off for Opening",
				"account_type": "Round Off for Opening",
				"company": company_name,
			},
		):
			frappe.db.set_value("Company", company_name, "round_off_for_opening", acc)
		else:
			acc = frappe.new_doc("Account")
			acc.company = company_name
			acc.parent_account = liability_root.name
			acc.account_name = "Round Off for Opening"
			acc.account_type = "Round Off for Opening"
			acc.save()
			frappe.db.set_value("Company", company_name, "round_off_for_opening", acc.name)

	def test_opening_invoice_with_rounding_adjustment(self):
		si = create_sales_invoice(qty=1, rate=99.98, do_not_submit=True)
		si.is_opening = "Yes"
		si.items[0].income_account = "Temporary Opening - _TC"
		si.save()
		self._create_opening_roundoff_account(si.company)
		si.reload()
		si.submit()
		res = frappe.db.get_all(
			"GL Entry",
			filters={"voucher_no": si.name, "is_opening": "Yes", "is_cancelled": False},
			fields=["account", "debit", "credit", "is_opening"],
		)
		self.assertEqual(len(res), 3)

	def _create_opening_invoice_with_inclusive_tax(self):
		si = create_sales_invoice(qty=1, rate=90, do_not_submit=True)
		si.is_opening = "Yes"
		si.items[0].income_account = "Temporary Opening - _TC"
		item_template = si.items[0].as_dict()
		item_template.name = None
		item_template.rate = 55
		si.append("items", item_template)
		si.append(
			"taxes",
			{
				"charge_type": "On Net Total",
				"account_head": "_Test Account Service Tax - _TC",
				"cost_center": "_Test Cost Center - _TC",
				"description": "Testing...",
				"rate": 5,
				"included_in_print_rate": True,
			},
		)
		# there will be 0.01 precision loss between Dr and Cr
		# caused by 'included_in_print_tax' option
		si.save()
		return si
	def test_rounding_validation_for_opening_with_inclusive_tax(self):
		si = self._create_opening_invoice_with_inclusive_tax()
		# 'Round Off for Opening' not set in Company master
		# Ledger level validation must be thrown
		self.assertRaises(frappe.ValidationError, si.submit)
	def test_ledger_entries_on_opening_invoice_with_rounding_loss_by_inclusive_tax(self):
		si = self._create_opening_invoice_with_inclusive_tax()
		# 'Round Off for Opening' is set in Company master
		self._create_opening_roundoff_account(si.company)
		si.submit()
		actual = frappe.db.get_all(
			"GL Entry",
			filters={"voucher_no": si.name, "is_opening": "Yes"},
			fields=["account", "debit", "credit", "is_opening"],
			order_by="account,debit",
		)
		expected = [
			{"account": "_Test Account Service Tax - _TC", "debit": 0.0, "credit": 6.9, "is_opening": "Yes"},
			{"account": "Debtors - _TC", "debit": 145.0, "credit": 0.0, "is_opening": "Yes"},
			{"account": "Round Off for Opening - _TC", "debit": 0.0, "credit": 0.01, "is_opening": "Yes"},
			{"account": "Temporary Opening - _TC", "debit": 0.0, "credit": 138.09, "is_opening": "Yes"},
		]
		self.assertEqual(len(actual), 4)
		self.assertEqual(expected, actual)
  
	def test_sales_invoice_without_sales_order_TC_S_006(self):
		setting = frappe.get_doc("Selling Settings")
		setting.so_required = 'No'
		setting.save()
  
		self.assertEqual(setting.so_required, 'No')
  
		si = create_sales_invoice(cost_center='Main - _TC', selling_price_list='Standard Selling', income_account='Sales - _TC', expense_account='Cost of Goods Sold - _TC',
							debit_to='Debtors - _TC', qty=5, rate=3000, do_not_save=True)
		si.save()
		si.submit()
  
		self.assertEqual(si.status, 'Unpaid', 'Sales Invoice not submitted')
  
		si_acc_credit = frappe.db.get_value('GL Entry', {'voucher_type': 'Sales Invoice', 'voucher_no': si.name, 'account': 'Sales - _TC'}, 'credit')
		self.assertEqual(si_acc_credit, 15000)

		si_acc_debit = frappe.db.get_value('GL Entry', {'voucher_type': 'Sales Invoice', 'voucher_no': si.name, 'account': 'Debtors - _TC'}, 'debit')
		self.assertEqual(si_acc_debit, 15000)
  
		from erpnext.accounts.doctype.sales_invoice.sales_invoice import make_delivery_note
		dn =  make_delivery_note(si.name)
  
		dn.insert()
		dn.submit()
  
		self.assertEqual(dn.status, 'Completed', 'Delivery Note not submitted')
  
		qty_change = frappe.db.get_value('Stock Ledger Entry', {'item_code': '_Test Item', 'voucher_no': dn.name, 'warehouse': '_Test Warehouse - _TC'}, 'actual_qty')
		self.assertEqual(qty_change, -5)

	def test_sales_invoice_with_update_stock_checked_TC_S_007(self):
		si = create_sales_invoice(cost_center='Main - _TC', selling_price_list='Standard Selling', income_account='Sales - _TC', expense_account='Cost of Goods Sold - _TC',
							debit_to='Debtors - _TC', qty=5, rate=3000, do_not_save=True)
		si.update_stock = 1
		si.save()
		si.submit()
  
		self.assertEqual(si.status, 'Unpaid', 'Sales Invoice not submitted')
  
		qty_change = frappe.get_all('Stock Ledger Entry', {'item_code': '_Test Item', 'voucher_no': si.name, 'warehouse': '_Test Warehouse - _TC'}, ['actual_qty', 'valuation_rate'])
		self.assertEqual(qty_change[0].get("actual_qty"), -5)
  
		si2_acc_credit = frappe.db.get_value('GL Entry', {'voucher_type': 'Sales Invoice', 'voucher_no': si.name, 'account': 'Sales - _TC'}, 'credit')
		self.assertEqual(si2_acc_credit, 15000)

		si2_acc_debit = frappe.db.get_value('GL Entry', {'voucher_type': 'Sales Invoice', 'voucher_no': si.name, 'account': 'Debtors - _TC'}, 'debit')
		self.assertEqual(si2_acc_debit, 15000)
  
	def test_jv_records_creation_diff_ex_rate_TC_ACC_029(self):
		from erpnext.accounts.doctype.cost_center.test_cost_center import create_cost_center
		from erpnext.accounts.doctype.payment_entry.test_payment_entry import make_test_item
		from erpnext.accounts.doctype.purchase_invoice.test_purchase_invoice import get_jv_entry_account
		
		create_cost_center(
			cost_center_name="_Test Cost Center",
			company="_Test Company",
			parent_cost_center="_Test Company - _TC"
		)

		create_account(
			account_name="_Test Receivable USD",
			parent_account="Current Assets - _TC",
			company="_Test Company",
			account_currency="USD",
			account_type="Receivable",
			roroot_type="Asset"
		)

		create_customer(
			customer_name="_Test Customer USD",
			currency="USD",
			company="_Test Company",
			account="_Test Receivable USD - _TC"
		)

		item = make_test_item(item_name="_Test Item USD")
		
		if item.is_new():
			item.append(
				"item_defaults",
				{
					"default_warehouse": '_Test Warehouse - _TC',
					"company": "_Test Company",
					"selling_cost_center": "_Test Cost Center - _TC",
				},
			)
			item.save()
		
		frappe.db.commit()

		si = create_sales_invoice(
			customer="_Test Customer USD",
			company="_Test Company",
			parent_cost_center="_Test Cost Center - _TC",
			conversion_rate=63,
			currency="USD",
			debit_to="_Test Receivable USD - _TC",
			item_code=item.name,
			qty=1,
			rate=100,
		)
		si.save()
		si.submit()

		pe = get_payment_entry("Sales Invoice", si.name) 
		pe.payment_type == "Receive"
		pe.mode_of_payment = "Cash"
		pe.paid_from="_Test Receivable USD - _TC"
		pe.paid_to = "Cash - _TC"
		pe.source_exchange_rate = 60
		pe.save()
		pe.submit()

		jv_name = get_jv_entry_account(
			credit_to=si.debit_to,
			reference_name=si.name,
			party_type='Customer',
			party=pe.party,
			credit=300
		)
	
		self.assertEqual(
			frappe.db.get_value("Journal Entry", jv_name.parent, "voucher_type"),
			"Exchange Gain Or Loss"
		)

		expected_jv_entries = [
			["Exchange Gain/Loss - _TC", 300.0, 0.0, pe.posting_date],
			["_Test Receivable USD - _TC", 0.0, 300.0, pe.posting_date]
		]

		check_gl_entries(
			doc=self,
			voucher_no=jv_name.parent,
			expected_gle=expected_jv_entries,
			posting_date=pe.posting_date,
			voucher_type="Journal Entry"
		)
	
	def test_jv_records_creation_diff_ex_rate_TC_ACC_030(self):
		from erpnext.accounts.doctype.cost_center.test_cost_center import create_cost_center
		from erpnext.accounts.doctype.payment_entry.test_payment_entry import make_test_item,create_payment_entry
		from erpnext.accounts.doctype.purchase_invoice.test_purchase_invoice import get_jv_entry_account 

		create_cost_center(
			cost_center_name="_Test Cost Center",
			company="_Test Company",
			parent_cost_center="_Test Company - _TC"
		)

		create_account(
			account_name="_Test Receivable USD",
			parent_account="Current Assets - _TC",
			company="_Test Company",
			account_currency="USD",
			account_type="Receivable",
		)
		create_account(
			account_name="_Test Cash",
			parent_account="Cash In Hand - _TC",
			company="_Test Company",
			account_currency="INR",
			account_type="Cash",
		)

		create_customer(
			customer_name="_Test Customer USD",
			currency="USD",
			company="_Test Company",
			account="_Test Receivable USD - _TC"
		)

		item = make_test_item(item_name="_Test Item USD")
		
		if item.is_new():
			item.append(
				"item_defaults",
				{
					"default_warehouse": '_Test Warehouse - _TC',
					"company": "_Test Company",
					"selling_cost_center": "_Test Cost Center - _TC",
				},
			)
			item.save()
		
		frappe.db.commit()

		customer =frappe.get_doc("Customer", "_Test Customer USD")

		if customer:
			pe = create_payment_entry(
				party_type="Customer",
				party=customer.name,
				company="_Test Company",
				payment_type="Receive",
				paid_from="_Test Receivable USD - _TC",
				paid_to="_Test Cash - _TC",
				paid_amount=100,
				save=True
			)
			
			pe.source_exchange_rate = 60
			pe.received_amount = 6000
			pe.save()
			pe.submit()

			si = create_sales_invoice(
				customer="_Test Customer USD",
				company="_Test Company",
				parent_cost_center="_Test Cost Center - _TC",
				conversion_rate=63,
				currency="USD",	
				debit_to="_Test Receivable USD - _TC",
				item_code=item.name,
				qty=1,
				rate=120,
				do_not_submit=True
			)
			si.append("advances",{
				"reference_type": "Payment Entry",
				"reference_name": pe.name,
				"advance_amount": 100,
				"allocated_amount": 100,
				"ref_exchange_rate": 60
			})
			si.save()
			si.submit()
		
			jv_name = get_jv_entry_account(
				credit_to=si.debit_to,
				reference_name=si.name,
				party_type='Customer',
				party=pe.party,
				credit=300
			)

			self.assertEqual(
				frappe.db.get_value("Journal Entry", jv_name.parent, "voucher_type"),
				"Exchange Gain Or Loss"
			)

			expected_jv_entries = [
				["Exchange Gain/Loss - _TC", 300.0, 0.0, pe.posting_date],
				["_Test Receivable USD - _TC", 0.0, 300.0, pe.posting_date]
			]

			check_gl_entries(
				doc=self,
				voucher_no=jv_name.parent,
				expected_gle=expected_jv_entries,
				posting_date=pe.posting_date,
				voucher_type="Journal Entry"
			)

	def test_single_payment_request_for_purchase_invoice_TC_ACC_037(self):
		from erpnext.accounts.doctype.cost_center.test_cost_center import create_cost_center
		from erpnext.accounts.doctype.payment_request.payment_request import make_payment_request
		from erpnext.accounts.doctype.payment_entry.test_payment_entry import make_test_item

		setup_bank_accounts()
  
		create_cost_center(
			cost_center_name="_Test Cost Center",
			company="_Test Company",
			parent_cost_center="_Test Company - _TC"
		)

		create_account(
			account_name="_Test Receivable",
			parent_account="Current Assets - _TC",
			company="_Test Company",
			account_currency="INR",
			account_type="Receivable",
		)
		create_account(
			account_name="_Test Cash",
			parent_account="Cash In Hand - _TC",
			company="_Test Company",
			account_currency="INR",
			account_type="Cash",
		)

		create_customer(
			customer_name="_Test Customer",
			currency="INR",
			company="_Test Company",
			account="_Test Receivable - _TC"
		)

		item = make_test_item(item_name="_Test Item")
		
		if item.is_new():
			item.append(
				"item_defaults",
				{
					"default_warehouse": '_Test Warehouse - _TC',
					"company": "_Test Company",
					"selling_cost_center": "_Test Cost Center - _TC",
				},
			)
			item.save()
		
		frappe.db.commit()

		customer =frappe.get_doc("Customer", "_Test Customer")

		if customer:
			si=create_sales_invoice(
				customer="_Test Customer",
				company="_Test Company",
				parent_cost_center="_Test Cost Center - _TC",
				item_code=item.name,
				qty=1,
				rate=5000,
			)

			si.submit()

			pr =make_payment_request(
			dt="Sales Invoice",
			dn=si.name,
			recipient_id="test@test.com",
			payment_gateway_account="_Test Gateway - INR",
			mute_email=1,
			submit_doc=1,
			return_doc=1,
			)

			pe = pr.set_as_paid()
			pe.save()
			pe.submit()
			pr.load_from_db()
			self.assertEqual(pr.status, "Paid")
			si.load_from_db()	
			self.assertEqual(si.status, "Paid")
			expected_gle = [
					["Debtors - _TC", 0.0, si.grand_total, pe.posting_date],
					["_Test Bank - _TC", si.grand_total, 0.0, pe.posting_date]
			]
			check_gl_entries(
				doc=self,
				voucher_no=pe.name,
				expected_gle=expected_gle,
				voucher_type="Payment Entry",
				posting_date=pe.posting_date	
			)
	
	def test_multiple_payment_request_for_purchase_invoice_TC_ACC_038(self):
		from erpnext.accounts.doctype.cost_center.test_cost_center import create_cost_center
		from erpnext.accounts.doctype.payment_request.payment_request import make_payment_request
		from erpnext.accounts.doctype.payment_entry.test_payment_entry import make_test_item

		setup_bank_accounts()
  
		create_cost_center(
			cost_center_name="_Test Cost Center",
			company="_Test Company",
			parent_cost_center="_Test Company - _TC"
		)

		create_account(
			account_name="_Test Receivable",
			parent_account="Current Assets - _TC",
			company="_Test Company",
			account_currency="INR",
			account_type="Receivable",
		)
		create_account(
			account_name="_Test Cash",
			parent_account="Cash In Hand - _TC",
			company="_Test Company",
			account_currency="INR",
			account_type="Cash",
		)

		create_customer(
			customer_name="_Test Customer",
			currency="INR",
			company="_Test Company",
			account="_Test Receivable - _TC"
		)

		item = make_test_item(item_name="_Test Item")
		
		if item.is_new():
			item.append(
				"item_defaults",
				{
					"default_warehouse": '_Test Warehouse - _TC',
					"company": "_Test Company",
					"selling_cost_center": "_Test Cost Center - _TC",
				},
			)
			item.save()
		
		frappe.db.commit()

		customer =frappe.get_doc("Customer", "_Test Customer")

		if customer:
			si=create_sales_invoice(
				customer="_Test Customer",
				company="_Test Company",
				parent_cost_center="_Test Cost Center - _TC",
				item_code=item.name,
				qty=1,
				rate=5000,
			)

			si.submit()

			pr =make_payment_request(
			dt="Sales Invoice",
			dn=si.name,
			recipient_id="test@test.com",		
			payment_gateway_account="_Test Gateway - INR",
			mute_email=1,
			return_doc=1,
			)
			pr.grand_total = pr.grand_total / 2
			pr.save()
			pr.submit()
			pe = pr.set_as_paid()
			pe.save()
			pe.submit()	

			pr.load_from_db()
			self.assertEqual(pr.status, "Paid")
			si.load_from_db()
			self.assertEqual(si.status, "Partly Paid")
			expected_gle = [
					["Debtors - _TC", 0.0, si.grand_total/2, pe.posting_date],
					["_Test Bank - _TC", si.grand_total/2, 0.0, pe.posting_date]
			]
			check_gl_entries(
				doc=self,
				voucher_no=pe.name,
				expected_gle=expected_gle,
				voucher_type="Payment Entry",
				posting_date=pe.posting_date	
			)
			_pr=make_payment_request(
				dt="Sales Invoice",
				dn=si.name,	
				recipient_id="test@test.com",		
				payment_gateway_account="_Test Gateway - INR",
				mute_email=1,
				return_doc=1,
				submit_doc=1,
			)
			_pe=_pr.set_as_paid()
			_pe.save()
			_pe.submit()

			_pr.load_from_db()
			self.assertEqual(_pr.status, "Paid")
			si.load_from_db()
			self.assertEqual(si.status, "Paid")
			expected_gle = [
					["Debtors - _TC", 0.0, si.grand_total/2, _pe.posting_date],
					["_Test Bank - _TC", si.grand_total/2, 0.0, _pe.posting_date]
			]
			check_gl_entries(
				doc=self,
				voucher_no=_pe.name,
				expected_gle=expected_gle,
				voucher_type="Payment Entry",
				posting_date=pe.posting_date	
			)
	def test_sales_invoice_without_sales_order_with_gst_TC_S_016(self):
		setting = frappe.get_doc("Selling Settings")
		setting.so_required = 'No'
		setting.save()

		self.assertEqual(setting.so_required, 'No')
		make_stock_entry(item_code="_Test Item", qty=10, rate=5000, target="Stores - _TIRC")

		company = frappe.get_all("Company", {"name": "_Test Indian Registered Company"}, ["gstin", "gst_category"])
		customer = frappe.get_all("Customer", {"name": "_Test Registered Customer"}, ["gstin", "gst_category"])
		company_add = frappe.get_all("Address", {"name": "_Test Indian Registered Company-Billing"}, ["name", "gstin", "gst_category"])
		customer_add = frappe.get_all("Address", {"name": "_Test Registered Customer-Billing"}, ["name", "gstin", "gst_category"])
  
		if company[0].get("gst_category") == "Registered Regular" and customer[0].get("gst_category") == "Registered Regular" and customer[0].get("gstin") and customer[0].get("gstin"):
			if company_add[0].get("gst_category") == "Registered Regular" and customer_add[0].get("gst_category") == "Registered Regular" and company_add[0].get("gstin") and customer_add[0].get("gstin"):
				si = create_sales_invoice(company='_Test Indian Registered Company', customer='_Test Registered Customer', warehouse='Stores - _TIRC' ,cost_center='Main - _TIRC', selling_price_list='Standard Selling', 
							  income_account='Sales - _TIRC', expense_account='Cost of Goods Sold - _TIRC', debit_to='Debtors - _TIRC', qty=4, rate=5000, do_not_save=True)
				si.tax_category = 'In-State'
				si.taxes_and_charges = 'Output GST In-state - _TIRC'
				si.customer_address = customer_add[0].get("name")
				si.billing_address_gstin = customer_add[0].get("gstin")
				si.company_address = company_add[0].get("name")
				si.company_gstin = company_add[0].get("gstin")
				si.save()
				si.submit()

				self.assertEqual(si.status, 'Unpaid', 'Sales Invoice not submitted')
				self.assertEqual(si.grand_total, si.total + si.total_taxes_and_charges)
	
				voucher_params = {
					'voucher_type': 'Sales Invoice',
					'voucher_no': si.name
				}

				accounts = {
					'Sales - _TIRC': 'credit',
					'Debtors - _TIRC': 'debit',
					'Output Tax SGST - _TIRC': 'credit',
					'Output Tax CGST - _TIRC': 'credit'
				}

				gl_entries = {
					account: frappe.db.get_value('GL Entry', {**voucher_params, 'account': account}, field)
					for account, field in accounts.items()
				}

				self.assertEqual(gl_entries['Sales - _TIRC'], 20000)
				self.assertEqual(gl_entries['Debtors - _TIRC'], 23600)
				self.assertEqual(gl_entries['Output Tax SGST - _TIRC'], 1800)
				self.assertEqual(gl_entries['Output Tax CGST - _TIRC'], 1800)

				from erpnext.accounts.doctype.sales_invoice.sales_invoice import make_delivery_note
				dn =  make_delivery_note(si.name)

				dn.insert()
				dn.submit()

				self.assertEqual(dn.status, 'Completed', 'Delivery Note not submitted')

				qty_change = frappe.get_all('Stock Ledger Entry', {'item_code': '_Test Item', 'voucher_no': dn.name, 'warehouse': 'Stores - _TIRC'}, ['actual_qty', 'valuation_rate'])
				self.assertEqual(qty_change[0].get("actual_qty"), -4)

				dn_acc_credit = frappe.db.get_value('GL Entry', {'voucher_type': 'Delivery Note', 'voucher_no': dn.name, 'account': 'Stock In Hand - _TIRC'}, 'credit')
				self.assertEqual(dn_acc_credit, qty_change[0].get("valuation_rate") * 4)

				dn_acc_debit = frappe.db.get_value('GL Entry', {'voucher_type': 'Delivery Note', 'voucher_no': dn.name, 'account': 'Cost of Goods Sold - _TIRC'}, 'debit')
				self.assertEqual(dn_acc_debit, qty_change[0].get("valuation_rate") * 4)
	
	def test_sales_invoice_with_update_stock_checked_with_gst_TC_S_017(self): 
		company = frappe.get_all("Company", {"name": "_Test Indian Registered Company"}, ["gstin", "gst_category"])
		customer = frappe.get_all("Customer", {"name": "_Test Registered Customer"}, ["gstin", "gst_category"])
		company_add = frappe.get_all("Address", {"name": "_Test Indian Registered Company-Billing"}, ["name", "gstin", "gst_category"])
		customer_add = frappe.get_all("Address", {"name": "_Test Registered Customer-Billing"}, ["name", "gstin", "gst_category"])

		make_stock_entry(item_code="_Test Item", qty=10, rate=5000, target="Stores - _TIRC")
  
		if company[0].get("gst_category") == "Registered Regular" and customer[0].get("gst_category") == "Registered Regular" and customer[0].get("gstin") and customer[0].get("gstin"):
			if company_add[0].get("gst_category") == "Registered Regular" and customer_add[0].get("gst_category") == "Registered Regular" and company_add[0].get("gstin") and customer_add[0].get("gstin"):
				si = create_sales_invoice(company='_Test Indian Registered Company', customer='_Test Registered Customer', warehouse='Stores - _TIRC' ,cost_center='Main - _TIRC', selling_price_list='Standard Selling', 
							  income_account='Sales - _TIRC', expense_account='Cost of Goods Sold - _TIRC', debit_to='Debtors - _TIRC', qty=4, rate=5000, do_not_save=True)
				si.tax_category = 'In-State'
				si.taxes_and_charges = 'Output GST In-state - _TIRC'
				si.customer_address = customer_add[0].get("name")
				si.billing_address_gstin = customer_add[0].get("gstin")
				si.company_address = company_add[0].get("name")
				si.company_gstin = company_add[0].get("gstin")
				si.update_stock = 1
				si.save()
				si.submit()

				self.assertEqual(si.status, 'Unpaid', 'Sales Invoice not submitted')
				self.assertEqual(si.grand_total, si.total + si.total_taxes_and_charges)

				qty_change = frappe.get_all(
					'Stock Ledger Entry',
					{'item_code': '_Test Item', 'voucher_no': si.name, 'warehouse': 'Stores - _TIRC'},
					['actual_qty', 'valuation_rate']
				)

				if qty_change:
					actual_qty = qty_change[0].get("actual_qty")
					valuation_rate = qty_change[0].get("valuation_rate")

					self.assertEqual(actual_qty, -4)
					gl_entries = frappe.db.get_all(
						'GL Entry',
						{
							'voucher_type': 'Sales Invoice',
							'voucher_no': si.name,
							'account': ['in', ['Sales - _TIRC', 'Debtors - _TIRC', 'Output Tax SGST - _TIRC', 'Output Tax CGST - _TIRC', 'Stock In Hand - _TIRC', 'Cost of Goods Sold - _TIRC']]
						},
						['account', 'credit', 'debit']
					)
					gl_entry_dict = {entry.account: entry for entry in gl_entries}

					self.assertEqual(gl_entry_dict.get('Sales - _TIRC', {}).get('credit', 0), 20000)
					self.assertEqual(gl_entry_dict.get('Debtors - _TIRC', {}).get('debit', 0), 23600)
					self.assertEqual(gl_entry_dict.get('Output Tax SGST - _TIRC', {}).get('credit', 0), 1800)
					self.assertEqual(gl_entry_dict.get('Output Tax CGST - _TIRC', {}).get('credit', 0), 1800)
					self.assertEqual(gl_entry_dict.get('Stock In Hand - _TIRC', {}).get('credit', 0), valuation_rate * 4)
					self.assertEqual(gl_entry_dict.get('Cost of Goods Sold - _TIRC', {}).get('debit', 0), valuation_rate * 4)

 
	def test_sales_invoice_and_delivery_note_with_shipping_rule_TC_S_026(self):
		frappe.db.set_single_value("Selling Settings", "so_required", "No")
		make_stock_entry(item="_Test Item Home Desktop 100", target="Stores - _TC", qty=10, rate=4000)

		sales_invoice = create_sales_invoice(
			customer="_Test Customer",
			company="_Test Company",
			cost_center="Main - _TC",
			currency="INR",
			warehouse="Stores - _TC",
			price_list="Standard Selling",
			item_code="_Test Item Home Desktop 100",  
			shipping_rule="_Test Shipping Rule",
			qty=4,
			rate=5000
		)

		sales_invoice.calculate_taxes_and_totals()
		sales_invoice.submit()
		income_account = sales_invoice.items[0].income_account
		shipping_rule_account = frappe.db.get_value("Shipping Rule", "_Test Shipping Rule", "account")

		shipping_charge = 200  
		expected_grand_total = 20000 + shipping_charge
		self.assertEqual(sales_invoice.grand_total, expected_grand_total)

		si_gl_entries = frappe.get_all(
			"GL Entry",
			filters={"voucher_no": sales_invoice.name},
			fields=["account", "debit", "credit"]
		)

		expected_si_gl = {
			sales_invoice.debit_to: 20200,       
			income_account: -20000,            
			shipping_rule_account: -200         
		}

		for entry in si_gl_entries:
			self.assertEqual(expected_si_gl.get(entry.account, 0), entry.debit - entry.credit)

		from erpnext.accounts.doctype.sales_invoice.sales_invoice import make_delivery_note
		delivery_note = make_delivery_note(sales_invoice.name)

		delivery_note.sales_invoice = sales_invoice.name 
		delivery_note.save()
		delivery_note.submit()

		self.assertEqual(delivery_note.status, "Completed")

		for item in delivery_note.items:
			actual_qty = frappe.db.get_value("Bin", {"item_code": item.item_code}, "actual_qty")
			expected_qty = item.actual_qty - item.qty
			self.assertEqual(actual_qty, expected_qty)

		self.assertEqual(delivery_note.sales_invoice, sales_invoice.name)
	
	def test_sales_invoice_with_update_stock_and_SR_TC_S_027(self):
		make_stock_entry(item="_Test Item Home Desktop 100", target="Stores - _TC", qty=10, rate=4000)

		sales_invoice = create_sales_invoice(
			customer="_Test Customer",
			company="_Test Company",
			cost_center="Main - _TC",
			item="_Test Item Home Desktop 100",
			qty=4,
			rate=5000,
			warehouse="Stores - _TC",
			currency="INR",
			selling_price_list="Standard Selling",
			shipping_rule="_Test Shipping Rule",
			update_stock=1,
		)

		self.assertEqual(sales_invoice.docstatus, 1)
		self.assertEqual(sales_invoice.status, "Unpaid")

		debtor_account = frappe.db.get_value("Company", "_Test Company", "default_receivable_account")
		sales_account = frappe.db.get_value("Company", "_Test Company", "default_income_account")
		shipping_account = frappe.db.get_value("Shipping Rule", "_Test Shipping Rule", "account")

		gl_entries = frappe.get_all("GL Entry", filters={"voucher_no": sales_invoice.name}, fields=["account", "debit", "credit"])
		gl_debits = {entry.account: entry.debit for entry in gl_entries}
		gl_credits = {entry.account: entry.credit for entry in gl_entries}

		self.assertAlmostEqual(gl_debits[debtor_account], 20200)  
		self.assertAlmostEqual(gl_credits[sales_account], 20000)  
		self.assertAlmostEqual(gl_credits[shipping_account], 200)  
		self.assertTrue('Stock In Hand - _TC' in gl_credits)  
		self.assertTrue('Cost of Goods Sold - _TC' in gl_debits)  
		shipping_rule_amount = frappe.db.get_value("Sales Taxes and Charges", {"parent": sales_invoice.name, "account_head": shipping_account}, "tax_amount")
		self.assertAlmostEqual(shipping_rule_amount, 200)  
		sle = frappe.get_all(
			"Stock Ledger Entry",
			filters={"voucher_no": sales_invoice.name, "warehouse": "Stores - _TC"},
			fields=["actual_qty"]
		)
		self.assertEqual(sum([entry.actual_qty for entry in sle]), -4)  

	def test_sales_invoice_with_SR_and_CRN_TC_S_038(self):

		from erpnext.stock.doctype.stock_entry.test_stock_entry import make_stock_entry
		from erpnext.selling.doctype.sales_order.sales_order import make_delivery_note
		from erpnext.stock.doctype.delivery_note.delivery_note import make_sales_invoice
		from erpnext.selling.doctype.sales_order.test_sales_order import make_sales_order
		from erpnext.stock.doctype.delivery_note.test_delivery_note import create_delivery_note
		from erpnext.accounts.doctype.sales_invoice.test_sales_invoice import create_sales_invoice

		frappe.db.set_value("Company", "_Test Company","enable_perpetual_inventory", 1)


		make_stock_entry(item="_Test Item Home Desktop 100", target="Stores - _TC", qty=10, rate=1000)

		sales_order = make_sales_order(item_code="_Test Item Home Desktop 100", qty=5, price_list_rate=3000, warehouse="Stores - _TC")

		delivery_note = make_delivery_note(sales_order.name)
		delivery_note.insert()
		delivery_note.submit()
		sle_dn = frappe.get_all(
			"Stock Ledger Entry",
			filters={"voucher_no": delivery_note.name, "warehouse": "Stores - _TC"},
			fields=["actual_qty"]
		)
		self.assertEqual(sum([entry.actual_qty for entry in sle_dn]), -5)
		

		sales_invoice = make_sales_invoice(delivery_note.name)
		sales_invoice.insert()
		sales_invoice.submit()
		debtor_account = frappe.db.get_value("Company", "_Test Company", "default_receivable_account")
		sales_account = frappe.db.get_value("Company", "_Test Company", "default_income_account")
		gl_entries_si = frappe.get_all("GL Entry", filters={"voucher_no": sales_invoice.name}, fields=["account", "debit", "credit"])
		gl_debits_si = {entry.account: entry.debit for entry in gl_entries_si}
		gl_credits_si = {entry.account: entry.credit for entry in gl_entries_si}
		self.assertAlmostEqual(gl_debits_si[debtor_account], 15000)
		self.assertAlmostEqual(gl_credits_si[sales_account], 15000)


		dn_return = create_delivery_note(
			is_return=1,
			return_against=delivery_note.name,
			item="_Test Item Home Desktop 100",
			qty=-5,
			warehouse="Stores - _TC",
			do_not_save =True
		)
		for i in dn_return.items:
			i.against_sales_order = sales_order.name
			sales_order_item = frappe.get_all(
			"Sales Order Item",
			filters={"parent": sales_order.name, "item_code": i.item_code},
			fields=["name"])
			if sales_order_item:
				i.so_detail = sales_order_item[0].name
			
		dn_return.save()
		dn_return.submit()
		gl_entries_dn = frappe.get_all("GL Entry", filters={"voucher_no": dn_return.name}, fields=["account", "debit", "credit"])
		gl_debits_dn = {entry.account: entry.debit for entry in gl_entries_dn}
		gl_credits_dn = {entry.account: entry.credit for entry in gl_entries_dn}
		self.assertAlmostEqual(gl_credits_dn['Cost of Goods Sold - _TC'], 5000)
		self.assertAlmostEqual(gl_debits_dn['Stock In Hand - _TC'], 5000)


		sle_dn_return = frappe.get_all(
			"Stock Ledger Entry",
			filters={"voucher_no": dn_return.name, "warehouse": "Stores - _TC"},
			fields=["actual_qty"]
		)
		self.assertEqual(sum([entry.actual_qty for entry in sle_dn_return]), 5)
		
		crn = create_sales_invoice(
			item="_Test Item Home Desktop 100",
			qty=-5,
			rate=3000,
			is_return=1,
			return_against=sales_invoice.name,
			do_not_save =True
		)
		for i in crn.items:
			i.sales_order = sales_order.name
		crn.save()
		crn.submit()
		
		gl_entries_crn = frappe.get_all("GL Entry", filters={"voucher_no": crn.name}, fields=["account", "debit", "credit"])
		gl_debits_crn = {entry.account: entry.debit for entry in gl_entries_crn}
		gl_credits_crn = {entry.account: entry.credit for entry in gl_entries_crn}
		self.assertAlmostEqual(gl_debits_crn[sales_account], 15000)
		self.assertAlmostEqual(gl_credits_crn[debtor_account], 15000)

		sales_order.reload()
		self.assertEqual(sales_order.status, "To Deliver")



	def test_sales_invoice_with_sr_crn_and_payment_TC_S_039(self):
		from erpnext.stock.doctype.delivery_note.test_delivery_note import create_delivery_note
		from erpnext.accounts.doctype.sales_invoice.sales_invoice import make_delivery_note

		frappe.db.set_value("Company", "_Test Company","enable_perpetual_inventory", 1)
		make_stock_entry(item="_Test Item Home Desktop 100", target="Stores - _TC", qty=10, rate=2500)

		sales_invoice = create_sales_invoice(
			warehouse="Stores - _TC",
			item_code="_Test Item Home Desktop 100",
			qty=5,
			rate=3000,
			income_account = "Sales - _TC",
			expense_account ="Cost of Goods Sold - _TC",
			update_stock=1
		)

		stock_entries = frappe.get_all(
			"Stock Ledger Entry",
			filters={"voucher_no": sales_invoice.name, "warehouse": "Stores - _TC"},
			fields=["actual_qty"]
		)
		self.assertEqual(sum([entry.actual_qty for entry in stock_entries]), -5)

		gl_entries_si = frappe.get_all("GL Entry", filters={"voucher_no": sales_invoice.name}, fields=["account", "debit", "credit"])
		gl_debits_si = {entry.account: entry.debit for entry in gl_entries_si}
		gl_credits_si = {entry.account: entry.credit for entry in gl_entries_si}
		debtor_account = frappe.db.get_value("Company", "_Test Company", "default_receivable_account")
		sales_account = frappe.db.get_value("Company", "_Test Company", "default_income_account")
		
		self.assertAlmostEqual(gl_debits_si[debtor_account], 15000)
		self.assertAlmostEqual(gl_credits_si[sales_account], 15000)

		delivery_note = make_delivery_note(sales_invoice.name)
		delivery_note.save()
		delivery_note.submit()

		dn_return = create_delivery_note(
			is_return=1,
			return_against=delivery_note.name,
			item="_Test Item Home Desktop 100",
			qty=-2,
			warehouse="Stores - _TC",
		)
		dn_return.submit()

		gl_entries_dn = frappe.get_all("GL Entry", filters={"voucher_no": dn_return.name}, fields=["account", "debit", "credit"])
		gl_debits_dn = {entry.account: entry.debit for entry in gl_entries_dn}
		gl_credits_dn = {entry.account: entry.credit for entry in gl_entries_dn}
		self.assertAlmostEqual(gl_credits_dn['Cost of Goods Sold - _TC'], 5000)
		self.assertAlmostEqual(gl_debits_dn['Stock In Hand - _TC'], 5000)

		crn = create_sales_invoice(
			item="_Test Item Home Desktop 100",
			qty=-2,
			rate=3000,
			is_return=1,
			update_stock=1,
			warehouse="Stores - _TC",
			return_against=sales_invoice.name,
		)

		gl_entries_crn = frappe.get_all("GL Entry", filters={"voucher_no": crn.name}, fields=["account", "debit", "credit"])
		gl_debits_crn = {entry.account: entry.debit for entry in gl_entries_crn}
		gl_credits_crn = {entry.account: entry.credit for entry in gl_entries_crn}
		
		self.assertAlmostEqual(gl_debits_crn['Sales - _TC'], 6000)
		self.assertAlmostEqual(gl_credits_crn['Debtors - _TC'], 6000)

		stock_entries_crn = frappe.get_all(
			"Stock Ledger Entry",
			filters={"voucher_no": crn.name, "warehouse": "Stores - _TC"},
			fields=["actual_qty"]
		)
		self.assertEqual(sum([entry.actual_qty for entry in stock_entries_crn]), 2)  



	def test_deferred_revenue_invoice_line_item_TC_ACC_039(self):
		from erpnext.accounts.doctype.cost_center.test_cost_center import create_cost_center
		from erpnext.accounts.doctype.payment_entry.test_payment_entry import make_test_item

  
		create_cost_center(
			cost_center_name="_Test Cost Center",
			company="_Test Company",
			parent_cost_center="_Test Company - _TC"
		)

		create_account(
			account_name="_Test Receivable",
			parent_account="Current Assets - _TC",
			company="_Test Company",
			account_currency="INR",
			account_type="Receivable",
		)
		create_account(
			account_name="_Test Cash",
			parent_account="Cash In Hand - _TC",
			company="_Test Company",
			account_currency="INR",
			account_type="Cash",
		)

		create_customer(
			customer_name="_Test Customer",
			currency="INR",
			company="_Test Company",
			account="_Test Receivable - _TC"
		)

		item = make_test_item(item_name="_Test Item")
		item.enable_deferred_revenue=1
		item.no_of_months=12
		item.save()
		if item.is_new():
			item.append(
				"item_defaults",
				{
					"default_warehouse": '_Test Warehouse - _TC',
					"company": "_Test Company",
					"selling_cost_center": "_Test Cost Center - _TC",
				},
			)
			item.save()
		
		frappe.db.commit()

		customer = frappe.get_doc("Customer", "_Test Customer")
		sales_invoice = create_sales_invoice(
			item=item.name,
			qty=1,
			customer=customer.name,
			update_stock=1,
			warehouse="_Test Warehouse - _TC",
			cost_center="_Test Cost Center - _TC",
			account="_Test Receivable - _TC",
			company="_Test Company",
			currency="INR",
			rate=50000,
			do_not_submit=True,
		)
		if sales_invoice.items:
			setattr(sales_invoice.items[0], 'enable_deferred_revenue', 1)
			setattr(sales_invoice.items[0], 'deferred_revenue_account', 'Deferred Revenue - _TC')
		sales_invoice.save()
		sales_invoice.submit()
		expected_gl_entries = [
                ['Cost of Goods Sold - _TC', 100.0, 0.0, sales_invoice.posting_date],
                ['Stock In Hand - _TC', 0.0, 100.0, sales_invoice.posting_date],
                ['Debtors - _TC', sales_invoice.grand_total, 0.0, sales_invoice.posting_date],
                ['Deferred Revenue - _TC', 0.0, sales_invoice.grand_total, sales_invoice.posting_date]
        ]
		check_gl_entries(self, sales_invoice.name, expected_gl_entries, sales_invoice.posting_date)
    
	def test_deferred_revenue_invoice_multiple_item_TC_ACC_040(self):
		from erpnext.accounts.doctype.cost_center.test_cost_center import create_cost_center
		from erpnext.accounts.doctype.payment_entry.test_payment_entry import make_test_item
		from erpnext.stock.get_item_details import calculate_service_end_date

		create_cost_center(
			cost_center_name="_Test Cost Center",
			company="_Test Company",
			parent_cost_center="_Test Company - _TC"
		)

		create_account(
			account_name="_Test Receivable",
			parent_account="Current Assets - _TC",
			company="_Test Company",
			account_currency="INR",
			account_type="Receivable",
		)
		create_account(
			account_name="_Test Cash",
			parent_account="Cash In Hand - _TC",
			company="_Test Company",
			account_currency="INR",
			account_type="Cash",
		)

		create_customer(
			customer_name="_Test Customer",
			currency="INR",
			company="_Test Company",
			account="_Test Receivable - _TC"
		)

		items_list = ['_Test Item 1', '_Test Item 2']
		for item in items_list:
			item=make_test_item(item_name=item)
			item.enable_deferred_expense=1
			item.no_of_months_exp=12
			item.save()	
			frappe.db.commit()
		customer = frappe.get_doc("Customer", "_Test Customer")
		sales_invoice = create_sales_invoice(
			item=items_list[0],
			qty=1,
			customer=customer.name,
			warehouse="_Test Warehouse - _TC",
			cost_center="_Test Cost Center - _TC",
			account="_Test Receivable - _TC",
			company="_Test Company",
			currency="INR",
			rate=50000,
			do_not_submit=True,
		)	
		if sales_invoice.items:
			setattr(sales_invoice.items[0], 'enable_deferred_revenue', 1)
			setattr(sales_invoice.items[0], 'deferred_revenue_account', 'Deferred Revenue - _TC')
			sales_invoice.save()
		
		sales_invoice.append('items',{
			'item_code':items_list[1],
			'item_name':items_list[1],
			"qty":1,
			"rate":50000,
			"warehouse": "_Test Warehouse - _TC",
			"cost_center": "_Test Cost Center - _TC",
			"expense_account": "Cost of Goods Sold - _TC",
			"enable_deferred_revenue": 1,
			"deferred_revenue_account": "Deferred Revenue - _TC",
			"no_of_months": 12,
			"service_start_date": sales_invoice.posting_date
		})
		end_date_obj=calculate_service_end_date(args=sales_invoice.items[1].as_dict())
		sales_invoice.items[1].service_end_date = end_date_obj.get("service_end_date")
		sales_invoice.save()
		sales_invoice.submit()

		expected_gl_entries = [
			['Debtors - _TC', sales_invoice.grand_total, 0.0, sales_invoice.posting_date],
			['Deferred Revenue - _TC', 0.0, sales_invoice.grand_total, sales_invoice.posting_date]
		]
		check_gl_entries(self, sales_invoice.name, expected_gl_entries, sales_invoice.posting_date)
	
	def test_repost_account_ledger_for_si_TC_ACC_118(self):
		from erpnext.accounts.doctype.repost_accounting_ledger.test_repost_accounting_ledger import update_repost_settings
		from erpnext.accounts.doctype.payment_entry.test_payment_entry import make_test_item

		update_repost_settings()
		company = "_Test Company"
		item = make_test_item(item_name="_Test Item")
		si = create_sales_invoice(
			customer="_Test Customer",
			company=company, 
			item=item.name,
			rate=1000
		)
		ral=frappe.get_doc({
			"doctype":"Repost Accounting Ledger",
			"company":company,
			"vouchers":[{
				"voucher_type":"Sales Invoice",
				"voucher_no":si.name
			}]
		}).insert()
		ral.submit()
		si.items[0].income_account="_Test Account Cost for Goods Sold - _TC"
		si.db_update()
		si.submit()
		expected_gl_entries = [
			['Debtors - _TC', si.grand_total, 0.0, si.posting_date],
			['_Test Account Cost for Goods Sold - _TC', 0.0, si.grand_total, si.posting_date]
		]
		check_gl_entries(self, si.name, expected_gl_entries, si.posting_date)
	
	def test_promotion_scheme_for_selling_TC_ACC_115(self):
		from erpnext.accounts.doctype.payment_entry.test_payment_entry import make_test_item

		item=make_test_item("_Test Item Promotion")

		promo=frappe.get_doc({
			"doctype":"Promotional Scheme",
			"__newname":"_Test Promotional Scheme",
			"company":"_Test Company",
			"selling":1,
			"valid_from":nowdate(),
			"valid_upto":add_days(nowdate(),20),
   			"currency":"INR",
			"items":[{
				'item_code':item.name,
				"uom":"Nos"
			}],
			'price_discount_slabs':[
       		{
				"min_qty":"10",
				"max_qty":"100",
    			"min_amount":0,
				"max_amount":0,
				"rate_or_discount":"Discount Percentage",
				"discount_percentage":2,
				"rule_description":"2%"
			},
			{
				"min_qty":"101",
				"max_qty":"1000",
				"min_amount":0,
				"max_amount":0,
				"rate_or_discount":"Discount Percentage",
				"discount_percentage":5,
				"rule_description":"5%"
				
			}
   		]
		}).insert()
		
		si=create_sales_invoice(
			customer="_Test Customer",
			item=item.name,
			rate=1000,
			qty="10",
			company="_Test Company",
		)
  
		self.assertEquals(2,si.items[0].discount_percentage)
  
	def test_over_billing_allowance_for_si_TC_ACC_120(self):
		from erpnext.accounts.doctype.payment_entry.test_payment_entry import (
			make_test_item
		)
		from erpnext.selling.doctype.sales_order.test_sales_order import (
			make_sales_order,
            make_sales_invoice
		)
		account_setting=frappe.get_doc("Accounts Settings")
		account_setting.db_set("over_billing_allowance", 10)
		account_setting.save()
		company = "_Test Company"
		item=make_test_item("_Test Item")
		so = make_sales_order(
			customer="_Test Customer",
			company=company,
			item_code=item.name,
			rate=1000,
			qty=1
		)
		try:
			si=make_sales_invoice(so.name)
			si.items[0].rate=1200
			si.save()
			si.submit()
		except Exception as e:
			error_msg = str(e)
			self.assertEqual(error_msg,'This document is over limit by Amount 100.0 for item _Test Item. Are you making another Sales Invoice against the same Sales Order Item?To allow over billing, update "Over Billing Allowance" in Accounts Settings or the Item.')

	def test_create_sales_invoice_for_interstate_branch_transfer_TC_ACC_123(self):
		from erpnext.accounts.doctype.payment_entry.test_payment_entry import make_test_item
		internal_customer=frappe.get_value("Customer",{"is_internal_customer":1,"represents_company":"_Test Company"})
		if not internal_customer:
			customer = frappe.get_doc({
				"doctype": "Customer",
				"customer_name": "_Test Internal Customer 4",
				"customer_type": "Company",
				"is_internal_customer": 1,
				"represents_company": "_Test Company",
				"companies":[
					{
					"company": "_Test Company",
					}]
				}).insert()
			frappe.db.commit()
		elif internal_customer:
			customer=frappe.get_doc("Customer",internal_customer)
		else:
			customer=frappe.get_doc("Customer","_Test Internal Customer 4")
		
		item=make_test_item("_Test Item")
		si= create_sales_invoice(
			company="_Test Company",
			customer=customer.name,
			item=item.name,
			qty=1,
			rate=10000,
			do_not_submit=True
		)
		si.taxes_and_charges="Output GST Out-state - _TC"
		si.save()
		si.submit()
		expected_gl_entries = [
			['Output Tax IGST - _TC', 0.0, si.total_taxes_and_charges, si.posting_date],
			['Unrealized Profit - _TC',si.total_taxes_and_charges, 0.0, si.posting_date],
		]
		check_gl_entries(self, si.name, expected_gl_entries, si.posting_date)
  
	def test_create_sales_invoice_for_common_party_TC_ACC_124(self):
		from erpnext.accounts.doctype.payment_entry.test_payment_entry import (
			make_test_item,
			create_supplier,
			create_purchase_invoice
		)
		from erpnext.accounts.doctype.party_link.party_link import create_party_link
		supplier=create_supplier(supplier_name="_Test Common Party",company="_Test Company")
		if supplier.accounts:
			supplier.accounts.clear()
			supplier.flags.ignore_mandatory = True
			supplier.save()
			frappe.db.commit()
		create_customer(customer_name="_Test Common Party",company="_Test Company")
		if not frappe.get_value("Party Link",{"primary_party":"_Test Common Party","secondary_party":"_Test Common Party","primary_role":"Supplier"}):
			create_party_link(
				primary_role="Supplier",
				primary_party=supplier.name,
				secondary_party=supplier.name
			)
		
		item=make_test_item("_Test Item")
		pi=create_purchase_invoice(
			supplier=supplier.name,
			item_code=item.name,
			company="_Test Company",
			qty=1,
			rate=10000
		)
		pi.save().submit()

		si=create_sales_invoice(
			customer="_Test Common Party",
			company="_Test Company",
			item_code=item.name,
			qty=1,
			rate=15000,
			debit_to="Debtors - _TC"
		)
		jv_parent=frappe.get_value(
      		"Journal Entry Account",{
            "reference_type":"Sales Invoice",
            "reference_name":si.name},"parent"
        )
		jv_doc=frappe.get_doc("Journal Entry",jv_parent)
		expected_gl_entries = [
			['Creditors - _TC',jv_doc.total_credit, 0.0, jv_doc.posting_date],
			['Debtors - _TC',0.0, jv_doc.total_debit, jv_doc.posting_date],
		]
		check_gl_entries(self, jv_doc.name, expected_gl_entries, jv_doc.posting_date, "Journal Entry")
	
	def test_prevent_sale_below_purchase_rate_TC_ACC_125(self):
		from erpnext.accounts.doctype.payment_entry.test_payment_entry import (
			create_purchase_invoice,
			make_test_item,
			create_supplier,
		)

		selling_setting = frappe.get_doc("Selling Settings")
		selling_setting.validate_selling_price = 1
		selling_setting.save()

		supplier = create_supplier(supplier_name="_Test Supplier")

		item = make_test_item("_Test Sell Item")

		pi = create_purchase_invoice(
			supplier=supplier.name,
			company="_Test Company",
			item_code=item.name,
			qty=1,
			rate=100
		)
		pi.save().submit()

		try:
			si = create_sales_invoice(
				customer="_Test Customer",
				company="_Test Company",
				item_code=item.name,
				qty=1,
				rate=99
			)
		except Exception as e:
			error_msg = str(e)
		self.assertEqual(
            error_msg,
            (
                "Row #1: Selling rate for item _Test Item is lower than its last purchase rate.\n"
                "\t\t\t\t\tSelling net rate should be atleast 100.0.Alternatively,\n"
                "\t\t\t\t\tyou can disable selling price validation in Selling Settings to bypass\n"
                "\t\t\t\t\tthis validation."
            )
        )
	
	def test_test_unlink_payment_on_invoice_cancellation_TC_ACC_126(self):
		from erpnext.accounts.doctype.payment_entry.test_payment_entry import (
			make_test_item
		)

		account_setting = frappe.get_doc("Accounts Settings")
		account_setting.unlink_payment_on_cancellation_of_invoice = 0
		account_setting.save()
		item = make_test_item("_Test Item")
		try:
			si = create_sales_invoice(
				customer="_Test Customer",
				company="_Test Company",
				item_code=item.name,
				qty=1,
				rate=100
			)
			
			pe = get_payment_entry(si.doctype,si.name,bank_account="Cash - _TC")
			pe.submit()
			si.load_from_db()
			
			si.cancel()
		except Exception as e:
			error_msg = str(e)
			self.assertEqual(error_msg,f'Cannot delete or cancel because Sales Invoice {si.name} is linked with Payment Entry {pe.name} at Row: 1')

	def test_si_cancel_amend_with_item_details_change_TC_S_128(self):
		from erpnext.accounts.doctype.payment_entry.test_payment_entry import (
			make_test_item
		)
		
		make_test_item("_Test Item 1")
		make_stock_entry(item_code="_Test Item", qty=5, rate=1000, target="_Test Warehouse - _TC")
		make_stock_entry(item_code="_Test Item 1", qty=5, rate=1000, target="_Test Warehouse - _TC")
		si = create_sales_invoice(qty=2, rate=500)
		si.cancel()
		si.reload()	
		self.assertEqual(si.status, "Cancelled")

		amended_si = frappe.copy_doc(si)
		amended_si.docstatus = 0
		amended_si.amended_from = si.name
		amended_si.items[0].item_code ='_Test Item 1'
		amended_si.save()
		amended_si.submit()
		self.assertEqual(amended_si.status, "Unpaid")
		
	def test_si_cancel_amend_with_customer_change_TC_S_129(self):

		create_customer(customer_name="_Test Customer Selling",company="_Test Company")
		make_stock_entry(item_code="_Test Item", qty=5, rate=1000, target="_Test Warehouse - _TC")

		si = create_sales_invoice(qty=2, rate=500)
		si.cancel()
		si.reload()	
		self.assertEqual(si.status, "Cancelled")

		amended_si = frappe.copy_doc(si)
		amended_si.docstatus = 0
		amended_si.amended_from = si.name
		amended_si.customer = '_Test Customer Selling'
		amended_si.save()
		amended_si.submit()
		self.assertEqual(amended_si.status, "Unpaid")

	def test_si_cancel_amend_with_payment_terms_change_TC_S_130(self):
		from erpnext.accounts.doctype.payment_entry.test_payment_entry import create_payment_terms_template
		from erpnext.accounts.doctype.payment_entry.test_payment_entry import create_payment_term
		make_stock_entry(item_code="_Test Item", qty=5, rate=1000, target="_Test Warehouse - _TC")
		create_payment_term("Basic Amount Receivable for Selling")

		if not frappe.db.exists("Payment Terms Template", "Test Receivable Template Selling"):
			frappe.get_doc(
				{
					"doctype": "Payment Terms Template",
					"template_name": "Test Receivable Template Selling",
					"allocate_payment_based_on_payment_terms": 1,
					"terms": [
						{
							"doctype": "Payment Terms Template Detail",
							"payment_term": "Basic Amount Receivable for Selling",
							"invoice_portion": 100,
							"credit_days_based_on": "Day(s) after invoice date",
							"credit_days": 1,
						}
					],
				}
			).insert()

		create_payment_terms_template()
		si = create_sales_invoice(qty=2, rate=500,do_not_save=True)
		si.payment_terms_template ='Test Receivable Template'
		si.save()
		si.submit()
		si.cancel()
		si.reload()	
		self.assertEqual(si.status, "Cancelled")

		amended_si = frappe.copy_doc(si)
		amended_si.docstatus = 0
		amended_si.amended_from = si.name
		amended_si.payment_terms_template = 'Test Receivable Template Selling'
		amended_si.save()
		amended_si.submit()

		self.assertEqual(amended_si.status, "Unpaid")

	def test_si_credit_note_cancel_amend_with_payment_terms_change_TC_S_131(self):
		from erpnext.accounts.doctype.payment_entry.test_payment_entry import create_payment_terms_template
		from erpnext.accounts.doctype.payment_entry.test_payment_entry import create_payment_term
		from erpnext.accounts.doctype.sales_invoice.sales_invoice import make_sales_return

		make_stock_entry(item_code="_Test Item", qty=5, rate=1000, target="_Test Warehouse - _TC")
		create_payment_term("Basic Amount Receivable for Selling")

		if not frappe.db.exists("Payment Terms Template", "Test Receivable Template Selling"):
			frappe.get_doc(
				{
					"doctype": "Payment Terms Template",
					"template_name": "Test Receivable Template Selling",
					"allocate_payment_based_on_payment_terms": 1,
					"terms": [
						{
							"doctype": "Payment Terms Template Detail",
							"payment_term": "Basic Amount Receivable for Selling",
							"invoice_portion": 100,
							"credit_days_based_on": "Day(s) after invoice date",
							"credit_days": 1,
						}
					],
				}
			).insert()

		create_payment_terms_template()
		si = create_sales_invoice(qty=2, rate=500,do_not_save=True)
		si.payment_terms_template ='Test Receivable Template'
		si.save()
		si.submit()
		self.assertEqual(si.status, "Unpaid")

		sir=make_sales_return(si.name)
		sir.save()
		sir.submit()
		sir.cancel()
		self.assertEqual(sir.status, "Cancelled")


		amended_sir = frappe.copy_doc(sir)
		amended_sir.docstatus = 0
		amended_sir.amended_from = sir.name
		amended_sir.payment_terms_template = 'Test Receivable Template Selling'
		amended_sir.save()
		amended_sir.submit()

		self.assertEqual(amended_sir.status, "Return")


	def test_si_with_deferred_revenue_item_TC_S_135(self):
		from erpnext.accounts.doctype.payment_entry.test_payment_entry import make_test_item
		from erpnext.accounts.doctype.account.test_account import create_account
		
		item=make_test_item("_Test Item 1")
		item.enable_deferred_revenue =1
		item.no_of_months =5
		item.save()
	
		make_stock_entry(item_code="_Test Item 1", qty=10, rate=5000, target="_Test Warehouse - _TC")

		deferred_account = create_account(
			account_name="Deferred Revenue",
			parent_account="Current Liabilities - _TC",
			company="_Test Company",
		)
		si = create_sales_invoice(item=item.name, qty=5,rate=3000, do_not_submit=True)
		si.items[0].enable_deferred_revenue = 1
		si.items[0].deferred_revenue_account = deferred_account
		si.save()
		si.submit()
		self.assertEqual(si.status, "Unpaid")	

	def test_si_with_sr_calculate_with_fixed_TC_S_139(self):
		from erpnext.accounts.doctype.shipping_rule.test_shipping_rule import create_shipping_rule

		shipping_rule = create_shipping_rule(
			shipping_rule_type="Selling", 
			shipping_rule_name="Shipping Rule - Test Fixed",
			args={"calculate_based_on": "Fixed", "shipping_amount": 100}
    	)
		self.assertEqual(shipping_rule.docstatus, 1)
		make_stock_entry(item_code="_Test Item", qty=10, rate=500, target="_Test Warehouse - _TC")
		si = create_sales_invoice(qty=5,rate=200, do_not_submit=True)

		si.shipping_rule = shipping_rule.name
		si.save()
		si.submit()

		self.assertEqual(si.net_total, 1000)

		self.assertEqual(si.total_taxes_and_charges, 100)
		self.assertEqual(si.grand_total, 1100)

	def test_si_with_sr_calculate_with_net_total_TC_S_140(self):
		from erpnext.accounts.doctype.shipping_rule.test_shipping_rule import create_shipping_rule

		shipping_rule = create_shipping_rule(
			shipping_rule_type="Selling", 
			shipping_rule_name="Shipping Rule - Test Net Total",
			args={"calculate_based_on": "Net Total"}
    	)
		self.assertEqual(shipping_rule.docstatus, 1)
		make_stock_entry(item_code="_Test Item", qty=10, rate=500, target="_Test Warehouse - _TC")
		si = create_sales_invoice(qty=5,rate=200, do_not_submit=True)

		si.shipping_rule = shipping_rule.name
		si.save()
		si.submit()

		self.assertEqual(si.net_total, 1000)

		self.assertEqual(si.total_taxes_and_charges, 200)
		self.assertEqual(si.grand_total, 1200)
		
	def test_si_with_sr_calculate_with_net_weight_TC_S_141(self):
		from erpnext.accounts.doctype.shipping_rule.test_shipping_rule import create_shipping_rule
		from erpnext.accounts.doctype.payment_entry.test_payment_entry import make_test_item


		shipping_rule = create_shipping_rule(
			shipping_rule_type="Selling", 
			shipping_rule_name="Shipping Rule - Test Net Weight",
			args={"calculate_based_on": "Net Weight"}
    	)
		self.assertEqual(shipping_rule.docstatus, 1)
		
		item=make_test_item("_Test Item 1")
		item.weight_per_unit =250
		item.weight_uom ="Nos"
		item.save
		make_stock_entry(item_code="_Test Item 1", qty=10, rate=500, target="_Test Warehouse - _TC")
		si = create_sales_invoice(item=item.name, qty=5,rate=200, do_not_submit=True)

		si.shipping_rule = shipping_rule.name
		si.items[0].weight_per_unit = 250
		si.items[0].weight_uom = 'Nos'
		si.save()
		si.submit()

		self.assertEqual(si.net_total, 1000)
		self.assertEqual(si.total_taxes_and_charges, 200)
		self.assertEqual(si.grand_total, 1200)

	def test_fetch_payment_terms_from_order_TC_ACC_129(self):
		from erpnext.accounts.doctype.payment_entry.test_payment_entry import (
			make_test_item
		)
		from erpnext.selling.doctype.sales_order.test_sales_order import (
			 make_sales_order,
			 make_sales_invoice	
		)

		account_setting = frappe.get_doc("Accounts Settings")
		account_setting.automatically_fetch_payment_terms=1
		account_setting.save()
		
		item = make_test_item("_Test Item")

		so = make_sales_order(
			customer="_Test Customer",
			company="_Test Company",
			item_code=item.name,
			qty=1,
			rate=1000,
			do_not_submit=True
		)
		so.payment_terms_template="_Test Payment Term Template"
		so.save().submit()

		si = make_sales_invoice(so.name)
		self.assertEquals(si.payment_terms_template,"_Test Payment Term Template")
	
	def test_generate_sales_invoice_with_items_different_gst_rates_TC_ACC_131(self):
		from erpnext.accounts.doctype.payment_entry.test_payment_entry import make_test_item
		import json

		item = make_test_item("_Test GST Item")

		gst_rates = [
			{"rate": 5, "template": "GST 5% - _TC", "range": (500, 1000)},
			{"rate": 12, "template": "GST 12% - _TC", "range": (1001, 10000)},
			{"rate": 18, "template": "GST 18% - _TC", "range": (10001, 100000)}
		]

		if not item.taxes:
			for gst in gst_rates:
				item.append('taxes', {
					"item_tax_template": gst["template"],
					"valid_from": frappe.utils.add_months(nowdate(), -1),
					"minimum_net_rate": gst["range"][0],
					"maximum_net_rate": gst["range"][1]
				})
				item.save()
		rate_tax=[
			{"total_amount":25,"total_tax":5,"item_rate":500},
			{"total_amount":132,"total_tax":12,"item_rate":1100},
			{"total_amount":1980,"total_tax":18,"item_rate":11000}
			]
		for rate in rate_tax:
			si = create_sales_invoice(
				customer="_Test Customer",
				company="_Test Company",
				item_code=item.name,
				qty=1,
				rate=rate.get('item_rate'),
				do_not_submit=True
			)
			si.taxes_and_charges="Output GST In-state - _TC"
			si.save()
			total_tax=0.0
			total_amount=0.0
			for taxes in si.taxes:
				item_wise_tax_detail = taxes.item_wise_tax_detail
				
				if isinstance(item_wise_tax_detail, str):
					item_wise_tax_detail = json.loads(item_wise_tax_detail)
				
				if "_Test GST Item" in item_wise_tax_detail:
					total_tax += item_wise_tax_detail["_Test GST Item"][0]
					total_amount += item_wise_tax_detail["_Test GST Item"][1]
			self.assertEquals(total_tax,rate.get('total_tax'))
			self.assertEquals(total_amount,rate.get('total_amount'))
   
	def test_determine_address_tax_category_from_billing_address_TC_ACC_134(self):
		from erpnext.accounts.doctype.payment_entry.test_payment_entry import make_test_item
		from erpnext.accounts.party import get_address_tax_category
		address_args = [
				{	"name":"_Test Company Address-Office",
					"address_title": "_Test Company Address",
					"address_type": "Office",
					"is_primary_address": 1,
					"state": "Maharashtra",
					"pincode":"423701",
					"address_line1":"Test Address 10",
					"country": "India",
					"is_your_company_address": 1,
					"company": "_Test Company"
				},
				
				{	"name":"Customer Billing Address-Billing",
					"address_title": "Customer Billing Address",
					"address_type": "Billing",
					"is_primary_address": 0,
					"address_line1":"Test Address 11",
					"state": "Karnataka",
					"pincode":"587316",
					"country": "India",
					"is_your_company_address": 0,
					"doctype": "Customer",
					"docname": "_Test Customer"
				},
				
				{	"name":"Customer Shipping Address-Shipping",
					"address_title": "Customer Shipping Address",
					"address_type": "Shipping",
					"is_primary_address": 0,
					"address_line1":"Test Address 11",
					"state": "Kerala",
					"pincode":"686582",
					"country": "India",
					"is_your_company_address": 0,
					"doctype": "Customer",
					"docname": "_Test Customer"
				}
		]
		for d in address_args:
			create_address(**d)

		company_address = frappe.get_doc("Address","_Test Company Address-Office")
		customer_billing = frappe.get_doc("Address","Customer Billing Address-Billing")
		if company_address.state and customer_billing.state and company_address.state == customer_billing.state:
			customer_billing.tax_category="In-State"
		else:
			customer_billing.tax_category="Out-State"
		customer_billing.save()
  
		account_setting= frappe.get_doc("Accounts Settings")
		account_setting.determine_address_tax_category_from="Billing Address"
		account_setting.save()

		self.assertEquals("Billing Address",account_setting.determine_address_tax_category_from)

		item = make_test_item("_Test Item")
		tax_category=get_address_tax_category(None,customer_billing.name,None)
		si = create_sales_invoice(
				customer="_Test Customer",
				company="_Test Company",
				item_code=item.name,
				qty=1,
				rate=1000,
				do_not_submit=True
		)
		si.customer_address=customer_billing.name
		si.company_address=company_address.name
		si.tax_category=tax_category
		si.save()
		self.assertEqual(tax_category,si.tax_category)
  
	def test_determine_address_tax_category_from_shipping_address_TC_ACC_135(self):
		
		from erpnext.accounts.doctype.payment_entry.test_payment_entry import make_test_item
		from erpnext.accounts.party import get_address_tax_category
		address_args = [
				{	"name":"_Test Company Address-Office",
					"address_title": "_Test Company Address",
					"address_type": "Office",
					"is_primary_address": 1,
					"state": "Maharashtra",
					"pincode":"423701",
					"address_line1":"Test Address 10",
					"country": "India",
					"is_your_company_address": 1,
					"company": "_Test Company"
				},
				
				{	"name":"Customer Billing Address-Billing",
					"address_title": "Customer Billing Address",
					"address_type": "Billing",
					"is_primary_address": 0,
					"address_line1":"Test Address 11",
					"state": "Karnataka",
					"pincode":"587316",
					"country": "India",
					"is_your_company_address": 0,
					"doctype": "Customer",
					"docname": "_Test Customer"
				},
				
				{	"name":"Customer Shipping Address-Shipping",
					"address_title": "Customer Shipping Address",
					"address_type": "Shipping",
					"is_primary_address": 0,
					"address_line1":"Test Address 11",
					"state": "Kerala",
					"pincode":"686582",
					"country": "India",
					"is_your_company_address": 0,
					"doctype": "Customer",
					"docname": "_Test Customer"
				}
		]
		for d in address_args:
			create_address(**d)

		company_address = frappe.get_doc("Address","_Test Company Address-Office")
		customer_shipping = frappe.get_doc("Address","Customer Billing Address-Billing")
		if company_address.state and customer_shipping.state and company_address.state == customer_shipping.state:
			customer_shipping.tax_category="In-State"
		else:
			customer_shipping.tax_category="Out-State"
		customer_shipping.save()
  
		account_setting= frappe.get_doc("Accounts Settings")
		account_setting.determine_address_tax_category_from="Billing Address"
		account_setting.save()

		self.assertEquals("Billing Address",account_setting.determine_address_tax_category_from)

		item = make_test_item("_Test Item")
		tax_category=get_address_tax_category(None,customer_shipping.name,None)
		si = create_sales_invoice(
				customer="_Test Customer",
				company="_Test Company",
				item_code=item.name,
				qty=1,
				rate=1000,
				do_not_submit=True
		)
		si.customer_address=customer_shipping.name
		si.company_address=company_address.name
		si.tax_category=tax_category
		si.save()
		self.assertEqual(tax_category,si.tax_category)

	def test_si_to_pi_for_service_internal_transfer_TC_B_126(self):
		from erpnext.accounts.doctype.payment_entry.test_payment_entry import make_test_item
		get_required_data = create_company_and_supplier()
		parent_company = get_required_data.get("parent_company")
		child_company = get_required_data.get("child_company")
		supplier = get_required_data.get("supplier")
		customer = get_required_data.get("customer")
		price_list = get_required_data.get("price_list")
		item_name = make_test_item("test_service")

		si = frappe.get_doc(
			{
				"doctype": "Sales Invoice",
				"company": parent_company,
				"customer": customer,
				"due_date": today(),
				"currency": "INR",
				"selling_price_list": price_list,
				"items": [
					{
						"item_code": item_name,
						"qty": 1,
						"rate": 1000,
					}
				]
			}
		)
		si.insert()
		si.submit()
		self.assertEqual(si.company, parent_company)
		self.assertEqual(si.customer, customer)
		self.assertEqual(si.selling_price_list, price_list)
		self.assertEqual(si.items[0].rate, 1000)
		self.assertEqual(si.total, 1000)
		self.assertEqual(si.total_taxes_and_charges, 180)
		self.assertEqual(si.grand_total, 1180)
		
		gle_entries = frappe.get_all("GL Entry", filters={"voucher_no": si.name}, fields=["account", "debit", "credit"])
		expected_si_entries = {
			"Debtors - TC-1": {"debit": 1180, "credit": 0},
			"Output Tax CGST - TC-1": {"debit": 0, "credit": 90},
			"Output Tax SGST - TC-1": {"debit": 0, "credit": 90},
			"Sales - TC-1": {"debit": 0, "credit": 1000},
		}
		for entry in gle_entries:
			self.assertEqual(entry["debit"], expected_si_entries.get(entry["account"], {}).get("debit", 0))
			self.assertEqual(entry["credit"], expected_si_entries.get(entry["account"], {}).get("credit", 0))

		pi = make_inter_company_purchase_invoice(si.name)
		pi.bill_no = "test bill"
		pi.insert()
		pi.submit()
		self.assertEqual(pi.company, child_company)
		self.assertEqual(pi.supplier, supplier)
		self.assertEqual(pi.items[0].rate, 1000)
		self.assertEqual(pi.total, 1000)
		self.assertEqual(pi.total_taxes_and_charges, 180)
		self.assertEqual(pi.grand_total, 1180)

		gle_entries_pi = frappe.get_all("GL Entry", filters={"voucher_no": pi.name}, fields=["account", "debit", "credit"])
		expected_pi_entries = {
			"Stock Received But Not Billed - TC-3": {"debit": 1000, "credit": 0},
			"Input Tax CGST - TC-3": {"debit": 90, "credit": 0},
			"Input Tax SGST - TC-3": {"debit": 90, "credit": 0},
			"Creditors - TC-3": {"debit": 0, "credit": 1180},
		}
		for entry in gle_entries_pi:
			self.assertEqual(entry["debit"], expected_pi_entries.get(entry["account"], {}).get("debit", 0))
			self.assertEqual(entry["credit"], expected_pi_entries.get(entry["account"], {}).get("credit", 0))

  
	def test_sales_invoice_with_child_item_rates_of_product_bundle_TC_S_152(self):
		from erpnext.selling.doctype.product_bundle.test_product_bundle import make_product_bundle
		from erpnext.stock.doctype.item.test_item import make_item
  
		selling_setting = frappe.get_doc('Stock Settings')
		selling_setting.editable_bundle_item_rates = 1
		selling_setting.save()
  
		if not frappe.db.exists("Item", "_Test Product Bundle Item New"):
			bundle_item = make_item("_Test Product Bundle Item New", {"is_stock_item": 0})
			bundle_item.append(
				"item_defaults", {"company": "_Test Company", "default_warehouse": "_Test Warehouse - _TC"}
			)
			bundle_item.save(ignore_permissions=True)

		make_item("_Packed Item New 1", {"is_stock_item": 1})
		make_product_bundle("_Test Product Bundle Item New", ["_Packed Item New 1"], 2)

		si = create_sales_invoice(
			item_code="_Test Product Bundle Item New",
			update_stock=1,
			warehouse="_Test Warehouse - _TC",
			transaction_date=add_days(nowdate(), -1),
			do_not_submit=1,
		)

		make_stock_entry(item="_Packed Item New 1", target="_Test Warehouse - _TC", qty=120, rate=100)

		si.transaction_date = nowdate()
		si.save()
		si.submit()
		
		self.assertEqual(si.status, "Unpaid")
		self.assertEqual(si.grand_total, 100)
  
	def test_sales_invoice_creating_dunning_from_si_TC_S_154(self):
		from erpnext.accounts.doctype.payment_entry.test_payment_entry import make_test_item
  
		item = make_test_item("_Test Item")
		si = create_sales_invoice(
				customer="_Test Customer",
				company="_Test Company",
				item_code=item.name,
				qty=1,
				rate=1000,
				do_not_submit=False
		)

		self.assertEqual(si.status, "Unpaid")
  
		if not frappe.db.exists("Dunning Type", "_Test Dunning"):
			dun_type = frappe.new_doc("Dunning Type")
			dun_type.dunning_type = "_Test Dunning"
			dun_type.company = "_Test Company"
			dun_type.rate_of_interest = 5.0
			dun_type.save()
  
		from erpnext.accounts.doctype.sales_invoice.sales_invoice import create_dunning
		dun = create_dunning(si.name)
		dun.posting_date = add_days(nowdate(), 1)
		dun.dunning_type = "_Test Dunning"
		dun.rate_of_interest = 5.0
		dun.save()
		dun.submit()
		dun.reload()
		
		self.assertEqual(dun.grand_total, 1000.136986301)
  
	def test_calculate_commission_for_sales_partner_TC_ACC_143(self):
		from erpnext.accounts.doctype.payment_entry.test_payment_entry import make_test_item
		from erpnext.accounts.utils import get_fiscal_year
		fiscal_year = get_fiscal_year(nowdate())[0]
		if not frappe.db.exists("Monthly Distribution", "_Test Sales Distribution"):
			month_distribution = frappe.get_doc({
				"distribution_id": "_Test Sales Distribution",
				"doctype": "Monthly Distribution",
				"fiscal_year":fiscal_year
			})
			get_months(month_distribution)
			month_distribution.insert()
		if not frappe.db.exists("Sales Partner", "_Test Sales Distributor"):
			month_distribution = frappe.get_doc("Monthly Distribution", "_Test Sales Distribution")
			
			sales_paerter = frappe.get_doc({
				"partner_name": "_Test Sales Distributor",
				"doctype": "Sales Partner",
				"territory": "All Territories",
				"sales_person": "_Test Sales Commission",
				"partner_type": "Distributor",
				"commission_rate":5,
				"targets":[{
					"item_group": "_Test Item Group",
					"fiscal_year":fiscal_year,
					"target_qty":10,
					"target_amount":1000,
					"distribution_id":month_distribution.name
				}]
			}).insert()
		customer = frappe.get_doc("Customer","_Test Customer")
		customer.default_sales_partner="_Test Sales Distributor"
		customer.default_commission_rate=5
		customer.save()
		item = make_test_item("_Test Item")	
		si = create_sales_invoice(
				customer="_Test Customer",
				company="_Test Company",
				item_code=item.name,
				qty=10,
				rate=1000,
				do_not_submit=True
		)
		si.submit()
		self.assertEqual(si.total_commission,500)
		self.assertEqual(si.commission_rate,5)
		self.assertEqual(si.amount_eligible_for_commission,10000)
		self.assertEqual(si.sales_partner,"_Test Sales Distributor")
def set_advance_flag(company, flag, default_account):
	frappe.db.set_value(
		"Company",
		company,
		{
			"book_advance_payments_in_separate_party_account": flag,
			"default_advance_received_account": default_account,
		},
	)


def check_gl_entries(doc, voucher_no, expected_gle, posting_date, voucher_type="Sales Invoice"):
	gl = frappe.qb.DocType("GL Entry")
	q = (
		frappe.qb.from_(gl)
		.select(gl.account, gl.debit, gl.credit, gl.posting_date)
		.where(
			(gl.voucher_type == voucher_type)
			& (gl.voucher_no == voucher_no)
			& (gl.posting_date >= posting_date)
			& (gl.is_cancelled == 0)
		)
		.orderby(gl.posting_date, gl.account, gl.creation)
	)
	gl_entries = q.run(as_dict=True)
	expected_gle = sorted(expected_gle, key=lambda x: x[0])
	gl_entries = sorted(gl_entries, key=lambda x: x['account'])

 
	for i, gle in enumerate(gl_entries):
		doc.assertEqual(expected_gle[i][0], gle.account)
		doc.assertEqual(expected_gle[i][1], gle.debit)
		doc.assertEqual(expected_gle[i][2], gle.credit)
		doc.assertEqual(getdate(expected_gle[i][3]), gle.posting_date)

def create_sales_invoice(**args):
	si = frappe.new_doc("Sales Invoice")
	args = frappe._dict(args)
	if args.posting_date:
		si.set_posting_time = 1
	si.posting_date = args.posting_date or nowdate()

	si.company = args.company or "_Test Company"
	si.customer = args.customer or "_Test Customer"
	si.debit_to = args.debit_to or "Debtors - _TC"
	si.update_stock = args.update_stock
	si.is_pos = args.is_pos
	si.is_return = args.is_return
	si.return_against = args.return_against
	si.currency = args.currency or "INR"
	si.conversion_rate = args.conversion_rate or 1
	si.naming_series = args.naming_series or "T-SINV-"
	si.cost_center = args.parent_cost_center
	si.shipping_rule = args.shipping_rule

	bundle_id = None
	if si.update_stock and (args.get("batch_no") or args.get("serial_no")):
		batches = {}
		qty = args.qty or 1
		item_code = args.item or args.item_code or "_Test Item"
		if args.get("batch_no"):
			batches = frappe._dict({args.batch_no: qty})

		serial_nos = args.get("serial_no") or []

		bundle_id = make_serial_batch_bundle(
			frappe._dict(
				{
					"item_code": item_code,
					"warehouse": args.warehouse or "_Test Warehouse - _TC",
					"qty": qty,
					"batches": batches,
					"voucher_type": "Sales Invoice",
					"serial_nos": serial_nos,
					"type_of_transaction": "Outward" if not args.is_return else "Inward",
					"posting_date": si.posting_date or today(),
					"posting_time": si.posting_time,
					"do_not_submit": True,
				}
			)
		).name

	si.append(
		"items",
		{
			"item_code": args.item or args.item_code or "_Test Item",
			"item_name": args.item_name or "_Test Item",
			"description": args.description or "_Test Item",
			"warehouse": args.warehouse or "_Test Warehouse - _TC",
			"target_warehouse": args.target_warehouse,
			"qty": args.qty or 1,
			"uom": args.uom or "Nos",
			"stock_uom": args.uom or "Nos",
			"rate": args.rate if args.get("rate") is not None else 100,
			"price_list_rate": args.price_list_rate if args.get("price_list_rate") is not None else 100,
			"income_account": args.income_account or "Sales - _TC",
			"expense_account": args.expense_account or "Cost of Goods Sold - _TC",
			"discount_account": args.discount_account or None,
			"discount_amount": args.discount_amount or 0,
			"asset": args.asset or None,
			"cost_center": args.cost_center or "_Test Cost Center - _TC",
			"conversion_factor": args.get("conversion_factor", 1),
			"incoming_rate": args.incoming_rate or 0,
			"serial_and_batch_bundle": bundle_id,
		},
	)

	if not args.do_not_save:
		si.insert()
		if not args.do_not_submit:
			si.submit()
		else:
			si.payment_schedule = []

		si.load_from_db()
	else:
		si.payment_schedule = []

	return si


def create_sales_invoice_against_cost_center(**args):
	si = frappe.new_doc("Sales Invoice")
	args = frappe._dict(args)
	if args.posting_date:
		si.set_posting_time = 1
	si.posting_date = args.posting_date or nowdate()

	si.company = args.company or "_Test Company"
	si.cost_center = args.cost_center or "_Test Cost Center - _TC"
	si.customer = args.customer or "_Test Customer"
	si.debit_to = args.debit_to or "Debtors - _TC"
	si.update_stock = args.update_stock
	si.is_pos = args.is_pos
	si.is_return = args.is_return
	si.return_against = args.return_against
	si.currency = args.currency or "INR"
	si.conversion_rate = args.conversion_rate or 1

	si.append(
		"items",
		{
			"item_code": args.item or args.item_code or "_Test Item",
			"warehouse": args.warehouse or "_Test Warehouse - _TC",
			"qty": args.qty or 1,
			"rate": args.rate or 100,
			"income_account": "Sales - _TC",
			"expense_account": "Cost of Goods Sold - _TC",
			"cost_center": args.cost_center or "_Test Cost Center - _TC",
		},
	)

	if not args.do_not_save:
		si.insert()
		if not args.do_not_submit:
			si.submit()
		else:
			si.payment_schedule = []
	else:
		si.payment_schedule = []

	return si


test_dependencies = ["Journal Entry", "Contact", "Address"]
test_records = frappe.get_test_records("Sales Invoice")


def get_outstanding_amount(against_voucher_type, against_voucher, account, party, party_type):
	bal = flt(
		frappe.db.sql(
			"""
		select sum(debit_in_account_currency) - sum(credit_in_account_currency)
		from `tabGL Entry`
		where against_voucher_type=%s and against_voucher=%s
		and account = %s and party = %s and party_type = %s""",
			(against_voucher_type, against_voucher, account, party, party_type),
		)[0][0]
		or 0.0
	)

	if against_voucher_type == "Purchase Invoice":
		bal = bal * -1

	return bal


def get_taxes_and_charges():
	return [
		{
			"account_head": "_Test Account Excise Duty - TCP1",
			"charge_type": "On Net Total",
			"cost_center": "Main - TCP1",
			"description": "Excise Duty",
			"doctype": "Sales Taxes and Charges",
			"idx": 1,
			"included_in_print_rate": 1,
			"parentfield": "taxes",
			"rate": 12,
		},
		{
			"account_head": "_Test Account Education Cess - TCP1",
			"charge_type": "On Previous Row Amount",
			"cost_center": "Main - TCP1",
			"description": "Education Cess",
			"doctype": "Sales Taxes and Charges",
			"idx": 2,
			"included_in_print_rate": 1,
			"parentfield": "taxes",
			"rate": 2,
			"row_id": 1,
		},
	]


def create_internal_parties():
	from erpnext.selling.doctype.customer.test_customer import create_internal_customer
    
	create_internal_customer(
		customer_name="_Test Internal Customer",
		represents_company="_Test Company 1",
		allowed_to_interact_with="Wind Power LLC",
	)

	create_internal_customer(
		customer_name="_Test Internal Customer 2",
		represents_company="_Test Company with perpetual inventory",
		allowed_to_interact_with="_Test Company with perpetual inventory",
	)

	create_internal_customer(
		customer_name="_Test Internal Customer 3",
		represents_company="_Test Company",
		allowed_to_interact_with="_Test Company",
	)

	account = create_account(
		account_name="Unrealized Profit",
		parent_account="Current Liabilities - _TC",
		company="_Test Company",
	)

	frappe.db.set_value("Company", "_Test Company", "unrealized_profit_loss_account", account)

	create_internal_supplier(
		supplier_name="_Test Internal Supplier",
		represents_company="Wind Power LLC",
		allowed_to_interact_with="_Test Company 1",
	)

	create_internal_supplier(
		supplier_name="_Test Internal Supplier 2",
		represents_company="_Test Company with perpetual inventory",
		allowed_to_interact_with="_Test Company with perpetual inventory",
	)


def create_internal_supplier(supplier_name, represents_company, allowed_to_interact_with):
	if not frappe.db.exists("Supplier", supplier_name):
		supplier = frappe.get_doc(
			{
				"supplier_group": "_Test Supplier Group",
				"supplier_name": supplier_name,
				"doctype": "Supplier",
				"is_internal_supplier": 1,
				"represents_company": represents_company,
			}
		)

		supplier.append("companies", {"company": allowed_to_interact_with})
		supplier.insert()
		supplier_name = supplier.name
	else:
		supplier_name = frappe.db.exists("Supplier", supplier_name)

	return supplier_name


def setup_accounts():
	## Create internal transfer account
	account = create_account(
		account_name="Unrealized Profit",
		parent_account="Current Liabilities - TCP1",
		company="_Test Company with perpetual inventory",
	)

	frappe.db.set_value(
		"Company", "_Test Company with perpetual inventory", "unrealized_profit_loss_account", account
	)


def add_taxes(doc):
	doc.append(
		"taxes",
		{
			"account_head": "_Test Account Excise Duty - TCP1",
			"charge_type": "On Net Total",
			"cost_center": "Main - TCP1",
			"description": "Excise Duty",
			"rate": 12,
		},
	)

def create_customer(**args):
		if not frappe.db.exists("Customer", args.get("customer_name")):
			customer = frappe.new_doc("Customer")
			customer.customer_name = args.get("customer_name")
			customer.type = "Individual"

			if args.get("currency"):
				customer.default_currency = args.get("currency")
			if args.get("company") and args.get('account'):
				customer.append("accounts",{
					"company": args.get("company"),
					"account": args.get("account")
				})
			customer.save()
			frappe.db.commit()
   
def create_accounts(**args):
	 if not frappe.db.exists("Account", f"{args.get('account_name')} - _TC"):  # Ensure proper check with "- _TC"
			try:
				frappe.get_doc({
					"doctype": "Account",
					"company": args.get('company') or "_Test Company",
					"account_name": args.get('account_name'),
					"parent_account": args.get('parent_account'),
					"report_type": "Balance Sheet",
					"root_type": args.get('root_type') or "Liability",
					"account_currency": args.get('account_currency') or "INR",
				}).insert()
				frappe.db.commit()
			except Exception as e:
				frappe.log_error(f"Failed to insert {args.get('account_name')}", str(e))
	
			
def setup_bank_accounts():
	payment_gateway = {"doctype": "Payment Gateway", "gateway": "_Test Gateway"}

	payment_method = [
		{
			"doctype": "Payment Gateway Account",
			"is_default": 1,
			"payment_gateway": "_Test Gateway",
			"payment_account": "_Test Bank - _TC",
			"currency": "INR",
		},
		{
			"doctype": "Payment Gateway Account",
			"payment_gateway": "_Test Gateway",
			"payment_account": "_Test Bank USD - _TC",
			"currency": "USD",
		},
	]
	
	if not frappe.db.get_value("Payment Gateway", payment_gateway["gateway"], "name"):
			frappe.get_doc(payment_gateway).insert(ignore_permissions=True)

	for method in payment_method:
		if not frappe.db.get_value(
			"Payment Gateway Account",
			{"payment_gateway": method["payment_gateway"], "currency": method["currency"]},
			"name",
		):
			frappe.get_doc(method).insert(ignore_permissions=True)
   
   
def create_address(**args):
	
	if not frappe.db.exists("Address", args.get("name")):
		address = frappe.get_doc({
				"doctype": "Address",
				"address_title":args.get('address_title'),
				"address_type":args.get('address_type'),
				"city":"Test Town",
				"address_line1":args.get('address_line1'),
				"is_primary_address":args.get("is_primary_address"),
				"state": args.get('state'),
				"country":args.get("country"),
				"pincode":args.get('pincode')
			}).insert()
		if args.get('is_your_company_address'):
			address.append("links",{
				"link_doctype":"Company",
				"link_name":args.get('company')
			})
		else:
			address.append("links",{
				"link_doctype":args.get('doctype'),
				"link_name":args.get('docname')
			})
		address.save()
		frappe.db.commit()
		return address

<<<<<<< HEAD
def get_months(doc):
		month_list = [
			"January",
			"February",
			"March",
			"April",
			"May",
			"June",
			"July",
			"August",
			"September",
			"October",
			"November",
			"December",
		]
		idx = 1
		for m in month_list:
			mnth = doc.append("percentages")
			mnth.month = m
			mnth.percentage_allocation = 100.0 / 12
			mnth.idx = idx
			idx += 1
=======
def create_company_and_supplier():
	parent_company= "Test Company-1122"
	child_company = "Test Company-3344"
	price_list = "Test Inter Company Transfer"
	supplier = "Test Company-1122"
	customer = "Test Company-3344"

	if not frappe.db.exists("Company", parent_company):
		frappe.get_doc(
			{
				"doctype": "Company",
				"company_name": parent_company,
				"abbr": "TC-1",
				"default_currency": "INR",
				"is_group": 1,
				"gstin": "27AAAAP0267H2ZN",
				"gst_category": "Registered Regular"
			}
		).insert()

	if not frappe.db.exists("Company", child_company):
		frappe.get_doc(
			{
				"doctype": "Company",
				"company_name": child_company,
				"abbr": "TC-3",
				"default_currency": "INR",
				"gstin": "27AABCT1296R1ZN",
				"gst_category": "Registered Regular",
				"parent_company": parent_company
			}
		).insert()

	if not frappe.db.exists("Price List", price_list):
		frappe.get_doc(
			{
				"doctype": "Price List",
				"price_list_name": price_list,
				"currency": "INR",
				"buying": 1,
				"selling": 1,
				"countries": [
					{
						"country": "India"
					}
				]
			}
		).insert()

	if not frappe.db.exists("Supplier", supplier):
		frappe.get_doc(
			{
				"doctype": "Supplier",
				"supplier_name": parent_company,
				"supplier_type": "Individual",
				"country": "India",
				"default_price_list": price_list,
				"is_internal_supplier": 1,
				"represents_company": parent_company,
				"companies": [
					{
						"company": child_company
					}
				]
			}
		).insert()

		frappe.get_doc(
			{
				"doctype":"Address",
				"address_title": parent_company,
				"address_type": "Billing",
				"address_line1": "GP Parsik Sahakari Bank, Second Floor",
				"address_line2": "Sahkarmurti Gopinath Shivram Patil Bhavan MBT Road",
				"city": "Thane",
				"state": "Maharashtra",
				"country": "India",
				"pincode": "400605",
				"gstin": "27AAAAP0267H2ZN",
				"gst_category": "Registered Regular",
				"is_your_company_address": 1,
				"links": [
					{
						"link_doctype": "Company",
						"link_name": parent_company
					},
					{
						"link_doctype": "Supplier",
						"link_name": supplier
					}
				]
			}
		).insert()

	if not frappe.db.exists("Customer", customer):
		frappe.get_doc(
			{
				"doctype": "Customer",
				"customer_name": child_company,
				"customer_type": "Company",
				"country": "India",
				"default_price_list": price_list,
				"is_internal_customer": 1,
				"represents_company": child_company,
				"companies": [
					{
						"company": parent_company
					}
				]
			}
		).insert()

		frappe.get_doc(
			{
				"doctype":"Address",
				"address_title": child_company,
				"address_type": "Billing",
				"address_line1": "M1, 5, Empire Plaza Building A",
				"address_line2": "L B S Road, Off. Village Hariyali, Vikhroli West",
				"city": "Mumbai",
				"state": "Maharashtra",
				"country": "India",
				"pincode": "400083",
				"gstin": "27AABCT1296R1ZN",
				"gst_category": "Registered Regular",
				"is_your_company_address": 1,
				"links": [
					{
						"link_doctype": "Company",
						"link_name": child_company
					},
					{
						"link_doctype": "Customer",
						"link_name": customer
					}
				]
			}
		).insert()
	frappe.db.commit()

	return {
		"parent_company": parent_company,
		"child_company": child_company,
		"supplier": supplier,
		"customer": customer,
		"price_list": price_list
	}
>>>>>>> 7403ede2
<|MERGE_RESOLUTION|>--- conflicted
+++ resolved
@@ -6105,51 +6105,53 @@
 	def test_calculate_commission_for_sales_partner_TC_ACC_143(self):
 		from erpnext.accounts.doctype.payment_entry.test_payment_entry import make_test_item
 		from erpnext.accounts.utils import get_fiscal_year
+		from frappe.tests.utils import if_app_installed
 		fiscal_year = get_fiscal_year(nowdate())[0]
-		if not frappe.db.exists("Monthly Distribution", "_Test Sales Distribution"):
-			month_distribution = frappe.get_doc({
-				"distribution_id": "_Test Sales Distribution",
-				"doctype": "Monthly Distribution",
-				"fiscal_year":fiscal_year
-			})
-			get_months(month_distribution)
-			month_distribution.insert()
-		if not frappe.db.exists("Sales Partner", "_Test Sales Distributor"):
-			month_distribution = frappe.get_doc("Monthly Distribution", "_Test Sales Distribution")
-			
-			sales_paerter = frappe.get_doc({
-				"partner_name": "_Test Sales Distributor",
-				"doctype": "Sales Partner",
-				"territory": "All Territories",
-				"sales_person": "_Test Sales Commission",
-				"partner_type": "Distributor",
-				"commission_rate":5,
-				"targets":[{
-					"item_group": "_Test Item Group",
-					"fiscal_year":fiscal_year,
-					"target_qty":10,
-					"target_amount":1000,
-					"distribution_id":month_distribution.name
-				}]
-			}).insert()
-		customer = frappe.get_doc("Customer","_Test Customer")
-		customer.default_sales_partner="_Test Sales Distributor"
-		customer.default_commission_rate=5
-		customer.save()
-		item = make_test_item("_Test Item")	
-		si = create_sales_invoice(
-				customer="_Test Customer",
-				company="_Test Company",
-				item_code=item.name,
-				qty=10,
-				rate=1000,
-				do_not_submit=True
-		)
-		si.submit()
-		self.assertEqual(si.total_commission,500)
-		self.assertEqual(si.commission_rate,5)
-		self.assertEqual(si.amount_eligible_for_commission,10000)
-		self.assertEqual(si.sales_partner,"_Test Sales Distributor")
+		if if_app_installed("Sales Commission"):
+			if not frappe.db.exists("Monthly Distribution", "_Test Sales Distribution"):
+				month_distribution = frappe.get_doc({
+					"distribution_id": "_Test Sales Distribution",
+					"doctype": "Monthly Distribution",
+					"fiscal_year":fiscal_year
+				})
+				get_months(month_distribution)
+				month_distribution.insert()
+			if not frappe.db.exists("Sales Partner", "_Test Sales Distributor"):
+				month_distribution = frappe.get_doc("Monthly Distribution", "_Test Sales Distribution")
+				
+				sales_paerter = frappe.get_doc({
+					"partner_name": "_Test Sales Distributor",
+					"doctype": "Sales Partner",
+					"territory": "All Territories",
+					"sales_person": "_Test Sales Commission",
+					"partner_type": "Distributor",
+					"commission_rate":5,
+					"targets":[{
+						"item_group": "_Test Item Group",
+						"fiscal_year":fiscal_year,
+						"target_qty":10,
+						"target_amount":1000,
+						"distribution_id":month_distribution.name
+					}]
+				}).insert()
+			customer = frappe.get_doc("Customer","_Test Customer")
+			customer.default_sales_partner="_Test Sales Distributor"
+			customer.default_commission_rate=5
+			customer.save()
+			item = make_test_item("_Test Item")	
+			si = create_sales_invoice(
+					customer="_Test Customer",
+					company="_Test Company",
+					item_code=item.name,
+					qty=10,
+					rate=1000,
+					do_not_submit=True
+			)
+			si.submit()
+			self.assertEqual(si.total_commission,500)
+			self.assertEqual(si.commission_rate,5)
+			self.assertEqual(si.amount_eligible_for_commission,10000)
+			self.assertEqual(si.sales_partner,"_Test Sales Distributor")
 def set_advance_flag(company, flag, default_account):
 	frappe.db.set_value(
 		"Company",
@@ -6545,7 +6547,6 @@
 		frappe.db.commit()
 		return address
 
-<<<<<<< HEAD
 def get_months(doc):
 		month_list = [
 			"January",
@@ -6568,7 +6569,6 @@
 			mnth.percentage_allocation = 100.0 / 12
 			mnth.idx = idx
 			idx += 1
-=======
 def create_company_and_supplier():
 	parent_company= "Test Company-1122"
 	child_company = "Test Company-3344"
@@ -6715,5 +6715,4 @@
 		"supplier": supplier,
 		"customer": customer,
 		"price_list": price_list
-	}
->>>>>>> 7403ede2
+	}