--- conflicted
+++ resolved
@@ -1996,10 +1996,7 @@
 
 		address.save()
 
-<<<<<<< HEAD
-=======
 def make_test_transporter_for_ewaybill():
->>>>>>> 202ef92f
 	if not frappe.db.exists('Supplier', '_Test Transporter'):
 		frappe.get_doc({
 			"doctype": "Supplier",
