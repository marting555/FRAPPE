--- conflicted
+++ resolved
@@ -153,21 +153,14 @@
 
 def get_items_list(pos_profile, company):
 	cond = ""
-<<<<<<< HEAD
-	args_list = [company]
-=======
 	args_list = []
->>>>>>> 1cc7500b
 	if pos_profile.get('item_groups'):
 		# Get items based on the item groups defined in the POS profile
 		for d in pos_profile.get('item_groups'):
 			args_list.extend([d.name for d in get_child_nodes('Item Group', d.item_group)])
 		cond = "and i.item_group in (%s)" % (', '.join(['%s'] * len(args_list)))
-<<<<<<< HEAD
-=======
 		
 		args_list = [company] + args_list
->>>>>>> 1cc7500b
 
 	return frappe.db.sql("""
 		select
