--- conflicted
+++ resolved
@@ -911,11 +911,7 @@
  "issingle": 0, 
  "istable": 1, 
  "max_attachments": 0, 
-<<<<<<< HEAD
  "modified": "2018-08-19 04:08:44.742510", 
-=======
- "modified": "2018-05-07 17:50:25.961397", 
->>>>>>> f9c5da5d
  "modified_by": "Administrator", 
  "module": "Accounts", 
  "name": "Journal Entry Account", 
