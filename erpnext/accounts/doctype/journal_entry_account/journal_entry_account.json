--- conflicted
+++ resolved
@@ -271,11 +271,7 @@
  ],
  "idx": 1,
  "istable": 1,
-<<<<<<< HEAD
- "modified": "2019-09-06 20:19:19.437617",
-=======
  "modified": "2019-09-12 12:16:17.588399",
->>>>>>> a00c98be
  "modified_by": "Administrator",
  "module": "Accounts",
  "name": "Journal Entry Account",
