--- conflicted
+++ resolved
@@ -60,10 +60,6 @@
 					"label": "Cost Center Number",
 					"fieldname": "cost_center_number",
 					"fieldtype": "Data",
-<<<<<<< HEAD
-					"reqd": 0,
-=======
->>>>>>> 24e5a617
 					"default": frm.doc.cost_center_number
 				},
 				{
@@ -85,14 +81,9 @@
 					args: {
 						docname: frm.doc.name,
 						cost_center_name: data.cost_center_name,
-<<<<<<< HEAD
-						cost_center_number: data.cost_center_number || "",
-						company: frm.doc.company
-=======
 						cost_center_number: cstr(data.cost_center_number),
 						company: frm.doc.company,
 						merge: data.merge
->>>>>>> 24e5a617
 					},
 					callback: function(r) {
 						frappe.dom.unfreeze();
