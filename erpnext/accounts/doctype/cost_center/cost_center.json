{
 "allow_copy": 1,
 "allow_import": 1,
 "creation": "2013-01-23 19:57:17",
 "description": "Track separate Income and Expense for product verticals or divisions.",
 "doctype": "DocType",
 "document_type": "Setup",
 "engine": "InnoDB",
 "field_order": [
  "sb0",
  "cost_center_name",
  "cost_center_number",
  "parent_cost_center",
  "company",
  "cb0",
  "tax_description",
  "is_group",
  "disabled",
  "lft",
  "rgt",
  "old_parent"
 ],
 "fields": [
  {
   "fieldname": "sb0",
   "fieldtype": "Section Break"
  },
  {
   "fieldname": "cost_center_name",
   "fieldtype": "Data",
   "in_list_view": 1,
   "label": "Cost Center Name",
   "no_copy": 1,
   "oldfieldname": "cost_center_name",
   "oldfieldtype": "Data",
   "reqd": 1
  },
  {
   "fieldname": "cost_center_number",
   "fieldtype": "Data",
   "in_list_view": 1,
   "in_standard_filter": 1,
   "label": "Cost Center Number",
   "read_only": 1
  },
  {
   "fieldname": "parent_cost_center",
   "fieldtype": "Link",
   "ignore_user_permissions": 1,
   "in_list_view": 1,
   "label": "Parent Cost Center",
   "oldfieldname": "parent_cost_center",
   "oldfieldtype": "Link",
   "options": "Cost Center",
   "reqd": 1
  },
  {
   "fieldname": "company",
   "fieldtype": "Link",
   "in_list_view": 1,
   "in_standard_filter": 1,
   "label": "Company",
   "oldfieldname": "company_name",
   "oldfieldtype": "Link",
   "options": "Company",
   "remember_last_selected_value": 1,
   "reqd": 1
  },
  {
   "fieldname": "cb0",
   "fieldtype": "Column Break",
   "width": "50%"
  },
  {
   "default": "0",
   "fieldname": "is_group",
   "fieldtype": "Check",
   "label": "Is Group"
  },
  {
   "fieldname": "lft",
   "fieldtype": "Int",
   "hidden": 1,
   "label": "lft",
   "no_copy": 1,
   "oldfieldname": "lft",
   "oldfieldtype": "Int",
   "print_hide": 1,
   "report_hide": 1,
   "search_index": 1
  },
  {
   "fieldname": "rgt",
   "fieldtype": "Int",
   "hidden": 1,
   "label": "rgt",
   "no_copy": 1,
   "oldfieldname": "rgt",
   "oldfieldtype": "Int",
   "print_hide": 1,
   "report_hide": 1,
   "search_index": 1
  },
  {
   "fieldname": "old_parent",
   "fieldtype": "Link",
   "hidden": 1,
   "ignore_user_permissions": 1,
   "label": "old_parent",
   "no_copy": 1,
   "oldfieldname": "old_parent",
   "oldfieldtype": "Data",
   "options": "Cost Center",
   "print_hide": 1,
   "report_hide": 1
  },
  {
   "default": "0",
   "fieldname": "disabled",
   "fieldtype": "Check",
   "label": "Disabled"
  },
  {
   "fieldname": "tax_description",
   "fieldtype": "Small Text",
   "label": "Tax Description"
  }
 ],
 "icon": "fa fa-money",
 "idx": 1,
<<<<<<< HEAD
 "modified": "2020-03-03 15:35:22.811823",
=======
 "is_tree": 1,
 "links": [],
 "modified": "2020-04-29 16:09:30.025214",
>>>>>>> fd30b8f4
 "modified_by": "Administrator",
 "module": "Accounts",
 "name": "Cost Center",
 "nsm_parent_field": "parent_cost_center",
 "owner": "Administrator",
 "permissions": [
  {
   "create": 1,
   "delete": 1,
   "email": 1,
   "print": 1,
   "read": 1,
   "report": 1,
   "role": "Accounts Manager",
   "share": 1,
   "write": 1
  },
  {
   "export": 1,
   "read": 1,
   "report": 1,
   "role": "Auditor"
  },
  {
   "email": 1,
   "print": 1,
   "read": 1,
   "report": 1,
   "role": "Accounts User"
  },
  {
   "read": 1,
   "role": "Sales User"
  },
  {
   "read": 1,
   "role": "Purchase User"
  }
 ],
 "search_fields": "parent_cost_center, is_group",
 "show_name_in_global_search": 1,
 "sort_field": "modified",
 "sort_order": "ASC"
}<|MERGE_RESOLUTION|>--- conflicted
+++ resolved
@@ -128,13 +128,9 @@
  ],
  "icon": "fa fa-money",
  "idx": 1,
-<<<<<<< HEAD
- "modified": "2020-03-03 15:35:22.811823",
-=======
  "is_tree": 1,
  "links": [],
  "modified": "2020-04-29 16:09:30.025214",
->>>>>>> fd30b8f4
  "modified_by": "Administrator",
  "module": "Accounts",
  "name": "Cost Center",
