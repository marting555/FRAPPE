// Copyright (c) 2017, Frappe Technologies Pvt. Ltd. and contributors
// For license information, please see license.txt

frappe.ui.form.on('Opening Invoice Creation Tool', {
	setup: function(frm) {
		frm.set_query('party_type', 'invoices', function(doc, cdt, cdn) {
			return {
				filters: {
					'name': ['in', 'Customer, Supplier']
				}
			};
		});

		if (frm.doc.company) {
			frm.trigger('setup_company_filters');
		}

		frappe.realtime.on('opening_invoice_creation_progress', data => {
			if (!frm.doc.import_in_progress) {
				frm.dashboard.reset();
				frm.doc.import_in_progress = true;
			}
			if (data.user != frappe.session.user) return;
			if (data.count == data.total) {
				setTimeout((title) => {
					frm.doc.import_in_progress = false;
					frm.clear_table("invoices");
					frm.refresh_fields();
					frm.page.clear_indicator();
					frm.dashboard.hide_progress(title);
					frappe.msgprint(__("Opening {0} Invoice created", [frm.doc.invoice_type]));
				}, 1500, data.title);
				return;
			}

			frm.dashboard.show_progress(data.title, (data.count / data.total) * 100, data.message);
			frm.page.set_indicator(__('In Progress'), 'orange');
		});
<<<<<<< HEAD

		erpnext.accounts.dimensions.setup_dimension_filters(frm, frm.doctype);
=======
>>>>>>> 3a251ecb
	},

	refresh: function(frm) {
		frm.disable_save();
		!frm.doc.import_in_progress && frm.trigger("make_dashboard");
		frm.page.set_primary_action(__('Create Invoices'), () => {
			let btn_primary = frm.page.btn_primary.get(0);
			return frm.call({
				doc: frm.doc,
				btn: $(btn_primary),
				method: "make_invoices",
				freeze_message: __("Creating {0} Invoice", [frm.doc.invoice_type])
			});
		});

		if (frm.doc.create_missing_party) {
			frm.set_df_property("party", "fieldtype", "Data", frm.doc.name, "invoices");
		}
	},

	setup_company_filters: function(frm) {
		frm.set_query('cost_center', 'invoices', function(doc, cdt, cdn) {
			return {
				filters: {
					'company': doc.company
				}
			};
		});

		frm.set_query('cost_center', function(doc) {
			return {
				filters: {
					'company': doc.company
				}
			};
		});

		frm.set_query('temporary_opening_account', 'invoices', function(doc, cdt, cdn) {
			return {
				filters: {
					'company': doc.company
				}
			}
		});
	},

	company: function(frm) {
		if (frm.doc.company) {

			frm.trigger('setup_company_filters');

			frappe.call({
				method: 'erpnext.accounts.doctype.opening_invoice_creation_tool.opening_invoice_creation_tool.get_temporary_opening_account',
				args: {
					company: frm.doc.company
				},
				callback: (r) => {
					if (r.message) {
						frm.doc.__onload.temporary_opening_account = r.message;
						frm.trigger('update_invoice_table');
					}
				}
			})
		}
		erpnext.accounts.dimensions.update_dimension(frm, frm.doctype);
	},

	invoice_type: function(frm) {
		$.each(frm.doc.invoices, (idx, row) => {
			row.party_type = frm.doc.invoice_type == "Sales"? "Customer": "Supplier";
			row.party = "";
		});
		frm.refresh_fields();
	},

	make_dashboard: function(frm) {
		let max_count = frm.doc.__onload.max_count;
		let opening_invoices_summary = frm.doc.__onload.opening_invoices_summary;
		if(!$.isEmptyObject(opening_invoices_summary)) {
			let section = frm.dashboard.add_section(
				frappe.render_template('opening_invoice_creation_tool_dashboard', {
					data: opening_invoices_summary,
					max_count: max_count
				})
			);

			section.on('click', '.invoice-link', function() {
				let doctype = $(this).attr('data-type');
				let company = $(this).attr('data-company');
				frappe.set_route('List', doctype,
					{'is_opening': 'Yes', 'company': company, 'docstatus': 1});
			});
			frm.dashboard.show();
		}
	},

	update_invoice_table: function(frm) {
		$.each(frm.doc.invoices, (idx, row) => {
			if (!row.temporary_opening_account) {
				row.temporary_opening_account = frm.doc.__onload.temporary_opening_account;
			}

			if(!row.cost_center) {
				row.cost_center = frm.doc.cost_center;
			}

			row.party_type = frm.doc.invoice_type == "Sales"? "Customer": "Supplier";
		});
	}
});

frappe.ui.form.on('Opening Invoice Creation Tool Item', {
	invoices_add: (frm) => {
		frm.trigger('update_invoice_table');
	}
});<|MERGE_RESOLUTION|>--- conflicted
+++ resolved
@@ -36,11 +36,8 @@
 			frm.dashboard.show_progress(data.title, (data.count / data.total) * 100, data.message);
 			frm.page.set_indicator(__('In Progress'), 'orange');
 		});
-<<<<<<< HEAD
 
 		erpnext.accounts.dimensions.setup_dimension_filters(frm, frm.doctype);
-=======
->>>>>>> 3a251ecb
 	},
 
 	refresh: function(frm) {
