{
 "allow_copy": 0,
 "allow_events_in_timeline": 0,
 "allow_guest_to_view": 0,
 "allow_import": 0,
 "allow_rename": 0,
 "autoname": "field:title",
 "beta": 0,
 "creation": "2018-11-22 23:38:39.668804",
 "custom": 0,
 "docstatus": 0,
 "doctype": "DocType",
 "document_type": "",
 "editable_grid": 1,
 "engine": "InnoDB",
 "fields": [
  {
   "allow_bulk_edit": 0,
   "allow_in_quick_entry": 0,
   "allow_on_submit": 0,
   "bold": 0,
   "collapsible": 0,
   "columns": 0,
   "fieldname": "title",
   "fieldtype": "Data",
   "hidden": 0,
   "ignore_user_permissions": 0,
   "ignore_xss_filter": 0,
   "in_filter": 0,
   "in_global_search": 0,
   "in_list_view": 0,
   "in_standard_filter": 0,
   "label": "Title",
   "length": 0,
   "no_copy": 0,
   "permlevel": 0,
   "precision": "",
   "print_hide": 0,
   "print_hide_if_no_value": 0,
   "read_only": 0,
   "remember_last_selected_value": 0,
   "report_hide": 0,
   "reqd": 0,
   "search_index": 0,
   "set_only_once": 0,
   "translatable": 0,
   "unique": 1
  }
 ],
 "has_web_view": 0,
 "hide_heading": 0,
 "hide_toolbar": 0,
 "idx": 0,
 "image_view": 0,
 "in_create": 0,
 "is_submittable": 0,
 "issingle": 0,
 "istable": 0,
 "max_attachments": 0,
<<<<<<< HEAD
 "modified": "2020-01-15 17:14:28.951793",
=======
 "modified": "2020-01-15 17:14:28.951793", 
>>>>>>> b63c041a
 "modified_by": "Administrator",
 "module": "Accounts",
 "name": "Tax Category",
 "name_case": "",
 "owner": "Administrator",
 "permissions": [
  {
   "amend": 0,
   "cancel": 0,
   "create": 1,
   "delete": 1,
   "email": 1,
   "export": 1,
   "if_owner": 0,
   "import": 0,
   "permlevel": 0,
   "print": 1,
   "read": 1,
   "report": 1,
   "role": "System Manager",
   "set_user_permissions": 0,
   "share": 1,
   "submit": 0,
   "write": 1
  },
  {
   "amend": 0,
   "cancel": 0,
   "create": 1,
   "delete": 1,
   "email": 1,
   "export": 1,
   "if_owner": 0,
   "import": 0,
   "permlevel": 0,
   "print": 1,
   "read": 1,
   "report": 1,
   "role": "Accounts Manager",
   "set_user_permissions": 0,
   "share": 1,
   "submit": 0,
   "write": 1
  },
  {
   "amend": 0,
   "cancel": 0,
   "create": 0,
   "delete": 0,
   "email": 1,
   "export": 1,
   "if_owner": 0,
   "import": 0,
   "permlevel": 0,
   "print": 1,
   "read": 1,
   "report": 1,
   "role": "Accounts User",
   "set_user_permissions": 0,
   "share": 1,
   "submit": 0,
   "write": 0
  }
 ],
 "quick_entry": 1,
 "read_only": 0,
 "read_only_onload": 0,
 "show_name_in_global_search": 0,
 "sort_field": "modified",
 "sort_order": "DESC",
 "track_changes": 1,
 "track_seen": 0,
 "track_views": 0
}<|MERGE_RESOLUTION|>--- conflicted
+++ resolved
@@ -57,11 +57,7 @@
  "issingle": 0,
  "istable": 0,
  "max_attachments": 0,
-<<<<<<< HEAD
- "modified": "2020-01-15 17:14:28.951793",
-=======
  "modified": "2020-01-15 17:14:28.951793", 
->>>>>>> b63c041a
  "modified_by": "Administrator",
  "module": "Accounts",
  "name": "Tax Category",
