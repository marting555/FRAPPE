{
<<<<<<< HEAD
 "allow_copy": 0,
 "allow_events_in_timeline": 0,
 "allow_guest_to_view": 0,
 "allow_import": 0,
 "allow_rename": 0,
 "autoname": "field:title",
 "beta": 0,
 "creation": "2018-11-22 23:38:39.668804",
 "custom": 0,
 "docstatus": 0,
 "doctype": "DocType",
 "document_type": "",
 "editable_grid": 1,
 "engine": "InnoDB",
 "fields": [
  {
   "allow_bulk_edit": 0,
   "allow_in_quick_entry": 0,
   "allow_on_submit": 0,
   "bold": 0,
   "collapsible": 0,
   "columns": 0,
   "fieldname": "title",
   "fieldtype": "Data",
   "hidden": 0,
   "ignore_user_permissions": 0,
   "ignore_xss_filter": 0,
   "in_filter": 0,
   "in_global_search": 0,
   "in_list_view": 0,
   "in_standard_filter": 0,
   "label": "Title",
   "length": 0,
   "no_copy": 0,
   "permlevel": 0,
   "precision": "",
   "print_hide": 0,
   "print_hide_if_no_value": 0,
   "read_only": 0,
   "remember_last_selected_value": 0,
   "report_hide": 0,
   "reqd": 0,
   "search_index": 0,
   "set_only_once": 0,
   "translatable": 0,
   "unique": 1
  }
 ],
 "has_web_view": 0,
 "hide_heading": 0,
 "hide_toolbar": 0,
 "idx": 0,
 "image_view": 0,
 "in_create": 0,
 "is_submittable": 0,
 "issingle": 0,
 "istable": 0,
 "max_attachments": 0,
 "modified": "2020-01-15 17:14:28.951793", 
 "modified_by": "Administrator",
 "module": "Accounts",
 "name": "Tax Category",
 "name_case": "",
 "owner": "Administrator",
 "permissions": [
  {
   "amend": 0,
   "cancel": 0,
=======
 "actions": [],
 "allow_rename": 1,
 "autoname": "field:title",
 "creation": "2018-11-22 23:38:39.668804",
 "doctype": "DocType",
 "editable_grid": 1,
 "engine": "InnoDB",
 "field_order": [
  "title"
 ],
 "fields": [
  {
   "allow_in_quick_entry": 1,
   "fieldname": "title",
   "fieldtype": "Data",
   "in_list_view": 1,
   "label": "Title",
   "reqd": 1,
   "unique": 1
  }
 ],
 "index_web_pages_for_search": 1,
 "links": [],
 "modified": "2021-03-03 11:50:38.748872",
 "modified_by": "Administrator",
 "module": "Accounts",
 "name": "Tax Category",
 "owner": "Administrator",
 "permissions": [
  {
>>>>>>> 540559d6
   "create": 1,
   "delete": 1,
   "email": 1,
   "export": 1,
<<<<<<< HEAD
   "if_owner": 0,
   "import": 0,
   "permlevel": 0,
=======
>>>>>>> 540559d6
   "print": 1,
   "read": 1,
   "report": 1,
   "role": "System Manager",
<<<<<<< HEAD
   "set_user_permissions": 0,
   "share": 1,
   "submit": 0,
   "write": 1
  },
  {
   "amend": 0,
   "cancel": 0,
=======
   "share": 1,
   "write": 1
  },
  {
>>>>>>> 540559d6
   "create": 1,
   "delete": 1,
   "email": 1,
   "export": 1,
<<<<<<< HEAD
   "if_owner": 0,
   "import": 0,
   "permlevel": 0,
=======
>>>>>>> 540559d6
   "print": 1,
   "read": 1,
   "report": 1,
   "role": "Accounts Manager",
<<<<<<< HEAD
   "set_user_permissions": 0,
   "share": 1,
   "submit": 0,
   "write": 1
  },
  {
   "amend": 0,
   "cancel": 0,
   "create": 0,
   "delete": 0,
   "email": 1,
   "export": 1,
   "if_owner": 0,
   "import": 0,
   "permlevel": 0,
=======
   "share": 1,
   "write": 1
  },
  {
   "email": 1,
   "export": 1,
>>>>>>> 540559d6
   "print": 1,
   "read": 1,
   "report": 1,
   "role": "Accounts User",
<<<<<<< HEAD
   "set_user_permissions": 0,
   "share": 1,
   "submit": 0,
   "write": 0
  }
 ],
 "quick_entry": 1,
 "read_only": 0,
 "read_only_onload": 0,
 "show_name_in_global_search": 0,
 "sort_field": "modified",
 "sort_order": "DESC",
 "track_changes": 1,
 "track_seen": 0,
 "track_views": 0
=======
   "share": 1
  }
 ],
 "quick_entry": 1,
 "sort_field": "modified",
 "sort_order": "DESC",
 "track_changes": 1
>>>>>>> 540559d6
}<|MERGE_RESOLUTION|>--- conflicted
+++ resolved
@@ -1,74 +1,4 @@
 {
-<<<<<<< HEAD
- "allow_copy": 0,
- "allow_events_in_timeline": 0,
- "allow_guest_to_view": 0,
- "allow_import": 0,
- "allow_rename": 0,
- "autoname": "field:title",
- "beta": 0,
- "creation": "2018-11-22 23:38:39.668804",
- "custom": 0,
- "docstatus": 0,
- "doctype": "DocType",
- "document_type": "",
- "editable_grid": 1,
- "engine": "InnoDB",
- "fields": [
-  {
-   "allow_bulk_edit": 0,
-   "allow_in_quick_entry": 0,
-   "allow_on_submit": 0,
-   "bold": 0,
-   "collapsible": 0,
-   "columns": 0,
-   "fieldname": "title",
-   "fieldtype": "Data",
-   "hidden": 0,
-   "ignore_user_permissions": 0,
-   "ignore_xss_filter": 0,
-   "in_filter": 0,
-   "in_global_search": 0,
-   "in_list_view": 0,
-   "in_standard_filter": 0,
-   "label": "Title",
-   "length": 0,
-   "no_copy": 0,
-   "permlevel": 0,
-   "precision": "",
-   "print_hide": 0,
-   "print_hide_if_no_value": 0,
-   "read_only": 0,
-   "remember_last_selected_value": 0,
-   "report_hide": 0,
-   "reqd": 0,
-   "search_index": 0,
-   "set_only_once": 0,
-   "translatable": 0,
-   "unique": 1
-  }
- ],
- "has_web_view": 0,
- "hide_heading": 0,
- "hide_toolbar": 0,
- "idx": 0,
- "image_view": 0,
- "in_create": 0,
- "is_submittable": 0,
- "issingle": 0,
- "istable": 0,
- "max_attachments": 0,
- "modified": "2020-01-15 17:14:28.951793", 
- "modified_by": "Administrator",
- "module": "Accounts",
- "name": "Tax Category",
- "name_case": "",
- "owner": "Administrator",
- "permissions": [
-  {
-   "amend": 0,
-   "cancel": 0,
-=======
  "actions": [],
  "allow_rename": 1,
  "autoname": "field:title",
@@ -99,95 +29,36 @@
  "owner": "Administrator",
  "permissions": [
   {
->>>>>>> 540559d6
    "create": 1,
    "delete": 1,
    "email": 1,
    "export": 1,
-<<<<<<< HEAD
-   "if_owner": 0,
-   "import": 0,
-   "permlevel": 0,
-=======
->>>>>>> 540559d6
    "print": 1,
    "read": 1,
    "report": 1,
    "role": "System Manager",
-<<<<<<< HEAD
-   "set_user_permissions": 0,
-   "share": 1,
-   "submit": 0,
-   "write": 1
-  },
-  {
-   "amend": 0,
-   "cancel": 0,
-=======
    "share": 1,
    "write": 1
   },
   {
->>>>>>> 540559d6
    "create": 1,
    "delete": 1,
    "email": 1,
    "export": 1,
-<<<<<<< HEAD
-   "if_owner": 0,
-   "import": 0,
-   "permlevel": 0,
-=======
->>>>>>> 540559d6
    "print": 1,
    "read": 1,
    "report": 1,
    "role": "Accounts Manager",
-<<<<<<< HEAD
-   "set_user_permissions": 0,
-   "share": 1,
-   "submit": 0,
-   "write": 1
-  },
-  {
-   "amend": 0,
-   "cancel": 0,
-   "create": 0,
-   "delete": 0,
-   "email": 1,
-   "export": 1,
-   "if_owner": 0,
-   "import": 0,
-   "permlevel": 0,
-=======
    "share": 1,
    "write": 1
   },
   {
    "email": 1,
    "export": 1,
->>>>>>> 540559d6
    "print": 1,
    "read": 1,
    "report": 1,
    "role": "Accounts User",
-<<<<<<< HEAD
-   "set_user_permissions": 0,
-   "share": 1,
-   "submit": 0,
-   "write": 0
-  }
- ],
- "quick_entry": 1,
- "read_only": 0,
- "read_only_onload": 0,
- "show_name_in_global_search": 0,
- "sort_field": "modified",
- "sort_order": "DESC",
- "track_changes": 1,
- "track_seen": 0,
- "track_views": 0
-=======
    "share": 1
   }
  ],
@@ -195,5 +66,4 @@
  "sort_field": "modified",
  "sort_order": "DESC",
  "track_changes": 1
->>>>>>> 540559d6
 }