# Copyright (c) 2018, Frappe Technologies Pvt. Ltd. and Contributors
# See license.txt

import json
import unittest

import frappe
from frappe import utils
from frappe.tests.utils import FrappeTestCase

from erpnext.accounts.doctype.bank_reconciliation_tool.bank_reconciliation_tool import (
	get_linked_payments,
	reconcile_vouchers,
)
from erpnext.accounts.doctype.payment_entry.test_payment_entry import get_payment_entry
from erpnext.accounts.doctype.pos_profile.test_pos_profile import make_pos_profile
from erpnext.accounts.doctype.purchase_invoice.test_purchase_invoice import make_purchase_invoice
from erpnext.accounts.doctype.sales_invoice.test_sales_invoice import create_sales_invoice
from erpnext.tests.utils import if_lending_app_installed

test_dependencies = ["Item", "Cost Center"]


class TestBankTransaction(FrappeTestCase):
	def setUp(self):
		for dt in [
			"Bank Transaction",
			"Payment Entry",
			"Payment Entry Reference",
			"POS Profile",
		]:
			frappe.db.delete(dt)
		clear_loan_transactions()
		make_pos_profile()
		add_transactions()
		add_vouchers()

	# This test checks if ERPNext is able to provide a linked payment for a bank transaction based on the amount of the bank transaction.
	def test_linked_payments(self):
		bank_transaction = frappe.get_doc(
			"Bank Transaction",
			dict(description="Re 95282925234 FE/000002917 AT171513000281183046 Conrad Electronic"),
		)
		linked_payments = get_linked_payments(
			bank_transaction.name,
			["payment_entry", "exact_match"],
			from_date=bank_transaction.date,
			to_date=utils.today(),
		)
<<<<<<< HEAD
		self.assertTrue(linked_payments[0][6] == "Conrad Electronic")
=======
		self.assertTrue(linked_payments[0]["party"] == "Conrad Electronic")
>>>>>>> 44bad3bd

	# This test validates a simple reconciliation leading to the clearance of the bank transaction and the payment
	def test_reconcile(self):
		bank_transaction = frappe.get_doc(
			"Bank Transaction",
			dict(description="1512567 BG/000003025 OPSKATTUZWXXX AT776000000098709849 Herr G"),
		)
		payment = frappe.get_doc("Payment Entry", dict(party="Mr G", paid_amount=1700))
		vouchers = json.dumps(
			[
				{
					"payment_doctype": "Payment Entry",
					"payment_name": payment.name,
					"amount": bank_transaction.unallocated_amount,
				}
			]
		)
		reconcile_vouchers(bank_transaction.name, vouchers)

		unallocated_amount = frappe.db.get_value(
			"Bank Transaction", bank_transaction.name, "unallocated_amount"
		)
		self.assertTrue(unallocated_amount == 0)

		clearance_date = frappe.db.get_value("Payment Entry", payment.name, "clearance_date")
		self.assertTrue(clearance_date is not None)

		bank_transaction.reload()
		bank_transaction.cancel()

		clearance_date = frappe.db.get_value("Payment Entry", payment.name, "clearance_date")
		self.assertFalse(clearance_date)

	# Check if ERPNext can correctly filter a linked payments based on the debit/credit amount
	def test_debit_credit_output(self):
		bank_transaction = frappe.get_doc(
			"Bank Transaction",
			dict(description="Auszahlung Karte MC/000002916 AUTOMAT 698769 K002 27.10. 14:07"),
		)
		linked_payments = get_linked_payments(
			bank_transaction.name,
			["payment_entry", "exact_match"],
			from_date=bank_transaction.date,
			to_date=utils.today(),
		)
<<<<<<< HEAD
		self.assertTrue(linked_payments[0][3])
=======
		self.assertTrue(linked_payments[0]["paid_amount"])
>>>>>>> 44bad3bd

	# Check error if already reconciled
	def test_already_reconciled(self):
		bank_transaction = frappe.get_doc(
			"Bank Transaction",
			dict(description="1512567 BG/000002918 OPSKATTUZWXXX AT776000000098709837 Herr G"),
		)
		payment = frappe.get_doc("Payment Entry", dict(party="Mr G", paid_amount=1200))
		vouchers = json.dumps(
			[
				{
					"payment_doctype": "Payment Entry",
					"payment_name": payment.name,
					"amount": bank_transaction.unallocated_amount,
				}
			]
		)
		reconcile_vouchers(bank_transaction.name, vouchers)

		bank_transaction = frappe.get_doc(
			"Bank Transaction",
			dict(description="1512567 BG/000002918 OPSKATTUZWXXX AT776000000098709837 Herr G"),
		)
		payment = frappe.get_doc("Payment Entry", dict(party="Mr G", paid_amount=1200))
		vouchers = json.dumps(
			[
				{
					"payment_doctype": "Payment Entry",
					"payment_name": payment.name,
					"amount": bank_transaction.unallocated_amount,
				}
			]
		)
		self.assertRaises(
			frappe.ValidationError,
			reconcile_vouchers,
			bank_transaction_name=bank_transaction.name,
			vouchers=vouchers,
		)

	# Raise an error if debitor transaction vs debitor payment
	def test_clear_sales_invoice(self):
		bank_transaction = frappe.get_doc(
			"Bank Transaction",
			dict(description="I2015000011 VD/000002514 ATWWXXX AT4701345000003510057 Bio"),
		)
		payment = frappe.get_doc("Sales Invoice", dict(customer="Fayva", status=["=", "Paid"]))
		vouchers = json.dumps(
			[
				{
					"payment_doctype": "Sales Invoice",
					"payment_name": payment.name,
					"amount": bank_transaction.unallocated_amount,
				}
			]
		)
		reconcile_vouchers(bank_transaction.name, vouchers=vouchers)

		self.assertEqual(
			frappe.db.get_value("Bank Transaction", bank_transaction.name, "unallocated_amount"), 0
		)
		self.assertTrue(
			frappe.db.get_value("Sales Invoice Payment", dict(parent=payment.name), "clearance_date")
			is not None
		)

	@if_lending_app_installed
	def test_matching_loan_repayment(self):
		from lending.loan_management.doctype.loan.test_loan import create_loan_accounts

		create_loan_accounts()
		bank_account = frappe.get_doc(
			{
				"doctype": "Bank Account",
				"account_name": "Payment Account",
				"bank": "Citi Bank",
				"account": "Payment Account - _TC",
			}
		).insert(ignore_if_duplicate=True)

		bank_transaction = frappe.get_doc(
			{
				"doctype": "Bank Transaction",
				"description": "Loan Repayment - OPSKATTUZWXXX AT776000000098709837 Herr G",
				"date": "2018-10-27",
				"deposit": 500,
				"currency": "INR",
				"bank_account": bank_account.name,
			}
		).submit()

		repayment_entry = create_loan_and_repayment()

		linked_payments = get_linked_payments(bank_transaction.name, ["loan_repayment", "exact_match"])
		self.assertEqual(linked_payments[0]["name"], repayment_entry.name)


@if_lending_app_installed
def clear_loan_transactions():
	frappe.db.delete("Loan Repayment")


def create_bank_account(bank_name="Citi Bank", account_name="_Test Bank - _TC"):
	try:
		frappe.get_doc(
			{
				"doctype": "Bank",
				"bank_name": bank_name,
			}
		).insert(ignore_if_duplicate=True)
	except frappe.DuplicateEntryError:
		pass

	try:
		frappe.get_doc(
			{
				"doctype": "Bank Account",
				"account_name": "Checking Account",
				"bank": bank_name,
				"account": account_name,
			}
		).insert(ignore_if_duplicate=True)
	except frappe.DuplicateEntryError:
		pass


def add_transactions():
	create_bank_account()

	doc = frappe.get_doc(
		{
			"doctype": "Bank Transaction",
			"description": "1512567 BG/000002918 OPSKATTUZWXXX AT776000000098709837 Herr G",
			"date": "2018-10-23",
			"deposit": 1200,
			"currency": "INR",
			"bank_account": "Checking Account - Citi Bank",
		}
	).insert()
	doc.submit()

	doc = frappe.get_doc(
		{
			"doctype": "Bank Transaction",
			"description": "1512567 BG/000003025 OPSKATTUZWXXX AT776000000098709849 Herr G",
			"date": "2018-10-23",
			"deposit": 1700,
			"currency": "INR",
			"bank_account": "Checking Account - Citi Bank",
		}
	).insert()
	doc.submit()

	doc = frappe.get_doc(
		{
			"doctype": "Bank Transaction",
			"description": "Re 95282925234 FE/000002917 AT171513000281183046 Conrad Electronic",
			"date": "2018-10-26",
			"withdrawal": 690,
			"currency": "INR",
			"bank_account": "Checking Account - Citi Bank",
		}
	).insert()
	doc.submit()

	doc = frappe.get_doc(
		{
			"doctype": "Bank Transaction",
			"description": "Auszahlung Karte MC/000002916 AUTOMAT 698769 K002 27.10. 14:07",
			"date": "2018-10-27",
			"deposit": 3900,
			"currency": "INR",
			"bank_account": "Checking Account - Citi Bank",
		}
	).insert()
	doc.submit()

	doc = frappe.get_doc(
		{
			"doctype": "Bank Transaction",
			"description": "I2015000011 VD/000002514 ATWWXXX AT4701345000003510057 Bio",
			"date": "2018-10-27",
			"withdrawal": 109080,
			"currency": "INR",
			"bank_account": "Checking Account - Citi Bank",
		}
	).insert()
	doc.submit()


def add_vouchers():
	try:
		frappe.get_doc(
			{
				"doctype": "Supplier",
				"supplier_group": "All Supplier Groups",
				"supplier_type": "Company",
				"supplier_name": "Conrad Electronic",
			}
		).insert(ignore_if_duplicate=True)

	except frappe.DuplicateEntryError:
		pass

	pi = make_purchase_invoice(supplier="Conrad Electronic", qty=1, rate=690)

	pe = get_payment_entry("Purchase Invoice", pi.name, bank_account="_Test Bank - _TC")
	pe.reference_no = "Conrad Oct 18"
	pe.reference_date = "2018-10-24"
	pe.insert()
	pe.submit()

	try:
		frappe.get_doc(
			{
				"doctype": "Supplier",
				"supplier_group": "All Supplier Groups",
				"supplier_type": "Company",
				"supplier_name": "Mr G",
			}
		).insert(ignore_if_duplicate=True)
	except frappe.DuplicateEntryError:
		pass

	pi = make_purchase_invoice(supplier="Mr G", qty=1, rate=1200)
	pe = get_payment_entry("Purchase Invoice", pi.name, bank_account="_Test Bank - _TC")
	pe.reference_no = "Herr G Oct 18"
	pe.reference_date = "2018-10-24"
	pe.insert()
	pe.submit()

	pi = make_purchase_invoice(supplier="Mr G", qty=1, rate=1700)
	pe = get_payment_entry("Purchase Invoice", pi.name, bank_account="_Test Bank - _TC")
	pe.reference_no = "Herr G Nov 18"
	pe.reference_date = "2018-11-01"
	pe.insert()
	pe.submit()

	try:
		frappe.get_doc(
			{
				"doctype": "Supplier",
				"supplier_group": "All Supplier Groups",
				"supplier_type": "Company",
				"supplier_name": "Poore Simon's",
			}
		).insert(ignore_if_duplicate=True)
	except frappe.DuplicateEntryError:
		pass

	try:
		frappe.get_doc(
			{
				"doctype": "Customer",
				"customer_group": "All Customer Groups",
				"customer_type": "Company",
				"customer_name": "Poore Simon's",
			}
		).insert(ignore_if_duplicate=True)
	except frappe.DuplicateEntryError:
		pass

	pi = make_purchase_invoice(supplier="Poore Simon's", qty=1, rate=3900, is_paid=1, do_not_save=1)
	pi.cash_bank_account = "_Test Bank - _TC"
	pi.insert()
	pi.submit()
	pe = get_payment_entry("Purchase Invoice", pi.name, bank_account="_Test Bank - _TC")
	pe.reference_no = "Poore Simon's Oct 18"
	pe.reference_date = "2018-10-28"
	pe.paid_amount = 690
	pe.received_amount = 690
	pe.insert()
	pe.submit()

	si = create_sales_invoice(customer="Poore Simon's", qty=1, rate=3900)
	pe = get_payment_entry("Sales Invoice", si.name, bank_account="_Test Bank - _TC")
	pe.reference_no = "Poore Simon's Oct 18"
	pe.reference_date = "2018-10-28"
	pe.insert()
	pe.submit()

	try:
		frappe.get_doc(
			{
				"doctype": "Customer",
				"customer_group": "All Customer Groups",
				"customer_type": "Company",
				"customer_name": "Fayva",
			}
		).insert(ignore_if_duplicate=True)
	except frappe.DuplicateEntryError:
		pass

	mode_of_payment = frappe.get_doc({"doctype": "Mode of Payment", "name": "Cash"})

	if not frappe.db.get_value(
		"Mode of Payment Account", {"company": "_Test Company", "parent": "Cash"}
	):
		mode_of_payment.append(
			"accounts", {"company": "_Test Company", "default_account": "_Test Bank - _TC"}
		)
		mode_of_payment.save()

	si = create_sales_invoice(customer="Fayva", qty=1, rate=109080, do_not_save=1)
	si.is_pos = 1
	si.append(
		"payments", {"mode_of_payment": "Cash", "account": "_Test Bank - _TC", "amount": 109080}
	)
	si.insert()
	si.submit()


@if_lending_app_installed
def create_loan_and_repayment():
	from lending.loan_management.doctype.loan.test_loan import (
		create_loan,
		create_loan_product,
		create_repayment_entry,
		make_loan_disbursement_entry,
	)
	from lending.loan_management.doctype.process_loan_interest_accrual.process_loan_interest_accrual import (
		process_loan_interest_accrual_for_term_loans,
	)

	from erpnext.setup.doctype.employee.test_employee import make_employee

	create_loan_product(
		"Personal Loan",
		"Personal Loan",
		500000,
		8.4,
		is_term_loan=1,
		mode_of_payment="Cash",
		disbursement_account="Disbursement Account - _TC",
		payment_account="Payment Account - _TC",
		loan_account="Loan Account - _TC",
		interest_income_account="Interest Income Account - _TC",
		penalty_income_account="Penalty Income Account - _TC",
	)

	applicant = make_employee("test_bank_reco@loan.com", company="_Test Company")
	loan = create_loan(applicant, "Personal Loan", 5000, "Repay Over Number of Periods", 20)
	loan = frappe.get_doc(
		{
			"doctype": "Loan",
			"applicant_type": "Employee",
			"company": "_Test Company",
			"applicant": applicant,
			"loan_product": "Personal Loan",
			"loan_amount": 5000,
			"repayment_method": "Repay Fixed Amount per Period",
			"monthly_repayment_amount": 500,
			"repayment_start_date": "2018-09-27",
			"is_term_loan": 1,
			"posting_date": "2018-09-27",
		}
	).insert()

	make_loan_disbursement_entry(loan.name, loan.loan_amount, disbursement_date="2018-09-27")
	process_loan_interest_accrual_for_term_loans(posting_date="2018-10-27")

	repayment_entry = create_repayment_entry(
		loan.name,
		applicant,
		"2018-10-27",
		500,
	)
	repayment_entry.submit()
	return repayment_entry<|MERGE_RESOLUTION|>--- conflicted
+++ resolved
@@ -47,11 +47,7 @@
 			from_date=bank_transaction.date,
 			to_date=utils.today(),
 		)
-<<<<<<< HEAD
-		self.assertTrue(linked_payments[0][6] == "Conrad Electronic")
-=======
 		self.assertTrue(linked_payments[0]["party"] == "Conrad Electronic")
->>>>>>> 44bad3bd
 
 	# This test validates a simple reconciliation leading to the clearance of the bank transaction and the payment
 	def test_reconcile(self):
@@ -97,11 +93,7 @@
 			from_date=bank_transaction.date,
 			to_date=utils.today(),
 		)
-<<<<<<< HEAD
-		self.assertTrue(linked_payments[0][3])
-=======
 		self.assertTrue(linked_payments[0]["paid_amount"])
->>>>>>> 44bad3bd
 
 	# Check error if already reconciled
 	def test_already_reconciled(self):
