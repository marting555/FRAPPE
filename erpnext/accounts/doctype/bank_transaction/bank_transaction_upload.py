# -*- coding: utf-8 -*-
# Copyright (c) 2018, Frappe Technologies Pvt. Ltd. and contributors
# For license information, please see license.txt

from __future__ import unicode_literals
import frappe
import json
from frappe.utils import getdate
from frappe.utils.dateutils import parse_date

from six import iteritems

@frappe.whitelist()
def upload_bank_statement():
<<<<<<< HEAD
	
	#frappe.log_error(frappe.local.uploaded_file)
	#frappe.log_error()
	
	#from frappe.utils.file_manager import get_uploaded_content
	#fname, fcontent = get_uploaded_content()
	#frappe.log_error(fname)
	#frappe.log_error(fcontent)
	#
	#from frappe.utils.csvutils import read_csv_content
	#rows = read_csv_content(frappe.local.uploaded_file)
	#if not rows:
	#	frappe.throw(_("Please select a csv file"))	
		
	#if getattr(frappe, "uploaded_file", None):
	#	with open(frappe.uploaded_file, "rb") as upfile:
	#		fcontent = upfile.read()
	#else:
	#	from frappe.utils.file_manager import get_uploaded_content
	#	fname, fcontent = get_uploaded_content()
	
	fname = frappe.local.uploaded_filename
	fcontent = frappe.local.uploaded_file
=======
	if getattr(frappe, "uploaded_file", None):
		with open(frappe.uploaded_file, "rb") as upfile:
			fcontent = upfile.read()
	else:
		fcontent = frappe.local.uploaded_file
		fname = frappe.local.uploaded_filename
>>>>>>> 782f45ae

	if frappe.safe_encode(fname).lower().endswith("csv".encode('utf-8')):
		from frappe.utils.csvutils import read_csv_content
		rows = read_csv_content(fcontent, False)

	elif frappe.safe_encode(fname).lower().endswith("xlsx".encode('utf-8')):
		from frappe.utils.xlsxutils import read_xlsx_file_from_attached_file
		rows = read_xlsx_file_from_attached_file(fcontent=fcontent)

	columns = rows[0]
	rows.pop(0)
	data = rows
	return {"columns": columns, "data": data}


@frappe.whitelist()
def create_bank_entries(columns, data, bank_account):
	header_map = get_header_mapping(columns, bank_account)

	success = 0
	errors = 0
	for d in json.loads(data):
		if all(item is None for item in d) is True:
			continue
		fields = {}
		for key, value in iteritems(header_map):
			fields.update({key: d[int(value)-1]})

		try:
			bank_transaction = frappe.get_doc({
				"doctype": "Bank Transaction"
			})
			bank_transaction.update(fields)
			bank_transaction.date = getdate(parse_date(bank_transaction.date))
			bank_transaction.bank_account = bank_account
			bank_transaction.insert()
			bank_transaction.submit()
			success += 1
		except Exception:
			frappe.log_error(frappe.get_traceback())
			errors += 1

	return {"success": success, "errors": errors}

def get_header_mapping(columns, bank_account):
	mapping = get_bank_mapping(bank_account)

	header_map = {}
	for column in json.loads(columns):
		if column["content"] in mapping:
			header_map.update({mapping[column["content"]]: column["colIndex"]})

	return header_map

def get_bank_mapping(bank_account):
	bank_name = frappe.db.get_value("Bank Account", bank_account, "bank")
	bank = frappe.get_doc("Bank", bank_name)

	mapping = {row.file_field:row.bank_transaction_field for row in bank.bank_transaction_mapping}

	return mapping<|MERGE_RESOLUTION|>--- conflicted
+++ resolved
@@ -12,38 +12,12 @@
 
 @frappe.whitelist()
 def upload_bank_statement():
-<<<<<<< HEAD
-	
-	#frappe.log_error(frappe.local.uploaded_file)
-	#frappe.log_error()
-	
-	#from frappe.utils.file_manager import get_uploaded_content
-	#fname, fcontent = get_uploaded_content()
-	#frappe.log_error(fname)
-	#frappe.log_error(fcontent)
-	#
-	#from frappe.utils.csvutils import read_csv_content
-	#rows = read_csv_content(frappe.local.uploaded_file)
-	#if not rows:
-	#	frappe.throw(_("Please select a csv file"))	
-		
-	#if getattr(frappe, "uploaded_file", None):
-	#	with open(frappe.uploaded_file, "rb") as upfile:
-	#		fcontent = upfile.read()
-	#else:
-	#	from frappe.utils.file_manager import get_uploaded_content
-	#	fname, fcontent = get_uploaded_content()
-	
-	fname = frappe.local.uploaded_filename
-	fcontent = frappe.local.uploaded_file
-=======
 	if getattr(frappe, "uploaded_file", None):
 		with open(frappe.uploaded_file, "rb") as upfile:
 			fcontent = upfile.read()
 	else:
 		fcontent = frappe.local.uploaded_file
 		fname = frappe.local.uploaded_filename
->>>>>>> 782f45ae
 
 	if frappe.safe_encode(fname).lower().endswith("csv".encode('utf-8')):
 		from frappe.utils.csvutils import read_csv_content
