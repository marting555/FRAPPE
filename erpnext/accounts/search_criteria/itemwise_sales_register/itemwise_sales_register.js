--- conflicted
+++ resolved
@@ -16,15 +16,9 @@
 
 report.customize_filters = function() {
   this.hide_all_filters();
-<<<<<<< HEAD
-  filter_list = ['From Voucher Date', 'To Voucher Date', 'Debit To', 'From Posting Date', 'To Posting Date']
-  for(var i=0;i<filter_list.length;i++)
-    this.filter_fields_dict['Sales Invoice'+FILTER_SEP +filter_list[i]].df.filter_hide = 0;
-=======
   filter_list = ['Debit To', 'From Posting Date', 'To Posting Date']
   for(var i=0;i<filter_list.length;i++) 
     this.filter_fields_dict['Receivable Voucher'+FILTER_SEP +filter_list[i]].df.filter_hide = 0;
->>>>>>> e72ae2a1
 
   this.filter_fields_dict['Sales Invoice Item'+FILTER_SEP +'Item'].df.filter_hide = 0;
   this.filter_fields_dict['Sales Invoice Item'+FILTER_SEP +'Item Group'].df.filter_hide = 0;
