apps/erpnext/erpnext/setup/doctype/sales_person/sales_person.js +13,This is a root sales person and cannot be edited.,Se trata de una persona de las ventas raíz y no se puede editar .
apps/erpnext/erpnext/config/setup.py +15,"Set Default Values like Company, Currency, Current Fiscal Year, etc.","Establecer Valores Predeterminados , como Empresa , Moneda, Año Fiscal Actual, etc"
DocType: HR Settings,Employee Settings,Configuración del Empleado
apps/erpnext/erpnext/stock/doctype/serial_no/serial_no.py +213,Serial No {0} does not belong to Item {1},Número de orden {0} no pertenece al elemento {1}
DocType: Naming Series,User must always select,Usuario elegirá siempre
apps/erpnext/erpnext/hr/doctype/leave_application/leave_application.py +185,Employee {0} has already applied for {1} between {2} and {3},Empleado {0} ya se ha aplicado para {1} entre {2} y {3}
DocType: Account,Cost of Goods Sold,Costo de las Ventas
apps/erpnext/erpnext/accounts/utils.py +73,{0} {1} not in any active Fiscal Year.,{0} {1} no en algún año fiscal activo.
DocType: Sales Invoice,Packing List,Lista de Envío
DocType: Packing Slip,From Package No.,Del Paquete N º
,Quotation Trends,Tendencias de Cotización
DocType: Purchase Invoice Item,Purchase Order Item,Articulos de la Orden de Compra
apps/erpnext/erpnext/accounts/report/gross_profit/gross_profit.py +70,Avg. Buying Rate,Promedio de Compra
apps/erpnext/erpnext/stock/doctype/serial_no/serial_no.py +315,Serial No {0} created,Número de orden {0} creado
DocType: Item,If subcontracted to a vendor,Si es sub-contratado a un vendedor
DocType: Production Order Operation,"in Minutes
Updated via 'Time Log'",En minutos actualizado a través de 'Bitácora de tiempo'
DocType: Maintenance Visit,Maintenance Time,Tiempo de Mantenimiento
DocType: Issue,Opening Time,Tiempo de Apertura
apps/erpnext/erpnext/config/learn.py +217,Bill of Materials,Lista de materiales (LdM)
DocType: Accounts Settings,Role Allowed to Set Frozen Accounts & Edit Frozen Entries,Función Permitida para Establecer Cuentas Congeladas y Editar Entradas Congeladas
DocType: Activity Cost,Billing Rate,Tasa de facturación
DocType: BOM Update Tool,The new BOM after replacement,La nueva Solicitud de Materiales después de la sustitución
apps/erpnext/erpnext/accounts/doctype/journal_entry/journal_entry.py +194,Row {0}: Debit entry can not be linked with a {1},Fila {0}: Débito no puede vincularse con {1}
DocType: Journal Entry,Print Heading,Título de impresión
DocType: Workstation,Electricity Cost,Coste de electricidad
apps/erpnext/erpnext/accounts/doctype/account/chart_of_accounts/verified/standard_chart_of_accounts.py +94,Commission on Sales,Comisión de Ventas
DocType: BOM,Costing,Costeo
apps/erpnext/erpnext/setup/setup_wizard/data/industry_type.py +45,Retail & Wholesale,Venta al por menor y al por mayor
DocType: Company,Default Holiday List,Listado de vacaciones / feriados predeterminados
apps/erpnext/erpnext/config/hr.py +238,Organization unit (department) master.,Unidad de Organización ( departamento) maestro.
DocType: Journal Entry,Journal Entry,Asientos Contables
apps/erpnext/erpnext/manufacturing/doctype/production_order/production_order.py +387,Completed Qty can not be greater than 'Qty to Manufacture',La cantidad completada no puede ser mayor que la cantidad a producir
DocType: Leave Block List,Stop users from making Leave Applications on following days.,Deje que los usuarios realicen Solicitudes de Vacaciones en los siguientes días .
DocType: Sales Invoice Item,Qty as per Stock UOM,Cantidad de acuerdo a la Unidad de Medida del Inventario
DocType: Quality Inspection,Get Specification Details,Obtenga Especificación Detalles
DocType: Item,Manufacture,Manufactura
DocType: Sales Invoice,Write Off Outstanding Amount,Cantidad de desajuste
apps/erpnext/erpnext/config/selling.py +36,Manage Customer Group Tree.,Administrar el listado de las categorías de clientes
apps/erpnext/erpnext/public/js/setup_wizard.js +28,Retail,venta al por menor
DocType: Purchase Receipt,Time at which materials were received,Momento en que se recibieron los materiales
DocType: Project,Expected End Date,Fecha de finalización prevista
DocType: HR Settings,HR Settings,Configuración de Recursos Humanos
<<<<<<< HEAD
apps/erpnext/erpnext/setup/doctype/company/company.js +112,Delete all the Transactions for this Company,Eliminar todas las transacciones para esta empresa
=======
apps/erpnext/erpnext/setup/doctype/company/company.js +113,Delete all the Transactions for this Company,Eliminar todas las transacciones para esta empresa
>>>>>>> 7ac92c06
apps/erpnext/erpnext/accounts/doctype/subscription/subscription.py +237,New {0}: #{1},Nuevo {0}: # {1}
apps/erpnext/erpnext/setup/doctype/company/company.py +48,Abbreviation is mandatory,La Abreviación es mandatoria
DocType: Item,End of Life,Final de la Vida
,Reqd By Date,Solicitado Por Fecha
DocType: Salary Structure,Salary breakup based on Earning and Deduction.,Calculo de Salario basado en los Ingresos y la Deducción.
apps/erpnext/erpnext/accounts/doctype/account/account.py +106,You are not authorized to set Frozen value,Usted no está autorizado para fijar el valor congelado
DocType: Employee Leave Approver,Leave Approver,Supervisor de Vacaciones
DocType: Packing Slip,Package Weight Details,Peso Detallado del Paquete
DocType: Maintenance Schedule,Generate Schedule,Generar Horario
DocType: Employee External Work History,Employee External Work History,Historial de Trabajo Externo del Empleado
DocType: Employee,"Here you can maintain family details like name and occupation of parent, spouse and children","Aquí usted puede mantener los detalles de la familia como el nombre y ocupación de los padres, cónyuge e hijos"
DocType: Task,depends_on,depende de
apps/erpnext/erpnext/accounts/doctype/account/chart_of_accounts/verified/standard_chart_of_accounts.py +155,Secured Loans,Préstamos Garantizados
apps/erpnext/erpnext/hr/doctype/leave_application/leave_application.py +224,Only the selected Leave Approver can submit this Leave Application,Sólo el Supervisor de Vacaciones seleccionado puede presentar esta solicitud de permiso
apps/erpnext/erpnext/setup/doctype/territory/territory.js +13,This is a root territory and cannot be edited.,Este es un territorio raíz y no se puede editar .
apps/erpnext/erpnext/buying/doctype/request_for_quotation/request_for_quotation.js +916,Make Supplier Quotation,Crear cotización de proveedor
apps/erpnext/erpnext/selling/report/customer_acquisition_and_loyalty/customer_acquisition_and_loyalty.py +61,Repeat Customer Revenue,Repita los ingresos de los clientes
apps/erpnext/erpnext/accounts/doctype/cost_center/cost_center_tree.js +22,New Cost Center Name,Nombre de Nuevo Centro de Coste
DocType: Purchase Taxes and Charges,"If checked, the tax amount will be considered as already included in the Print Rate / Print Amount","Si se selecciona, el importe del impuesto se considerará como ya incluido en el Monto  a Imprimir"
DocType: Purchase Invoice,Purchase Taxes and Charges,Impuestos de Compra y Cargos
apps/erpnext/erpnext/portal/doctype/homepage/homepage.py +15,This is an example website auto-generated from ERPNext,Este es un sitio web ejemplo generado por automáticamente por ERPNext
apps/erpnext/erpnext/manufacturing/doctype/production_order/production_order_calendar.js +42,WIP Warehouse,WIP Almacén
DocType: Production Order,Actual Start Date,Fecha de inicio actual
apps/erpnext/erpnext/hr/doctype/employee/employee.py +124,Contract End Date must be greater than Date of Joining,La Fecha de Finalización de Contrato debe ser mayor que la Fecha de la Firma
DocType: Sales Invoice Item,Delivery Note Item,Articulo de la Nota de Entrega
<<<<<<< HEAD
apps/erpnext/erpnext/setup/doctype/company/company.py +222,"Sorry, companies cannot be merged","Lo sentimos , las empresas no se pueden combinar"
=======
apps/erpnext/erpnext/setup/doctype/company/company.py +228,"Sorry, companies cannot be merged","Lo sentimos , las empresas no se pueden combinar"
>>>>>>> 7ac92c06
apps/erpnext/erpnext/setup/doctype/authorization_rule/authorization_rule.py +42,Customer required for 'Customerwise Discount',Cliente requiere para ' Customerwise descuento '
apps/erpnext/erpnext/config/crm.py +17,Potential opportunities for selling.,Oportunidades de venta
DocType: Delivery Note Item,Against Sales Order Item,Contra la Orden de Venta de Artículos
DocType: Quality Inspection,Sample Size,Tamaño de la muestra
DocType: Purchase Invoice,Terms and Conditions1,Términos y Condiciones 1
DocType: Authorization Rule,Customerwise Discount,Customerwise Descuento
apps/erpnext/erpnext/maintenance/doctype/maintenance_schedule/maintenance_schedule.js +74,Row {0}:Start Date must be before End Date,Fila {0}: Fecha de inicio debe ser anterior Fecha de finalización
DocType: Employee,Salary Information,Información salarial
DocType: Purchase Invoice Item,"Tax detail table fetched from item master as a string and stored in this field.
Used for Taxes and Charges","Tabla de detalle de Impuesto descargada de maestro de artículos como una cadena y almacenada en este campo.
 Se utiliza para las tasas y cargos"
DocType: BOM,Operating Cost,Costo de Funcionamiento
apps/erpnext/erpnext/accounts/report/budget_variance_report/budget_variance_report.py +56,Total Target,Totales del Objetivo
apps/erpnext/erpnext/accounts/report/general_ledger/general_ledger.py +44,"Can not filter based on Voucher No, if grouped by Voucher","No se puede filtrar en función al 'No. de comprobante', si esta agrupado por 'nombre'"
DocType: Naming Series,Help HTML,Ayuda HTML
DocType: Production Order Operation,Actual Operation Time,Tiempo de operación actual
DocType: Sales Order,To Deliver and Bill,Para Entregar y Bill
apps/erpnext/erpnext/accounts/doctype/sales_invoice/sales_invoice.py +449,Warehouse required for stock Item {0},Almacén requerido para la acción del artículo {0}
DocType: Territory,Territory Targets,Territorios Objetivos
DocType: Warranty Claim,Warranty / AMC Status,Garantía / AMC Estado
DocType: Attendance,Employee Name,Nombre del Empleado
apps/erpnext/erpnext/maintenance/doctype/maintenance_schedule/maintenance_schedule.py +215,Maintenance Schedule is not generated for all the items. Please click on 'Generate Schedule',"Programa de mantenimiento no se genera para todos los artículos. Por favor, haga clic en ¨ Generar Programación¨"
DocType: Email Digest,New Sales Orders,Nueva Órden de Venta
apps/erpnext/erpnext/setup/setup_wizard/data/industry_type.py +49,Software,Software
apps/erpnext/erpnext/accounts/doctype/account/chart_of_accounts/verified/standard_chart_of_accounts.py +30,Earnest Money,Dinero Ganado
DocType: Quotation,Term Details,Detalles de los Terminos
DocType: Crop,Target Warehouse,Inventario Objetivo
DocType: Packing Slip,Net Weight UOM,Unidad de Medida Peso Neto
apps/erpnext/erpnext/manufacturing/doctype/production_planning_tool/production_planning_tool.py +231,No Production Orders created,No existen órdenes de producción
apps/erpnext/erpnext/manufacturing/doctype/workstation/workstation.py +36,Row #{0}: Timings conflicts with row {1},Fila # {0}: conflictos con fila {1}
DocType: BOM Operation,Operation Time,Tiempo de funcionamiento
DocType: Leave Application,Leave Balance Before Application,Vacaciones disponibles antes de la solicitud
DocType: Naming Series,Set prefix for numbering series on your transactions,Establezca los prefijos de sus transacciones
DocType: Serial No,Under AMC,Bajo AMC
DocType: Item,Warranty Period (in days),Período de garantía ( en días)
,Completed Production Orders,Órdenes de producción completadas
DocType: Email Digest,Next email will be sent on:,Siguiente correo electrónico será enviado el:
apps/erpnext/erpnext/stock/doctype/packing_slip/packing_slip.py +67,Case No(s) already in use. Try from Case No {0},Nº de caso ya en uso. Intente Nº de caso {0}
apps/erpnext/erpnext/selling/report/sales_person_target_variance_item_group_wise/sales_person_target_variance_item_group_wise.js +27,Target On,Objetivo On
apps/erpnext/erpnext/accounts/doctype/pricing_rule/pricing_rule.js +23,"To not apply Pricing Rule in a particular transaction, all applicable Pricing Rules should be disabled.","Para no aplicar la Regla de Precios en una transacción en particular, todas las Reglas de Precios aplicables deben ser desactivadas."
apps/erpnext/erpnext/stock/doctype/serial_no/serial_no.py +162,"Sorry, Serial Nos cannot be merged","Lo sentimos , Nos de serie no se puede fusionar"
apps/erpnext/erpnext/accounts/doctype/purchase_invoice/purchase_invoice.js +808,Make ,Hacer
DocType: Manufacturing Settings,Manufacturing Settings,Ajustes de Manufactura
DocType: Appraisal Template,Appraisal Template Title,Titulo de la Plantilla deEvaluación
apps/erpnext/erpnext/accounts/doctype/journal_entry/journal_entry.py +128,Row {0}: Please check 'Is Advance' against Account {1} if this is an advance entry.,"Fila {0}: Por favor, consulte ""¿Es Avance 'contra la Cuenta {1} si se trata de una entrada con antelación."
apps/erpnext/erpnext/accounts/doctype/account/chart_of_accounts/verified/standard_chart_of_accounts.py +43,Capital Equipments,Maquinaria y Equipos
apps/erpnext/erpnext/accounts/doctype/journal_entry/journal_entry.py +239,{0} {1} is not submitted,{0} {1} no esta presentado
DocType: Salary Slip,Earning & Deduction,Ganancia y Descuento
DocType: Employee,Leave Encashed?,Vacaciones Descansadas?
DocType: Email Digest,Send regular summary reports via Email.,Enviar informes periódicos resumidos por correo electrónico.
apps/erpnext/erpnext/controllers/trends.py +39,'Based On' and 'Group By' can not be same,"""Basado en"" y ""Agrupar por"" no pueden ser el mismo"
apps/erpnext/erpnext/hr/doctype/salary_structure/salary_structure.py +31,Net pay cannot be negative,Salario neto no puede ser negativo
DocType: Company,Phone No,Teléfono No
DocType: Project,Default Cost Center,Centro de coste por defecto
DocType: Education Settings,Employee Number,Número del Empleado
DocType: Opportunity,Customer / Lead Address,Cliente / Dirección de Oportunidad
DocType: Quotation,In Words will be visible once you save the Quotation.,En palabras serán visibles una vez que guarde la cotización.
apps/erpnext/erpnext/stock/doctype/delivery_note/delivery_note.py +273,Installation Note {0} has already been submitted,La nota de instalación {0} ya se ha presentado
DocType: Employee,The first Leave Approver in the list will be set as the default Leave Approver,El primer Administrador de Vacaciones in la lista sera definido como el Administrador de Vacaciones predeterminado.
apps/erpnext/erpnext/config/selling.py +105,Manage Territory Tree.,Vista en árbol para la administración de los territorios
apps/erpnext/erpnext/stock/utils.py +204,Serial number {0} entered more than once,Número de serie {0} entraron más de una vez
apps/erpnext/erpnext/selling/doctype/sms_center/sms_center.py +68,Receiver List is empty. Please create Receiver List,"Lista de receptores está vacía. Por favor, cree Lista de receptores"
DocType: Target Detail,Target Detail,Objetivo Detalle
DocType: Purchase Taxes and Charges Template,Purchase Taxes and Charges Template,Plantillas de Cargos e Impuestos
apps/erpnext/erpnext/accounts/doctype/account/chart_of_accounts/verified/standard_chart_of_accounts.py +138,Current Liabilities,Pasivo Corriente
apps/erpnext/erpnext/config/setup.py +32,Titles for print templates e.g. Proforma Invoice.,"Títulos para plantillas de impresión, por ejemplo, Factura Proforma."
apps/erpnext/erpnext/accounts/doctype/account/chart_of_accounts/verified/standard_chart_of_accounts.py +99,Freight and Forwarding Charges,Cargos por transporte de mercancías y transito
<<<<<<< HEAD
apps/erpnext/erpnext/setup/doctype/company/company.js +105,Successfully deleted all transactions related to this company!,Eliminado correctamente todas las transacciones relacionadas con esta empresa!
=======
apps/erpnext/erpnext/setup/doctype/company/company.js +106,Successfully deleted all transactions related to this company!,Eliminado correctamente todas las transacciones relacionadas con esta empresa!
>>>>>>> 7ac92c06
apps/erpnext/erpnext/controllers/stock_controller.py +227,Expense or Difference account is mandatory for Item {0} as it impacts overall stock value,"Cuenta de Gastos o Diferencia es obligatorio para el elemento {0} , ya que impacta el valor del stock"
DocType: Account,Credit,Crédito
apps/erpnext/erpnext/accounts/report/payment_period_based_on_invoice_date/payment_period_based_on_invoice_date.py +64,90-Above,90-Mayor
apps/erpnext/erpnext/accounts/doctype/cost_center/cost_center.py +24,Root cannot have a parent cost center,Raíz no puede tener un centro de costes de los padres
apps/erpnext/erpnext/accounts/doctype/purchase_invoice/purchase_invoice.py +407,Accounting Entry for Stock,Asiento contable de inventario
DocType: Project,Total Purchase Cost (via Purchase Invoice),Coste total de compra (mediante compra de la factura)
apps/erpnext/erpnext/controllers/buying_controller.py +310,Row {0}: Conversion Factor is mandatory,Fila {0}: Factor de conversión es obligatoria
apps/erpnext/erpnext/accounts/doctype/purchase_invoice/purchase_invoice.js +843,Purchase Receipt,Recibos de Compra
DocType: Pricing Rule,Disable,Inhabilitar
DocType: Item Website Specification,Table for Item that will be shown in Web Site,Tabla de Artículo que se muestra en el Sitio Web
DocType: Attendance,Leave Type,Tipo de Vacaciones
DocType: Pricing Rule,Applicable For,Aplicable para
apps/erpnext/erpnext/maintenance/doctype/maintenance_schedule/maintenance_schedule.py +156,Start date should be less than end date for Item {0},La fecha de inicio debe ser menor que la fecha de finalización para el punto {0}
DocType: Purchase Invoice Item,Rate (Company Currency),Precio (Moneda Local)
apps/erpnext/erpnext/accounts/doctype/cost_center/cost_center.js +56,Convert to Group,Convertir al Grupo
apps/erpnext/erpnext/accounts/report/payment_period_based_on_invoice_date/payment_period_based_on_invoice_date.py +44,{0} payment entries can not be filtered by {1},{0} registros de pago no se pueden filtrar por {1}
apps/erpnext/erpnext/stock/doctype/serial_no/serial_no.py +232,Serial No {0} not in stock,Número de orden {0} no está en stock
apps/erpnext/erpnext/accounts/report/bank_reconciliation_statement/bank_reconciliation_statement.py +94,Ref Date,Fecha Ref
apps/erpnext/erpnext/accounts/report/bank_reconciliation_statement/bank_reconciliation_statement.py +34,Bank Statement balance as per General Ledger,Balanza de Estado de Cuenta Bancario según Libro Mayor
DocType: Naming Series,Setup Series,Serie de configuración
DocType: Production Order Operation,Actual Start Time,Hora de inicio actual
apps/erpnext/erpnext/stock/doctype/item/item.py +473,Barcode {0} already used in Item {1},El código de barras {0} ya se utiliza en el elemento {1}
apps/erpnext/erpnext/setup/setup_wizard/data/industry_type.py +31,Health Care,Cuidado de la Salud
DocType: Item,Manufacturer Part Number,Número de Pieza del Fabricante
DocType: Item Reorder,Re-Order Level,Reordenar Nivel
DocType: Customer,Sales Team Details,Detalles del equipo de ventas
apps/erpnext/erpnext/accounts/doctype/sales_invoice/sales_invoice.py +572,Sales Order {0} is not submitted,Órden de Venta {0} no esta presentada
apps/erpnext/erpnext/utilities/transaction_base.py +115,Row #{0}: Rate must be same as {1}: {2} ({3} / {4}) ,Fila # {0}: Tasa debe ser el mismo que {1}: {2} ({3} / {4})
apps/erpnext/erpnext/config/selling.py +18,Confirmed orders from Customers.,Pedidos en firme de los clientes.
DocType: Warranty Claim,Service Address,Dirección del Servicio
apps/erpnext/erpnext/accounts/doctype/account/chart_of_accounts/verified/standard_chart_of_accounts.py +9,Application of Funds (Assets),Aplicación de Fondos (Activos )
DocType: Pricing Rule,Discount on Price List Rate (%),Descuento sobre la tarifa del listado de precios (%)
apps/erpnext/erpnext/public/js/setup_wizard.js +110,The name of your company for which you are setting up this system.,El nombre de su empresa para la que va a configurar el sistema.
DocType: Account,Frozen,Congelado
DocType: Attendance,HR Manager,Gerente de Recursos Humanos
<<<<<<< HEAD
apps/erpnext/erpnext/controllers/accounts_controller.py +462,Warning: System will not check overbilling since amount for Item {0} in {1} is zero,Advertencia : El sistema no comprobará sobrefacturación desde monto para el punto {0} en {1} es cero
=======
apps/erpnext/erpnext/controllers/accounts_controller.py +471,Warning: System will not check overbilling since amount for Item {0} in {1} is zero,Advertencia : El sistema no comprobará sobrefacturación desde monto para el punto {0} en {1} es cero
>>>>>>> 7ac92c06
apps/erpnext/erpnext/setup/doctype/sales_person/sales_person.py +16,Either target qty or target amount is mandatory.,Cualquiera Cantidad de destino o importe objetivo es obligatoria.
apps/erpnext/erpnext/controllers/sales_and_purchase_return.py +80,Row # {0}: Returned Item {1} does not exists in {2} {3},Fila # {0}: El artículo vuelto {1} no existe en {2} {3}
DocType: Production Order,Not Started,Sin comenzar
DocType: Patient,Default Currency,Moneda Predeterminada
apps/erpnext/erpnext/accounts/doctype/account/account.js +41,This is a root account and cannot be edited.,Esta es una cuenta raíz y no se puede editar .
,Requested Items To Be Transferred,Artículos solicitados para ser transferido
apps/erpnext/erpnext/accounts/doctype/purchase_invoice/purchase_invoice.py +237,Purchase Receipt {0} is not submitted,Recibo de Compra {0} no se presenta
<<<<<<< HEAD
apps/erpnext/erpnext/controllers/accounts_controller.py +800,Account: {0} with currency: {1} can not be selected,Cuenta: {0} con moneda: {1} no puede ser seleccionada
=======
apps/erpnext/erpnext/controllers/accounts_controller.py +813,Account: {0} with currency: {1} can not be selected,Cuenta: {0} con moneda: {1} no puede ser seleccionada
>>>>>>> 7ac92c06
DocType: Opening Invoice Creation Tool,Sales,Venta
DocType: Purchase Invoice,Additional Discount Amount (Company Currency),Monto adicional de descuento (Moneda de la compañía)
apps/erpnext/erpnext/accounts/doctype/journal_entry/journal_entry.py +130,Row {0}: Payment against Sales/Purchase Order should always be marked as advance,Fila {0}: El pago de Compra/Venta siempre debe estar marcado como anticipo
DocType: Employee,Leave Approvers,Supervisores de Vacaciones
apps/erpnext/erpnext/accounts/doctype/payment_entry/payment_entry.js +174,Please specify a valid Row ID for row {0} in table {1},"Por favor, especifique un ID de fila válida para la fila {0} en la tabla {1}"
DocType: Customer Group,Parent Customer Group,Categoría de cliente principal
apps/erpnext/erpnext/accounts/report/accounts_receivable/accounts_receivable.html +25,Total Outstanding Amount,Total Monto Pendiente
DocType: Sales Partner,Select Monthly Distribution to unevenly distribute targets across months.,Seleccione Distribución Mensual de distribuir de manera desigual a través de objetivos meses.
apps/erpnext/erpnext/shopping_cart/doctype/shopping_cart_settings/shopping_cart_settings.py +90,You need to enable Shopping Cart,Necesita habilitar Carito de Compras
apps/erpnext/erpnext/controllers/sales_and_purchase_return.py +20,{0} is mandatory for Return,{0} es obligatorio para su devolución
DocType: Leave Control Panel,New Leaves Allocated (In Days),Nuevas Vacaciones Asignados (en días)
DocType: Employee,Rented,Alquilado
DocType: Sales Invoice,Shipping Address Name,Dirección de envío Nombre
DocType: Item,Moving Average,Promedio Movil
,Qty to Deliver,Cantidad para Ofrecer
apps/erpnext/erpnext/stock/doctype/stock_entry/stock_entry.py +122,Row #{0}: Please specify Serial No for Item {1},"Fila # {0}: Por favor, especifique No de Serie de artículos {1}"
<<<<<<< HEAD
apps/erpnext/erpnext/setup/doctype/company/company.js +90,Please make sure you really want to delete all the transactions for this company. Your master data will remain as it is. This action cannot be undone.,"Por favor, asegúrese que realmente desea borrar todas las transacciones de esta compañía. Sus datos maestros permanecerán intactos. Esta acción no se puede deshacer."
=======
apps/erpnext/erpnext/setup/doctype/company/company.js +91,Please make sure you really want to delete all the transactions for this company. Your master data will remain as it is. This action cannot be undone.,"Por favor, asegúrese que realmente desea borrar todas las transacciones de esta compañía. Sus datos maestros permanecerán intactos. Esta acción no se puede deshacer."
>>>>>>> 7ac92c06
DocType: Shopping Cart Settings,Shopping Cart Settings,Compras Ajustes
DocType: BOM,Raw Material Cost,Costo de la Materia Prima
apps/erpnext/erpnext/selling/doctype/customer/customer.py +146,A Customer Group exists with same name please change the Customer name or rename the Customer Group,"Existe una categoría de cliente con el mismo nombre, por favor cambie el nombre del cliente o cambie el nombre de la categoría"
apps/erpnext/erpnext/config/hr.py +152,Template for performance appraisals.,Plantilla para las evaluaciones de desempeño .
apps/erpnext/erpnext/selling/doctype/sales_order/sales_order.py +159,Quotation {0} is cancelled,Cotización {0} se cancela
apps/erpnext/erpnext/controllers/stock_controller.py +331,Quality Inspection required for Item {0},Inspección de la calidad requerida para el articulo {0}
apps/erpnext/erpnext/public/js/setup_wizard.js +114,What does it do?,¿Qué hace?
DocType: Task,Actual Time (in Hours),Tiempo actual (En horas)
apps/erpnext/erpnext/utilities/activation.py +83,Make Sales Order,Hacer Orden de Venta
apps/erpnext/erpnext/utilities/user_progress.py +64,List a few of your customers. They could be organizations or individuals.,Enumere algunos de sus clientes. Pueden ser organizaciones o individuos.
DocType: Item Customer Detail,Ref Code,Código Referencia
DocType: Item,Default Selling Cost Center,Centros de coste por defecto
DocType: Leave Block List,Leave Block List Allowed,Lista de Bloqueo de Vacaciones Permitida
DocType: Quality Inspection,Report Date,Fecha del Informe
apps/erpnext/erpnext/stock/doctype/purchase_receipt/purchase_receipt.py +141,Purchase Invoice {0} is already submitted,Factura de Compra {0} ya existe
DocType: Purchase Invoice,Currency and Price List,Divisa y Lista de precios
apps/erpnext/erpnext/accounts/doctype/account/chart_of_accounts/verified/standard_chart_of_accounts.py +10,Current Assets,Activo Corriente
DocType: Item Reorder,Re-Order Qty,Reordenar Cantidad
DocType: Department,Days for which Holidays are blocked for this department.,Días para los que Días Feriados se bloquean para este departamento .
DocType: Project,Customer Details,Datos del Cliente
apps/erpnext/erpnext/controllers/selling_controller.py +136,Maxiumm discount for Item {0} is {1}%,Descuento máximo para el elemento {0} es {1}%
DocType: Fiscal Year,**Fiscal Year** represents a Financial Year. All accounting entries and other major transactions are tracked against **Fiscal Year**.,**Año Fiscal** representa un 'Ejercicio Financiero'. Los asientos contables y otras transacciones importantes se registran contra **Año Fiscal**
DocType: Production Planning Tool,Material Request For Warehouse,Solicitud de material para el almacén
apps/erpnext/erpnext/stock/doctype/stock_ledger_entry/stock_ledger_entry.py +57,Actual Qty is mandatory,Cantidad actual es obligatoria
DocType: Stock Reconciliation,Stock Reconciliation,Reconciliación de Inventario
apps/erpnext/erpnext/hr/doctype/appraisal/appraisal.js +49,Score must be less than or equal to 5,Puntuación debe ser menor o igual a 5
DocType: Purchase Taxes and Charges,On Previous Row Total,En la Anterior Fila Total
DocType: Stock Entry Detail,Serial No / Batch,N º de serie / lote
DocType: Purchase Order Item,Supplier Quotation Item,Articulo de la Cotización del Proveedor
apps/erpnext/erpnext/setup/setup_wizard/data/industry_type.py +15,Brokerage,Brokerage
DocType: Opportunity,Opportunity From,Oportunidad De
DocType: Supplier Quotation,Supplier Address,Dirección del proveedor
DocType: Purchase Order Item,Expected Delivery Date,Fecha Esperada de Envio
DocType: Product Bundle,Parent Item,Artículo Principal
apps/erpnext/erpnext/setup/setup_wizard/operations/install_fixtures.py +135,Software Developer,Desarrollador de Software
DocType: Item,Website Item Groups,Grupos de Artículos del Sitio Web
apps/erpnext/erpnext/accounts/doctype/account/chart_of_accounts/verified/standard_chart_of_accounts.py +103,Marketing Expenses,Gastos de Comercialización
apps/erpnext/erpnext/crm/doctype/opportunity/opportunity.py +99,"Cannot declare as lost, because Quotation has been made.","No se puede declarar como perdido , porque la cotización ha sido hecha."
DocType: Leave Allocation,New Leaves Allocated,Nuevas Vacaciones Asignadas
apps/erpnext/erpnext/utilities/user_progress.py +249,user@example.com,user@example.com
DocType: Asset Movement,Source Warehouse,fuente de depósito
apps/erpnext/erpnext/public/js/templates/contact_list.html +34,No contacts added yet.,No se han añadido contactos todavía
apps/erpnext/erpnext/accounts/doctype/account/account.py +156,Root Type is mandatory,Tipo Root es obligatorio
DocType: Patient Appointment,Scheduled,Programado
DocType: Salary Detail,Depends on Leave Without Pay,Depende de ausencia sin pago
apps/erpnext/erpnext/accounts/report/accounts_receivable/accounts_receivable.html +88,Total Paid Amt,Total Pagado Amt
apps/erpnext/erpnext/selling/report/inactive_customers/inactive_customers.py +16,'Days Since Last Order' must be greater than or equal to zero,'Días desde el último pedido' debe ser mayor o igual a cero
DocType: Material Request Item,For Warehouse,Por almacén
,Purchase Order Items To Be Received,Productos de la Orden de Compra a ser Recibidos
DocType: Notification Control,Delivery Note Message,Mensaje de la Nota de Entrega
DocType: Purchase Invoice Item,Raw Materials Supplied Cost,Coste materias primas suministradas
apps/erpnext/erpnext/accounts/doctype/journal_entry/journal_entry.py +532,Row No {0}: Amount cannot be greater than Pending Amount against Expense Claim {1}. Pending Amount is {2},linea No. {0}: El importe no puede ser mayor que el reembolso pendiente {1}. El importe pendiente es {2}
DocType: Offer Letter Term,Offer Letter Term,Término de carta de oferta
DocType: Item,Synced With Hub,Sincronizado con Hub
apps/erpnext/erpnext/accounts/doctype/cost_center/cost_center.py +30,Cost Center with existing transactions can not be converted to ledger,Centro de Costos de las transacciones existentes no se puede convertir en el libro mayor
<<<<<<< HEAD
apps/erpnext/erpnext/public/js/controllers/transaction.js +1239,Please enter Item Code to get batch no,"Por favor, ingrese el código del producto para obtener el No. de lote"
=======
apps/erpnext/erpnext/public/js/controllers/transaction.js +1243,Please enter Item Code to get batch no,"Por favor, ingrese el código del producto para obtener el No. de lote"
>>>>>>> 7ac92c06
apps/erpnext/erpnext/healthcare/doctype/patient/patient.py +46,Series is mandatory,Serie es obligatorio
,Item Shortage Report,Reportar carencia de producto
DocType: Sales Invoice,Rate at which Price list currency is converted to customer's base currency,Grado en el que la lista de precios en moneda se convierte en la moneda base del cliente
DocType: Stock Entry,Sales Invoice No,Factura de Venta No
DocType: HR Settings,Don't send Employee Birthday Reminders,En enviar recordatorio de cumpleaños del empleado
,Ordered Items To Be Delivered,Artículos pedidos para ser entregados
apps/erpnext/erpnext/config/accounts.py +318,Point-of-Sale Profile,Perfiles del Punto de Venta POS
apps/erpnext/erpnext/stock/doctype/price_list/price_list.py +14,Price List must be applicable for Buying or Selling,la lista de precios debe ser aplicable para comprar o vender
apps/erpnext/erpnext/accounts/doctype/purchase_invoice/purchase_invoice.py +163,Warehouse required at Row No {0},Almacén requerido en la fila n {0}
DocType: Purchase Invoice Item,Serial No,Números de Serie
,Bank Reconciliation Statement,Extractos Bancarios
apps/erpnext/erpnext/accounts/doctype/sales_invoice/sales_invoice.py +421,{0} is mandatory for Item {1},{0} es obligatorio para el producto {1}
apps/erpnext/erpnext/config/hr.py +243,"Employee designation (e.g. CEO, Director etc.).","Cargo del empleado ( por ejemplo, director general, director , etc.)"
DocType: Item,Copy From Item Group,Copiar de Grupo de Elementos
apps/erpnext/erpnext/manufacturing/doctype/production_order/production_order.py +187,{0} ({1}) cannot be greater than planned quanitity ({2}) in Production Order {3},{0} ({1}) no puede ser mayor que cantidad planificada ({2}) en la Orden de Producción {3}
apps/erpnext/erpnext/buying/doctype/purchase_order/purchase_order.js +917,Select Item for Transfer,Seleccionar elemento de Transferencia
apps/erpnext/erpnext/hr/doctype/employee/employee.py +115,Date of Joining must be greater than Date of Birth,Fecha de acceso debe ser mayor que Fecha de Nacimiento
DocType: Buying Settings,Settings for Buying Module,Ajustes para la compra de módulo
DocType: Sales Person,Sales Person Targets,Metas de Vendedor
apps/erpnext/erpnext/config/setup.py +42,Standard contract terms for Sales or Purchase.,Condiciones contractuales estándar para ventas y compras.
DocType: Stock Entry Detail,Actual Qty (at source/target),Cantidad Actual (en origen/destino)
apps/erpnext/erpnext/setup/setup_wizard/operations/install_fixtures.py +92,Privilege Leave,Permiso con Privilegio
DocType: Cost Center,Stock User,Foto del usuario
DocType: Purchase Taxes and Charges,On Previous Row Amount,En la Fila Anterior de Cantidad
DocType: Appraisal Goal,Weightage (%),Coeficiente de ponderación (% )
DocType: Serial No,Creation Time,Momento de la creación
DocType: Stock Entry,Default Source Warehouse,Origen predeterminado Almacén
DocType: Sales Taxes and Charges Template,Sales Taxes and Charges Template,Plantilla de Cargos e Impuestos sobre Ventas
DocType: Employee,Educational Qualification,Capacitación Académica
DocType: Assessment Plan,From Time,Desde fecha
DocType: Employee,Health Concerns,Preocupaciones de salud
DocType: Landed Cost Item,Purchase Receipt Item,Recibo de Compra del Artículo
apps/erpnext/erpnext/hr/doctype/job_applicant/job_applicant.py +25,Name or Email is mandatory,Nombre o Email es obligatorio
apps/erpnext/erpnext/setup/doctype/company/delete_company_transactions.py +17,Transactions can only be deleted by the creator of the Company,Las transacciones sólo pueden ser borrados por el creador de la Compañía
DocType: Cost Center,Parent Cost Center,Centro de Costo Principal
apps/erpnext/erpnext/accounts/doctype/account/chart_of_accounts/verified/standard_chart_of_accounts.py +26,Loans and Advances (Assets),Préstamos y anticipos (Activos)
apps/erpnext/erpnext/hooks.py +109,Shipments,Los envíos
apps/erpnext/erpnext/controllers/buying_controller.py +156,Please enter 'Is Subcontracted' as Yes or No,"Por favor, introduzca si 'Es Subcontratado' o no"
apps/erpnext/erpnext/setup/doctype/company/company.py +51,Abbreviation already used for another company,La Abreviación ya está siendo utilizada para otra compañía
DocType: Purchase Order Item Supplied,Purchase Order Item Supplied,Orden de Compra del Artículo Suministrado
DocType: Selling Settings,Sales Order Required,Orden de Ventas Requerida
DocType: Request for Quotation Item,Required Date,Fecha Requerida
DocType: Manufacturing Settings,Allow Overtime,Permitir horas extras
apps/erpnext/erpnext/accounts/doctype/journal_entry/journal_entry.py +120,Reference No is mandatory if you entered Reference Date,Referencia No es obligatorio si introdujo Fecha de Referencia
DocType: Pricing Rule,Pricing Rule,Reglas de Precios
DocType: Project Task,View Task,Vista de tareas
DocType: Leave Type,Max Days Leave Allowed,Número Máximo de Días de Baja Permitidos
apps/erpnext/erpnext/stock/doctype/stock_settings/stock_settings.py +25,`Freeze Stocks Older Than` should be smaller than %d days.,`Congelar Inventarios Anteriores a` debe ser menor que %d días .
apps/erpnext/erpnext/stock/doctype/purchase_receipt/purchase_receipt.py +89,Purchase Order number required for Item {0},Número de la Orden de Compra se requiere para el elemento {0}
apps/erpnext/erpnext/config/setup.py +83,Create rules to restrict transactions based on values.,Crear reglas para restringir las transacciones basadas en valores .
DocType: Purchase Order Item Supplied,Raw Material Item Code,Materia Prima Código del Artículo
apps/erpnext/erpnext/buying/doctype/purchase_order/purchase_order.js +970,Supplier Quotation,Cotizaciónes a Proveedores
apps/erpnext/erpnext/projects/doctype/activity_cost/activity_cost.py +29,Activity Cost exists for Employee {0} against Activity Type - {1},Existe un costo de actividad para el empleado {0} contra el tipo de actividad - {1}
DocType: Sales Person,Set targets Item Group-wise for this Sales Person.,Establecer objetivos artículo grupo que tienen para este vendedor.
DocType: Stock Entry,Total Value Difference (Out - In),Diferencia  (Salidas - Entradas)
apps/erpnext/erpnext/stock/doctype/stock_entry/stock_entry.js +535,BOM and Manufacturing Quantity are required,Se requiere la lista de materiales (LdM) y cantidad a fabricar.
apps/erpnext/erpnext/accounts/doctype/purchase_invoice/purchase_invoice.js +591,Product Bundle,Conjunto/Paquete de productos
DocType: Material Request,Requested For,Solicitados para
apps/erpnext/erpnext/accounts/doctype/journal_entry/journal_entry.py +358,{0} against Sales Invoice {1},{0} contra Factura de Ventas {1}
DocType: Production Planning Tool,Select Items,Seleccione Artículos
apps/erpnext/erpnext/accounts/doctype/journal_entry/journal_entry.py +223,Row {0}: {1} {2} does not match with {3},Fila {0}: {1} {2} no coincide con {3}
apps/erpnext/erpnext/stock/doctype/stock_entry/stock_entry.py +200,Row #{0}: Operation {1} is not completed for {2} qty of finished goods in Production Order # {3}. Please update operation status via Time Logs,"Fila # {0}: Operación {1} no se ha completado para {2} cantidad de productos terminados en orden de producción # {3}. Por favor, actualice el estado de funcionamiento a través de los registros de tiempo"
apps/erpnext/erpnext/setup/setup_wizard/operations/install_fixtures.py +118,Quality Management,Gestión de la Calidad
apps/erpnext/erpnext/config/manufacturing.py +62,Details of the operations carried out.,Los detalles de las operaciones realizadas.
apps/erpnext/erpnext/config/hr.py +147,Performance appraisal.,Evaluación del Desempeño .
DocType: Quality Inspection Reading,Quality Inspection Reading,Lectura de Inspección de Calidad
DocType: Purchase Invoice Item,Net Amount (Company Currency),Importe neto (moneda de la compañía)
DocType: Sales Order,Track this Sales Order against any Project,Seguir este de órdenes de venta en contra de cualquier proyecto
apps/erpnext/erpnext/accounts/doctype/pricing_rule/pricing_rule.py +40,"Selling must be checked, if Applicable For is selected as {0}","Ventas debe ser seleccionado, si se selecciona Aplicable Para como {0}"
DocType: Selling Settings,Maintain Same Rate Throughout Sales Cycle,Mantener misma tasa durante todo el ciclo de ventas
DocType: Employee External Work History,Salary,Salario
apps/erpnext/erpnext/accounts/doctype/account/chart_of_accounts/verified/standard_chart_of_accounts.py +145,Stock Liabilities,Inventario de Pasivos
DocType: Shipping Rule,Shipping Rule Label,Regla Etiqueta de envío
apps/erpnext/erpnext/stock/doctype/item/item.js +55,This Item is a Template and cannot be used in transactions. Item attributes will be copied over into the variants unless 'No Copy' is set,Este artículo es una plantilla y no se puede utilizar en las transacciones. Atributos artículo se copiarán en las variantes menos que se establece 'No Copy'
DocType: Target Detail,Target  Amount,Monto Objtetivo
,S.O. No.,S.O. No.
DocType: Expense Claim Detail,Sanctioned Amount,importe sancionado
DocType: Account,"If the account is frozen, entries are allowed to restricted users.","Si la cuenta está congelada , las entradas se les permite a los usuarios restringidos."
DocType: Sales Invoice,Sales Taxes and Charges,Los impuestos y cargos de venta
apps/erpnext/erpnext/stock/doctype/warehouse/warehouse.py +46,Warehouse {0} can not be deleted as quantity exists for Item {1},Almacén {0} no se puede eliminar mientras exista cantidad de artículo {1}
DocType: Salary Slip,Bank Account No.,Número de Cuenta Bancaria
DocType: Shipping Rule,Shipping Account,cuenta Envíos
DocType: Item Group,Parent Item Group,Grupo Principal de Artículos
DocType: Serial No,Warranty Period (Days),Período de garantía ( Días)
DocType: Selling Settings,Campaign Naming By,Nombramiento de la Campaña Por
apps/erpnext/erpnext/hr/doctype/expense_claim/expense_claim.js +120,You are the Expense Approver for this record. Please Update the 'Status' and Save,Usted es el Supervisor de Gastos para este registro. Actualice el 'Estado' y Guarde
DocType: Material Request,Terms and Conditions Content,Términos y Condiciones Contenido
apps/erpnext/erpnext/stock/doctype/serial_no/serial_no.py +222,Serial No {0} does not belong to Warehouse {1},Número de orden {0} no pertenece al Almacén {1}
DocType: Shopping Cart Shipping Rule,Shopping Cart Shipping Rule,Compras Regla de envío
apps/erpnext/erpnext/accounts/doctype/payment_request/payment_request.js +36,Make Payment Entry,Registrar pago
DocType: Maintenance Schedule Detail,Scheduled Date,Fecha prevista
DocType: Material Request,% Ordered,% Pedido
apps/erpnext/erpnext/projects/doctype/task/task.py +38,'Expected Start Date' can not be greater than 'Expected End Date',La 'Fecha de inicio estimada' no puede ser mayor que la 'Fecha de finalización estimada'
DocType: UOM Conversion Detail,UOM Conversion Detail,Detalle de Conversión de Unidad de Medida
apps/erpnext/erpnext/accounts/report/general_ledger/general_ledger.py +55,"To filter based on Party, select Party Type first","Para filtrar en base a la fiesta, seleccione Partido Escriba primero"
DocType: Delivery Stop,Contact Name,Nombre del Contacto
DocType: Quotation,Quotation Lost Reason,Cotización Pérdida Razón
DocType: Monthly Distribution,Monthly Distribution Percentages,Los porcentajes de distribución mensuales
apps/erpnext/erpnext/config/maintenance.py +12,Plan for maintenance visits.,Plan para las visitas de mantenimiento.
,SO Qty,SO Cantidad
DocType: Shopping Cart Settings,Quotation Series,Serie Cotización
apps/erpnext/erpnext/selling/report/customer_acquisition_and_loyalty/customer_acquisition_and_loyalty.py +60,New Customer Revenue,Ingresos de nuevo cliente
apps/erpnext/erpnext/setup/doctype/naming_series/naming_series.py +127,"Special Characters except ""-"", ""#"", ""."" and ""/"" not allowed in naming series","Caracteres especiales excepto ""-"" ""."", ""#"", y ""/"" no permitido en el nombramiento de serie"
DocType: Assessment Plan,Schedule,Horario
,Invoiced Amount (Exculsive Tax),Cantidad facturada ( Impuesto exclusive )
apps/erpnext/erpnext/manufacturing/doctype/production_planning_tool/production_planning_tool.py +550,Material Requests {0} created,Solicitud de Material {0} creada
DocType: Item,Has Variants,Tiene Variantes
DocType: Purchase Invoice,Taxes and Charges Added (Company Currency),Impuestos y Cargos Añadidos (Moneda Local)
DocType: Customer,Buyer of Goods and Services.,Compradores de Productos y Servicios.
DocType: Quotation Item,Stock Balance,Balance de Inventarios
apps/erpnext/erpnext/accounts/doctype/sales_invoice/sales_invoice.js +748,Cost Center For Item with Item Code ',Centro de Costos para artículo con Código del artículo '
DocType: POS Profile,Write Off Cost Center,Centro de costos de desajuste
apps/erpnext/erpnext/selling/doctype/customer/customer.py +199,Please contact to the user who have Sales Master Manager {0} role,"Por favor, póngase en contacto con el usuario con función de Gerente de Ventas {0}"
DocType: Leave Block List,Allow the following users to approve Leave Applications for block days.,Permitir a los usuarios siguientes aprobar Solicitudes de ausencia en bloques de días.
DocType: Purchase Invoice Item,Net Rate,Tasa neta
DocType: Purchase Taxes and Charges,Reference Row #,Referencia Fila #
DocType: Employee Internal Work History,Employee Internal Work History,Historial de Trabajo Interno del Empleado
DocType: Employee,Salary Mode,Modo de Salario
apps/erpnext/erpnext/accounts/doctype/cost_center/cost_center.py +22,Please enter parent cost center,"Por favor, ingrese el centro de costos maestro"
apps/erpnext/erpnext/hr/doctype/leave_application/leave_application.py +215,Leave approver must be one of {0},Supervisor de Vacaciones debe ser uno de {0}
DocType: Quotation Item,Against Doctype,Contra Doctype
apps/erpnext/erpnext/controllers/stock_controller.py +236,{0} {1}: Cost Center is mandatory for Item {2},{0} {1}: 'Centro de Costos' es obligatorio para el producto {2}
DocType: Packing Slip,The net weight of this package. (calculated automatically as sum of net weight of items),El peso neto de este paquete . ( calculados automáticamente como la suma del peso neto del material)
apps/erpnext/erpnext/stock/page/stock_balance/stock_balance.js +48,Projected Qty,Cant. Proyectada
DocType: Bin,Moving Average Rate,Porcentaje de Promedio Movil
DocType: Production Planning Tool,Separate production order will be created for each finished good item.,Para la producción por separado se crea para cada buen artículo terminado.
apps/erpnext/erpnext/accounts/doctype/account/account.py +44,Account {0}: Parent account {1} does not exist,Cuenta {0}: Cuenta Padre {1} no existe
DocType: Purchase Invoice,Net Total (Company Currency),Total neto (Moneda Local)
apps/erpnext/erpnext/stock/doctype/packing_slip/packing_slip.py +37,Delivery Note {0} must not be submitted,Nota de Entrega {0} no debe estar presentada
,Lead Details,Iniciativas
apps/erpnext/erpnext/stock/report/stock_ledger/stock_ledger.py +47,Serial #,Serial #
DocType: Delivery Note,Vehicle No,Vehículo No
DocType: Lead,Lower Income,Ingreso Bajo
apps/erpnext/erpnext/stock/doctype/serial_no/serial_no.py +205,Duplicate Serial No entered for Item {0},Duplicar Serie No existe para la partida {0}
apps/erpnext/erpnext/stock/report/supplier_wise_sales_analytics/supplier_wise_sales_analytics.py +47,Delivered Amount,Cantidad Entregada
apps/erpnext/erpnext/accounts/doctype/cost_center/cost_center_tree.js +16,New Company,Nueva Empresa
DocType: Employee,Permanent Address Is,Dirección permanente es
,Issued Items Against Production Order,Productos emitidos con una orden de producción
apps/erpnext/erpnext/manufacturing/doctype/production_order/production_order.js +382,Max: {0},Max: {0}
apps/erpnext/erpnext/selling/doctype/sales_order/sales_order.py +260,{0} {1} has been modified. Please refresh.,{0} {1} ha sido modificado. Por favor actualizar.
DocType: Item,Item Tax,Impuesto del artículo
,Item Prices,Precios de los Artículos
DocType: Account,Balance must be,Balance debe ser
DocType: Sales Partner,A third party distributor / dealer / commission agent / affiliate / reseller who sells the companies products for a commission.,Terceros / proveedor / comisionista / afiliado / distribuidor que vende productos de empresas a cambio de una comisión.
DocType: Manufacturing Settings,Try planning operations for X days in advance.,Trate de operaciones para la planificación de X días de antelación.
apps/erpnext/erpnext/projects/doctype/project/project.py +72,Expected End Date can not be less than Expected Start Date,La fecha prevista de finalización no puede ser inferior a la fecha de inicio
apps/erpnext/erpnext/accounts/general_ledger.py +165,Please mention Round Off Account in Company,"Por favor, indique la cuenta que utilizará para el redondeo--"
apps/erpnext/erpnext/selling/doctype/installation_note/installation_note.py +59,Serial No {0} does not belong to Delivery Note {1},Número de orden {0} no pertenece a la nota de entrega {1}
DocType: Target Detail,Target Qty,Cantidad Objetivo
apps/erpnext/erpnext/stock/doctype/item/item.js +275,"Weight is mentioned,\nPlease mention ""Weight UOM"" too","Se menciona Peso, \n ¡Por favor indique ""Peso Unidad de Medida"" también"
apps/erpnext/erpnext/manufacturing/doctype/bom/bom.js +200,You can not change rate if BOM mentioned agianst any item,No se puede cambiar la tasa si hay una Solicitud de Materiales contra cualquier artículo
DocType: Account,Accounts,Contabilidad
DocType: Workstation,per hour,por horas
apps/erpnext/erpnext/crm/doctype/opportunity/opportunity_list.js +17,Set as Closed,Establecer como Cerrada
DocType: Production Order Operation,Work In Progress,Trabajos en Curso
DocType: Accounts Settings,Credit Controller,Credit Controller
DocType: Purchase Receipt Item Supplied,Purchase Receipt Item Supplied,Recibo de Compra del Artículo Adquirido
DocType: SMS Center,All Sales Partner Contact,Todo Punto de Contacto de Venta
apps/erpnext/erpnext/selling/doctype/campaign/campaign.js +10,View Leads,Ver ofertas
apps/erpnext/erpnext/shopping_cart/doctype/shopping_cart_settings/shopping_cart_settings.py +37,Currency is required for Price List {0},Se requiere de divisas para Lista de precios {0}
apps/erpnext/erpnext/hr/doctype/employee/employee.py +112,Date of Birth cannot be greater than today.,La fecha de creación no puede ser mayor a la fecha de hoy.
DocType: Employee,Reports to,Informes al
apps/erpnext/erpnext/accounts/report/balance_sheet/balance_sheet.py +96,Provisional Profit / Loss (Credit),Beneficio / Pérdida (Crédito) Provisional
DocType: Purchase Order,Ref SQ,Ref SQ
DocType: Purchase Invoice,Total (Company Currency),Total (Compañía moneda)
DocType: Sales Order,% of materials delivered against this Sales Order,% de materiales entregados contra la orden de venta
DocType: Bank Reconciliation,Account Currency,Moneda de la Cuenta
DocType: Journal Entry Account,Party Balance,Saldo de socio
DocType: Monthly Distribution,Name of the Monthly Distribution,Nombre de la Distribución Mensual
apps/erpnext/erpnext/stock/doctype/stock_entry/stock_entry.py +421,Finished Item {0} must be entered for Manufacture type entry,El producto terminado {0} debe ser introducido para la fabricación
apps/erpnext/erpnext/controllers/status_updater.py +12,Status must be one of {0},Estado debe ser uno de {0}
DocType: Department,Leave Block List,Lista de Bloqueo de Vacaciones
DocType: Sales Invoice Item,Customer's Item Code,Código de artículo del Cliente
DocType: Purchase Invoice Item,Item Tax Amount,Total de impuestos de los artículos
DocType: Maintenance Visit Purpose,Maintenance Visit Purpose,Propósito de la Visita de Mantenimiento
DocType: SMS Log,No of Sent SMS,No. de SMS enviados
DocType: Account,Stock Received But Not Billed,Inventario Recibido pero no facturados
apps/erpnext/erpnext/stock/doctype/item/item.py +151,Stores,Tiendas
apps/erpnext/erpnext/stock/doctype/stock_entry/stock_entry.py +93,Row {0}: Qty is mandatory,Fila {0}: Cantidad es obligatorio
apps/erpnext/erpnext/accounts/doctype/account/account.py +159,Report Type is mandatory,Tipo de informe es obligatorio
DocType: Employee,"System User (login) ID. If set, it will become default for all HR forms.","Usuario del Sistema (login )ID. Si se establece , será por defecto para todas las formas de Recursos Humanos."
DocType: Purchase Order,Get Last Purchase Rate,Obtenga último precio de compra
apps/erpnext/erpnext/buying/utils.py +34,UOM Conversion factor is required in row {0},"El factor de conversión de la (UdM) Unidad de medida, es requerida en la linea {0}"
apps/erpnext/erpnext/hr/doctype/leave_application/leave_application.py +282,New Leave Application,Nueva Aplicación de Permiso
apps/erpnext/erpnext/setup/setup_wizard/data/industry_type.py +24,Electronics,Electrónica
DocType: Account,Heads (or groups) against which Accounting Entries are made and balances are maintained.,Cuentas (o grupos) contra el que las entradas contables se hacen y los saldos se mantienen.
DocType: Journal Entry Account,If Income or Expense,Si es un ingreso o egreso
apps/erpnext/erpnext/stock/doctype/item/item.py +485,Row {0}: An Reorder entry already exists for this warehouse {1},Fila {0}: Una entrada para reordenar ya existe para este almacén {1}
DocType: Lead,Lead,Iniciativas
apps/erpnext/erpnext/hr/doctype/leave_application/leave_application.py +152,There is not enough leave balance for Leave Type {0},No hay suficiente saldo para Tipo de Vacaciones {0}
apps/erpnext/erpnext/config/hr.py +87,Block leave applications by department.,Bloquee solicitud de ausencias por departamento.
apps/erpnext/erpnext/selling/report/customer_acquisition_and_loyalty/customer_acquisition_and_loyalty.py +58,Repeat Customers,Repita los Clientes
DocType: Account,Depreciation,Depreciación
apps/erpnext/erpnext/selling/doctype/quotation/quotation.py +241,Please create Customer from Lead {0},"Por favor, cree Cliente de la Oportunidad {0}"
apps/erpnext/erpnext/templates/emails/recurring_document_failed.html +1,Recurring,Periódico
DocType: Payment Request,Make Sales Invoice,Hacer Factura de Venta
DocType: Payment Entry Reference,Supplier Invoice No,Factura del Proveedor No
DocType: Payment Gateway Account,Payment Account,Pago a cuenta
DocType: Journal Entry,Cash Entry,Entrada de Efectivo
apps/erpnext/erpnext/public/js/account_tree_grid.js +66,Select Fiscal Year...,Seleccione el año fiscal ...
apps/erpnext/erpnext/accounts/doctype/payment_entry/payment_entry.js +196,"For row {0} in {1}. To include {2} in Item rate, rows {3} must also be included","Para la fila {0} en {1}. e incluir {2} en la tasa del producto, las filas {3} también deben ser incluidas"
apps/erpnext/erpnext/manufacturing/doctype/workstation/workstation.py +83,Workstation is closed on the following dates as per Holiday List: {0},La estación de trabajo estará cerrada en las siguientes fechas según la lista de vacaciones: {0}
DocType: Sales Person,Select company name first.,Seleccionar nombre de la empresa en primer lugar.
DocType: Opportunity,With Items,Con artículos
apps/erpnext/erpnext/selling/doctype/installation_note/installation_note.py +49,Serial No {0} does not exist,Número de orden {0} no existe
DocType: Purchase Receipt Item,Required By,Requerido por
DocType: Purchase Invoice Item,Purchase Invoice Item,Factura de Compra del artículo
apps/erpnext/erpnext/selling/doctype/sales_order/sales_order.py +98,Quotation {0} not of type {1},Cotización {0} no es de tipo {1}
apps/erpnext/erpnext/config/hr.py +24,Attendance record.,Registro de Asistencia .
apps/erpnext/erpnext/buying/doctype/purchase_order/purchase_order.py +162,Material Request {0} is cancelled or stopped,Solicitud de Material {0} cancelada o detenida
DocType: Purchase Invoice,Supplied Items,Artículos suministrados
DocType: Accounts Settings,Users with this role are allowed to set frozen accounts and create / modify accounting entries against frozen accounts,Los usuarios con esta función pueden establecer cuentas congeladas y crear / modificar los asientos contables contra las cuentas congeladas
DocType: Account,Debit,Débito
apps/erpnext/erpnext/config/accounts.py +330,"e.g. Bank, Cash, Credit Card","por ejemplo Banco, Efectivo , Tarjeta de crédito"
DocType: Production Order,Material Transferred for Manufacturing,Material transferido para fabricación
DocType: Item Reorder,Item Reorder,Reordenar productos
apps/erpnext/erpnext/accounts/doctype/purchase_invoice/purchase_invoice.py +118,Credit To account must be a Payable account,Crédito a la cuenta debe ser una cuenta por pagar
apps/erpnext/erpnext/hr/doctype/expense_claim/expense_claim.js +122,Expense Claim is pending approval. Only the Expense Approver can update status.,El reembolso de gastos está pendiente de aprobación. Sólo el supervisor de gastos puede actualizar el estado.
,Lead Id,Iniciativa ID
apps/erpnext/erpnext/config/hr.py +104,Generate Salary Slips,Generar etiquetas salariales
apps/erpnext/erpnext/config/buying.py +23,Quotations received from Suppliers.,Cotizaciones recibidas de los proveedores.
DocType: Sales Partner,Sales Partner Target,Socio de Ventas Objetivo
apps/erpnext/erpnext/maintenance/doctype/maintenance_schedule/maintenance_schedule.js +47,Make Maintenance Visit,Hacer Visita de Mantenimiento
apps/erpnext/erpnext/accounts/doctype/sales_invoice/sales_invoice.py +454,Stock cannot be updated against Delivery Note {0},Inventario no puede actualizarse contra Nota de Envio {0}
DocType: Workstation,Rent Cost,Renta Costo
apps/erpnext/erpnext/hooks.py +142,Issues,Problemas
DocType: BOM Update Tool,Current BOM,Lista de materiales actual
apps/erpnext/erpnext/stock/doctype/stock_reconciliation/stock_reconciliation.py +77,Row # {0}:,Fila # {0}:
DocType: Timesheet,% Amount Billed,% Monto Facturado
DocType: BOM,Manage cost of operations,Administrar el costo de las operaciones
DocType: Employee,Company Email,Correo de la compañía
apps/erpnext/erpnext/config/support.py +32,Single unit of an Item.,Números de serie únicos para cada producto
apps/erpnext/erpnext/selling/doctype/sales_order/sales_order.py +212,Delivery Notes {0} must be cancelled before cancelling this Sales Order,Nota de Entrega {0} debe ser cancelado antes de cancelar esta Orden Ventas
DocType: Item Tax,Tax Rate,Tasa de Impuesto
apps/erpnext/erpnext/accounts/doctype/account/chart_of_accounts/verified/standard_chart_of_accounts.py +120,Utility Expenses,Los gastos de servicios públicos
DocType: Account,Parent Account,Cuenta Primaria
DocType: SMS Center,Messages greater than 160 characters will be split into multiple messages,Los mensajes de más de 160 caracteres se dividirá en varios mensajes
apps/erpnext/erpnext/accounts/doctype/payment_reconciliation/payment_reconciliation.py +157,{0}: {1} not found in Invoice Details table,{0}: {1} no se encuentra en el detalle de la factura
DocType: Leave Control Panel,Leave blank if considered for all designations,Dejar en blanco si es considerada para todas las designaciones
,Sales Register,Registros de Ventas
DocType: Purchase Taxes and Charges,Account Head,Cuenta matriz
DocType: Lab Test Template,Single,solo
DocType: Notification Control,Send automatic emails to Contacts on Submitting transactions.,Enviar correos electrónicos automáticos a Contactos en transacciones SOMETER.
apps/erpnext/erpnext/stock/doctype/stock_ledger_entry/stock_ledger_entry.py +78,{0} is not a valid Batch Number for Item {1},{0} no es un número de lote válido para el producto {1}
apps/erpnext/erpnext/config/hr.py +110,Salary template master.,Plantilla Maestra para Salario .
apps/erpnext/erpnext/setup/doctype/company/company.py +77,"Cannot change company's default currency, because there are existing transactions. Transactions must be cancelled to change the default currency.","No se puede cambiar la moneda por defecto de la compañía, porque existen transacciones, estas deben ser canceladas para cambiar la moneda por defecto."
apps/erpnext/erpnext/stock/doctype/item/item.py +444,Default BOM ({0}) must be active for this item or its template,La lista de materiales por defecto ({0}) debe estar activa para este producto o plantilla
apps/erpnext/erpnext/accounts/doctype/cost_center/cost_center.js +27,Note: This Cost Center is a Group. Cannot make accounting entries against groups.,Nota: Este centro de costos es un grupo. No se pueden crear asientos contables en los grupos.
DocType: Email Digest,How frequently?,¿Con qué frecuencia ?
DocType: C-Form Invoice Detail,Invoice No,Factura No
apps/erpnext/erpnext/config/hr.py +12,Employee records.,Registros de empleados .
DocType: Employee,Bank A/C No.,Número de cuenta bancaria
DocType: Delivery Note,Customer's Purchase Order No,Nº de Pedido de Compra del Cliente
DocType: Purchase Invoice,Supplier Name,Nombre del Proveedor
DocType: Salary Slip,Hour Rate,Hora de Cambio
DocType: BOM,Quantity of item obtained after manufacturing / repacking from given quantities of raw materials,Cantidad del punto obtenido después de la fabricación / reempaque de cantidades determinadas de materias primas
DocType: Journal Entry,Get Outstanding Invoices,Verifique Facturas Pendientes
DocType: Purchase Invoice,Shipping Address,Dirección de envío
apps/erpnext/erpnext/config/website.py +17,"Settings for online shopping cart such as shipping rules, price list etc.","Ajustes para la compra online, como las normas de envío, lista de precios, etc."
apps/erpnext/erpnext/setup/doctype/naming_series/naming_series.py +59,Series Updated,Series Actualizado
DocType: Employee,Contract End Date,Fecha Fin de Contrato
DocType: Upload Attendance,Attendance From Date,Asistencia De Fecha
DocType: Journal Entry,Excise Entry,Entrada Impuestos Especiales
DocType: Appraisal Template Goal,Appraisal Template Goal,Objetivo Plantilla de Evaluación
apps/erpnext/erpnext/buying/doctype/request_for_quotation/request_for_quotation.js +1024,Opportunity,Oportunidades
DocType: Salary Slip,Salary Slip,Planilla
DocType: Account,Rate at which this tax is applied,Velocidad a la que se aplica este impuesto
apps/erpnext/erpnext/accounts/report/purchase_register/purchase_register.py +80,Supplier Id,Proveedor Id
DocType: Leave Block List,Block Holidays on important days.,Bloqueo de vacaciones en días importantes.
apps/erpnext/erpnext/support/page/support_analytics/support_analytics.js +21,Support Analtyics,Analitico de Soporte
DocType: Stock Entry,Subcontract,Subcontrato
DocType: Customer,From Lead,De la iniciativa
DocType: GL Entry,Party,Socio
apps/erpnext/erpnext/manufacturing/doctype/bom/bom.js +72,Update Cost,Actualización de Costos
DocType: Purchase Order Item,Last Purchase Rate,Tasa de Cambio de la Última Compra
DocType: Bin,Actual Quantity,Cantidad actual
DocType: Asset Movement,Stock Manager,Gerente
DocType: Shipping Rule Condition,Shipping Rule Condition,Regla Condición inicial
apps/erpnext/erpnext/accounts/doctype/account/chart_of_accounts/verified/standard_chart_of_accounts.py +169,Opening Balance Equity,Apertura de saldos de capital
DocType: Stock Entry Detail,Stock Entry Detail,Detalle de la Entrada de Inventario
apps/erpnext/erpnext/stock/doctype/packing_slip/packing_slip.js +57,'To Case No.' cannot be less than 'From Case No.','Hasta Caso No.' no puede ser inferior a 'Desde el Caso No.'
DocType: Employee,Health Details,Detalles de la Salud
DocType: Maintenance Visit,Unscheduled,No Programada
DocType: Instructor Log,Other Details,Otros Datos
apps/erpnext/erpnext/accounts/doctype/pricing_rule/pricing_rule.py +44,"Buying must be checked, if Applicable For is selected as {0}","Compra debe comprobarse, si se selecciona Aplicable Para como {0}"
apps/erpnext/erpnext/accounts/report/trial_balance/trial_balance.js +49,Period Closing Entry,Entradas de cierre de período
apps/erpnext/erpnext/projects/report/project_wise_stock_tracking/project_wise_stock_tracking.py +26,Cost of Purchased Items,El costo de artículos comprados
DocType: Company,Delete Company Transactions,Eliminar Transacciones de la empresa
DocType: Purchase Order Item Supplied,Stock UOM,Unidad de Media del Inventario
,Itemwise Recommended Reorder Level,Nivel recomendado de re-ordenamiento de producto
DocType: Leave Type,Leave Type Name,Nombre de Tipo de Vacaciones
DocType: Production Order Operation,Actual End Time,Hora actual de finalización
apps/erpnext/erpnext/accounts/general_ledger.py +168,Please mention Round Off Cost Center in Company,"Por favor, indique las centro de costos para el redondeo--"
DocType: Employee Education,Under Graduate,Bajo Graduación
DocType: Stock Entry,Purchase Receipt No,Recibo de Compra No
DocType: Buying Settings,Default Buying Price List,Lista de precios predeterminada
DocType: Material Request Item,Lead Time Date,Fecha y Hora de la Iniciativa
apps/erpnext/erpnext/maintenance/doctype/maintenance_schedule/maintenance_schedule.py +200,Maintenance start date can not be before delivery date for Serial No {0},Mantenimiento fecha de inicio no puede ser antes de la fecha de entrega para la Serie No {0}
DocType: Lead,Suggestions,Sugerencias
DocType: Purchase Invoice,Warehouse where you are maintaining stock of rejected items,Almacén en el que está manteniendo un balance de los artículos rechazados
DocType: Company,Default Cost of Goods Sold Account,Cuenta de costos de venta por defecto
DocType: Leave Type,Is Carry Forward,Es llevar adelante
apps/erpnext/erpnext/config/setup.py +106,"Create and manage daily, weekly and monthly email digests.","Creación y gestión de resúmenes de correo electrónico diarias , semanales y mensuales."
apps/erpnext/erpnext/config/selling.py +316,Sales Order to Payment,Órdenes de venta al Pago
apps/erpnext/erpnext/hr/doctype/leave_application/leave_application.py +124,Warning: Leave application contains following block dates,Advertencia: Solicitud de Renuncia contiene las siguientes fechas bloquedas
DocType: Leave Allocation,Total Leaves Allocated,Total Vacaciones Asignadas
apps/erpnext/erpnext/config/selling.py +153,Default settings for selling transactions.,Los ajustes por defecto para las transacciones de venta.
DocType: Notification Control,Customize the Notification,Personalice la Notificación
DocType: Journal Entry,Make Difference Entry,Hacer Entrada de Diferencia
DocType: Sales Order Item,Ordered Qty,Cantidad Pedida
apps/erpnext/erpnext/controllers/trends.py +19,Total(Amt),Total (Amt)
DocType: Journal Entry,Credit Card Entry,Introducción de tarjetas de crédito
DocType: Authorization Rule,Applicable To (Designation),Aplicables a (Denominación )
apps/erpnext/erpnext/setup/setup_wizard/operations/install_fixtures.py +234,Stock Options,Opciones sobre Acciones
DocType: Account,Receivable,Cuenta por Cobrar
apps/erpnext/erpnext/crm/doctype/opportunity/opportunity.py +32,Opportunity From field is mandatory,El campo 'Oportunidad de' es obligatorio
DocType: Sales Partner,Reseller,Reseller
apps/erpnext/erpnext/accounts/report/accounts_receivable_summary/accounts_receivable_summary.py +29,-Above,-Mayor
apps/erpnext/erpnext/accounts/doctype/account/chart_of_accounts/verified/standard_chart_of_accounts.py +109,Office Maintenance Expenses,Gastos de Mantenimiento de Oficinas
DocType: BOM,Manufacturing,Producción
apps/erpnext/erpnext/accounts/doctype/journal_entry/journal_entry.py +446,'Entries' cannot be empty,'Entradas' no puede estar vacío
DocType: Leave Control Panel,Leave Control Panel,Salir del Panel de Control
DocType: Monthly Distribution Percentage,Percentage Allocation,Porcentaje de asignación de
DocType: Shipping Rule,Shipping Amount,Importe del envío
apps/erpnext/erpnext/stock/doctype/item/item.py +49,Item Code is mandatory because Item is not automatically numbered,El código del artículo es obligatorio porque el producto no se enumera automáticamente
DocType: Sales Invoice Item,Sales Order Item,Articulo de la Solicitud de Venta
DocType: Sales Person,Parent Sales Person,Contacto Principal de Ventas
DocType: Warehouse,Warehouse Contact Info,Información de Contacto del Almacén
DocType: Supplier,Statutory info and other general information about your Supplier,Información legal y otra información general acerca de su proveedor
apps/erpnext/erpnext/stock/doctype/item/item.py +425,Unit of Measure {0} has been entered more than once in Conversion Factor Table,Unidad de Medida {0} se ha introducido más de una vez en la Tabla de Factores de Conversión
apps/erpnext/erpnext/setup/doctype/currency_exchange/currency_exchange.py +23,From Currency and To Currency cannot be same,'Desde Moneda' y 'A Moneda' no puede ser la misma
DocType: Shopping Cart Settings,Default settings for Shopping Cart,Ajustes por defecto para Compras
apps/erpnext/erpnext/accounts/doctype/cost_center/cost_center.py +38,Cost Center with existing transactions can not be converted to group,Centro de Costos de las transacciones existentes no se puede convertir al grupo
DocType: Fiscal Year,Year Start Date,Fecha de Inicio
DocType: Buying Settings,Supplier Naming By,Ordenar proveedores por:
DocType: Notification Control,Sales Invoice Message,Mensaje de la Factura
DocType: Stock Settings,Notify by Email on creation of automatic Material Request,Notificarme por Email cuando se genere una nueva solicitud de materiales
DocType: BOM,"Specify the operations, operating cost and give a unique Operation no to your operations.","Especifique la operación , el costo de operación y dar una operación única que no a sus operaciones."
apps/erpnext/erpnext/stock/doctype/stock_entry/stock_entry.py +488,Production Order {0} must be submitted,La orden de producción {0} debe ser enviada
DocType: Quotation,Shopping Cart,Cesta de la compra
DocType: Pricing Rule,Supplier,Proveedores
apps/erpnext/erpnext/buying/doctype/supplier/supplier.js +36,Accounting Ledger,Libro Mayor Contable
DocType: HR Settings,Stop Birthday Reminders,Detener recordatorios de cumpleaños
apps/erpnext/erpnext/accounts/doctype/account/chart_of_accounts/verified/standard_chart_of_accounts.py +117,Sales Expenses,Gastos de Ventas
DocType: Serial No,Warranty / AMC Details,Garantía / AMC Detalles
DocType: Maintenance Schedule Item,No of Visits,No. de visitas
DocType: Leave Application,Leave Approver Name,Nombre de Supervisor de Vacaciones
DocType: BOM,Item Description,Descripción del Artículo
apps/erpnext/erpnext/projects/report/project_wise_stock_tracking/project_wise_stock_tracking.py +27,Cost of Issued Items,Costo de Artículos Emitidas
apps/erpnext/erpnext/accounts/doctype/account/chart_of_accounts/verified/standard_chart_of_accounts.py +80,Stock Expenses,Inventario de Gastos
apps/erpnext/erpnext/stock/report/itemwise_recommended_reorder_level/itemwise_recommended_reorder_level.py +41,Lead Time Days,Tiempo de Entrega en Días
apps/erpnext/erpnext/accounts/doctype/account/chart_of_accounts/verified/standard_chart_of_accounts.py +38,Tax Assets,Activos por Impuestos
DocType: Production Planning Tool,Production Planning Tool,Herramienta de planificación de la producción
DocType: Maintenance Schedule,Schedules,Horarios
DocType: Purchase Taxes and Charges,Tax Amount After Discount Amount,Total de Impuestos Después Cantidad de Descuento
DocType: Item,Has Serial No,Tiene No de Serie
apps/erpnext/erpnext/stock/doctype/delivery_note/delivery_note.py +97,Sales Order required for Item {0},Orden de Venta requerida para el punto {0}
DocType: Serial No,Out of AMC,Fuera de AMC
DocType: Leave Application,Apply / Approve Leaves,Aplicar / Aprobar Vacaciones
DocType: Offer Letter,Select Terms and Conditions,Selecciona Términos y Condiciones
apps/erpnext/erpnext/accounts/doctype/sales_invoice/sales_invoice.py +575,Delivery Note {0} is not submitted,Nota de Entrega {0} no está presentada
apps/erpnext/erpnext/maintenance/doctype/maintenance_schedule/maintenance_schedule.py +137,"Row {0}: To set {1} periodicity, difference between from and to date \
						must be greater than or equal to {2}","Fila {0}: Para establecer {1} periodicidad, diferencia entre desde y hasta la fecha \
 debe ser mayor que o igual a {2}"
apps/erpnext/erpnext/accounts/doctype/pricing_rule/pricing_rule.js +36,"Then Pricing Rules are filtered out based on Customer, Customer Group, Territory, Supplier, Supplier Type, Campaign, Sales Partner etc.","Luego las reglas de precios son filtradas en base a Cliente, Categoría de cliente, Territorio, Proveedor, Tipo de Proveedor, Campaña, Socio de Ventas, etc"
DocType: Opportunity,Enter name of campaign if source of enquiry is campaign,Introduzca el nombre de la campaña si el origen de la encuesta es una campaña
DocType: BOM Item,Scrap %,Chatarra %
apps/erpnext/erpnext/public/js/setup_wizard.js +52,Upload your letter head and logo. (you can edit them later).,Carge su membrete y su logotipo. (Puede editarlos más tarde).
DocType: Item,Is Purchase Item,Es una compra de productos
apps/erpnext/erpnext/accounts/report/profit_and_loss_statement/profit_and_loss_statement.py +39,Net Profit / Loss,Utilidad/Pérdida Neta
DocType: Serial No,Delivery Document No,Entrega del documento No
DocType: Notification Control,Notification Control,Control de Notificación
apps/erpnext/erpnext/setup/setup_wizard/operations/install_fixtures.py +130,Administrative Officer,Oficial Administrativo
DocType: BOM,Show In Website,Mostrar En Sitio Web
apps/erpnext/erpnext/accounts/doctype/account/chart_of_accounts/verified/standard_chart_of_accounts.py +157,Bank Overdraft Account,Cuenta de sobregiros
apps/erpnext/erpnext/accounts/doctype/journal_entry/journal_entry.py +540,Warning: Another {0} # {1} exists against stock entry {2},Existe otro {0} # {1} contra la entrada de población {2}: Advertencia
apps/erpnext/erpnext/controllers/sales_and_purchase_return.py +48,'Update Stock' can not be checked because items are not delivered via {0},'Actualizar Stock' no se puede marcar porque los productos no se entregan a través de {0}
apps/erpnext/erpnext/hr/doctype/expense_claim/expense_claim.py +66,Approval Status must be 'Approved' or 'Rejected',"Estado de aprobación debe ser "" Aprobado "" o "" Rechazado """
DocType: Employee,Holiday List,Lista de Feriados
DocType: Selling Settings,Settings for Selling Module,Ajustes para vender Módulo
apps/erpnext/erpnext/public/js/setup_wizard.js +118,"e.g. ""Build tools for builders""","por ejemplo "" Herramientas para los Constructores """
DocType: Purchase Invoice,Taxes and Charges Deducted,Impuestos y Gastos Deducidos
DocType: Production Order Operation,Actual Time and Cost,Tiempo y costo actual
DocType: Appraisal,HR User,Usuario Recursos Humanos
DocType: Purchase Invoice,Unpaid,No pagado
DocType: Production Planning Tool,Create Material Requests,Crear Solicitudes de Material
DocType: SMS Center,All Sales Person,Todos Ventas de Ventas
apps/erpnext/erpnext/config/learn.py +197,Material Request to Purchase Order,Requisición de materiales hacia la órden de compra
apps/erpnext/erpnext/config/selling.py +110,Manage Sales Partners.,Administrar Puntos de venta.
DocType: Journal Entry,Opening Entry,Entrada de Apertura
apps/erpnext/erpnext/buying/doctype/supplier_quotation/supplier_quotation_list.js +5,Ordered,Ordenado
apps/erpnext/erpnext/projects/report/project_wise_stock_tracking/project_wise_stock_tracking.py +27,Cost of Delivered Items,Costo del Material que se adjunta
DocType: Item,Default Unit of Measure,Unidad de Medida Predeterminada
DocType: Purchase Invoice,Credit To,Crédito Para
DocType: Currency Exchange,To Currency,Para la moneda
apps/erpnext/erpnext/config/stock.py +187,Unit of Measure,Unidad de Medida
DocType: Item,Material Issue,Incidencia de Material
,Material Requests for which Supplier Quotations are not created,Solicitudes de Productos sin Cotizaciones Creadas
DocType: Course Assessment Criteria,Weightage,Coeficiente de Ponderación
DocType: Item,"Example: ABCD.#####
If series is set and Serial No is not mentioned in transactions, then automatic serial number will be created based on this series. If you always want to explicitly mention Serial Nos for this item. leave this blank.","Ejemplo:. ABCD ##### 
 Si la serie se establece y Número de Serie no se menciona en las transacciones, entonces se creara un número de serie automático sobre la base de esta serie. Si siempre quiere mencionar explícitamente los números de serie para este artículo, déjelo en blanco."
DocType: Purchase Receipt Item,Recd Quantity,Recd Cantidad
apps/erpnext/erpnext/accounts/doctype/account/account_tree.js +25,New Account Name,Nombre de nueva cuenta
apps/erpnext/erpnext/accounts/doctype/gl_entry/gl_entry.py +147,Balance for Account {0} must always be {1},Balance de cuenta {0} debe ser siempre {1}
DocType: Purchase Invoice,Supplier Warehouse,Almacén Proveedor
apps/erpnext/erpnext/config/selling.py +158,Sales campaigns.,Campañas de Ventas.
DocType: Request for Quotation Item,Project Name,Nombre del proyecto
,Serial No Warranty Expiry,Número de orden de caducidad Garantía
DocType: Asset Repair,Manufacturing Manager,Gerente de Manufactura
DocType: BOM,Item UOM,Unidad de Medida del Artículo
apps/erpnext/erpnext/accounts/report/accounts_receivable/accounts_receivable.html +87,Total Invoiced Amt,Total Monto Facturado
DocType: Leave Application,Total Leave Days,Total Vacaciones
apps/erpnext/erpnext/config/selling.py +169,Tax template for selling transactions.,Plantilla de Impuestos para las transacciones de venta.
DocType: Appraisal Goal,Score Earned,Puntuación Obtenida
apps/erpnext/erpnext/buying/doctype/purchase_order/purchase_order.js +863,Re-open,Re Abrir
DocType: Item Reorder,Material Request Type,Tipo de Solicitud de Material
apps/erpnext/erpnext/maintenance/doctype/maintenance_schedule/maintenance_schedule.py +187,Serial No {0} not found,Serial No {0} no encontrado
DocType: Quotation,Rate at which Price list currency is converted to company's base currency,Grado en el que la lista de precios en moneda se convierte en la moneda base de la compañía
apps/erpnext/erpnext/accounts/doctype/payment_reconciliation/payment_reconciliation.py +166,Row {0}: Allocated amount {1} must be less than or equals to invoice outstanding amount {2},Fila {0}: cantidad asignada {1} debe ser menor o igual a cantidad pendiente a facturar {2}
,Open Production Orders,Abrir Ordenes de Producción
DocType: Sales Taxes and Charges,Tax Amount After Discount Amount (Company Currency),Monto de impuestos Después Cantidad de Descuento (Compañía moneda)
DocType: Holiday List,Holiday List Name,Lista de nombres de vacaciones
apps/erpnext/erpnext/stock/doctype/delivery_note/delivery_note.js +851,Sales Return,Volver Ventas
apps/erpnext/erpnext/setup/setup_wizard/data/industry_type.py +11,Automotive,Automotor
DocType: Payment Schedule,Payment Amount,Pago recibido
DocType: Purchase Order Item Supplied,Supplied Qty,Suministrado Cantidad
apps/erpnext/erpnext/hr/doctype/employee/employee.py +159,Employee cannot report to himself.,Empleado no puede informar a sí mismo.
DocType: Stock Entry,Delivery Note No,No. de Nota de Entrega
DocType: Journal Entry Account,Purchase Order,Órdenes de Compra
apps/erpnext/erpnext/hr/doctype/attendance/attendance.py +49,Employee {0} is not active or does not exist,Empleado {0} no está activo o no existe
apps/erpnext/erpnext/accounts/doctype/sales_invoice/sales_invoice.py +554,POS Profile required to make POS Entry,Se requiere un perfil POS para crear entradas en el Punto-de-Venta
,Requested Items To Be Ordered,Solicitud de Productos Aprobados
DocType: Salary Slip,Leave Without Pay,Licencia sin Sueldo
apps/erpnext/erpnext/accounts/doctype/account/account.py +81,Root cannot be edited.,Root no se puede editar .
apps/erpnext/erpnext/stock/doctype/stock_entry/stock_entry.py +154,Source warehouse is mandatory for row {0},Almacén de origen es obligatoria para la fila {0}
DocType: Sales Partner,Target Distribution,Distribución Objetivo
apps/erpnext/erpnext/config/hr.py +45,Opening for a Job.,Apertura de un Trabajo .
DocType: BOM,Item Image (if not slideshow),"Imagen del Artículo (si no, presentación de diapositivas)"
DocType: Naming Series,Change the starting / current sequence number of an existing series.,Defina el número de secuencia nuevo para esta transacción
DocType: Serial No,Warehouse can only be changed via Stock Entry / Delivery Note / Purchase Receipt,Depósito sólo se puede cambiar a través de la Entrada de Almacén / Nota de Entrega / Recibo de Compra
DocType: Quotation,Quotation To,Cotización Para
apps/erpnext/erpnext/support/page/support_analytics/support_analytics.js +30,Select Fiscal Year,Seleccione el año fiscal
apps/erpnext/erpnext/stock/doctype/item/item.py +434,'Has Serial No' can not be 'Yes' for non-stock item,"'Tiene Número de Serie' no puede ser ""Sí"" para elementos que son de inventario"
apps/erpnext/erpnext/accounts/doctype/account/chart_of_accounts/verified/standard_chart_of_accounts.py +20,Cash In Hand,Efectivo Disponible
DocType: Salary Component,Earning,Ganancia
apps/erpnext/erpnext/shopping_cart/doctype/shopping_cart_settings/shopping_cart_settings.py +27,Please specify currency in Company,"Por favor, especifique la moneda en la compañía"
DocType: Notification Control,Purchase Order Message,Mensaje de la Orden de Compra
DocType: Customer Group,Only leaf nodes are allowed in transaction,Sólo las Cuentas de Detalle se permiten en una transacción
apps/erpnext/erpnext/hr/doctype/leave_block_list/leave_block_list.py +19,Date is repeated,Fecha se repite
apps/erpnext/erpnext/setup/setup_wizard/operations/install_fixtures.py +147,Government,Gobierno
apps/erpnext/erpnext/setup/setup_wizard/data/industry_type.py +46,Securities & Commodity Exchanges,Valores y Bolsas de Productos
DocType: Subscription,Stopped,Detenido
DocType: Item,Items with higher weightage will be shown higher,Los productos con mayor peso se mostraran arriba
apps/erpnext/erpnext/stock/doctype/warehouse/warehouse.py +77,Both Warehouse must belong to same Company,Ambos almacenes deben pertenecer a una misma empresa
apps/erpnext/erpnext/controllers/sales_and_purchase_return.py +132,Row # {0}: Cannot return more than {1} for Item {2},Fila # {0}: No se puede devolver más de {1} para el artículo {2}
DocType: Supplier,Supplier of Goods or Services.,Proveedor de Productos o Servicios.
apps/erpnext/erpnext/setup/setup_wizard/operations/install_fixtures.py +128,Secretary,Secretario
apps/erpnext/erpnext/crm/doctype/opportunity/opportunity.py +192,Lead must be set if Opportunity is made from Lead,La Iniciativa se debe establecer si la oportunidad está hecha desde Iniciativas
DocType: Production Order Operation,Operation completed for how many finished goods?,La operación se realizó para la cantidad de productos terminados?
DocType: Rename Tool,Type of document to rename.,Tipo de documento para cambiar el nombre.
DocType: Leave Type,Include holidays within leaves as leaves,"Incluir las vacaciones con ausencias, únicamente como ausencias"
DocType: Accounts Settings,"Accounting entry frozen up to this date, nobody can do / modify entry except role specified below.",Asiento contable congelado actualmente ; nadie puede modificar el asiento  excepto el rol que se especifica a continuación .
apps/erpnext/erpnext/accounts/doctype/account/chart_of_accounts/verified/standard_chart_of_accounts.py +150,Duties and Taxes,Derechos e Impuestos
apps/erpnext/erpnext/config/manufacturing.py +46,Tree of Bill of Materials,Árbol de la lista de materiales
DocType: Asset Maintenance,Manufacturing User,Usuario de Manufactura
,Profit and Loss Statement,Estado de Pérdidas y Ganancias
DocType: Item Supplier,Item Supplier,Proveedor del Artículo
apps/erpnext/erpnext/accounts/doctype/account/account.py +48,Account {0}: Parent account {1} can not be a ledger,Cuenta {0}: Cuenta Padre {1} no puede ser una cuenta Mayor
apps/erpnext/erpnext/hr/doctype/upload_attendance/upload_attendance.js +21,Attendance From Date and Attendance To Date is mandatory,Asistencia Desde Fecha y Hasta Fecha de Asistencia es obligatoria
apps/erpnext/erpnext/templates/includes/cart/cart_dropdown.html +21,Cart is Empty,El carro esta vacío
apps/erpnext/erpnext/stock/doctype/packing_slip/packing_slip.js +13,Please Delivery Note first,Primero la nota de entrega
,Monthly Attendance Sheet,Hoja de Asistencia Mensual
DocType: Upload Attendance,Get Template,Verificar Plantilla
<<<<<<< HEAD
apps/erpnext/erpnext/controllers/accounts_controller.py +780,"To include tax in row {0} in Item rate, taxes in rows {1} must also be included",Para incluir el impuesto de la linea {0} los impuestos de las lineas {1} también deben ser incluidos
=======
apps/erpnext/erpnext/controllers/accounts_controller.py +793,"To include tax in row {0} in Item rate, taxes in rows {1} must also be included",Para incluir el impuesto de la linea {0} los impuestos de las lineas {1} también deben ser incluidos
>>>>>>> 7ac92c06
DocType: Sales Invoice Advance,Sales Invoice Advance,Factura Anticipadas
apps/erpnext/erpnext/stock/doctype/packing_slip/packing_slip.py +129,Quantity for Item {0} must be less than {1},Cantidad de elemento {0} debe ser menor de {1}
DocType: Stock Ledger Entry,Stock Value Difference,Diferencia de Valor de Inventario
DocType: Material Request Item,Min Order Qty,Cantidad mínima de Pedido (MOQ)
DocType: Item,Website Warehouse,Almacén del Sitio Web
DocType: Item,Customer Item Codes,Códigos de clientes
apps/erpnext/erpnext/stock/doctype/stock_entry/stock_entry.py +179,Source and target warehouse cannot be same for row {0},Fuente y el almacén de destino no pueden ser la misma para la fila {0}
apps/erpnext/erpnext/hr/doctype/payroll_entry/payroll_entry.js +50,Submit Salary Slip,Presentar nómina
apps/erpnext/erpnext/config/hr.py +29,Upload attendance from a .csv file,Sube la asistencia de un archivo .csv
apps/erpnext/erpnext/stock/doctype/stock_entry/stock_entry.py +222,Stock Entries already created for Production Order ,Imagenes de entradas ya creadas por Orden de Producción
DocType: Shipping Rule,Specify conditions to calculate shipping amount,Especificar condiciones de calcular el importe de envío
apps/erpnext/erpnext/setup/doctype/customer_group/customer_group.js +13,This is a root customer group and cannot be edited.,Este es una categoría de cliente raíz y no se puede editar.
apps/erpnext/erpnext/manufacturing/doctype/production_order/production_order.js +109,Submit this Production Order for further processing.,Enviar esta Orden de Producción para su posterior procesamiento .
DocType: Item,Customer Items,Artículos de clientes
DocType: Selling Settings,Customer Naming By,Naming Cliente Por
DocType: Account,Fixed Asset,Activos Fijos
DocType: Purchase Invoice,Start date of current invoice's period,Fecha del período de facturación actual Inicie
DocType: Appraisal Goal,Score (0-5),Puntuación ( 0-5)
apps/erpnext/erpnext/accounts/doctype/fiscal_year/fiscal_year.js +19,"To set this Fiscal Year as Default, click on 'Set as Default'","Para establecer este Año Fiscal como Predeterminado , haga clic en "" Establecer como Predeterminado """
apps/erpnext/erpnext/config/manufacturing.py +57,Where manufacturing operations are carried.,¿Dónde se realizan las operaciones de fabricación.
apps/erpnext/erpnext/hr/doctype/appraisal/appraisal.py +42,Appraisal {0} created for Employee {1} in the given date range,Evaluación {0} creado por Empleado {1} en el rango de fechas determinado
DocType: Employee Leave Approver,Employee Leave Approver,Supervisor de Vacaciones del Empleado
apps/erpnext/erpnext/setup/setup_wizard/data/industry_type.py +33,Investment Banking,Banca de Inversión
apps/erpnext/erpnext/utilities/user_progress.py +143,Unit,Unidad
,Stock Analytics,Análisis de existencias
DocType: Leave Control Panel,Leave blank if considered for all departments,Dejar en blanco si se considera para todos los departamentos
,Purchase Order Items To Be Billed,Ordenes de Compra por Facturar
apps/erpnext/erpnext/stock/doctype/batch/batch.py +58,The selected item cannot have Batch,El elemento seleccionado no puede tener lotes
DocType: Account,Setting Account Type helps in selecting this Account in transactions.,Ajuste del tipo de cuenta le ayuda en la selección de esta cuenta en las transacciones.
apps/erpnext/erpnext/hr/doctype/employee/employee.py +149,User {0} is already assigned to Employee {1},El usuario {0} ya está asignado a Empleado {1}
DocType: Account,Expenses Included In Valuation,Gastos dentro de la valoración
apps/erpnext/erpnext/selling/report/customer_acquisition_and_loyalty/customer_acquisition_and_loyalty.py +57,New Customers,Clientes Nuevos
DocType: Purchase Invoice,Total Taxes and Charges (Company Currency),Total Impuestos y Cargos (Moneda Local)
apps/erpnext/erpnext/setup/setup_wizard/operations/install_fixtures.py +103,Piecework,Pieza de trabajo
<<<<<<< HEAD
apps/erpnext/erpnext/buying/doctype/purchase_order/purchase_order.py +97,Item {0}: Ordered qty {1} cannot be less than minimum order qty {2} (defined in Item).,El elemento {0}: Con la cantidad ordenada {1} no puede ser menor que el pedido mínimo {2} (definido en el producto).
=======
apps/erpnext/erpnext/buying/doctype/purchase_order/purchase_order.py +103,Item {0}: Ordered qty {1} cannot be less than minimum order qty {2} (defined in Item).,El elemento {0}: Con la cantidad ordenada {1} no puede ser menor que el pedido mínimo {2} (definido en el producto).
>>>>>>> 7ac92c06
DocType: Warehouse,A logical Warehouse against which stock entries are made.,Un almacén lógico por el cual se hacen las entradas de existencia.
DocType: Item,Has Batch No,Tiene lote No
DocType: Serial No,Creation Document Type,Tipo de creación de documentos
DocType: Supplier Quotation Item,Prevdoc DocType,DocType Prevdoc
DocType: Student Attendance Tool,Batch,Lotes de Producto
DocType: BOM Update Tool,The BOM which will be replaced,La Solicitud de Materiales que será sustituida
apps/erpnext/erpnext/accounts/doctype/account/account.py +98,Account with child nodes cannot be set as ledger,La Cuenta con subcuentas no puede convertirse en libro de diario.
,Stock Projected Qty,Cantidad de Inventario Proyectada
DocType: Production Order Operation,Updated via 'Time Log',Actualizado a través de 'Hora de Registro'
apps/erpnext/erpnext/accounts/doctype/journal_entry/journal_entry.py +370,{0} against Bill {1} dated {2},{0} contra Factura {1} de fecha {2}
apps/erpnext/erpnext/utilities/user_progress.py +135,Your Products or Services,Sus productos o servicios
<<<<<<< HEAD
apps/erpnext/erpnext/controllers/accounts_controller.py +761,{0} is mandatory. Maybe Currency Exchange record is not created for {1} to {2}.,{0} es obligatorio. Tal vez tipo de cambio no se ha creado para {1} en {2}.
=======
apps/erpnext/erpnext/controllers/accounts_controller.py +774,{0} is mandatory. Maybe Currency Exchange record is not created for {1} to {2}.,{0} es obligatorio. Tal vez tipo de cambio no se ha creado para {1} en {2}.
>>>>>>> 7ac92c06
DocType: Assessment Plan,To Time,Para Tiempo
apps/erpnext/erpnext/public/js/templates/address_list.html +20,No address added yet.,No se ha añadido ninguna dirección todavía.
,Terretory,Territorios
DocType: Naming Series,Series List for this Transaction,Lista de series para esta transacción
DocType: Item Attribute Value,"This will be appended to the Item Code of the variant. For example, if your abbreviation is ""SM"", and the item code is ""T-SHIRT"", the item code of the variant will be ""T-SHIRT-SM""","Esto se añade al Código del Artículo de la variante. Por ejemplo, si su abreviatura es ""SM"", y el código del artículo es ""CAMISETA"", el código de artículo de la variante será ""CAMISETA-SM"""
DocType: Workstation,Wages,Salario
apps/erpnext/erpnext/accounts/doctype/gl_entry/gl_entry.py +196,Outstanding for {0} cannot be less than zero ({1}),Sobresaliente para {0} no puede ser menor que cero ({1} )
DocType: Appraisal Goal,Appraisal Goal,Evaluación Meta
apps/erpnext/erpnext/stock/doctype/stock_ledger_entry/stock_ledger_entry.py +47,Stock balance in Batch {0} will become negative {1} for Item {2} at Warehouse {3},Balance de Inventario en Lote {0} se convertirá en negativa {1} para la partida {2} en Almacén {3}
DocType: Manufacturing Settings,Allow Production on Holidays,Permitir Producción en Vacaciones
DocType: Purchase Invoice,Terms,Términos
apps/erpnext/erpnext/stock/report/supplier_wise_sales_analytics/supplier_wise_sales_analytics.py +49,Supplier(s),Proveedor (s)
DocType: Serial No,Serial No Details,Serial No Detalles
DocType: Selling Settings,Allow user to edit Price List Rate in transactions,Permitir al usuario editar Precio de Lista  en las transacciones
apps/erpnext/erpnext/stock/doctype/serial_no/serial_no.py +234,Serial Nos Required for Serialized Item {0},Serie n Necesario para artículo serializado {0}
DocType: Item,"Show ""In Stock"" or ""Not in Stock"" based on stock available in this warehouse.","Mostrar ""en la acción "" o "" No disponible "", basada en stock disponible en este almacén."
DocType: Employee,Place of Issue,Lugar de emisión
apps/erpnext/erpnext/accounts/doctype/purchase_invoice/purchase_invoice.py +233,Purchase Order {0} is not submitted,La órden de compra {0} no existe
apps/erpnext/erpnext/controllers/accounts_controller.py +311,Account {0} is invalid. Account Currency must be {1},La Cuenta {0} no es válida. La Moneda de la Cuenta debe de ser {1}
DocType: Item,"If this item has variants, then it cannot be selected in sales orders etc.","Si este artículo tiene variantes, entonces no podrá ser seleccionado en los pedidos de venta, etc."
apps/erpnext/erpnext/accounts/page/pos/pos.js +75, is mandatory. Maybe Currency Exchange record is not created for ,es mandatorio. Quizás el registro de Cambio de Moneda no ha sido creado para
DocType: Sales Invoice,Sales Team1,Team1 Ventas
apps/erpnext/erpnext/accounts/doctype/journal_entry/journal_entry.py +537,Stock Entry {0} is not submitted,Entrada de la {0} no se presenta
apps/erpnext/erpnext/config/support.py +12,Support queries from customers.,Consultas de soporte de clientes .
apps/erpnext/erpnext/config/selling.py +13,Quotes to Leads or Customers.,Cotizaciones a Oportunidades o Clientes
apps/erpnext/erpnext/stock/report/supplier_wise_sales_analytics/supplier_wise_sales_analytics.py +46,Consumed Amount,Cantidad Consumida
apps/erpnext/erpnext/stock/doctype/item/item.py +461,Item Tax Row {0} must have account of type Tax or Income or Expense or Chargeable,"Campo de impuesto del producto {0} debe tener un tipo de cuenta de impuestos, ingresos, cargos o gastos"
DocType: Purchase Order Item,Supplier Part Number,Número de pieza del proveedor
apps/erpnext/erpnext/stock/report/itemwise_recommended_reorder_level/itemwise_recommended_reorder_level.py +18,'From Date' must be after 'To Date','Desde fecha' debe ser después de 'Hasta Fecha'
apps/erpnext/erpnext/accounts/doctype/account/account.py +128,Account with child nodes cannot be converted to ledger,Cuenta con nodos hijos no se puede convertir a cuentas del libro mayor
,Serial No Service Contract Expiry,Número de orden de servicio Contrato de caducidad
apps/erpnext/erpnext/controllers/buying_controller.py +160,Supplier Warehouse mandatory for sub-contracted Purchase Receipt,Almacén de Proveedor es necesario para recibos de compras sub contratadas
DocType: Employee Education,School/University,Escuela / Universidad
apps/erpnext/erpnext/stock/get_item_details.py +146,Item {0} must be a Sub-contracted Item,El elemento {0} debe ser un producto sub-contratado
DocType: Supplier,Is Frozen,Está Inactivo
apps/erpnext/erpnext/maintenance/doctype/maintenance_schedule/maintenance_schedule.py +191,Serial No {0} is under warranty upto {1},Número de orden {0} está en garantía hasta {1}
apps/erpnext/erpnext/config/manufacturing.py +84,Global settings for all manufacturing processes.,Configuración global para todos los procesos de fabricación.
apps/erpnext/erpnext/accounts/doctype/payment_entry/payment_entry.js +191,Actual type tax cannot be included in Item rate in row {0},"El tipo de impuesto actual, no puede ser incluido en el precio del producto de la linea {0}"
DocType: Stock Settings,Role Allowed to edit frozen stock,Función Permitida para editar Inventario Congelado
DocType: Pricing Rule,"Higher the number, higher the priority","Mayor es el número, mayor es la prioridad"
apps/erpnext/erpnext/stock/doctype/stock_ledger_entry/stock_ledger_entry.py +84,Stock cannot exist for Item {0} since has variants,Inventario no puede existir para el punto {0} ya tiene variantes
DocType: Leave Control Panel,Carry Forward,Cargar
apps/erpnext/erpnext/accounts/doctype/gl_entry/gl_entry.py +211,Account {0} is frozen,Cuenta {0} está congelada
DocType: Asset Maintenance Log,Periodicity,Periodicidad
apps/erpnext/erpnext/manufacturing/doctype/bom/bom.py +308,Raw Materials cannot be blank.,Materias primas no pueden estar en blanco.
apps/erpnext/erpnext/hr/doctype/employee/employee.py +118,Date Of Retirement must be greater than Date of Joining,Fecha de la jubilación debe ser mayor que Fecha de acceso
,Employee Leave Balance,Balance de Vacaciones del Empleado
DocType: Sales Person,Sales Person Name,Nombre del Vendedor
DocType: Territory,Classification of Customers by region,Clasificación de los clientes por región
DocType: Purchase Invoice,Grand Total (Company Currency),Suma total (Moneda Local)
DocType: Purchase Invoice Item,Quantity and Rate,Cantidad y Cambio
apps/erpnext/erpnext/stock/report/batch_wise_balance_history/batch_wise_balance_history.py +37,Balance Qty,Can. en balance
DocType: BOM,Materials Required (Exploded),Materiales necesarios ( despiece )
apps/erpnext/erpnext/accounts/doctype/account/chart_of_accounts/verified/standard_chart_of_accounts.py +137,Source of Funds (Liabilities),Fuente de los fondos ( Pasivo )
DocType: BOM,Exploded_items,Vista detallada
apps/erpnext/erpnext/config/hr.py +223,Settings for HR Module,Ajustes para el Módulo de Recursos Humanos
apps/erpnext/erpnext/selling/doctype/sales_order/sales_order.py +222,Sales Invoice {0} must be cancelled before cancelling this Sales Order,Factura {0} debe ser cancelado antes de cancelar esta Orden Ventas
DocType: GL Entry,Is Opening,Es apertura
apps/erpnext/erpnext/stock/doctype/warehouse/warehouse.py +74,Warehouse {0} does not exist,Almacén {0} no existe
apps/erpnext/erpnext/stock/doctype/stock_entry/stock_entry.py +104,{0} is not a stock Item,{0} no es un producto de stock
<<<<<<< HEAD
apps/erpnext/erpnext/controllers/accounts_controller.py +135,Due Date is mandatory,La fecha de vencimiento es obligatorio
=======
apps/erpnext/erpnext/controllers/accounts_controller.py +136,Due Date is mandatory,La fecha de vencimiento es obligatorio
>>>>>>> 7ac92c06
,Sales Person-wise Transaction Summary,Resumen de Transacción por Vendedor
apps/erpnext/erpnext/stock/report/stock_balance/stock_balance.py +75,Reorder Qty,Reordenar Cantidad
DocType: BOM,Rate Of Materials Based On,Cambio de materiales basados en
DocType: Landed Cost Voucher,Purchase Receipt Items,Artículos de Recibo de Compra
apps/erpnext/erpnext/stock/report/batch_wise_balance_history/batch_wise_balance_history.py +37,Out Qty,Salir Cant.
DocType: Sales Team,Contribution (%),Contribución (%)
DocType: Cost Center,Cost Center Name,Nombre Centro de Costo
DocType: Stock Entry Detail,Material Request used to make this Stock Entry,Solicitud de Material utilizado para hacer esta Entrada de Inventario
DocType: Fiscal Year,Year End Date,Año de Finalización
DocType: Purchase Invoice,Supplier Invoice Date,Fecha de la Factura de Proveedor
apps/erpnext/erpnext/selling/doctype/customer/customer.py +193,Credit limit has been crossed for customer {0} {1}/{2},Límite de crédito se ha cruzado para el cliente {0} {1} / {2}
apps/erpnext/erpnext/setup/doctype/item_group/item_group.js +37,This is a root item group and cannot be edited.,Se trata de un grupo de elementos raíz y no se puede editar .
apps/erpnext/erpnext/controllers/buying_controller.py +289,Specified BOM {0} does not exist for Item {1},Solicitud de Materiales especificado {0} no existe la partida {1}
apps/erpnext/erpnext/hr/doctype/appraisal_template/appraisal_template.py +21,Sum of points for all goals should be 100. It is {0},Suma de puntos para todas las metas debe ser 100. Es {0}
apps/erpnext/erpnext/hr/doctype/salary_slip/salary_slip.py +240,There are more holidays than working days this month.,Hay más vacaciones que días de trabajo este mes.
DocType: Packing Slip,Gross Weight UOM,Peso Bruto de la Unidad de Medida
,Territory Target Variance Item Group-Wise,Variación de Grupo por Territorio Objetivo
DocType: BOM,Item to be manufactured or repacked,Artículo a fabricar o embalados de nuevo
DocType: Purchase Order,Supply Raw Materials,Suministro de Materias Primas
apps/erpnext/erpnext/buying/page/purchase_analytics/purchase_analytics.js +31,Supplier Type / Supplier,Tipo de Proveedor / Proveedor
apps/erpnext/erpnext/stock/doctype/warehouse/warehouse.py +51,Warehouse can not be deleted as stock ledger entry exists for this warehouse.,Almacén no se puede suprimir porque hay una entrada en registro de inventario para este almacén.
apps/erpnext/erpnext/manufacturing/doctype/bom_update_tool/bom_update_tool.py +26,Current BOM and New BOM can not be same,Solicitud de Materiales actual y Nueva Solicitud de Materiales no pueden ser iguales
DocType: Account,Stock,Existencias
apps/erpnext/erpnext/selling/report/sales_person_wise_transaction_summary/sales_person_wise_transaction_summary.py +42,Contribution %,Contribución %
DocType: Stock Entry,Repack,Vuelva a embalar
,Support Analytics,Analitico de Soporte
DocType: Item,Average time taken by the supplier to deliver,Tiempo estimado por el proveedor para la recepción
apps/erpnext/erpnext/config/buying.py +43,Supplier Type master.,Configuración de las categorías de proveedores.
DocType: Pricing Rule,Apply On,Aplique En
apps/erpnext/erpnext/accounts/doctype/journal_entry/journal_entry.py +362,{0} against Sales Order {1},{0} contra orden de venta {1}
DocType: Production Order,Manufactured Qty,Cantidad Fabricada
apps/erpnext/erpnext/config/manufacturing.py +38,Bill of Materials (BOM),Lista de Materiales (LdM)
apps/erpnext/erpnext/stock/doctype/warehouse/warehouse.js +18,General Ledger,Libro Mayor
apps/erpnext/erpnext/selling/doctype/installation_note/installation_note.py +42,Serial No is mandatory for Item {0},No de serie es obligatoria para el elemento {0}
apps/erpnext/erpnext/crm/doctype/opportunity/opportunity_list.js +13,Set as Open,Establecer como abierto
apps/erpnext/erpnext/templates/form_grid/material_request_grid.html +7,Required On,Requerido Por
apps/erpnext/erpnext/config/projects.py +31,Gantt chart of all tasks.,Diagrama de Gantt de todas las tareas .
DocType: Purchase Order Item,Material Request Item,Elemento de la Solicitud de Material
apps/erpnext/erpnext/stock/doctype/material_request/material_request.py +54,Material Request of maximum {0} can be made for Item {1} against Sales Order {2},Solicitud de Materiales de máxima {0} se puede hacer para el punto {1} en contra de órdenes de venta {2}
DocType: Mode of Payment Account,Default Bank / Cash account will be automatically updated in POS Invoice when this mode is selected.,Cuenta de Banco / Efectivo por Defecto defecto se actualizará automáticamente en el punto de venta de facturas cuando se selecciona este modo .
DocType: Delivery Note,Required only for sample item.,Sólo es necesario para el artículo de muestra .
DocType: Email Digest,Add/Remove Recipients,Añadir / Quitar Destinatarios
,Requested,Requerido
DocType: Shipping Rule,Shipping Rule Conditions,Regla envío Condiciones
apps/erpnext/erpnext/config/hr.py +60,Applications for leave.,Las solicitudes de licencia .
apps/erpnext/erpnext/selling/report/sales_person_wise_transaction_summary/sales_person_wise_transaction_summary.py +43,Contribution Amount,Contribución Monto
DocType: Production Order,Item To Manufacture,Artículo Para Fabricación
DocType: Notification Control,Quotation Message,Cotización Mensaje
apps/erpnext/erpnext/accounts/doctype/account/chart_of_accounts/verified/standard_chart_of_accounts.py +32,Stock Assets,Activos de Inventario
DocType: Sales Invoice,Rate at which Customer Currency is converted to customer's base currency,Tasa a la cual la Moneda del Cliente se convierte a la moneda base del cliente
apps/erpnext/erpnext/config/buying.py +76,Tax template for buying transactions.,Plantilla de impuestos para las transacciones de compra.
DocType: Purchase Invoice,Taxes and Charges Deducted (Company Currency),Impuestos y Gastos Deducidos (Moneda Local)
DocType: Employee,Employment Details,Detalles de Empleo
DocType: Stock Reconciliation Item,Stock Reconciliation Item,Articulo de Reconciliación de Inventario
apps/erpnext/erpnext/accounts/doctype/account/account.py +50,Account {0}: Parent account {1} does not belong to company: {2},Cuenta {0}: Cuenta Padre {1} no pertenece a la compañía: {2}
DocType: Serial No,Purchase / Manufacture Details,Detalles de Compra / Fábricas
apps/erpnext/erpnext/accounts/doctype/sales_invoice/sales_invoice.py +355,Debit To account must be a Receivable account,La cuenta para Débito debe ser una cuenta por cobrar
DocType: Warehouse,Warehouse Detail,Detalle de almacenes
DocType: Stock Settings,Raise Material Request when stock reaches re-order level,Enviar solicitud de materiales cuando se alcance un nivel bajo el stock
DocType: Maintenance Schedule Detail,Maintenance Schedule Detail,Detalle de Calendario de Mantenimiento
DocType: POS Item Group,Item Group,Grupo de artículos
apps/erpnext/erpnext/config/selling.py +321,Point-of-Sale,Punto de venta
DocType: Purchase Invoice Item,Rejected Serial No,Rechazado Serie No
apps/erpnext/erpnext/stock/report/bom_search/bom_search.js +38,Search Sub Assemblies,Asambleas Buscar Sub
DocType: Item,Supplier Items,Artículos del Proveedor
DocType: Opportunity,Contact Mobile No,No Móvil del Contacto
DocType: C-Form Invoice Detail,Invoice Date,Fecha de la factura
DocType: Employee,Date Of Retirement,Fecha de la jubilación
apps/erpnext/erpnext/hr/doctype/employee/employee.py +195,Please set User ID field in an Employee record to set Employee Role,"Por favor, establece campo ID de usuario en un registro de empleado para establecer Función del Empleado"
DocType: Products Settings,Home Page is Products,Pagína de Inicio es Productos
DocType: Account,Round Off,Redondear
apps/erpnext/erpnext/crm/doctype/opportunity/opportunity.js +175,Set as Lost,Establecer como Perdidos
,Sales Partners Commission,Comisiones de Ventas
,Sales Person Target Variance Item Group-Wise,Variación por Vendedor de Meta
apps/erpnext/erpnext/manufacturing/doctype/bom/bom.py +588,BOM {0} must be submitted,La lista de materiales (LdM) {0} debe ser enviada
apps/erpnext/erpnext/controllers/buying_controller.py +164,Please select BOM in BOM field for Item {0},"Por favor, seleccione la Solicitud de Materiales en el campo de Solicitud de Materiales para el punto {0}"
DocType: Purchase Receipt,Rate at which supplier's currency is converted to company's base currency,Grado a la que la moneda de proveedor se convierte en la moneda base de la compañía
DocType: Lead,Person Name,Nombre de la persona
apps/erpnext/erpnext/stock/doctype/stock_ledger_entry/stock_ledger_entry.py +76,Batch number is mandatory for Item {0},Número de lote es obligatorio para el producto {0}
apps/erpnext/erpnext/accounts/general_ledger.py +111,Account: {0} can only be updated via Stock Transactions,La cuenta: {0} sólo puede ser actualizada a través de transacciones de inventario
DocType: Expense Claim,Employees Email Id,Empleados Email Id
apps/erpnext/erpnext/stock/report/stock_projected_qty/stock_projected_qty.py +21,Shortage Qty,Escasez Cantidad
,Cash Flow,Flujo de Caja
DocType: Accounts Settings,Role that is allowed to submit transactions that exceed credit limits set.,Función que esta autorizada a presentar las transacciones que excedan los límites de crédito establecidos .
apps/erpnext/erpnext/stock/utils.py +209,{0} valid serial nos for Item {1},{0} No. de serie válidos para el producto {1}
DocType: Stock Settings,Default Stock UOM,Unidad de Medida Predeterminada para Inventario
DocType: Job Opening,Description of a Job Opening,Descripción de una oferta de trabajo
apps/erpnext/erpnext/controllers/trends.py +269,Project-wise data is not available for Quotation,El seguimiento preciso del proyecto no está disponible para la cotización--
DocType: Company,Stock Settings,Ajustes de Inventarios
apps/erpnext/erpnext/config/hr.py +233,Organization branch master.,División principal de la organización.
DocType: Quotation Item,Quotation Item,Cotización del artículo
DocType: Employee,Date of Issue,Fecha de emisión
DocType: Sales Invoice Item,Sales Invoice Item,Articulo de la Factura de Venta
apps/erpnext/erpnext/accounts/doctype/sales_invoice/sales_invoice.py +431,Customer {0} does not belong to project {1},Cliente {0} no pertenece a proyectar {1}
DocType: Delivery Note Item,Against Sales Invoice Item,Contra la Factura de Venta de Artículos
DocType: Sales Invoice,Accounting Details,detalles de la contabilidad
apps/erpnext/erpnext/config/accounts.py +67,Accounting journal entries.,Entradas en el diario de contabilidad.
apps/erpnext/erpnext/shopping_cart/doctype/shopping_cart_settings/shopping_cart_settings.py +58,Missing Currency Exchange Rates for {0},Falta de Tipo de Cambio de moneda para {0}
apps/erpnext/erpnext/accounts/doctype/account/chart_of_accounts/verified/standard_chart_of_accounts.py +163,Capital Stock,Capital Social
DocType: HR Settings,Employee Records to be created by,Registros de empleados a ser creados por
DocType: Account,Expense Account,Cuenta de gastos
apps/erpnext/erpnext/selling/doctype/sales_order/sales_order.py +232,Maintenance Schedule {0} must be cancelled before cancelling this Sales Order,Programa de mantenimiento {0} debe ser cancelado antes de cancelar esta orden de venta
DocType: Stock Ledger Entry,Actual Qty After Transaction,Cantidad actual después de la transacción
apps/erpnext/erpnext/setup/doctype/territory/territory.py +19,Either target qty or target amount is mandatory,Cualquiera Cantidad Meta o Monto Meta es obligatoria
DocType: Authorization Rule,Applicable To (Role),Aplicable a (Rol )
DocType: Purchase Invoice Item,Amount (Company Currency),Importe (Moneda Local)
apps/erpnext/erpnext/projects/doctype/project/project.js +64,Gantt Chart,Diagrama de Gantt
apps/erpnext/erpnext/stock/doctype/material_request/material_request.js +805,Warning: Material Requested Qty is less than Minimum Order Qty,Advertencia: Cantidad de Material Solicitado es menor que Cantidad Mínima Establecida
DocType: Manufacturing Settings,Plan time logs outside Workstation Working Hours.,Planear bitácora de trabajo para las horas fuera de la estación.
DocType: Employee,"Here you can maintain height, weight, allergies, medical concerns etc","Aquí usted puede mantener la altura , el peso, alergias , problemas médicos , etc"
apps/erpnext/erpnext/accounts/doctype/payment_entry/payment_entry.py +250,Against Journal Entry {0} does not have any unmatched {1} entry,Contra la Entrada de Diario {0} no tiene ninguna {1} entrada que vincular
apps/erpnext/erpnext/controllers/buying_controller.py +316,Row #{0}: Rejected Qty can not be entered in Purchase Return,Fila # {0}: Rechazado Cantidad no se puede introducir en la Compra de Retorno
apps/erpnext/erpnext/config/accounts.py +298,Enable / disable currencies.,Habilitar / Deshabilitar el tipo de monedas
DocType: Stock Entry,Material Transfer for Manufacture,Trasferencia de Material para Manufactura
apps/erpnext/erpnext/stock/doctype/item/item.py +526,"To merge, following properties must be same for both items","Para combinar, la siguientes propiedades deben ser las mismas para ambos artículos"
apps/erpnext/erpnext/maintenance/doctype/maintenance_schedule/maintenance_schedule.py +195,Serial No {0} is under maintenance contract upto {1},Número de orden {0} tiene un contrato de mantenimiento hasta {1}
apps/erpnext/erpnext/selling/doctype/installation_note/installation_note.py +83,Please pull items from Delivery Note,"Por favor, extraiga los productos desde la nota de entrega--"
apps/erpnext/erpnext/config/hr.py +75,Allocate leaves for a period.,Asignar las vacaciones para un período .
apps/erpnext/erpnext/stock/doctype/material_request/material_request.js +916,Fetch exploded BOM (including sub-assemblies),Mezclar Solicitud de Materiales (incluyendo subconjuntos )
DocType: Stock Settings,Auto Material Request,Solicitud de Materiales Automatica
apps/erpnext/erpnext/stock/doctype/material_request/material_request.js +840,Get Items from BOM,Obtener elementos de la Solicitud de Materiales
apps/erpnext/erpnext/config/selling.py +229,Customer Addresses And Contacts,Las direcciones de clientes y contactos
apps/erpnext/erpnext/accounts/doctype/account/account.py +46,Account {0}: You can not assign itself as parent account,Cuenta {0}: no puede asignar la misma cuenta como su cuenta Padre.
DocType: Item Price,Item Price,Precios de Productos
DocType: Leave Control Panel,Leave blank if considered for all branches,Dejar en blanco si se considera para todas las ramas
DocType: Purchase Order,To Bill,A Facturar
DocType: Production Plan Sales Order,Production Plan Sales Order,Plan de producción de la orden de ventas (OV)
DocType: Purchase Invoice,Return,Retorno
apps/erpnext/erpnext/accounts/doctype/purchase_invoice/purchase_invoice.py +106,Please enter default currency in Company Master,"Por favor, ingrese la moneda por defecto en la compañía principal"
DocType: Lead,Middle Income,Ingresos Medio
apps/erpnext/erpnext/stock/doctype/delivery_note/delivery_note.py +266,Sales Invoice {0} has already been submitted,Factura {0} ya se ha presentado
DocType: Employee Education,Year of Passing,Año de Fallecimiento
DocType: Quotation,Rate at which customer's currency is converted to company's base currency,Tasa a la cual la Moneda del Cliente se convierte a la moneda base de la compañía
apps/erpnext/erpnext/stock/doctype/stock_entry/stock_entry.py +586,Manufacturing Quantity is mandatory,Cantidad de Fabricación es obligatoria
DocType: Serial No,AMC Expiry Date,AMC Fecha de caducidad
apps/erpnext/erpnext/accounts/doctype/journal_entry/journal_entry.py +103,Row {0}: Party Type and Party is required for Receivable / Payable account {1},Fila {0}: el tipo de entidad se requiere para las cuentas por cobrar/pagar {1}
DocType: Sales Invoice,Total Billing Amount,Monto total de facturación
DocType: Branch,Branch,Rama
apps/erpnext/erpnext/setup/setup_wizard/data/industry_type.py +40,Pension Funds,Fondos de Pensiones
DocType: Shipping Rule,example: Next Day Shipping,ejemplo : Envío Día Siguiente
DocType: Production Order,Actual Operating Cost,Costo de operación actual
apps/erpnext/erpnext/accounts/doctype/cost_center/cost_center.py +28,Cannot convert Cost Center to ledger as it has child nodes,"No se puede convertir de 'Centros de Costos' a una cuenta del libro mayor, ya que tiene cuentas secundarias"
apps/erpnext/erpnext/accounts/doctype/account/chart_of_accounts/verified/standard_chart_of_accounts.py +118,Telephone Expenses,Gastos por Servicios Telefónicos
apps/erpnext/erpnext/accounts/doctype/monthly_distribution/monthly_distribution.py +26,Percentage Allocation should be equal to 100%,Porcentaje de asignación debe ser igual al 100 %
apps/erpnext/erpnext/accounts/doctype/gl_entry/gl_entry.py +187,Against Journal Entry {0} is already adjusted against some other voucher,Contra la Entrada de Diario entrada {0} ya se ajusta contra algún otro comprobante
DocType: Holiday,Holiday,Feriado
DocType: Employee,Job Profile,Perfil Laboral
DocType: Production Order Operation,Completed Qty,Cant. Completada
DocType: Salary Slip,Net Pay (in words) will be visible once you save the Salary Slip.,Pago neto (en palabras) será visible una vez que guarde la nómina.
DocType: POS Profile,POS Profile,Perfiles POS
apps/erpnext/erpnext/config/selling.py +86,Rules for adding shipping costs.,Reglas para la adición de los gastos de envío .
apps/erpnext/erpnext/accounts/doctype/purchase_invoice/purchase_invoice.py +171,Item Code required at Row No {0},Código del producto requerido en la fila No. {0}
DocType: SMS Log,No of Requested SMS,No. de SMS solicitados
apps/erpnext/erpnext/utilities/user_progress.py +143,Nos,Números
DocType: Employee,Short biography for website and other publications.,Breve biografía de la página web y otras publicaciones.
apps/erpnext/erpnext/hr/doctype/leave_application/leave_application.py +208,Leave of type {0} cannot be longer than {1},Permiso de tipo {0} no puede tener más de {1}
,Sales Browser,Navegador de Ventas
DocType: Employee,Contact Details,Datos del Contacto
apps/erpnext/erpnext/stock/utils.py +216,Warehouse {0} does not belong to company {1},Almacén {0} no pertenece a la empresa {1}
apps/erpnext/erpnext/stock/doctype/stock_ledger_entry/stock_ledger_entry.py +81,The Item {0} cannot have Batch,El artículo {0} no puede tener lotes
DocType: Employee Leave Approver,Users who can approve a specific employee's leave applications,Los usuarios que pueden aprobar las solicitudes de licencia de un empleado específico
apps/erpnext/erpnext/config/manufacturing.py +18,Generate Material Requests (MRP) and Production Orders.,Generar Solicitudes de Material ( MRP ) y Órdenes de Producción .
apps/erpnext/erpnext/stock/doctype/stock_entry/stock_entry.py +187,For Quantity (Manufactured Qty) is mandatory,Por Cantidad (Cantidad fabricada) es obligatorio
apps/erpnext/erpnext/accounts/doctype/sales_invoice/sales_invoice.js +580,cannot be greater than 100,No puede ser mayor que 100
DocType: Maintenance Visit,Customer Feedback,Comentarios del cliente
DocType: Purchase Receipt Item Supplied,Required Qty,Cant. Necesaria
apps/erpnext/erpnext/accounts/doctype/sales_invoice/sales_invoice.js +933,Delivery Note,Notas de Entrega
DocType: Bin,Stock Value,Valor de Inventario
DocType: Purchase Invoice,In Words (Company Currency),En palabras (Moneda Local)
DocType: Website Item Group,Website Item Group,Grupo de Artículos del Sitio Web
DocType: Item,Supply Raw Materials for Purchase,Materiales Suministro primas para la Compra
apps/erpnext/erpnext/setup/doctype/naming_series/naming_series.py +151,Series Updated Successfully,Serie actualizado correctamente
DocType: Opportunity,Opportunity Date,Oportunidad Fecha
apps/erpnext/erpnext/setup/doctype/email_digest/email_digest.js +7,There was an error. One probable reason could be that you haven't saved the form. Please contact support@erpnext.com if the problem persists.,"Ha ocurrido un error . Una razón probable podría ser que usted no ha guardado el formulario. Por favor, póngase en contacto con support@erpnext.com si el problema persiste."
apps/erpnext/erpnext/accounts/doctype/pricing_rule/pricing_rule.py +73,Max discount allowed for item: {0} is {1}%,Descuento máximo permitido para cada elemento: {0} es {1}%
,POS,POS
apps/erpnext/erpnext/hr/doctype/appraisal/appraisal.py +33,End Date can not be less than Start Date,Fecha Final no puede ser inferior a Fecha de Inicio
DocType: Leave Control Panel,Please select Carry Forward if you also want to include previous fiscal year's balance leaves to this fiscal year,"Por favor seleccione trasladar, si usted desea incluir los saldos del año fiscal anterior a este año"
DocType: Supplier,Contact HTML,HTML del Contacto
DocType: Shipping Rule,Calculate Based On,Calcular basado en
DocType: Production Order,Qty To Manufacture,Cantidad Para Fabricación
DocType: BOM Item,Basic Rate (Company Currency),Precio Base (Moneda Local)
apps/erpnext/erpnext/accounts/report/accounts_receivable/accounts_receivable.html +90,Total Outstanding Amt,Monto Total Soprepasado
apps/erpnext/erpnext/selling/report/customer_credit_balance/customer_credit_balance.py +45,Outstanding Amt,Monto Sobrepasado
apps/erpnext/erpnext/accounts/doctype/journal_entry/journal_entry.py +197,Row {0}: Credit entry can not be linked with a {1},Fila {0}: Crédito no puede vincularse con {1}
apps/erpnext/erpnext/setup/setup_wizard/operations/install_fixtures.py +180,Credit Card,Tarjeta de Crédito
apps/erpnext/erpnext/accounts/party.py +262,Accounting entries have already been made in currency {0} for company {1}. Please select a receivable or payable account with currency {0}.,Partidas contables ya han sido realizadas en {0} para la empresa {1}. Por favor seleccione una cuenta por cobrar o pagar con moneda {0}
apps/erpnext/erpnext/utilities/transaction_base.py +86,Duplicate row {0} with same {1},Duplicar fila {0} con el mismo {1}
DocType: Leave Application,Leave Application,Solicitud de Vacaciones
apps/erpnext/erpnext/buying/doctype/request_for_quotation/request_for_quotation.js +910,For Supplier,Por proveedor
apps/erpnext/erpnext/config/maintenance.py +17,Visit report for maintenance call.,Informe de visita por llamada de mantenimiento .
apps/erpnext/erpnext/config/selling.py +118,Manage Sales Person Tree.,Vista en árbol para la administración de las categoría de vendedores
apps/erpnext/erpnext/stock/doctype/serial_no/serial_no.py +29,New Serial No cannot have Warehouse. Warehouse must be set by Stock Entry or Purchase Receipt,El numero de serie no tiene almacén. el almacén debe establecerse por entradas de stock o recibos de compra
apps/erpnext/erpnext/accounts/doctype/shipping_rule/shipping_rule.py +148,Overlapping conditions found between:,Condiciones coincidentes encontradas entre :
apps/erpnext/erpnext/stock/doctype/packing_slip/packing_slip.py +49,Please specify a valid 'From Case No.',"Por favor, especifique 'Desde el caso No.' válido"
apps/erpnext/erpnext/stock/doctype/stock_entry/stock_entry.py +840,Item or Warehouse for row {0} does not match Material Request,Artículo o Bodega para la fila {0} no coincide Solicitud de material
apps/erpnext/erpnext/accounts/report/accounts_receivable/accounts_receivable.html +71,'Total','Total'
apps/erpnext/erpnext/accounts/doctype/account/chart_of_accounts/verified/standard_chart_of_accounts.py +12,Debtors,Deudores
DocType: Territory,Set Item Group-wise budgets on this Territory. You can also include seasonality by setting the Distribution.,Establecer presupuestos - Grupo sabio artículo en este Territorio. También puede incluir la estacionalidad mediante el establecimiento de la Distribución .
DocType: Territory,For reference,Por referencia
DocType: Sales Person,All Sales Transactions can be tagged against multiple **Sales Persons** so that you can set and monitor targets.,Todas las transacciones de venta se pueden etiquetar contra múltiples **vendedores ** para que pueda establecer y monitorear metas.
apps/erpnext/erpnext/projects/doctype/timesheet/timesheet.js +48,Make Salary Slip,Hacer Nómina
DocType: Purchase Invoice,Rounded Total (Company Currency),Total redondeado (Moneda local)
DocType: Item,Default BOM,Solicitud de Materiales por Defecto
,Delivery Note Trends,Tendencia de Notas de Entrega
apps/erpnext/erpnext/stock/doctype/serial_no/serial_no.py +217,Serial No {0} has already been received,Número de orden {0} ya se ha recibido
apps/erpnext/erpnext/stock/doctype/item/item.py +464,{0} entered twice in Item Tax,{0} ingresado dos veces en el Impuesto del producto
apps/erpnext/erpnext/config/projects.py +13,Project master.,Proyecto maestro
apps/erpnext/erpnext/accounts/doctype/shipping_rule/shipping_rule.py +39,"There can only be one Shipping Rule Condition with 0 or blank value for ""To Value""","Sólo puede haber una Condición de Regla de Envió  con valor 0 o valor en blanco para ""To Value"""
DocType: Item Group,Item Group Name,Nombre del grupo de artículos
DocType: Purchase Taxes and Charges,On Net Total,En Total Neto
DocType: Account,Root Type,Tipo Root
apps/erpnext/erpnext/accounts/doctype/journal_entry/journal_entry.py +116,Reference No & Reference Date is required for {0},Se requiere de No de Referencia y Fecha de Referencia para {0}
apps/erpnext/erpnext/hr/doctype/employee/employee.py +134,Please enter relieving date.,"Por favor, introduzca la fecha de recepción."
DocType: Sales Order Item,Gross Profit,Utilidad bruta
apps/erpnext/erpnext/stock/doctype/stock_reconciliation/stock_reconciliation.py +95,Warehouse not found in the system,Almacén no se encuentra en el sistema
DocType: Production Planning Tool,Pull sales orders (pending to deliver) based on the above criteria,Obtener Ordenes de venta (pendientes de entrega) basados en los criterios anteriores
,Serial No Status,Número de orden Estado
DocType: Bin,Ordered Quantity,Cantidad Pedida
DocType: Item,UOMs,Unidades de Medida
DocType: Purchase Invoice Item,Price List Rate (Company Currency),Tarifa de la lista de precios (Moneda Local)
DocType: Monthly Distribution,Distribution Name,Nombre del Distribución
DocType: Journal Entry Account,Sales Order,Ordenes de Venta
apps/erpnext/erpnext/accounts/page/pos/pos.js +76, to ,para
DocType: Purchase Invoice Item,Weight UOM,Peso Unidad de Medida
apps/erpnext/erpnext/manufacturing/doctype/production_order/production_order.py +197,Work-in-Progress Warehouse is required before Submit,Se requiere un Almacen de Trabajo en Proceso antes de Enviar
DocType: Production Planning Tool,Get Sales Orders,Recibe Órdenes de Venta
apps/erpnext/erpnext/stock/doctype/serial_no/serial_no.py +198,Serial No {0} quantity {1} cannot be a fraction,Número de orden {0} {1} cantidad no puede ser una fracción
DocType: Employee,Applicable Holiday List,Lista de Días Feriados Aplicable
apps/erpnext/erpnext/accounts/doctype/payment_reconciliation/payment_reconciliation.py +131,Successfully Reconciled,Reconciliado con éxito
DocType: Payroll Entry,Select Employees,Seleccione Empleados
apps/erpnext/erpnext/stock/doctype/stock_ledger_entry/stock_ledger_entry.py +94,Stock transactions before {0} are frozen,Operaciones de Inventario antes de {0} se congelan
DocType: Purchase Invoice Item,Net Rate (Company Currency),Tasa neta (Moneda Local)
DocType: Period Closing Voucher,Closing Account Head,Cuenta de cierre principal
apps/erpnext/erpnext/selling/report/inactive_customers/inactive_customers.py +72,Days Since Last Order,Días desde el último pedido
DocType: Item,Default Buying Cost Center,Centro de Costos Por Defecto
apps/erpnext/erpnext/selling/doctype/sales_order/sales_order.py +242,Maintenance Visit {0} must be cancelled before cancelling this Sales Order,Visita de Mantenimiento {0} debe ser cancelado antes de cancelar la Orden de Ventas
DocType: Rename Tool,"Attach .csv file with two columns, one for the old name and one for the new name","Adjuntar archivo .csv con dos columnas, una para el nombre antiguo y otro para el nombre nuevo"
DocType: Depreciation Schedule,Schedule Date,Horario Fecha
DocType: UOM,UOM Name,Nombre Unidad de Medida
apps/erpnext/erpnext/config/hr.py +81,Allocate leaves for the year.,Asignar las hojas para el año.
apps/erpnext/erpnext/stock/doctype/stock_entry/stock_entry.py +160,Target warehouse is mandatory for row {0},Almacenes de destino es obligatorio para la fila {0}
DocType: Landed Cost Voucher,Get Items From Purchase Receipts,Obtener los elementos desde Recibos de Compra
DocType: Item,Serial Number Series,Número de Serie Serie
DocType: Sales Invoice,Product Bundle Help,Ayuda del conjunto/paquete de productos
DocType: Currency Exchange,Specify Exchange Rate to convert one currency into another,Especificar Tipo de Cambio para convertir una moneda en otra<|MERGE_RESOLUTION|>--- conflicted
+++ resolved
@@ -41,11 +41,7 @@
 DocType: Purchase Receipt,Time at which materials were received,Momento en que se recibieron los materiales
 DocType: Project,Expected End Date,Fecha de finalización prevista
 DocType: HR Settings,HR Settings,Configuración de Recursos Humanos
-<<<<<<< HEAD
-apps/erpnext/erpnext/setup/doctype/company/company.js +112,Delete all the Transactions for this Company,Eliminar todas las transacciones para esta empresa
-=======
 apps/erpnext/erpnext/setup/doctype/company/company.js +113,Delete all the Transactions for this Company,Eliminar todas las transacciones para esta empresa
->>>>>>> 7ac92c06
 apps/erpnext/erpnext/accounts/doctype/subscription/subscription.py +237,New {0}: #{1},Nuevo {0}: # {1}
 apps/erpnext/erpnext/setup/doctype/company/company.py +48,Abbreviation is mandatory,La Abreviación es mandatoria
 DocType: Item,End of Life,Final de la Vida
@@ -71,11 +67,7 @@
 DocType: Production Order,Actual Start Date,Fecha de inicio actual
 apps/erpnext/erpnext/hr/doctype/employee/employee.py +124,Contract End Date must be greater than Date of Joining,La Fecha de Finalización de Contrato debe ser mayor que la Fecha de la Firma
 DocType: Sales Invoice Item,Delivery Note Item,Articulo de la Nota de Entrega
-<<<<<<< HEAD
-apps/erpnext/erpnext/setup/doctype/company/company.py +222,"Sorry, companies cannot be merged","Lo sentimos , las empresas no se pueden combinar"
-=======
 apps/erpnext/erpnext/setup/doctype/company/company.py +228,"Sorry, companies cannot be merged","Lo sentimos , las empresas no se pueden combinar"
->>>>>>> 7ac92c06
 apps/erpnext/erpnext/setup/doctype/authorization_rule/authorization_rule.py +42,Customer required for 'Customerwise Discount',Cliente requiere para ' Customerwise descuento '
 apps/erpnext/erpnext/config/crm.py +17,Potential opportunities for selling.,Oportunidades de venta
 DocType: Delivery Note Item,Against Sales Order Item,Contra la Orden de Venta de Artículos
@@ -143,11 +135,7 @@
 apps/erpnext/erpnext/accounts/doctype/account/chart_of_accounts/verified/standard_chart_of_accounts.py +138,Current Liabilities,Pasivo Corriente
 apps/erpnext/erpnext/config/setup.py +32,Titles for print templates e.g. Proforma Invoice.,"Títulos para plantillas de impresión, por ejemplo, Factura Proforma."
 apps/erpnext/erpnext/accounts/doctype/account/chart_of_accounts/verified/standard_chart_of_accounts.py +99,Freight and Forwarding Charges,Cargos por transporte de mercancías y transito
-<<<<<<< HEAD
-apps/erpnext/erpnext/setup/doctype/company/company.js +105,Successfully deleted all transactions related to this company!,Eliminado correctamente todas las transacciones relacionadas con esta empresa!
-=======
 apps/erpnext/erpnext/setup/doctype/company/company.js +106,Successfully deleted all transactions related to this company!,Eliminado correctamente todas las transacciones relacionadas con esta empresa!
->>>>>>> 7ac92c06
 apps/erpnext/erpnext/controllers/stock_controller.py +227,Expense or Difference account is mandatory for Item {0} as it impacts overall stock value,"Cuenta de Gastos o Diferencia es obligatorio para el elemento {0} , ya que impacta el valor del stock"
 DocType: Account,Credit,Crédito
 apps/erpnext/erpnext/accounts/report/payment_period_based_on_invoice_date/payment_period_based_on_invoice_date.py +64,90-Above,90-Mayor
@@ -183,11 +171,7 @@
 apps/erpnext/erpnext/public/js/setup_wizard.js +110,The name of your company for which you are setting up this system.,El nombre de su empresa para la que va a configurar el sistema.
 DocType: Account,Frozen,Congelado
 DocType: Attendance,HR Manager,Gerente de Recursos Humanos
-<<<<<<< HEAD
-apps/erpnext/erpnext/controllers/accounts_controller.py +462,Warning: System will not check overbilling since amount for Item {0} in {1} is zero,Advertencia : El sistema no comprobará sobrefacturación desde monto para el punto {0} en {1} es cero
-=======
 apps/erpnext/erpnext/controllers/accounts_controller.py +471,Warning: System will not check overbilling since amount for Item {0} in {1} is zero,Advertencia : El sistema no comprobará sobrefacturación desde monto para el punto {0} en {1} es cero
->>>>>>> 7ac92c06
 apps/erpnext/erpnext/setup/doctype/sales_person/sales_person.py +16,Either target qty or target amount is mandatory.,Cualquiera Cantidad de destino o importe objetivo es obligatoria.
 apps/erpnext/erpnext/controllers/sales_and_purchase_return.py +80,Row # {0}: Returned Item {1} does not exists in {2} {3},Fila # {0}: El artículo vuelto {1} no existe en {2} {3}
 DocType: Production Order,Not Started,Sin comenzar
@@ -195,11 +179,7 @@
 apps/erpnext/erpnext/accounts/doctype/account/account.js +41,This is a root account and cannot be edited.,Esta es una cuenta raíz y no se puede editar .
 ,Requested Items To Be Transferred,Artículos solicitados para ser transferido
 apps/erpnext/erpnext/accounts/doctype/purchase_invoice/purchase_invoice.py +237,Purchase Receipt {0} is not submitted,Recibo de Compra {0} no se presenta
-<<<<<<< HEAD
-apps/erpnext/erpnext/controllers/accounts_controller.py +800,Account: {0} with currency: {1} can not be selected,Cuenta: {0} con moneda: {1} no puede ser seleccionada
-=======
 apps/erpnext/erpnext/controllers/accounts_controller.py +813,Account: {0} with currency: {1} can not be selected,Cuenta: {0} con moneda: {1} no puede ser seleccionada
->>>>>>> 7ac92c06
 DocType: Opening Invoice Creation Tool,Sales,Venta
 DocType: Purchase Invoice,Additional Discount Amount (Company Currency),Monto adicional de descuento (Moneda de la compañía)
 apps/erpnext/erpnext/accounts/doctype/journal_entry/journal_entry.py +130,Row {0}: Payment against Sales/Purchase Order should always be marked as advance,Fila {0}: El pago de Compra/Venta siempre debe estar marcado como anticipo
@@ -216,11 +196,7 @@
 DocType: Item,Moving Average,Promedio Movil
 ,Qty to Deliver,Cantidad para Ofrecer
 apps/erpnext/erpnext/stock/doctype/stock_entry/stock_entry.py +122,Row #{0}: Please specify Serial No for Item {1},"Fila # {0}: Por favor, especifique No de Serie de artículos {1}"
-<<<<<<< HEAD
-apps/erpnext/erpnext/setup/doctype/company/company.js +90,Please make sure you really want to delete all the transactions for this company. Your master data will remain as it is. This action cannot be undone.,"Por favor, asegúrese que realmente desea borrar todas las transacciones de esta compañía. Sus datos maestros permanecerán intactos. Esta acción no se puede deshacer."
-=======
 apps/erpnext/erpnext/setup/doctype/company/company.js +91,Please make sure you really want to delete all the transactions for this company. Your master data will remain as it is. This action cannot be undone.,"Por favor, asegúrese que realmente desea borrar todas las transacciones de esta compañía. Sus datos maestros permanecerán intactos. Esta acción no se puede deshacer."
->>>>>>> 7ac92c06
 DocType: Shopping Cart Settings,Shopping Cart Settings,Compras Ajustes
 DocType: BOM,Raw Material Cost,Costo de la Materia Prima
 apps/erpnext/erpnext/selling/doctype/customer/customer.py +146,A Customer Group exists with same name please change the Customer name or rename the Customer Group,"Existe una categoría de cliente con el mismo nombre, por favor cambie el nombre del cliente o cambie el nombre de la categoría"
@@ -276,11 +252,7 @@
 DocType: Offer Letter Term,Offer Letter Term,Término de carta de oferta
 DocType: Item,Synced With Hub,Sincronizado con Hub
 apps/erpnext/erpnext/accounts/doctype/cost_center/cost_center.py +30,Cost Center with existing transactions can not be converted to ledger,Centro de Costos de las transacciones existentes no se puede convertir en el libro mayor
-<<<<<<< HEAD
-apps/erpnext/erpnext/public/js/controllers/transaction.js +1239,Please enter Item Code to get batch no,"Por favor, ingrese el código del producto para obtener el No. de lote"
-=======
 apps/erpnext/erpnext/public/js/controllers/transaction.js +1243,Please enter Item Code to get batch no,"Por favor, ingrese el código del producto para obtener el No. de lote"
->>>>>>> 7ac92c06
 apps/erpnext/erpnext/healthcare/doctype/patient/patient.py +46,Series is mandatory,Serie es obligatorio
 ,Item Shortage Report,Reportar carencia de producto
 DocType: Sales Invoice,Rate at which Price list currency is converted to customer's base currency,Grado en el que la lista de precios en moneda se convierte en la moneda base del cliente
@@ -755,11 +727,7 @@
 apps/erpnext/erpnext/stock/doctype/packing_slip/packing_slip.js +13,Please Delivery Note first,Primero la nota de entrega
 ,Monthly Attendance Sheet,Hoja de Asistencia Mensual
 DocType: Upload Attendance,Get Template,Verificar Plantilla
-<<<<<<< HEAD
-apps/erpnext/erpnext/controllers/accounts_controller.py +780,"To include tax in row {0} in Item rate, taxes in rows {1} must also be included",Para incluir el impuesto de la linea {0} los impuestos de las lineas {1} también deben ser incluidos
-=======
 apps/erpnext/erpnext/controllers/accounts_controller.py +793,"To include tax in row {0} in Item rate, taxes in rows {1} must also be included",Para incluir el impuesto de la linea {0} los impuestos de las lineas {1} también deben ser incluidos
->>>>>>> 7ac92c06
 DocType: Sales Invoice Advance,Sales Invoice Advance,Factura Anticipadas
 apps/erpnext/erpnext/stock/doctype/packing_slip/packing_slip.py +129,Quantity for Item {0} must be less than {1},Cantidad de elemento {0} debe ser menor de {1}
 DocType: Stock Ledger Entry,Stock Value Difference,Diferencia de Valor de Inventario
@@ -794,11 +762,7 @@
 apps/erpnext/erpnext/selling/report/customer_acquisition_and_loyalty/customer_acquisition_and_loyalty.py +57,New Customers,Clientes Nuevos
 DocType: Purchase Invoice,Total Taxes and Charges (Company Currency),Total Impuestos y Cargos (Moneda Local)
 apps/erpnext/erpnext/setup/setup_wizard/operations/install_fixtures.py +103,Piecework,Pieza de trabajo
-<<<<<<< HEAD
-apps/erpnext/erpnext/buying/doctype/purchase_order/purchase_order.py +97,Item {0}: Ordered qty {1} cannot be less than minimum order qty {2} (defined in Item).,El elemento {0}: Con la cantidad ordenada {1} no puede ser menor que el pedido mínimo {2} (definido en el producto).
-=======
 apps/erpnext/erpnext/buying/doctype/purchase_order/purchase_order.py +103,Item {0}: Ordered qty {1} cannot be less than minimum order qty {2} (defined in Item).,El elemento {0}: Con la cantidad ordenada {1} no puede ser menor que el pedido mínimo {2} (definido en el producto).
->>>>>>> 7ac92c06
 DocType: Warehouse,A logical Warehouse against which stock entries are made.,Un almacén lógico por el cual se hacen las entradas de existencia.
 DocType: Item,Has Batch No,Tiene lote No
 DocType: Serial No,Creation Document Type,Tipo de creación de documentos
@@ -810,11 +774,7 @@
 DocType: Production Order Operation,Updated via 'Time Log',Actualizado a través de 'Hora de Registro'
 apps/erpnext/erpnext/accounts/doctype/journal_entry/journal_entry.py +370,{0} against Bill {1} dated {2},{0} contra Factura {1} de fecha {2}
 apps/erpnext/erpnext/utilities/user_progress.py +135,Your Products or Services,Sus productos o servicios
-<<<<<<< HEAD
-apps/erpnext/erpnext/controllers/accounts_controller.py +761,{0} is mandatory. Maybe Currency Exchange record is not created for {1} to {2}.,{0} es obligatorio. Tal vez tipo de cambio no se ha creado para {1} en {2}.
-=======
 apps/erpnext/erpnext/controllers/accounts_controller.py +774,{0} is mandatory. Maybe Currency Exchange record is not created for {1} to {2}.,{0} es obligatorio. Tal vez tipo de cambio no se ha creado para {1} en {2}.
->>>>>>> 7ac92c06
 DocType: Assessment Plan,To Time,Para Tiempo
 apps/erpnext/erpnext/public/js/templates/address_list.html +20,No address added yet.,No se ha añadido ninguna dirección todavía.
 ,Terretory,Territorios
@@ -875,11 +835,7 @@
 DocType: GL Entry,Is Opening,Es apertura
 apps/erpnext/erpnext/stock/doctype/warehouse/warehouse.py +74,Warehouse {0} does not exist,Almacén {0} no existe
 apps/erpnext/erpnext/stock/doctype/stock_entry/stock_entry.py +104,{0} is not a stock Item,{0} no es un producto de stock
-<<<<<<< HEAD
-apps/erpnext/erpnext/controllers/accounts_controller.py +135,Due Date is mandatory,La fecha de vencimiento es obligatorio
-=======
 apps/erpnext/erpnext/controllers/accounts_controller.py +136,Due Date is mandatory,La fecha de vencimiento es obligatorio
->>>>>>> 7ac92c06
 ,Sales Person-wise Transaction Summary,Resumen de Transacción por Vendedor
 apps/erpnext/erpnext/stock/report/stock_balance/stock_balance.py +75,Reorder Qty,Reordenar Cantidad
 DocType: BOM,Rate Of Materials Based On,Cambio de materiales basados en
