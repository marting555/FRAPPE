--- conflicted
+++ resolved
@@ -40,14 +40,11 @@
 					"type": "doctype",
 					"name": "Plaid Settings",
 					"description": _("Connect your bank accounts to ERPNext"),
-<<<<<<< HEAD
-=======
 				},
 				{
 					"type": "doctype",
 					"name": "Exotel Settings",
 					"description": _("Connect your Exotel Account to ERPNext and track call logs"),
->>>>>>> 0c0604b7
 				}
 			]
 		}
