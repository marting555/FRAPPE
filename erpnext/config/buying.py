--- conflicted
+++ resolved
@@ -177,12 +177,6 @@
 					"reference_doctype": "Material Request",
 					"onboard": 1,
 				},
-				{
-					"type": "report",
-					"is_query_report": True,
-					"name": "Purchase Details",
-					"doctype": "Purchase Order"
-				},
 			]
 		},
 		{
@@ -240,11 +234,7 @@
 					"is_query_report": True,
 					"name": "Address And Contacts",
 					"label": _("Supplier Addresses And Contacts"),
-<<<<<<< HEAD
-					"doctype": "Address",
-=======
 					"reference_doctype": "Address",
->>>>>>> 0c0604b7
 					"route_options": {
 						"party_type": "Supplier"
 					}
