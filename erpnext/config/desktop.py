--- conflicted
+++ resolved
@@ -295,7 +295,6 @@
 			"label": _("Restaurant")
 		},
 		{
-<<<<<<< HEAD
 			"module_name": "Agriculture",
 			"color": "#8BC34A",
 			"icon": "octicon octicon-globe",
@@ -381,12 +380,11 @@
 			"icon": "fa fa-sun-o",
 			"type": "link",
 			"link": "List/Weather"
-		}
-=======
+		},
+		{
 			"module_name": "Assets",
 			"color": "#4286f4",
 			"icon": "octicon octicon-database",
 			"type": "module"
-		},
->>>>>>> 95ee7654
+		}
 	]