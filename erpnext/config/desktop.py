--- conflicted
+++ resolved
@@ -266,7 +266,6 @@
 			"color": "#FF888B",
 			"icon": "octicon octicon-plus",
 			"type": "module",
-<<<<<<< HEAD
 			"label": _("Healthcare"),
 		},
 		{
@@ -276,9 +275,6 @@
 			"type": "page",
 			"link": "hub",
 			"label": _("Hub")
-		}
-=======
-			"label": _("Healthcare")
 		},
 		{
 			"module_name": "Data Import Tool",
@@ -288,5 +284,4 @@
 			"link": "data-import-tool",
 			"label": _("Data Import Tool")
 		},
->>>>>>> ff689a65
 	]