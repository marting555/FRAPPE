from __future__ import unicode_literals
from frappe import _

def get_data():
	return [
		{
			"label": _("Sales Pipeline"),
			"icon": "fa fa-star",
			"items": [
				{
					"type": "doctype",
					"name": "Lead",
					"description": _("Database of potential customers."),
					"onboard": 1,
				},
				{
					"type": "doctype",
					"name": "Opportunity",
					"description": _("Potential opportunities for selling."),
					"onboard": 1,
				},
				{
					"type": "doctype",
					"name": "Customer",
					"description": _("Customer database."),
					"onboard": 1,
				},
				{
					"type": "doctype",
					"name": "Contact",
					"description": _("All Contacts."),
					"onboard": 1,
				},
				{
					"type": "doctype",
					"name": "Communication",
					"description": _("Record of all communications of type email, phone, chat, visit, etc."),
				},
				{
					"type": "doctype",
					"name": "Lead Source",
					"description": _("Track Leads by Lead Source.")
				},
			]
		},
		{
			"label": _("Reports"),
			"icon": "fa fa-list",
			"items": [
				{
					"type": "report",
					"is_query_report": True,
					"name": "Lead Details",
					"doctype": "Lead",
					"onboard": 1,
				},
				{
					"type": "page",
					"name": "sales-funnel",
					"label": _("Sales Funnel"),
					"icon": "fa fa-bar-chart",
					"onboard": 1,
				},
				{
					"type": "report",
					"name": "Prospects Engaged But Not Converted",
					"doctype": "Lead",
					"is_query_report": True,
					"onboard": 1,
				},
				{
					"type": "report",
					"name": "Minutes to First Response for Opportunity",
					"doctype": "Opportunity",
					"is_query_report": True,
					"dependencies": ["Opportunity"]
				},
				{
					"type": "report",
					"is_query_report": True,
					"name": "Customer Addresses And Contacts",
					"doctype": "Contact",
					"dependencies": ["Customer"]
				},
				{
					"type": "report",
					"is_query_report": True,
					"name": "Inactive Customers",
					"doctype": "Sales Order",
					"dependencies": ["Sales Order"]
				},
				{
					"type": "report",
					"is_query_report": True,
					"name": "Campaign Efficiency",
					"doctype": "Lead",
					"dependencies": ["Lead"]
				},
				{
					"type": "report",
					"is_query_report": True,
					"name": "Lead Owner Efficiency",
					"doctype": "Lead",
					"dependencies": ["Lead"]
				}
			]
		},
		{
<<<<<<< HEAD
			"label": _("Setup"),
=======
			"label": _("Settings"),
>>>>>>> 703a5974
			"icon": "fa fa-cog",
			"items": [
				{
					"type": "doctype",
					"label": _("Customer Group"),
					"name": "Customer Group",
					"icon": "fa fa-sitemap",
					"link": "Tree/Customer Group",
					"description": _("Manage Customer Group Tree."),
					"onboard": 1,
				},
				{
					"type": "doctype",
					"label": _("Territory"),
					"name": "Territory",
					"icon": "fa fa-sitemap",
					"link": "Tree/Territory",
					"description": _("Manage Territory Tree."),
					"onboard": 1,
				},
				{
					"type": "doctype",
					"label": _("Sales Person"),
					"name": "Sales Person",
					"icon": "fa fa-sitemap",
					"link": "Tree/Sales Person",
					"description": _("Manage Sales Person Tree."),
					"onboard": 1,
				},
				{
					"type": "doctype",
					"name": "Campaign",
					"description": _("Sales campaigns."),
				},
				{
					"type": "doctype",
					"name": "SMS Center",
					"description":_("Send mass SMS to your contacts"),
				},
				{
					"type": "doctype",
					"name": "SMS Log",
					"description":_("Logs for maintaining sms delivery status"),
				},
				{
					"type": "doctype",
					"name": "SMS Settings",
					"description": _("Setup SMS gateway settings")
				}
			]
		},
		{
<<<<<<< HEAD
			"label": _("Support"),
			"items": [
				{
					"type": "doctype",
					"name": "Issue",
					"description": _("Support queries from customers."),
=======
			"label": _("Maintenance"),
			"icon": "fa fa-star",
			"items": [
				{
					"type": "doctype",
					"name": "Maintenance Schedule",
					"description": _("Plan for maintenance visits."),
>>>>>>> 703a5974
					"onboard": 1,
				},
				{
					"type": "doctype",
<<<<<<< HEAD
					"name": "Communication",
					"description": _("Communication log."),
				},
				{
					"type": "doctype",
					"name": "Warranty Claim",
					"description": _("Warranty Claim against Serial No."),
				},
				{
					"type": "doctype",
					"name": "Serial No",
					"description": _("Single unit of an Item."),
				},
				{
					"type": "page",
					"name": "support-analytics",
					"label": _("Support Analytics"),
					"icon": "fa fa-bar-chart"
				},
				{
					"type": "report",
					"name": "Minutes to First Response for Issues",
					"doctype": "Issue",
					"is_query_report": True,
					"dependencies": ["Issue"],
				},
				{
					"type": "report",
					"name": "Support Hours",
					"doctype": "Issue",
					"is_query_report": True,
					"dependencies": ["Issue"]
=======
					"name": "Maintenance Visit",
					"description": _("Visit report for maintenance call."),
				},
				{
					"type": "report",
					"name": "Maintenance Schedules",
					"is_query_report": True,
					"doctype": "Maintenance Schedule"
>>>>>>> 703a5974
				},
			]
		},
		{
			"label": _("Maintenance"),
			"icon": "fa fa-star",
			"items": [
				{
					"type": "doctype",
<<<<<<< HEAD
					"name": "Maintenance Schedule",
					"description": _("Plan for maintenance visits."),
					"onboard": 1,
				},
				{
					"type": "doctype",
					"name": "Maintenance Visit",
					"description": _("Visit report for maintenance call."),
				},
				{
					"type": "report",
					"name": "Maintenance Schedules",
					"is_query_report": True,
					"doctype": "Maintenance Schedule"
				},
				{
					"type": "doctype",
=======
>>>>>>> 703a5974
					"name": "Warranty Claim",
					"description": _("Warranty Claim against Serial No."),
				},
			]
		},
		# {
		# 	"label": _("Help"),
		# 	"items": [
		# 		{
		# 			"type": "help",
		# 			"label": _("Lead to Quotation"),
		# 			"youtube_id": "TxYX4r4JAKA"
		# 		},
		# 		{
		# 			"type": "help",
		# 			"label": _("Newsletters"),
		# 			"youtube_id": "muLKsCrrDRo"
		# 		},
		# 	]
		# },
	]<|MERGE_RESOLUTION|>--- conflicted
+++ resolved
@@ -106,11 +106,7 @@
 			]
 		},
 		{
-<<<<<<< HEAD
-			"label": _("Setup"),
-=======
 			"label": _("Settings"),
->>>>>>> 703a5974
 			"icon": "fa fa-cog",
 			"items": [
 				{
@@ -163,14 +159,6 @@
 			]
 		},
 		{
-<<<<<<< HEAD
-			"label": _("Support"),
-			"items": [
-				{
-					"type": "doctype",
-					"name": "Issue",
-					"description": _("Support queries from customers."),
-=======
 			"label": _("Maintenance"),
 			"icon": "fa fa-star",
 			"items": [
@@ -178,45 +166,10 @@
 					"type": "doctype",
 					"name": "Maintenance Schedule",
 					"description": _("Plan for maintenance visits."),
->>>>>>> 703a5974
-					"onboard": 1,
-				},
-				{
-					"type": "doctype",
-<<<<<<< HEAD
-					"name": "Communication",
-					"description": _("Communication log."),
-				},
-				{
-					"type": "doctype",
-					"name": "Warranty Claim",
-					"description": _("Warranty Claim against Serial No."),
-				},
-				{
-					"type": "doctype",
-					"name": "Serial No",
-					"description": _("Single unit of an Item."),
-				},
-				{
-					"type": "page",
-					"name": "support-analytics",
-					"label": _("Support Analytics"),
-					"icon": "fa fa-bar-chart"
-				},
-				{
-					"type": "report",
-					"name": "Minutes to First Response for Issues",
-					"doctype": "Issue",
-					"is_query_report": True,
-					"dependencies": ["Issue"],
-				},
-				{
-					"type": "report",
-					"name": "Support Hours",
-					"doctype": "Issue",
-					"is_query_report": True,
-					"dependencies": ["Issue"]
-=======
+					"onboard": 1,
+				},
+				{
+					"type": "doctype",
 					"name": "Maintenance Visit",
 					"description": _("Visit report for maintenance call."),
 				},
@@ -225,36 +178,9 @@
 					"name": "Maintenance Schedules",
 					"is_query_report": True,
 					"doctype": "Maintenance Schedule"
->>>>>>> 703a5974
-				},
-			]
-		},
-		{
-			"label": _("Maintenance"),
-			"icon": "fa fa-star",
-			"items": [
-				{
-					"type": "doctype",
-<<<<<<< HEAD
-					"name": "Maintenance Schedule",
-					"description": _("Plan for maintenance visits."),
-					"onboard": 1,
-				},
-				{
-					"type": "doctype",
-					"name": "Maintenance Visit",
-					"description": _("Visit report for maintenance call."),
-				},
-				{
-					"type": "report",
-					"name": "Maintenance Schedules",
-					"is_query_report": True,
-					"doctype": "Maintenance Schedule"
-				},
-				{
-					"type": "doctype",
-=======
->>>>>>> 703a5974
+				},
+				{
+					"type": "doctype",
 					"name": "Warranty Claim",
 					"description": _("Warranty Claim against Serial No."),
 				},
