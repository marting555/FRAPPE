--- conflicted
+++ resolved
@@ -162,15 +162,12 @@
 					"type": "doctype",
 					"name": "Accounting Dimension",
 					"description": _("Setup custom dimensions for accounting")
-<<<<<<< HEAD
-				}
-=======
 				},
 				{
 					"type": "doctype",
 					"name": "Opening Invoice Creation Tool",
 					"description": _("Create Opening Sales and Purchase Invoices")
-				},
+				}
 			]
 		},
 		{
@@ -185,8 +182,7 @@
 					"type": "doctype",
 					"name": "Journal Entry",
 					"description": _("Accounting journal entries.")
-				},
->>>>>>> 0b39c4ec
+				}
 			]
 		},
 		{
