from __future__ import unicode_literals
from frappe import _

def get_data():
	return [
		{
			"label": _("Sales"),
			"icon": "fa fa-star",
			"items": [
				{
					"type": "doctype",
					"name": "Customer",
					"description": _("Customer database."),
					"onboard": 1,
				},
				{
					"type": "doctype",
					"name": "Quotation",
					"description": _("Quotes to Leads or Customers."),
					"onboard": 1,
					"dependencies": ["Item", "Customer"],
				},
				{
					"type": "doctype",
					"name": "Sales Order",
					"description": _("Confirmed orders from Customers."),
					"onboard": 1,
					"dependencies": ["Item", "Customer"],
				},
				{
					"type": "doctype",
					"name": "Sales Partner",
					"description": _("Manage Sales Partners."),
					"dependencies": ["Item"],
				},
				{
					"type": "doctype",
					"label": _("Sales Person"),
					"name": "Sales Person",
					"icon": "fa fa-sitemap",
					"link": "Tree/Sales Person",
					"description": _("Manage Sales Person Tree."),
					"dependencies": ["Item", "Customer"],
				},
				{
					"type": "report",
					"is_query_report": True,
					"name": "Territory Target Variance (Item Group-Wise)",
<<<<<<< HEAD
					"route": "query-report/Territory Target Variance Item Group-Wise",
=======
					"route": "#query-report/Territory Target Variance Item Group-Wise",
>>>>>>> 703a5974
					"doctype": "Territory",
				},
				{
					"type": "report",
					"is_query_report": True,
					"name": "Sales Person Target Variance (Item Group-Wise)",
<<<<<<< HEAD
					"route": "query-report/Sales Person Target Variance Item Group-Wise",
=======
					"route": "#query-report/Sales Person Target Variance Item Group-Wise",
>>>>>>> 703a5974
					"doctype": "Sales Person",
					"dependencies": ["Sales Person"],
				},
			]
		},
		{
			"label": _("Items and Pricing"),
			"items": [
				{
					"type": "doctype",
					"name": "Item",
					"description": _("All Products or Services."),
					"onboard": 1,
				},
				{
					"type": "doctype",
					"name": "Item Price",
					"description": _("Multiple Item prices."),
<<<<<<< HEAD
					"route": "Report/Item Price",
=======
					"route": "#Report/Item Price",
>>>>>>> 703a5974
					"dependencies": ["Item", "Price List"],
					"onboard": 1,
				},
				{
					"type": "doctype",
					"name": "Price List",
					"description": _("Price List master."),
					"onboard": 1,
				},
				{
					"type": "doctype",
					"name": "Item Group",
					"icon": "fa fa-sitemap",
					"label": _("Item Group"),
					"link": "Tree/Item Group",
					"description": _("Tree of Item Groups."),
					"onboard": 1,
				},
				{
					"type": "doctype",
					"name": "Product Bundle",
					"description": _("Bundle items at time of sale."),
					"dependencies": ["Item"],
				},
				{
					"type": "doctype",
					"name": "Pricing Rule",
					"description": _("Rules for applying pricing and discount."),
					"dependencies": ["Item"],
				},
				{
					"type": "doctype",
					"name": "Shipping Rule",
					"description": _("Rules for adding shipping costs."),
				},

			]
		},
		{
<<<<<<< HEAD
			"label": _("Setup"),
=======
			"label": _("Settings"),
>>>>>>> 703a5974
			"icon": "fa fa-cog",
			"items": [
				{
					"type": "doctype",
					"name": "Selling Settings",
					"description": _("Default settings for selling transactions."),
<<<<<<< HEAD
					"onboard": 1,
=======
					"settings": 1,
>>>>>>> 703a5974
				},
				{
					"type": "doctype",
					"name":"Terms and Conditions",
					"label": _("Terms and Conditions Template"),
					"description": _("Template of terms or contract."),
					"onboard": 1,
				},
				{
					"type": "doctype",
					"name": "Sales Taxes and Charges Template",
					"description": _("Tax template for selling transactions."),
					"onboard": 1,
				},
				{
					"type": "doctype",
					"name": "Lead Source",
					"description": _("Track Leads by Lead Source.")
				},
				{
					"type": "doctype",
					"label": _("Customer Group"),
					"name": "Customer Group",
					"icon": "fa fa-sitemap",
					"link": "Tree/Customer Group",
					"description": _("Manage Customer Group Tree."),
				},
				{
					"type": "doctype",
					"name": "Contact",
					"description": _("All Contacts."),
				},
				{
					"type": "doctype",
					"name": "Address",
					"description": _("All Addresses."),
				},
				{
					"type": "doctype",
					"label": _("Territory"),
					"name": "Territory",
					"icon": "fa fa-sitemap",
					"link": "Tree/Territory",
					"description": _("Manage Territory Tree."),
				},
				{
					"type": "doctype",
					"name": "Campaign",
					"description": _("Sales campaigns."),
				},
			]
		},
		{
			"label": _("Key Reports"),
			"icon": "fa fa-table",
			"items": [
				{
					"type": "report",
					"is_query_report": True,
					"name": "Sales Analytics",
					"doctype": "Sales Order",
					"onboard": 1,
				},
				{
					"type": "page",
					"name": "sales-funnel",
					"label": _("Sales Funnel"),
					"icon": "fa fa-bar-chart",
					"onboard": 1,
				},
				{
					"type": "report",
					"is_query_report": True,
					"name": "Customer Acquisition and Loyalty",
					"doctype": "Customer",
					"icon": "fa fa-bar-chart",
				},
				{
					"type": "report",
					"is_query_report": True,
					"name": "Inactive Customers",
					"doctype": "Sales Order"
				},
				{
					"type": "report",
					"is_query_report": True,
					"name": "Ordered Items To Be Delivered",
					"doctype": "Sales Order"
				},
				{
					"type": "report",
					"is_query_report": True,
					"name": "Sales Person-wise Transaction Summary",
					"doctype": "Sales Order"
				},
				{
					"type": "report",
					"is_query_report": True,
					"name": "Item-wise Sales History",
					"doctype": "Item"
				},
				{
					"type": "report",
					"is_query_report": True,
					"name": "Quotation Trends",
					"doctype": "Quotation"
				},
				{
					"type": "report",
					"is_query_report": True,
					"name": "Sales Order Trends",
					"doctype": "Sales Order"
				},
			]
		},
		{
			"label": _("Other Reports"),
			"icon": "fa fa-list",
			"items": [
				{
					"type": "report",
					"is_query_report": True,
					"name": "Lead Details",
					"doctype": "Lead"
				},
				{
					"type": "report",
					"is_query_report": True,
					"name": "Address And Contacts",
					"label": _("Customer Addresses And Contacts"),
					"doctype": "Address",
					"route_options": {
						"party_type": "Customer"
					}
				},
				{
					"type": "report",
					"is_query_report": True,
					"name": "BOM Search",
					"doctype": "BOM"
				},
				{
					"type": "report",
					"is_query_report": True,
					"name": "Available Stock for Packing Items",
					"doctype": "Item",
				},
				{
					"type": "report",
					"is_query_report": True,
					"name": "Pending SO Items For Purchase Request",
					"doctype": "Sales Order"
				},
				{
					"type": "report",
					"is_query_report": True,
					"name": "Customer Credit Balance",
					"doctype": "Customer"
				},
				{
					"type": "report",
					"is_query_report": True,
					"name": "Customers Without Any Sales Transactions",
					"doctype": "Customer"
				},
			]
		},
		{
			"label": _("Help"),
			"items": [
				{
					"type": "help",
					"label": _("Customer and Supplier"),
					"youtube_id": "anoGi_RpQ20"
				},
				{
					"type": "help",
					"label": _("Sales Order to Payment"),
					"youtube_id": "7AMq4lqkN4A"
				},
				{
					"type": "help",
					"label": _("Point-of-Sale"),
					"youtube_id": "4WkelWkbP_c"
				},
			]
		},
	]<|MERGE_RESOLUTION|>--- conflicted
+++ resolved
@@ -46,22 +46,14 @@
 					"type": "report",
 					"is_query_report": True,
 					"name": "Territory Target Variance (Item Group-Wise)",
-<<<<<<< HEAD
-					"route": "query-report/Territory Target Variance Item Group-Wise",
-=======
 					"route": "#query-report/Territory Target Variance Item Group-Wise",
->>>>>>> 703a5974
 					"doctype": "Territory",
 				},
 				{
 					"type": "report",
 					"is_query_report": True,
 					"name": "Sales Person Target Variance (Item Group-Wise)",
-<<<<<<< HEAD
-					"route": "query-report/Sales Person Target Variance Item Group-Wise",
-=======
 					"route": "#query-report/Sales Person Target Variance Item Group-Wise",
->>>>>>> 703a5974
 					"doctype": "Sales Person",
 					"dependencies": ["Sales Person"],
 				},
@@ -80,11 +72,7 @@
 					"type": "doctype",
 					"name": "Item Price",
 					"description": _("Multiple Item prices."),
-<<<<<<< HEAD
-					"route": "Report/Item Price",
-=======
 					"route": "#Report/Item Price",
->>>>>>> 703a5974
 					"dependencies": ["Item", "Price List"],
 					"onboard": 1,
 				},
@@ -124,22 +112,14 @@
 			]
 		},
 		{
-<<<<<<< HEAD
-			"label": _("Setup"),
-=======
 			"label": _("Settings"),
->>>>>>> 703a5974
 			"icon": "fa fa-cog",
 			"items": [
 				{
 					"type": "doctype",
 					"name": "Selling Settings",
 					"description": _("Default settings for selling transactions."),
-<<<<<<< HEAD
-					"onboard": 1,
-=======
 					"settings": 1,
->>>>>>> 703a5974
 				},
 				{
 					"type": "doctype",
