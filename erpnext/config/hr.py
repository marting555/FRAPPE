--- conflicted
+++ resolved
@@ -106,11 +106,7 @@
 			]
 		},
 		{
-<<<<<<< HEAD
-			"label": _("Setup"),
-=======
 			"label": _("Settings"),
->>>>>>> 703a5974
 			"icon": "fa fa-cog",
 			"items": [
 				{
