from __future__ import unicode_literals
from frappe import _

def get_data():
	return [
		{
			"label": _("Employee and Attendance"),
			"items": [
				{
					"type": "doctype",
					"name": "Employee",
					"description": _("Employee records."),
				},
				{
					"type": "doctype",
					"name": "Employee Attendance Tool",
					"label": _("Employee Attendance Tool"),
					"description":_("Mark Attendance for multiple employees"),
					"hide_count": True
				},
				{
					"type": "doctype",
					"name": "Attendance",
					"description": _("Attendance record."),
				},
				{
					"type": "doctype",
					"name": "Upload Attendance",
					"description":_("Upload attendance from a .csv file"),
					"hide_count": True
				},
			]
		},
		{
			"label": _("Recruitment"),
			"items": [
				{
					"type": "doctype",
					"name": "Job Applicant",
					"description": _("Applicant for a Job."),
				},
				{
					"type": "doctype",
					"name": "Job Opening",
					"description": _("Opening for a Job."),
				},
				{
					"type": "doctype",
					"name": "Job Offer",
					"description": _("Offer candidate a Job."),
				},
			]
		},
		{
			"label": _("Leaves and Holiday"),
			"items": [
				{
					"type": "doctype",
					"name": "Leave Application",
					"description": _("Applications for leave."),
				},
				{
					"type": "doctype",
					"name":"Leave Type",
					"description": _("Type of leaves like casual, sick etc."),
				},
				{
					"type": "doctype",
					"name": "Holiday List",
					"description": _("Holiday master.")
				},
				{
					"type": "doctype",
					"name": "Leave Allocation",
					"description": _("Allocate leaves for a period.")
				},
				{
					"type": "doctype",
					"name": "Leave Control Panel",
					"label": _("Leave Allocation Tool"),
					"description":_("Allocate leaves for the year."),
					"hide_count": True
				},
				{
					"type": "doctype",
					"name": "Leave Block List",
					"description": _("Block leave applications by department.")
				},

			]
		},
		{
			"label": _("Payroll"),
			"items": [
				{
					"type": "doctype",
					"name": "Salary Slip",
					"description": _("Monthly salary statement."),
				},
				{
					"type": "doctype",
					"name": "Payroll Entry",
					"label": _("Payroll Entry"),
					"description":_("Generate Salary Slips"),
					"hide_count": True
				},
				{
					"type": "doctype",
					"name": "Salary Structure",
					"description": _("Salary template master.")
				},
				{
					"type": "doctype",
					"name": "Salary Component",
					"label": _("Salary Components"),
					"description": _("Earnings, Deductions and other Salary components")
				},

			]
		},
		{
<<<<<<< HEAD
			"label": _("Expense Claims"),
=======
			"label": _("Travel and Expense Claim"),
>>>>>>> 6488d740
			"items": [
				{
					"type": "doctype",
					"name": "Employee Advance",
					"description": _("Manage advance amount given to the Employee"),
				},
				{
					"type": "doctype",
					"name": "Expense Claim",
					"description": _("Claims for company expense."),
				},
				{
					"type": "doctype",
					"name": "Expense Claim Type",
					"description": _("Types of Expense Claim.")
				},
				{
					"type": "doctype",
					"name": "Travel Request",
				},
			]
		},
		{
			"label": _("Appraisals"),
			"items": [
				{
					"type": "doctype",
					"name": "Appraisal",
					"description": _("Performance appraisal."),
				},
				{
					"type": "doctype",
					"name": "Appraisal Template",
					"description": _("Template for performance appraisals.")
				},
				{
					"type": "page",
					"name": "team-updates",
					"label": _("Team Updates")
				},
			]
		},
		{
			"label": _("Loan Management"),
			"icon": "icon-list",
			"items": [
				{
					"type": "doctype",
					"name": "Loan Type",
					"description": _("Define various loan types")
				},
				{
					"type": "doctype",
					"name": "Loan Application",
					"description": _("Loan Application")
				},
				{
					"type": "doctype",
					"name": "Loan"
				},
			]
		},
		{
			"label": _("Training"),
			"items": [
				{
					"type": "doctype",
					"name": "Training Program"
				},
				{
					"type": "doctype",
					"name": "Training Event"
				},
				{
					"type": "doctype",
					"name": "Training Result"
				},
				{
					"type": "doctype",
					"name": "Training Feedback"
				},
			]
		},

		{
			"label": _("Fleet Management"),
			"items": [
				{
					"type": "doctype",
					"name": "Vehicle"
				},
				{
					"type": "doctype",
					"name": "Vehicle Log"
				},
			]
		},
		{
			"label": _("Setup"),
			"icon": "fa fa-cog",
			"items": [
				{
					"type": "doctype",
					"name": "HR Settings",
					"description": _("Settings for HR Module")
				},
				{
					"type": "doctype",
					"name": "Employment Type",
					"description": _("Types of employment (permanent, contract, intern etc.).")
				},
				{
					"type": "doctype",
					"name": "Branch",
					"description": _("Organization branch master.")
				},
				{
					"type": "doctype",
					"name": "Department",
					"description": _("Organization unit (department) master.")
				},
				{
					"type": "doctype",
					"name": "Designation",
					"description": _("Employee designation (e.g. CEO, Director etc.).")
				},
				{
					"type": "doctype",
					"name": "Daily Work Summary Settings"
				},
				{
					"type": "doctype",
					"name": "Health Insurance"
				}
			]
		},
		{
			"label": _("Reports"),
			"icon": "fa fa-list",
			"items": [
				{
					"type": "report",
					"is_query_report": True,
					"name": "Employee Leave Balance",
					"doctype": "Leave Application"
				},
				{
					"type": "report",
					"is_query_report": True,
					"name": "Employee Birthday",
					"doctype": "Employee"
				},
				{
					"type": "report",
					"is_query_report": True,
					"name": "Employees working on a holiday",
					"doctype": "Employee"
				},
				{
					"type": "report",
					"name": "Employee Information",
					"doctype": "Employee"
				},
				{
					"type": "report",
					"is_query_report": True,
					"name": "Salary Register",
					"doctype": "Salary Slip"
				},
				{
					"type": "report",
					"is_query_report": True,
					"name": "Monthly Attendance Sheet",
					"doctype": "Attendance"
				},
				{
					"type": "report",
					"is_query_report": True,
					"name": "Vehicle Expenses",
					"doctype": "Vehicle"
				},

			]
		},
		{
			"label": _("Help"),
			"icon": "fa fa-facetime-video",
			"items": [
				{
					"type": "help",
					"label": _("Setting up Employees"),
					"youtube_id": "USfIUdZlUhw"
				},
				{
					"type": "help",
					"label": _("Leave Management"),
					"youtube_id": "fc0p_AXebc8"
				},
				{
					"type": "help",
					"label": _("Expense Claims"),
					"youtube_id": "5SZHJF--ZFY"
				}
			]
		},
		{
			"label": _("Analytics"),
			"items": [
				{
					"type": "report",
					"is_query_report": True,
					"name": "Department Analytics",
					"doctype": "Employee"
				},
			]
		},
	]<|MERGE_RESOLUTION|>--- conflicted
+++ resolved
@@ -119,11 +119,7 @@
 			]
 		},
 		{
-<<<<<<< HEAD
-			"label": _("Expense Claims"),
-=======
 			"label": _("Travel and Expense Claim"),
->>>>>>> 6488d740
 			"items": [
 				{
 					"type": "doctype",
