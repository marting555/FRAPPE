--- conflicted
+++ resolved
@@ -100,13 +100,8 @@
 				},
 				{
 					"type": "doctype",
-<<<<<<< HEAD
-					"name": "Promotion Decision",
-					"description":_("Promotion Decision	")
-=======
 					"name": "Promotion and Merit Increase",
 					"description":_("Promotion and Merit Increase")
->>>>>>> 2994d4e9
 				},
 				{
 					"type": "doctype",
@@ -268,14 +263,6 @@
 			"items": [
 				{
 					"type": "doctype",
-<<<<<<< HEAD
-=======
-					"name": "Training Trip",
-					"description":_("Training Trip"),
-				},
-				{
-					"type": "doctype",
->>>>>>> 2994d4e9
 					"name": "Business Trip",
 					"description":_("Business Trip"),
 				},
