--- conflicted
+++ resolved
@@ -5,13 +5,9 @@
 import frappe
 import frappe.share
 from frappe import _
-<<<<<<< HEAD
-from frappe.utils import cstr, now_datetime, cint, flt, get_time, get_link_to_form
-=======
 from frappe.utils import cint, cstr, flt, get_time, now_datetime
 from six import string_types
 
->>>>>>> 540559d6
 from erpnext.controllers.status_updater import StatusUpdater
 
 
@@ -125,19 +121,11 @@
 		buying_doctypes = ["Purchase Order", "Purchase Invoice", "Purchase Receipt"]
 
 		if self.doctype in buying_doctypes:
-<<<<<<< HEAD
-			to_disable = "Maintain same rate throughout Purchase cycle"
-			settings_page = "Buying Settings"
-		else:
-			to_disable = "Maintain same rate throughout Sales cycle"
-			settings_page = "Selling Settings"
-=======
 			action = frappe.db.get_single_value("Buying Settings", "maintain_same_rate_action")
 			settings_doc = "Buying Settings"
 		else:
 			action = frappe.db.get_single_value("Selling Settings", "maintain_same_rate_action")
 			settings_doc = "Selling Settings"
->>>>>>> 540559d6
 
 		for ref_dt, ref_dn_field, ref_link_field in ref_details:
 			for d in self.get("items"):
@@ -145,13 +133,6 @@
 					ref_rate = frappe.db.get_value(ref_dt + " Item", d.get(ref_link_field), "rate")
 
 					if abs(flt(d.rate - ref_rate, d.precision("rate"))) >= .01:
-<<<<<<< HEAD
-						frappe.msgprint(_("Row #{0}: Rate must be same as {1}: {2} ({3} / {4}) ")
-							.format(d.idx, ref_dt, d.get(ref_dn_field), d.rate, ref_rate))
-						frappe.throw(_("To allow different rates, disable the {0} checkbox in {1}.")
-							.format(frappe.bold(_(to_disable)),
-							get_link_to_form(settings_page, settings_page, frappe.bold(settings_page))))
-=======
 						if action == "Stop":
 							role_allowed_to_override = frappe.db.get_single_value(settings_doc, 'role_to_override_stop_action')
 
@@ -162,7 +143,6 @@
 							frappe.msgprint(_("Row #{0}: Rate must be same as {1}: {2} ({3} / {4})").format(
 								d.idx, ref_dt, d.get(ref_dn_field), d.rate, ref_rate), title=_("Warning"), indicator="orange")
 
->>>>>>> 540559d6
 
 	def get_link_filters(self, for_doctype):
 		if hasattr(self, "prev_link_mapper") and self.prev_link_mapper.get(for_doctype):
@@ -221,11 +201,7 @@
 	if isinstance(qty_fields, string_types):
 		qty_fields = [qty_fields]
 
-<<<<<<< HEAD
-	distinct_uoms = list(set([d.get(uom_field) for d in doc.get_all_children()]))
-=======
 	distinct_uoms = list(set(d.get(uom_field) for d in doc.get_all_children()))
->>>>>>> 540559d6
 	integer_uoms = list(filter(lambda uom: frappe.db.get_value("UOM", uom,
 		"must_be_whole_number", cache=True) or None, distinct_uoms))
 
