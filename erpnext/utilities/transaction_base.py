# Copyright (c) 2015, Frappe Technologies Pvt. Ltd. and Contributors
# License: GNU General Public License v3. See license.txt

from __future__ import unicode_literals
import frappe
import frappe.share
from frappe import _
from frappe.utils import cstr, now_datetime, cint, flt, get_time, get_datetime, get_link_to_form
from erpnext.controllers.status_updater import StatusUpdater
from erpnext.accounts.utils import get_fiscal_year

from six import string_types

class UOMMustBeIntegerError(frappe.ValidationError): pass

class TransactionBase(StatusUpdater):
	def validate_posting_time(self):
		# set Edit Posting Date and Time to 1 while data import
		if frappe.flags.in_import and self.posting_date:
			self.set_posting_time = 1

		if not getattr(self, 'set_posting_time', None):
			now = now_datetime()
			self.posting_date = now.strftime('%Y-%m-%d')
			self.posting_time = now.strftime('%H:%M:%S.%f')
		elif self.posting_time:
			try:
				get_time(self.posting_time)
			except ValueError:
				frappe.throw(_('Invalid Posting Time'))

		self.validate_with_last_transaction_posting_time()

	def add_calendar_event(self, opts, force=False):
		if cstr(self.contact_by) != cstr(self._prev.contact_by) or \
				cstr(self.contact_date) != cstr(self._prev.contact_date) or force or \
				(hasattr(self, "ends_on") and cstr(self.ends_on) != cstr(self._prev.ends_on)):

			self.delete_events()
			self._add_calendar_event(opts)

	def delete_events(self):
		participations = frappe.get_all("Event Participants", filters={"reference_doctype": self.doctype, "reference_docname": self.name,
			"parenttype": "Event"}, fields=["name", "parent"])

		if participations:
			for participation in participations:
				total_participants = frappe.get_all("Event Participants", filters={"parenttype": "Event", "parent": participation.parent})

				if len(total_participants) <= 1:
					frappe.db.sql("delete from `tabEvent` where name='%s'" % participation.parent)

				frappe.db.sql("delete from `tabEvent Participants` where name='%s'" % participation.name)


	def _add_calendar_event(self, opts):
		opts = frappe._dict(opts)

		if self.contact_date:
			event = frappe.get_doc({
				"doctype": "Event",
				"owner": opts.owner or self.owner,
				"subject": opts.subject,
				"description": opts.description,
				"starts_on":  self.contact_date,
				"ends_on": opts.ends_on,
				"event_type": "Private"
			})

			event.append('event_participants', {
				"reference_doctype": self.doctype,
				"reference_docname": self.name
				}
			)

			event.insert(ignore_permissions=True)

			if frappe.db.exists("User", self.contact_by):
				frappe.share.add("Event", event.name, self.contact_by,
					flags={"ignore_share_permission": True})

	def validate_uom_is_integer(self, uom_field, qty_fields):
		validate_uom_is_integer(self, uom_field, qty_fields)

	def validate_with_previous_doc(self, ref):
		self.exclude_fields = ["conversion_factor", "uom"] if self.get('is_return') else []

		for key, val in ref.items():
			is_child = val.get("is_child_table")
			ref_doc = {}
			item_ref_dn = []
			for d in self.get_all_children(self.doctype + " Item"):
				ref_dn = d.get(val["ref_dn_field"])
				if ref_dn:
					if is_child:
						self.compare_values({key: [ref_dn]}, val["compare_fields"], d)
						if ref_dn not in item_ref_dn:
							item_ref_dn.append(ref_dn)
						elif not val.get("allow_duplicate_prev_row_id"):
							frappe.throw(_("Duplicate row {0} with same {1}").format(d.idx, key))
					elif ref_dn:
						ref_doc.setdefault(key, [])
						if ref_dn not in ref_doc[key]:
							ref_doc[key].append(ref_dn)
			if ref_doc:
				self.compare_values(ref_doc, val["compare_fields"])

	def compare_values(self, ref_doc, fields, doc=None):
		for reference_doctype, ref_dn_list in ref_doc.items():
			for reference_name in ref_dn_list:
				prevdoc_values = frappe.db.get_value(reference_doctype, reference_name,
					[d[0] for d in fields], as_dict=1)

				if not prevdoc_values:
					frappe.throw(_("Invalid reference {0} {1}").format(reference_doctype, reference_name))

				for field, condition in fields:
					if prevdoc_values[field] is not None and field not in self.exclude_fields:
						self.validate_value(field, condition, prevdoc_values[field], doc)


	def validate_rate_with_reference_doc(self, ref_details):
		for ref_dt, ref_dn_field, ref_link_field in ref_details:
			for d in self.get("items"):
				if d.get(ref_link_field):
					ref_rate = frappe.db.get_value(ref_dt + " Item", d.get(ref_link_field), "rate")

					if abs(flt(d.rate - ref_rate, d.precision("rate"))) >= .01:
						frappe.msgprint(_("Row #{0}: Rate must be same as {1}: {2} ({3} / {4}) ")
							.format(d.idx, ref_dt, d.get(ref_dn_field), d.rate, ref_rate))
						frappe.throw(_("To allow different rates, disable the {0} checkbox in {1}.")
<<<<<<< HEAD
							.format(frappe.bold("Maintain Same Rate Throughout Sales Cycle"),
=======
							.format(frappe.bold(_("Maintain Same Rate Throughout Sales Cycle")),
>>>>>>> 0fcdc333
							get_link_to_form("Selling Settings", "Selling Settings", frappe.bold("Selling Settings"))))

	def get_link_filters(self, for_doctype):
		if hasattr(self, "prev_link_mapper") and self.prev_link_mapper.get(for_doctype):
			fieldname = self.prev_link_mapper[for_doctype]["fieldname"]

			values = filter(None, tuple([item.as_dict()[fieldname] for item in self.items]))

			if values:
				ret = {
					for_doctype : {
						"filters": [[for_doctype, "name", "in", values]]
					}
				}
			else:
				ret = None
		else:
			ret = None

		return ret

	def validate_with_last_transaction_posting_time(self):

		if self.doctype not in ["Sales Invoice", "Purchase Invoice", "Stock Entry", "Stock Reconciliation",
			"Delivery Note", "Purchase Receipt", "Fees"]:
				return

		if self.doctype in ["Sales Invoice", "Purchase Invoice"]:
			if not (self.get("update_stock") or self.get("is_pos")):
				return

		fiscal_year = get_fiscal_year(self.get('posting_date'), as_dict=True).name

		last_transaction_time = frappe.db.sql("""
			select MAX(timestamp(posting_date, posting_time)) as posting_time
			from `tabStock Ledger Entry`
			where docstatus = 1 and fiscal_year = %s""", (fiscal_year))[0][0]

		cur_doc_posting_datetime = "%s %s" % (self.posting_date, self.get("posting_time") or "00:00:00")

		if last_transaction_time and get_datetime(cur_doc_posting_datetime) < get_datetime(last_transaction_time):
			frappe.throw(_("""Posting timestamp of current transaction
				must be after last Stock transaction's timestamp which is {0}""").format(frappe.bold(last_transaction_time)),
				title=_("Backdated Stock Entry"))

def delete_events(ref_type, ref_name):
	events = frappe.db.sql_list(""" SELECT
			distinct `tabEvent`.name
		from
			`tabEvent`, `tabEvent Participants`
		where
			`tabEvent`.name = `tabEvent Participants`.parent
			and `tabEvent Participants`.reference_doctype = %s
			and `tabEvent Participants`.reference_docname = %s
		""", (ref_type, ref_name)) or []

	if events:
		frappe.delete_doc("Event", events, for_reload=True)

def validate_uom_is_integer(doc, uom_field, qty_fields, child_dt=None):
	if isinstance(qty_fields, string_types):
		qty_fields = [qty_fields]

	distinct_uoms = list(set([d.get(uom_field) for d in doc.get_all_children()]))
	integer_uoms = list(filter(lambda uom: frappe.db.get_value("UOM", uom,
		"must_be_whole_number", cache=True) or None, distinct_uoms))

	if not integer_uoms:
		return

	for d in doc.get_all_children(parenttype=child_dt):
		if d.get(uom_field) in integer_uoms:
			for f in qty_fields:
				qty = d.get(f)
				if qty:
					if abs(cint(qty) - flt(qty)) > 0.0000001:
						frappe.throw(_("Row {1}: Quantity ({0}) cannot be a fraction. To allow this, disable '{2}' in UOM {3}.") \
							.format(qty, d.idx, frappe.bold(_("Must be Whole Number")), frappe.bold(d.get(uom_field))),
								UOMMustBeIntegerError)<|MERGE_RESOLUTION|>--- conflicted
+++ resolved
@@ -129,11 +129,7 @@
 						frappe.msgprint(_("Row #{0}: Rate must be same as {1}: {2} ({3} / {4}) ")
 							.format(d.idx, ref_dt, d.get(ref_dn_field), d.rate, ref_rate))
 						frappe.throw(_("To allow different rates, disable the {0} checkbox in {1}.")
-<<<<<<< HEAD
-							.format(frappe.bold("Maintain Same Rate Throughout Sales Cycle"),
-=======
 							.format(frappe.bold(_("Maintain Same Rate Throughout Sales Cycle")),
->>>>>>> 0fcdc333
 							get_link_to_form("Selling Settings", "Selling Settings", frappe.bold("Selling Settings"))))
 
 	def get_link_filters(self, for_doctype):
