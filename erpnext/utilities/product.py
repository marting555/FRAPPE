--- conflicted
+++ resolved
@@ -5,96 +5,9 @@
 from frappe.utils import cint, flt, fmt_money
 
 from erpnext.accounts.doctype.pricing_rule.pricing_rule import get_pricing_rule_for_item
-<<<<<<< HEAD
-from erpnext.stock.doctype.batch.batch import get_batch_qty
-from erpnext.stock.doctype.warehouse.warehouse import get_child_warehouses
-
-
-def get_web_item_qty_in_stock(item_code, item_warehouse_field, warehouse=None):
-	in_stock, stock_qty = 0, ""
-	template_item_code, is_stock_item = frappe.db.get_value(
-		"Item", item_code, ["variant_of", "is_stock_item"]
-	)
-
-	if not warehouse:
-		warehouse = frappe.db.get_value("Website Item", {"item_code": item_code}, item_warehouse_field)
-
-	if not warehouse and template_item_code and template_item_code != item_code:
-		warehouse = frappe.db.get_value(
-			"Website Item", {"item_code": template_item_code}, item_warehouse_field
-		)
-
-	if warehouse and frappe.get_cached_value("Warehouse", warehouse, "is_group") == 1:
-		warehouses = get_child_warehouses(warehouse)
-	else:
-		warehouses = [warehouse] if warehouse else []
-
-	total_stock = 0.0
-	if warehouses:
-		for warehouse in warehouses:
-			stock_qty = frappe.db.sql(
-				"""
-				select GREATEST(S.actual_qty - S.reserved_qty - S.reserved_qty_for_production - S.reserved_qty_for_sub_contract, 0) / IFNULL(C.conversion_factor, 1)
-				from tabBin S
-				inner join `tabItem` I on S.item_code = I.Item_code
-				left join `tabUOM Conversion Detail` C on I.sales_uom = C.uom and C.parent = I.Item_code
-				where S.item_code=%s and S.warehouse=%s""",
-				(item_code, warehouse),
-			)
-
-			if stock_qty:
-				total_stock += adjust_qty_for_expired_items(item_code, stock_qty, warehouse)
-
-		in_stock = total_stock > 0 and 1 or 0
-
-	return frappe._dict(
-		{"in_stock": in_stock, "stock_qty": total_stock, "is_stock_item": is_stock_item}
-	)
-
-
-def adjust_qty_for_expired_items(item_code, stock_qty, warehouse):
-	batches = frappe.get_all("Batch", filters=[{"item": item_code}], fields=["expiry_date", "name"])
-	expired_batches = get_expired_batches(batches)
-	stock_qty = [list(item) for item in stock_qty]
-
-	for batch in expired_batches:
-		if warehouse:
-			stock_qty[0][0] = max(0, stock_qty[0][0] - get_batch_qty(batch, warehouse))
-		else:
-			stock_qty[0][0] = max(0, stock_qty[0][0] - qty_from_all_warehouses(get_batch_qty(batch)))
-
-		if not stock_qty[0][0]:
-			break
-
-	return stock_qty[0][0] if stock_qty else 0
-
-
-def get_expired_batches(batches):
-	"""
-	:param batches: A list of dict in the form [{'expiry_date': datetime.date(20XX, 1, 1), 'name': 'batch_id'}, ...]
-	"""
-	return [b.name for b in batches if b.expiry_date and b.expiry_date <= getdate(nowdate())]
-
-
-def qty_from_all_warehouses(batch_info):
-	"""
-	:param batch_info: A list of dict in the form [{u'warehouse': u'Stores - I', u'qty': 0.8}, ...]
-	"""
-	qty = 0
-	for batch in batch_info:
-		qty = qty + batch.qty
-
-	return qty
-
-
-def get_price(item_code, price_list, customer_group, company, qty=1):
-	from erpnext.e_commerce.shopping_cart.cart import get_party
-
-=======
 
 
 def get_price(item_code, price_list, customer_group, company, qty=1, party=None):
->>>>>>> 44bad3bd
 	template_item_code = frappe.db.get_value("Item", item_code, "variant_of")
 
 	if price_list:
