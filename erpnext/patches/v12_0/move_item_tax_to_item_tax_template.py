import frappe
import json
from six import iteritems
from frappe.model.naming import make_autoname

def execute():
	if "tax_type" not in frappe.db.get_table_columns("Item Tax"):
		return
	old_item_taxes = {}
	item_tax_templates = {}

	frappe.reload_doc("accounts", "doctype", "item_tax_template_detail", force=1)
	frappe.reload_doc("accounts", "doctype", "item_tax_template", force=1)
	existing_templates = frappe.db.sql("""select template.name, details.tax_type, details.tax_rate
		from `tabItem Tax Template` template, `tabItem Tax Template Detail` details
		where details.parent=template.name
		""", as_dict=1)

	if len(existing_templates):
		for d in existing_templates:
			item_tax_templates.setdefault(d.name, {})
			item_tax_templates[d.name][d.tax_type] = d.tax_rate

	for d in frappe.db.sql("""select parent as item_code, tax_type, tax_rate from `tabItem Tax`""", as_dict=1):
		old_item_taxes.setdefault(d.item_code, [])
		old_item_taxes[d.item_code].append(d)

	frappe.reload_doc("stock", "doctype", "item", force=1)
	frappe.reload_doc("stock", "doctype", "item_tax", force=1)
	frappe.reload_doc("selling", "doctype", "quotation_item", force=1)
	frappe.reload_doc("selling", "doctype", "sales_order_item", force=1)
	frappe.reload_doc("stock", "doctype", "delivery_note_item", force=1)
	frappe.reload_doc("accounts", "doctype", "sales_invoice_item", force=1)
	frappe.reload_doc("buying", "doctype", "supplier_quotation_item", force=1)
	frappe.reload_doc("buying", "doctype", "purchase_order_item", force=1)
	frappe.reload_doc("stock", "doctype", "purchase_receipt_item", force=1)
	frappe.reload_doc("accounts", "doctype", "purchase_invoice_item", force=1)
	frappe.reload_doc("accounts", "doctype", "accounts_settings", force=1)

	frappe.db.auto_commit_on_many_writes = True

	# for each item that have item tax rates
	for item_code in old_item_taxes.keys():
		# make current item's tax map
		item_tax_map = {}
		for d in old_item_taxes[item_code]:
			item_tax_map[d.tax_type] = d.tax_rate

		item_tax_template_name = get_item_tax_template(item_tax_templates, item_tax_map, item_code)

		# update the item tax table
		frappe.db.sql("delete from `tabItem Tax` where parent=%s and parenttype='Item'", item_code)
		if item_tax_template_name:
			item = frappe.get_doc("Item", item_code)
			item.set("taxes", [])
			item.append("taxes", {"item_tax_template": item_tax_template_name, "tax_category": ""})
			for d in item.taxes:
				d.db_insert()

	doctypes = [
		'Quotation', 'Sales Order', 'Delivery Note', 'Sales Invoice',
		'Supplier Quotation', 'Purchase Order', 'Purchase Receipt', 'Purchase Invoice'
	]

	for dt in doctypes:
		for d in frappe.db.sql("""select name, parenttype, parent, item_code, item_tax_rate from `tab{0} Item`
								where ifnull(item_tax_rate, '') not in ('', '{{}}')
								and item_tax_template is NULL""".format(dt), as_dict=1):
			item_tax_map = json.loads(d.item_tax_rate)
			item_tax_template_name = get_item_tax_template(item_tax_templates,
				item_tax_map, d.item_code, d.parenttype, d.parent)
			frappe.db.set_value(dt + " Item", d.name, "item_tax_template", item_tax_template_name)

	frappe.db.auto_commit_on_many_writes = False

	settings = frappe.get_single("Accounts Settings")
	settings.add_taxes_from_item_tax_template = 0
	settings.determine_address_tax_category_from = "Billing Address"
	settings.save()

def get_item_tax_template(item_tax_templates, item_tax_map, item_code, parenttype=None, parent=None):
	# search for previously created item tax template by comparing tax maps
	for template, item_tax_template_map in iteritems(item_tax_templates):
		if item_tax_map == item_tax_template_map:
			return template

	# if no item tax template found, create one
	item_tax_template = frappe.new_doc("Item Tax Template")
	item_tax_template.title = make_autoname("Item Tax Template-.####")

	for tax_type, tax_rate in iteritems(item_tax_map):
		account_details = frappe.db.get_value("Account", tax_type, ['name', 'account_type'], as_dict=1)
		if account_details:
			if account_details.account_type not in ('Tax', 'Chargeable', 'Income Account', 'Expense Account', 'Expenses Included In Valuation'):
				frappe.db.set_value('Account', account_details.name, 'account_type', 'Chargeable')
		else:
			parts = tax_type.strip().split(" - ")
			account_name = " - ".join(parts[:-1])
			if not account_name:
				tax_type = None
			else:
				company = get_company(parts[-1], parenttype, parent)
<<<<<<< HEAD
				parent_account = frappe.db.get_value("Account",
					filters={"account_type": "Tax", "root_type": "Liability", "is_group": 0, "company": company}, fieldname="parent_account")
=======
				parent_account = frappe.get_value("Account", {"account_name": account_name, "company": company}, "parent_account")
				if not parent_account:
					parent_account = frappe.db.get_value("Account",
						filters={"account_type": "Tax", "root_type": "Liability", "is_group": 0, "company": company}, fieldname="parent_account")
>>>>>>> 00175c96
				if not parent_account:
					parent_account = frappe.db.get_value("Account",
						filters={"account_type": "Tax", "root_type": "Liability", "is_group": 1, "company": company})
				filters = {
					"account_name": account_name,
					"company": company,
					"account_type": "Tax",
					"parent_account": parent_account
				}
				tax_type = frappe.db.get_value("Account", filters)
				if not tax_type:
					account = frappe.new_doc("Account")
					account.update(filters)
<<<<<<< HEAD
					account.insert()
					tax_type = account.name

		if tax_type:
=======
					try:
						account.insert()
						tax_type = account.name
					except frappe.DuplicateEntryError:
						tax_type = frappe.db.get_value("Account", {"account_name": account_name, "company": company}, "name")

		account_type = frappe.get_cached_value("Account", tax_type, "account_type")

		if tax_type and account_type in ('Tax', 'Chargeable', 'Income Account', 'Expense Account', 'Expenses Included In Valuation'):
>>>>>>> 00175c96
			item_tax_template.append("taxes", {"tax_type": tax_type, "tax_rate": tax_rate})
			item_tax_templates.setdefault(item_tax_template.title, {})
			item_tax_templates[item_tax_template.title][tax_type] = tax_rate
	if item_tax_template.get("taxes"):
		item_tax_template.save()
		return item_tax_template.name

def get_company(company_abbr, parenttype=None, parent=None):
	if parenttype and parent:
		company = frappe.get_cached_value(parenttype, parent, 'company')
	else:
		company = frappe.db.get_value("Company", filters={"abbr": company_abbr})

	if not company:
		companies = frappe.get_all('Company')
		if len(companies) == 1:
			company = companies[0].name

	return company<|MERGE_RESOLUTION|>--- conflicted
+++ resolved
@@ -100,15 +100,10 @@
 				tax_type = None
 			else:
 				company = get_company(parts[-1], parenttype, parent)
-<<<<<<< HEAD
-				parent_account = frappe.db.get_value("Account",
-					filters={"account_type": "Tax", "root_type": "Liability", "is_group": 0, "company": company}, fieldname="parent_account")
-=======
 				parent_account = frappe.get_value("Account", {"account_name": account_name, "company": company}, "parent_account")
 				if not parent_account:
 					parent_account = frappe.db.get_value("Account",
 						filters={"account_type": "Tax", "root_type": "Liability", "is_group": 0, "company": company}, fieldname="parent_account")
->>>>>>> 00175c96
 				if not parent_account:
 					parent_account = frappe.db.get_value("Account",
 						filters={"account_type": "Tax", "root_type": "Liability", "is_group": 1, "company": company})
@@ -122,12 +117,6 @@
 				if not tax_type:
 					account = frappe.new_doc("Account")
 					account.update(filters)
-<<<<<<< HEAD
-					account.insert()
-					tax_type = account.name
-
-		if tax_type:
-=======
 					try:
 						account.insert()
 						tax_type = account.name
@@ -137,7 +126,6 @@
 		account_type = frappe.get_cached_value("Account", tax_type, "account_type")
 
 		if tax_type and account_type in ('Tax', 'Chargeable', 'Income Account', 'Expense Account', 'Expenses Included In Valuation'):
->>>>>>> 00175c96
 			item_tax_template.append("taxes", {"tax_type": tax_type, "tax_rate": tax_rate})
 			item_tax_templates.setdefault(item_tax_template.title, {})
 			item_tax_templates[item_tax_template.title][tax_type] = tax_rate
