# ERPNext - web based ERP (http://erpnext.com)
# Copyright (C) 2012 Web Notes Technologies Pvt Ltd
# 
# This program is free software: you can redistribute it and/or modify
# it under the terms of the GNU General Public License as published by
# the Free Software Foundation, either version 3 of the License, or
# (at your option) any later version.
# 
# This program is distributed in the hope that it will be useful,
# but WITHOUT ANY WARRANTY; without even the implied warranty of
# MERCHANTABILITY or FITNESS FOR A PARTICULAR PURPOSE.  See the
# GNU General Public License for more details.
# 
# You should have received a copy of the GNU General Public License
# along with this program.  If not, see <http://www.gnu.org/licenses/>.

patch_list = [
	{
		'patch_module': 'patches.jan_mar_2012',
		'patch_file': 'stable_branch_shift_09_01_12',
		'description': 'Various Reloads for shifting branch from master to stable'
	},
	{
		'patch_module': 'patches.jan_mar_2012',
		'patch_file': 'print_hide_totals',
		'description': 'Uncheck print_hide for RV, SO, DN and Quotation'
	},
	{
		'patch_module': 'patches.jan_mar_2012',
		'patch_file': 'rename_doctype_indent',
		'description': 'Add DocType Label: Purchase Request to Purchase Requisition'
	},
	{
		'patch_module': 'patches.jan_mar_2012',
		'patch_file': 'production_cleanup',
		'description': 'Major changes in production module, almost rewrited the entire code'
	},
	{
		'patch_module': 'patches.jan_mar_2012',
		'patch_file': 'jan_production_patches',
		'description': 'Fixes after Major changes in production module'
	},
	{
		'patch_module': 'patches.jan_mar_2012',
		'patch_file': 'allocated_to_profile',
		'description': """Change Options to "Profile" for fieldname "allocated_to"
			as this is giving improper values in Permission Engine"""
	},
	{
		'patch_module': 'patches.jan_mar_2012',
		'patch_file': 'remove_get_tds_button',
		'description': "Remove One Get TDS button, which is appearing twice in JV"
	},
	{
		'patch_module': 'patches.jan_mar_2012',
		'patch_file': 'customer_address_contact_patch',
		'description': "Install Customer Address Contact report and run patches regarding primary address and contact"
	},
	{
		'patch_module': 'patches.jan_mar_2012',
		'patch_file': 'doclabel_in_doclayer',
		'description': "Show DocType Labels instead of DocType names in Customize Form View"
	},
	{
		'patch_module': 'patches.jan_mar_2012',
		'patch_file': 'email_settings_reload',
		'description': "Change type of mail_port field to Int and reload email_settings doctype"
	},
	{
		'patch_module': 'patches.jan_mar_2012',
		'patch_file': 'serial_no_add_opt',
		'description': "Add option 'Purchase Returned' to Serial No status field"
	},
	{
		'patch_module': 'patches.jan_mar_2012',
		'patch_file': 'cancel_purchase_returned',
		'description': "Set docstatus = 2 where status = 'Purchase Returned' for serial no"
	},
	{
		'patch_module': 'patches.jan_mar_2012',
		'patch_file': 'deploy_packing_slip',
		'description': "Delete old packing slip fields & print format & deploy new doctypes related to Packing Slip"
	},
	{
		'patch_module': 'patches.jan_mar_2012',
		'patch_file': 'map_conversion_rate',
		'description': "Maps conversion rate in doctype mappers PO-PR and PO-PV"
	},
	{
		'patch_module': 'patches.jan_mar_2012',
		'patch_file': 'account_type_patch',
		'description': 'mentioed account type for some tax accounts'
	},
	{
		'patch_module': 'patches.jan_mar_2012',
		'patch_file': 'subcon_default_val',
		'description': 'Default value of is_subcontracted in PO, PR is No'
	},
	{
		'patch_module': 'patches.jan_mar_2012.website',
		'patch_file': 'all',
		'description': 'Run all website related patches'
	},
	{
		'patch_module': 'patches.jan_mar_2012',
		'patch_file': 'remove_archive',
		'description': 'unarchive all records and drop archive tables'
	},
	{
		'patch_module': 'patches.jan_mar_2012',
		'patch_file': 'no_copy_patch',
		'description': 'insert after fld in custom fld should be no_copy'
	},
	{
		'patch_module': 'patches.jan_mar_2012',
		'patch_file': 'reload_item',
		'description': 'reload item'
	},
	{
		'patch_module': 'patches.jan_mar_2012',
		'patch_file': 'fix_packing_slip',
		'description': 'Update Mapper Delivery Note-Packing Slip'
	},
	{
		'patch_module': 'patches.jan_mar_2012.apps',
		'patch_file': 'todo_item',
		'description': 'Reloads todo item'
	},
	{
		'patch_module': 'patches.jan_mar_2012',
		'patch_file': 'convert_tables_to_utf8',
		'description': 'Convert tables to UTF-8'
	},
	{
		'patch_module': 'patches.jan_mar_2012',
		'patch_file': 'pending_patches',
	},
	{
		'patch_module': 'patches.jan_mar_2012',
		'patch_file': 'pos_setting_patch',
	},
	{
		'patch_module': 'patches.jan_mar_2012',
		'patch_file': 'reload_doctype',
	},
	{
		'patch_module': 'patches.jan_mar_2012',
		'patch_file': 'reload_po_pr_mapper',
	},
	{
		'patch_module': 'patches.jan_mar_2012',
		'patch_file': 'delete_pur_of_service',
		'description': 'Deletes purpose of service'
	},
	{
		'patch_module': 'patches.jan_mar_2012',
		'patch_file': 'navupdate',
		'description': 'New Navigation Pages'
	},
	{
		'patch_module': 'patches.jan_mar_2012',
		'patch_file': 'label_cleanup',
		'description': 'Remove extra fields and new dynamic labels'
	},
	{
		'patch_module': 'patches.jan_mar_2012',
		'patch_file': 'add_roles_to_admin',
		'description': 'Add Roles to Administrator'
	},
	{
		'patch_module': 'patches.jan_mar_2012',
		'patch_file': 'dt_map_fix',
		'description': 'removed transaction date from dt_mapper'
	},
	{
		'patch_module': 'patches.jan_mar_2012',
		'patch_file': 'reload_table',
		'description': 'Relaod all item table: fld order changes' 
	},
	{
		'patch_module': 'patches.jan_mar_2012',
		'patch_file': 'remove_series_defval',
		'description': 'Remove rv series default value' 
	},
	{
		'patch_module': 'patches.jan_mar_2012',
		'patch_file': 'update_stockreco_perm',
		'description': 'Update stock reco permission' 
	},
	{
		'patch_module': 'patches.jan_mar_2012',
		'patch_file': 'stock_entry_others_patch',
		'description': 'new purpose others in stock entry' 
	},
	{
		'patch_module': 'patches.jan_mar_2012',
		'patch_file': 'reload_quote',
		'description': 'reload quote: organization fld added' 
	},
	{
		'patch_module': 'patches.jan_mar_2012',
		'patch_file': 'update_purpose_se',
		'description': 'Purpose SE: Others to Other' 
	},
	{
		'patch_module': 'patches.jan_mar_2012',
		'patch_file': 'update_se_fld_options',
		'description': 'Purpose SE: Others to Other' 
	},
	{
		'patch_module': 'patches.mar_2012',
		'patch_file': 'pos_invoice_fix',
		'description': 'Reload POS Invoice' 
	},
	{
		'patch_module': 'patches.jan_mar_2012',
		'patch_file': 'reload_mapper',
		'description': 'SO-DN, SO-Rv, DN-RV'
	},
	{
		'patch_module': 'patches.jan_mar_2012',
		'patch_file': 'mapper_fix',
		'description': 'DN-RV duplicate table entry'
	},
	{
		'patch_module': 'patches.mar_2012',
		'patch_file': 'so_rv_mapper_fix',
		'description': 'SO-RV duplicate mapper entry removal'
	},
	{
		'patch_module': 'patches.jan_mar_2012',
		'patch_file': 'sync_ref_db',
		'description': 'Deletes non required doctypes'
	},
	{
		'patch_module': 'patches.mar_2012',
		'patch_file': 'clean_property_setter',
		'description': 'Patch related to property setter cleanup' 
	},
	{
		'patch_module': 'patches.april_2012',
		'patch_file': 'naming_series_patch',
		'description': 'Move naming series options into property setter'
	},
	{
		'patch_module': 'patches.jan_mar_2012',
		'patch_file': 'rename_dt',
		'description': 'Rename DocType Patch'
	},
	{
		'patch_module': 'patches.mar_2012',
		'patch_file': 'cleanup_control_panel',
		'description': 'Remove email related fields from Control Panel' 
	},
	{
		'patch_module': 'patches.mar_2012',
		'patch_file': 'doctype_get_refactor',
		'description': 'Patch related to doctype get refactoring' 
	},
	{
		'patch_module': 'patches.mar_2012',
		'patch_file': 'delete_docformat',
		'description': 'Deletes DocFormat from database' 
	},
	{
		'patch_module': 'patches.mar_2012',
		'patch_file': 'usertags',
		'description': 'Adds _user_tags columns to tables' 
	},
	{
		'patch_module': 'patches.april_2012',
		'patch_file': 'reload_c_form',
		'description': 'Added attchemnt option and total field'
	},
	{
		'patch_module': 'patches.april_2012',
		'patch_file': 'after_sync_cleanup',
		'description': 'cleanup after sync'
	},
	{
		'patch_module': 'patches.april_2012',
		'patch_file': 'change_cacheitem_schema',
		'description': 'Modified datatype of `value` column from text to longtext'
	},
	{
		'patch_module': 'patches.april_2012',
		'patch_file': 'remove_default_from_rv_detail',
		'description': ''
	},
	{
		'patch_module': 'patches.april_2012',
		'patch_file': 'update_role_in_address',
		'description': 'updated roles in address'
	},
	{
		'patch_module': 'patches.april_2012',
		'patch_file': 'update_permlevel_in_address',
		'description': 'updated permlevel in address'
	},
	{
		'patch_module': 'patches.april_2012',
		'patch_file': 'update_appraisal_permission',
		'description': 'updated permission in appraisal'
	},
	{
		'patch_module': 'patches.april_2012',
		'patch_file': 'serial_no_fixes',
		'description': 'fixes for sle creation while import'
	},
	{
		'patch_module': 'patches.april_2012',
		'patch_file': 'repost_stock_for_posting_time',
		'description': 'repost stock for posting time 00:00:seconds'
	},
	{
		'patch_module': 'patches.may_2012',
		'patch_file': 'cleanup_property_setter',
		'description': 'cleanup_property_setter'
	},
	{
		'patch_module': 'patches.may_2012',
		'patch_file': 'rename_prev_doctype',
		'description': 'rename prev doctype fix'
	},
	{
		'patch_module': 'patches.may_2012',
		'patch_file': 'cleanup_notification_control',
		'description': 'cleanup notification control'
	},
	{
		'patch_module': 'patches.may_2012',
		'patch_file': 'renamedt_in_custom_search_criteria',
		'description': 'raname dt in custom search criteria'
	},
	{
		'patch_module': 'patches.may_2012',
		'patch_file': 'stock_reco_patch',
		'description': 'stock reco patch: store diff info in field'
	},
	{
		'patch_module': 'patches.may_2012',
		'patch_file': 'cms',
		'description': 'generate html pages'
	},
	{
		'patch_module': 'patches.may_2012',
		'patch_file': 'reload_reports',
		'description': 'reload reports: itemwise sales/delivery details'
	},
	{
		'patch_module': 'patches.may_2012',
		'patch_file': 'page_role_series_fix',
		'description': 'reset series of page role at max'
	},
<<<<<<< HEAD
=======
	{
		'patch_module': 'patches.may_2012',
		'patch_file': 'reload_sales_invoice_pf',
		'description': 'Reload sales invoice print formats'
	},

>>>>>>> a5a747fd
]<|MERGE_RESOLUTION|>--- conflicted
+++ resolved
@@ -352,13 +352,10 @@
 		'patch_file': 'page_role_series_fix',
 		'description': 'reset series of page role at max'
 	},
-<<<<<<< HEAD
-=======
 	{
 		'patch_module': 'patches.may_2012',
 		'patch_file': 'reload_sales_invoice_pf',
 		'description': 'Reload sales invoice print formats'
 	},
 
->>>>>>> a5a747fd
 ]