--- conflicted
+++ resolved
@@ -1,10 +1,6 @@
 {
  "charts": [],
-<<<<<<< HEAD
- "content": "[{\"id\":\"e88ADOJ7WC\",\"type\":\"header\",\"data\":{\"text\":\"<span class=\\\"h4\\\"><b>Integrations</b></span>\",\"col\":12}},{\"id\":\"G0tyx9WOfm\",\"type\":\"card\",\"data\":{\"card_name\":\"Backup\",\"col\":4}},{\"id\":\"nu4oSjH5Rd\",\"type\":\"card\",\"data\":{\"card_name\":\"Authentication\",\"col\":4}},{\"id\":\"nG8cdkpzoc\",\"type\":\"card\",\"data\":{\"card_name\":\"Google Services\",\"col\":4}},{\"id\":\"4hwuQn6E95\",\"type\":\"card\",\"data\":{\"card_name\":\"Communication Channels\",\"col\":4}},{\"id\":\"sEGAzTJRmq\",\"type\":\"card\",\"data\":{\"card_name\":\"Payments\",\"col\":4}},{\"id\":\"ZC6xu-cLBR\",\"type\":\"card\",\"data\":{\"card_name\":\"Settings\",\"col\":4}}]",
-=======
  "content": "[{\"id\":\"e88ADOJ7WC\",\"type\":\"header\",\"data\":{\"text\":\"<span class=\\\"h4\\\"><b>Integrations</b></span>\",\"col\":12}},{\"id\":\"pZEYOOCdB0\",\"type\":\"shortcut\",\"data\":{\"shortcut_name\":\"Browse Apps\",\"col\":3}},{\"id\":\"St7AHbhVOr\",\"type\":\"spacer\",\"data\":{\"col\":12}},{\"id\":\"nu4oSjH5Rd\",\"type\":\"card\",\"data\":{\"card_name\":\"Authentication\",\"col\":4}},{\"id\":\"G0tyx9WOfm\",\"type\":\"card\",\"data\":{\"card_name\":\"Backup\",\"col\":4}},{\"id\":\"nG8cdkpzoc\",\"type\":\"card\",\"data\":{\"card_name\":\"Google Services\",\"col\":4}},{\"id\":\"4hwuQn6E95\",\"type\":\"card\",\"data\":{\"card_name\":\"Communication Channels\",\"col\":4}},{\"id\":\"sEGAzTJRmq\",\"type\":\"card\",\"data\":{\"card_name\":\"Payments\",\"col\":4}}]",
->>>>>>> 44bad3bd
  "creation": "2020-08-20 19:30:48.138801",
  "custom_blocks": [],
  "docstatus": 0,
@@ -28,7 +24,6 @@
    "hidden": 0,
    "is_query_report": 0,
    "label": "Dropbox Settings",
-<<<<<<< HEAD
    "link_count": 0,
    "link_to": "Dropbox Settings",
    "link_type": "DocType",
@@ -50,29 +45,6 @@
    "is_query_report": 0,
    "label": "Google Drive",
    "link_count": 0,
-=======
-   "link_count": 0,
-   "link_to": "Dropbox Settings",
-   "link_type": "DocType",
-   "onboard": 0,
-   "type": "Link"
-  },
-  {
-   "hidden": 0,
-   "is_query_report": 0,
-   "label": "S3 Backup Settings",
-   "link_count": 0,
-   "link_to": "S3 Backup Settings",
-   "link_type": "DocType",
-   "onboard": 0,
-   "type": "Link"
-  },
-  {
-   "hidden": 0,
-   "is_query_report": 0,
-   "label": "Google Drive",
-   "link_count": 0,
->>>>>>> 44bad3bd
    "link_to": "Google Drive",
    "link_type": "DocType",
    "onboard": 0,
@@ -150,8 +122,6 @@
    "label": "SMS Settings",
    "link_count": 0,
    "link_to": "SMS Settings",
-<<<<<<< HEAD
-=======
    "link_type": "DocType",
    "onboard": 0,
    "type": "Link"
@@ -200,86 +170,25 @@
    "label": "Google Calendar",
    "link_count": 0,
    "link_to": "Google Calendar",
->>>>>>> 44bad3bd
-   "link_type": "DocType",
-   "onboard": 0,
-   "type": "Link"
-  },
-  {
-   "hidden": 0,
-   "is_query_report": 0,
-<<<<<<< HEAD
-   "label": "Slack Webhook URL",
-   "link_count": 0,
-   "link_to": "Slack Webhook URL",
-=======
+   "link_type": "DocType",
+   "onboard": 0,
+   "type": "Link"
+  },
+  {
+   "hidden": 0,
+   "is_query_report": 0,
    "label": "Google Drive",
    "link_count": 0,
    "link_to": "Google Drive",
->>>>>>> 44bad3bd
-   "link_type": "DocType",
-   "onboard": 0,
-   "type": "Link"
-  },
-  {
-   "hidden": 0,
-   "is_query_report": 0,
-<<<<<<< HEAD
-   "label": "Google Services",
-   "link_count": 4,
-=======
+   "link_type": "DocType",
+   "onboard": 0,
+   "type": "Link"
+  },
+  {
+   "hidden": 0,
+   "is_query_report": 0,
    "label": "Payments",
    "link_count": 3,
->>>>>>> 44bad3bd
-   "onboard": 0,
-   "type": "Card Break"
-  },
-  {
-<<<<<<< HEAD
-   "hidden": 0,
-   "is_query_report": 0,
-   "label": "Google Settings",
-   "link_count": 0,
-   "link_to": "Google Settings",
-   "link_type": "DocType",
-   "onboard": 0,
-   "type": "Link"
-  },
-  {
-   "hidden": 0,
-   "is_query_report": 0,
-   "label": "Google Contacts",
-   "link_count": 0,
-   "link_to": "Google Contacts",
-   "link_type": "DocType",
-   "onboard": 0,
-   "type": "Link"
-  },
-  {
-   "hidden": 0,
-   "is_query_report": 0,
-   "label": "Google Calendar",
-   "link_count": 0,
-   "link_to": "Google Calendar",
-   "link_type": "DocType",
-   "onboard": 0,
-   "type": "Link"
-  },
-  {
-   "hidden": 0,
-   "is_query_report": 0,
-   "label": "Google Drive",
-   "link_count": 0,
-   "link_to": "Google Drive",
-   "link_type": "DocType",
-   "onboard": 0,
-   "type": "Link"
-  },
-  {
-   "hidden": 0,
-   "is_query_report": 0,
-   "label": "Payments",
-   "link_count": 3,
    "onboard": 0,
    "type": "Card Break"
   },
@@ -304,65 +213,17 @@
    "type": "Link"
   },
   {
-=======
->>>>>>> 44bad3bd
-   "hidden": 0,
-   "is_query_report": 0,
-   "label": "GoCardless Settings",
-   "link_count": 0,
-   "link_to": "GoCardless Settings",
-   "link_type": "DocType",
-   "onboard": 0,
-   "type": "Link"
-  },
-  {
-<<<<<<< HEAD
-   "hidden": 0,
-   "is_query_report": 0,
-   "label": "Settings",
-   "link_count": 2,
-   "onboard": 0,
-   "type": "Card Break"
-  },
-  {
-   "dependencies": "",
-=======
->>>>>>> 44bad3bd
-   "hidden": 0,
-   "is_query_report": 0,
-   "label": "Mpesa Settings",
-   "link_count": 0,
-   "link_to": "Mpesa Settings",
-   "link_type": "DocType",
-   "onboard": 0,
-   "type": "Link"
-  },
-  {
    "hidden": 0,
    "is_query_report": 0,
    "label": "Plaid Settings",
    "link_count": 0,
    "link_to": "Plaid Settings",
-   "link_type": "DocType",
-   "onboard": 0,
-   "type": "Link"
-  },
-  {
-   "hidden": 0,
-   "is_query_report": 0,
-   "label": "Woocommerce Settings",
-   "link_count": 0,
-   "link_to": "Woocommerce Settings",
    "link_type": "DocType",
    "onboard": 0,
    "type": "Link"
   }
  ],
-<<<<<<< HEAD
- "modified": "2023-05-24 14:47:25.984717",
-=======
  "modified": "2023-08-29 15:48:59.010704",
->>>>>>> 44bad3bd
  "modified_by": "Administrator",
  "module": "ERPNext Integrations",
  "name": "ERPNext Integrations",
@@ -374,9 +235,6 @@
  "restrict_to_domain": "",
  "roles": [],
  "sequence_id": 21.0,
-<<<<<<< HEAD
- "shortcuts": [],
-=======
  "shortcuts": [
   {
    "color": "Grey",
@@ -386,6 +244,5 @@
    "url": "https://frappecloud.com/marketplace"
   }
  ],
->>>>>>> 44bad3bd
  "title": "ERPNext Integrations"
 }