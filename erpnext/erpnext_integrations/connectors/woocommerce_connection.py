
from __future__ import unicode_literals
import frappe, base64, hashlib, hmac, json
from frappe import _

def verify_request():
	woocommerce_settings = frappe.get_doc("Woocommerce Settings")
	sig = base64.b64encode(
		hmac.new(
			woocommerce_settings.secret.encode('utf8'),
			frappe.request.data,
			hashlib.sha256
		).digest()
	)

	if frappe.request.data and \
		frappe.get_request_header("X-Wc-Webhook-Signature") and \
		not sig == bytes(frappe.get_request_header("X-Wc-Webhook-Signature").encode()):
			frappe.throw(_("Unverified Webhook Data"))
	frappe.set_user(woocommerce_settings.creation_user)

@frappe.whitelist(allow_guest=True)
def order(*args, **kwargs):
	try:
		_order(*args, **kwargs)
	except Exception:
		error_message = frappe.get_traceback()+"\n\n Request Data: \n"+json.loads(frappe.request.data).__str__()
		frappe.log_error(error_message, "WooCommerce Error")
		raise

def _order(*args, **kwargs):
	woocommerce_settings = frappe.get_doc("Woocommerce Settings")
	if frappe.flags.woocomm_test_order_data:
		order = frappe.flags.woocomm_test_order_data
		event = "created"

	elif frappe.request and frappe.request.data:
		verify_request()
		try:
			order = json.loads(frappe.request.data)
		except ValueError:
			#woocommerce returns 'webhook_id=value' for the first request which is not JSON
			order = frappe.request.data
		event = frappe.get_request_header("X-Wc-Webhook-Event")

	else:
		return "success"

	if event == "created":
<<<<<<< HEAD
		#Get user ID and check GST
		raw_billing_data = order.get("billing")
		metaDataList = order.get("meta_data")
		gstInclusive = "True"
		customerID = None
		for meta in metaDataList:
			if meta.get("key") == "store_code":
				customerID = meta.get("value")
			elif meta.get("key") == "order_type" and meta.get("value") == "quick_order":
				gstInclusive = "False"

		if (customerID):
			frappe.log_error(customerID)
			link_customer_and_address(raw_billing_data,1, customerID)
		else:
			frappe.log_error("Cant find Customer")
			#link_customer_and_address(raw_billing_data,0)

		items_list = order.get("line_items")
		for item in items_list:
			itemID = item.get("sku")
			frappe.log_error(itemID)
			if frappe.get_value("Item",{"name": itemID}):
				#Edit
				link_item(item,1)
			else:
				link_item(item,0)

		#customer_name = raw_billing_data.get("first_name") + " " + raw_billing_data.get("last_name")
		customer = frappe.get_doc("Customer",{"name": customerID})
		newSI = frappe.new_doc("Sales Invoice")
		newSI.customer = customer.name

		created_date = order.get("date_created").split("T")
		newSI.transaction_date = created_date[0]

		newSI.po_no = order.get("id")
		newSI.woocommerce_id = order.get("id")
		newSI.naming_series = "ACC-SINV-.YYYY.-"

		placed_order_date = created_date[0]
		raw_date = datetime.datetime.strptime(placed_order_date, "%Y-%m-%d")
		raw_delivery_date = frappe.utils.add_to_date(raw_date,days = 7)
		order_delivery_date_str = raw_delivery_date.strftime('%Y-%m-%d')
		order_delivery_date = str(order_delivery_date_str)

		newSI.delivery_date = order_delivery_date
		default_set_company = frappe.get_doc("Global Defaults")
		company = default_set_company.default_company
		found_company = frappe.get_doc("Company",{"name":company})
		company_abbr = found_company.abbr

		newSI.company = company
		
		if customer:
			warehouse = "Brisbane" + " - " + company_abbr

		for item in items_list:
			itemID = item.get("sku")
			found_item = frappe.get_doc("Item",{"name": itemID})
			
			if gstInclusive == "True":
				rate = item.get("price")
				ordered_items_tax = item.get("total_tax")
			else:
				itemTax = item.get("taxes")
				rate = float(item.get("price")) + float(itemTax[0].get("total")/item.get("quantity"))
				ordered_items_tax = rate * 0.1

			newSI.append("items",{
				"item_code": found_item.item_code,
				"item_name": found_item.item_name,
				"description": found_item.item_name,
				"delivery_date":order_delivery_date,
				"uom": "Unit",
				"qty": item.get("quantity"),
				"rate": rate,
				"warehouse": warehouse,
				"ignore_pricing_rules": 1
				})

			add_tax_details(newSI,ordered_items_tax,"Ordered Item tax",0)

		# shipping_details = forder.get("shipping_lines") # used for detailed order
		shipping_total = order.get("shipping_total")
		shipping_tax = int(float(shipping_total)) * 0.1

		add_tax_details(newSI,shipping_tax,"Shipping Tax",1)
		add_tax_details(newSI,shipping_total,"Shipping Total",1)

		#newSI.submit()

		frappe.db.commit()

def link_customer_and_address(raw_billing_data,customer_status, customerID= ""):

	#Check Customer Status
	if customer_status == 0:
		# create
		frappe.log_error(raw_billing_data,"Customer doesn't exist")

	elif customer_status == 1:
		# Edit
		customer = frappe.get_doc("Customer",{"name": customerID})

		#Check Address
		customer_woo_com_email = raw_billing_data.get("email")
		
		addressSQL = frappe.db.sql("SELECT * FROM `tabAddress` WHERE woocommerce_email = '" + customer_woo_com_email + "'", as_dict=True)

		if (addressSQL):
			frappe.log_error(addressSQL, "Found Address")
		else:
			frappe.log_error(addressSQL, "New Address")
			address = frappe.new_doc("Address")

		address.address_line1 = raw_billing_data.get("address_1", "Not Provided")
		address.address_line2 = raw_billing_data.get("address_2", "Not Provided")
		address.city = raw_billing_data.get("city", "Not Provided")
		address.woocommerce_email = str(raw_billing_data.get("email"))
		address.address_type = "Shipping"
		address.country = frappe.get_value("Country", filters={"code":raw_billing_data.get("country", "IN").lower()})
		address.state =  raw_billing_data.get("state")
		address.pincode =  str(raw_billing_data.get("postcode"))
		address.phone = str(raw_billing_data.get("phone"))
		address.email_id = str(raw_billing_data.get("email"))

		address.append("links", {
			"link_doctype": "Customer",
			"link_name": customer.name
		})

		address.save()
		frappe.db.commit()

		address = frappe.get_doc("Address",{"woocommerce_email":customer_woo_com_email})
=======
		raw_billing_data = order.get("billing")
		customer_name = raw_billing_data.get("first_name") + " " + raw_billing_data.get("last_name")
		link_customer_and_address(raw_billing_data, customer_name)
		link_items(order.get("line_items"), woocommerce_settings)
		create_sales_order(order, woocommerce_settings, customer_name)

def link_customer_and_address(raw_billing_data, customer_name):
	customer_woo_com_email = raw_billing_data.get("email")
	customer_exists = frappe.get_value("Customer", {"woocommerce_email": customer_woo_com_email})
	if not customer_exists:
		# Create Customer
		customer = frappe.new_doc("Customer")
	else:
		# Edit Customer
		customer = frappe.get_doc("Customer", {"woocommerce_email": customer_woo_com_email})
		old_name = customer.customer_name

	customer.customer_name = customer_name
	customer.woocommerce_email = customer_woo_com_email
	customer.flags.ignore_mandatory = True
	customer.save() 

	if customer_exists:
		frappe.rename_doc("Customer", old_name, customer_name)
		address = frappe.get_doc("Address", {"woocommerce_email": customer_woo_com_email})
	else:
		address = frappe.new_doc("Address")

	address.address_line1 = raw_billing_data.get("address_1", "Not Provided")
	address.address_line2 = raw_billing_data.get("address_2", "Not Provided")
	address.city = raw_billing_data.get("city", "Not Provided")
	address.woocommerce_email = customer_woo_com_email
	address.address_type = "Billing"
	address.country = frappe.get_value("Country", {"code": raw_billing_data.get("country", "IN").lower()})
	address.state = raw_billing_data.get("state")
	address.pincode = raw_billing_data.get("postcode")
	address.phone = raw_billing_data.get("phone")
	address.email_id = customer_woo_com_email
	address.append("links", {
		"link_doctype": "Customer",
		"link_name": customer.customer_name
	})
	address.flags.ignore_mandatory = True
	address = address.save()

	if customer_exists:
>>>>>>> 48c3d86a
		old_address_title = address.name
		new_address_title = customer.customer_name + "-billing"
		address.address_title = customer.customer_name
		address.save()

		frappe.rename_doc("Address", old_address_title, new_address_title)

def link_items(items_list, woocommerce_settings):
	for item_data in items_list:
		item_woo_com_id = item_data.get("product_id")

		if frappe.get_value("Item", {"woocommerce_id": item_woo_com_id}):
			#Edit Item
			item = frappe.get_doc("Item", {"woocommerce_id": item_woo_com_id})
		else:
			#Create Item
			item = frappe.new_doc("Item")
	
		item.item_name = item_data.get("name")
		item.item_code = _("woocommerce - {0}").format(item_data.get("product_id"))
		item.woocommerce_id = item_data.get("product_id")
		item.item_group = _("WooCommerce Products")
		item.stock_uom = woocommerce_settings.uom or _("Nos")
		item.flags.ignore_mandatory = True
		item.save()

def create_sales_order(order, woocommerce_settings, customer_name):	
	new_sales_order = frappe.new_doc("Sales Order")
	new_sales_order.customer = customer_name

	new_sales_order.po_no = new_sales_order.woocommerce_id = order.get("id")
	new_sales_order.naming_series = woocommerce_settings.sales_order_series or "SO-WOO-"

	created_date = order.get("date_created").split("T")
	new_sales_order.transaction_date = created_date[0]
	delivery_after = woocommerce_settings.delivery_after_days or 7
	new_sales_order.delivery_date = frappe.utils.add_days(created_date[0], delivery_after)

	new_sales_order.company = woocommerce_settings.company

	set_items_in_sales_order(new_sales_order, woocommerce_settings, order)
	new_sales_order.flags.ignore_mandatory = True
	new_sales_order.insert()
	new_sales_order.submit()

	frappe.db.commit()

def set_items_in_sales_order(new_sales_order, woocommerce_settings, order):
	company_abbr = frappe.db.get_value('Company', woocommerce_settings.company, 'abbr')

	for item in order.get("line_items"):
		woocomm_item_id = item.get("product_id")
		found_item = frappe.get_doc("Item", {"woocommerce_id": woocomm_item_id})

		ordered_items_tax = item.get("total_tax")

		new_sales_order.append("items",{
			"item_code": found_item.item_code,
			"item_name": found_item.item_name,
			"description": found_item.item_name,
			"delivery_date": new_sales_order.delivery_date,
			"uom": woocommerce_settings.uom or _("Nos"),
			"qty": item.get("quantity"),
			"rate": item.get("price"),
			"warehouse": woocommerce_settings.warehouse or _("Stores - {0}").format(company_abbr)
			})

		add_tax_details(new_sales_order, ordered_items_tax, "Ordered Item tax", woocommerce_settings.tax_account)

	# shipping_details = order.get("shipping_lines") # used for detailed order

	add_tax_details(new_sales_order, order.get("shipping_tax"), "Shipping Tax", woocommerce_settings.f_n_f_account)
	add_tax_details(new_sales_order, order.get("shipping_total"), "Shipping Total", woocommerce_settings.f_n_f_account)
			
def add_tax_details(sales_order, price, desc, tax_account_head):
	sales_order.append("taxes", {
		"charge_type":"Actual",
		"account_head": tax_account_head,
		"tax_amount": price,
		"description": desc
	})<|MERGE_RESOLUTION|>--- conflicted
+++ resolved
@@ -47,144 +47,6 @@
 		return "success"
 
 	if event == "created":
-<<<<<<< HEAD
-		#Get user ID and check GST
-		raw_billing_data = order.get("billing")
-		metaDataList = order.get("meta_data")
-		gstInclusive = "True"
-		customerID = None
-		for meta in metaDataList:
-			if meta.get("key") == "store_code":
-				customerID = meta.get("value")
-			elif meta.get("key") == "order_type" and meta.get("value") == "quick_order":
-				gstInclusive = "False"
-
-		if (customerID):
-			frappe.log_error(customerID)
-			link_customer_and_address(raw_billing_data,1, customerID)
-		else:
-			frappe.log_error("Cant find Customer")
-			#link_customer_and_address(raw_billing_data,0)
-
-		items_list = order.get("line_items")
-		for item in items_list:
-			itemID = item.get("sku")
-			frappe.log_error(itemID)
-			if frappe.get_value("Item",{"name": itemID}):
-				#Edit
-				link_item(item,1)
-			else:
-				link_item(item,0)
-
-		#customer_name = raw_billing_data.get("first_name") + " " + raw_billing_data.get("last_name")
-		customer = frappe.get_doc("Customer",{"name": customerID})
-		newSI = frappe.new_doc("Sales Invoice")
-		newSI.customer = customer.name
-
-		created_date = order.get("date_created").split("T")
-		newSI.transaction_date = created_date[0]
-
-		newSI.po_no = order.get("id")
-		newSI.woocommerce_id = order.get("id")
-		newSI.naming_series = "ACC-SINV-.YYYY.-"
-
-		placed_order_date = created_date[0]
-		raw_date = datetime.datetime.strptime(placed_order_date, "%Y-%m-%d")
-		raw_delivery_date = frappe.utils.add_to_date(raw_date,days = 7)
-		order_delivery_date_str = raw_delivery_date.strftime('%Y-%m-%d')
-		order_delivery_date = str(order_delivery_date_str)
-
-		newSI.delivery_date = order_delivery_date
-		default_set_company = frappe.get_doc("Global Defaults")
-		company = default_set_company.default_company
-		found_company = frappe.get_doc("Company",{"name":company})
-		company_abbr = found_company.abbr
-
-		newSI.company = company
-		
-		if customer:
-			warehouse = "Brisbane" + " - " + company_abbr
-
-		for item in items_list:
-			itemID = item.get("sku")
-			found_item = frappe.get_doc("Item",{"name": itemID})
-			
-			if gstInclusive == "True":
-				rate = item.get("price")
-				ordered_items_tax = item.get("total_tax")
-			else:
-				itemTax = item.get("taxes")
-				rate = float(item.get("price")) + float(itemTax[0].get("total")/item.get("quantity"))
-				ordered_items_tax = rate * 0.1
-
-			newSI.append("items",{
-				"item_code": found_item.item_code,
-				"item_name": found_item.item_name,
-				"description": found_item.item_name,
-				"delivery_date":order_delivery_date,
-				"uom": "Unit",
-				"qty": item.get("quantity"),
-				"rate": rate,
-				"warehouse": warehouse,
-				"ignore_pricing_rules": 1
-				})
-
-			add_tax_details(newSI,ordered_items_tax,"Ordered Item tax",0)
-
-		# shipping_details = forder.get("shipping_lines") # used for detailed order
-		shipping_total = order.get("shipping_total")
-		shipping_tax = int(float(shipping_total)) * 0.1
-
-		add_tax_details(newSI,shipping_tax,"Shipping Tax",1)
-		add_tax_details(newSI,shipping_total,"Shipping Total",1)
-
-		#newSI.submit()
-
-		frappe.db.commit()
-
-def link_customer_and_address(raw_billing_data,customer_status, customerID= ""):
-
-	#Check Customer Status
-	if customer_status == 0:
-		# create
-		frappe.log_error(raw_billing_data,"Customer doesn't exist")
-
-	elif customer_status == 1:
-		# Edit
-		customer = frappe.get_doc("Customer",{"name": customerID})
-
-		#Check Address
-		customer_woo_com_email = raw_billing_data.get("email")
-		
-		addressSQL = frappe.db.sql("SELECT * FROM `tabAddress` WHERE woocommerce_email = '" + customer_woo_com_email + "'", as_dict=True)
-
-		if (addressSQL):
-			frappe.log_error(addressSQL, "Found Address")
-		else:
-			frappe.log_error(addressSQL, "New Address")
-			address = frappe.new_doc("Address")
-
-		address.address_line1 = raw_billing_data.get("address_1", "Not Provided")
-		address.address_line2 = raw_billing_data.get("address_2", "Not Provided")
-		address.city = raw_billing_data.get("city", "Not Provided")
-		address.woocommerce_email = str(raw_billing_data.get("email"))
-		address.address_type = "Shipping"
-		address.country = frappe.get_value("Country", filters={"code":raw_billing_data.get("country", "IN").lower()})
-		address.state =  raw_billing_data.get("state")
-		address.pincode =  str(raw_billing_data.get("postcode"))
-		address.phone = str(raw_billing_data.get("phone"))
-		address.email_id = str(raw_billing_data.get("email"))
-
-		address.append("links", {
-			"link_doctype": "Customer",
-			"link_name": customer.name
-		})
-
-		address.save()
-		frappe.db.commit()
-
-		address = frappe.get_doc("Address",{"woocommerce_email":customer_woo_com_email})
-=======
 		raw_billing_data = order.get("billing")
 		customer_name = raw_billing_data.get("first_name") + " " + raw_billing_data.get("last_name")
 		link_customer_and_address(raw_billing_data, customer_name)
@@ -231,7 +93,6 @@
 	address = address.save()
 
 	if customer_exists:
->>>>>>> 48c3d86a
 		old_address_title = address.name
 		new_address_title = customer.customer_name + "-billing"
 		address.address_title = customer.customer_name
