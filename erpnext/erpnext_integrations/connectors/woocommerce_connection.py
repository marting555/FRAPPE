--- conflicted
+++ resolved
@@ -51,7 +51,6 @@
 		sys_lang = frappe.get_single("System Settings").language or 'en'
 		raw_billing_data = order.get("billing")
 		customer_name = raw_billing_data.get("first_name") + " " + raw_billing_data.get("last_name")
-<<<<<<< HEAD
 
 		metaDataList = order.get("meta_data")
 		customerCode = ''
@@ -61,66 +60,6 @@
 
 		if not customerCode:
 			frappe.throw("Empty customer code. Data: " + json.loads(order).__str__())
-=======
-		link_customer_and_address(raw_billing_data, customer_name)
-		link_items(order.get("line_items"), woocommerce_settings, sys_lang)
-		create_sales_order(order, woocommerce_settings, customer_name, sys_lang)
-
-def link_customer_and_address(raw_billing_data, customer_name):
-	customer_woo_com_email = raw_billing_data.get("email")
-	customer_exists = frappe.get_value("Customer", {"woocommerce_email": customer_woo_com_email})
-	if not customer_exists:
-		# Create Customer
-		customer = frappe.new_doc("Customer")
-	else:
-		# Edit Customer
-		customer = frappe.get_doc("Customer", {"woocommerce_email": customer_woo_com_email})
-		old_name = customer.customer_name
-
-	customer.customer_name = customer_name
-	customer.woocommerce_email = customer_woo_com_email
-	customer.flags.ignore_mandatory = True
-	customer.save() 
-
-	if customer_exists:
-		frappe.rename_doc("Customer", old_name, customer_name)
-		address = frappe.get_doc("Address", {"woocommerce_email": customer_woo_com_email})
-	else:
-		address = frappe.new_doc("Address")
-
-	address.address_line1 = raw_billing_data.get("address_1", "Not Provided")
-	address.address_line2 = raw_billing_data.get("address_2", "Not Provided")
-	address.city = raw_billing_data.get("city", "Not Provided")
-	address.woocommerce_email = customer_woo_com_email
-	address.address_type = "Billing"
-	address.country = frappe.get_value("Country", {"code": raw_billing_data.get("country", "IN").lower()})
-	address.state = raw_billing_data.get("state")
-	address.pincode = raw_billing_data.get("postcode")
-	address.phone = raw_billing_data.get("phone")
-	address.email_id = customer_woo_com_email
-	address.append("links", {
-		"link_doctype": "Customer",
-		"link_name": customer.customer_name
-	})
-	address.flags.ignore_mandatory = True
-	address = address.save()
-
-	if customer_exists:
-		old_address_title = address.name
-		new_address_title = customer.customer_name + "-billing"
-		address.address_title = customer.customer_name
-		address.save()
-
-		frappe.rename_doc("Address", old_address_title, new_address_title)
-
-def link_items(items_list, woocommerce_settings, sys_lang):
-	for item_data in items_list:
-		item_woo_com_id = item_data.get("product_id")
-
-		if frappe.get_value("Item", {"woocommerce_id": item_woo_com_id}):
-			#Edit Item
-			item = frappe.get_doc("Item", {"woocommerce_id": item_woo_com_id})
->>>>>>> b9d065d3
 		else:
 			create_sales_invoice(order, customerCode, woocommerce_settings)
 			return "Sales invoice created!"	
@@ -179,49 +118,19 @@
 	# new_sales_invoice.temporary_delivery_address_line_4 = billingPhone
 	# new_sales_invoice.temporary_delivery_address_line_5 = billingEmail
 	
-<<<<<<< HEAD
 	date_created = order.get("date_created").split("T")[0]
 	new_sales_invoice.transaction_date = date_created
-=======
-		item.item_name = item_data.get("name")
-		item.item_code = _("woocommerce - {0}", sys_lang).format(item_data.get("product_id"))
-		item.woocommerce_id = item_data.get("product_id")
-		item.item_group = _("WooCommerce Products", sys_lang)
-		item.stock_uom = woocommerce_settings.uom or _("Nos", sys_lang)
-		item.flags.ignore_mandatory = True
-		item.save()
-
-def create_sales_order(order, woocommerce_settings, customer_name, sys_lang):
-	new_sales_order = frappe.new_doc("Sales Order")
-	new_sales_order.customer = customer_name
-
-	new_sales_order.po_no = new_sales_order.woocommerce_id = order.get("id")
-	new_sales_order.naming_series = woocommerce_settings.sales_order_series or "SO-WOO-"
-
-	created_date = order.get("date_created").split("T")
-	new_sales_order.transaction_date = created_date[0]
-	delivery_after = woocommerce_settings.delivery_after_days or 7
-	new_sales_order.delivery_date = frappe.utils.add_days(created_date[0], delivery_after)
->>>>>>> b9d065d3
 
 	delivery_after = woocommerce_settings.delivery_after_days or 7
 	new_sales_invoice.delivery_date = frappe.utils.add_days(date_created, delivery_after)
 
-<<<<<<< HEAD
 	new_sales_invoice.company = woocommerce_settings.company
-=======
-	set_items_in_sales_order(new_sales_order, woocommerce_settings, order, sys_lang)
-	new_sales_order.flags.ignore_mandatory = True
-	new_sales_order.insert()
-	new_sales_order.submit()
->>>>>>> b9d065d3
 
 	setItemsInSalesInvoice(customerCode, new_sales_invoice, woocommerce_settings, order)
 	new_sales_invoice.flags.ignore_mandatory = True
 	new_sales_invoice.insert()
 	new_sales_invoice.save()
 
-<<<<<<< HEAD
 def setItemsInSalesInvoice(customerCode, new_sales_invoice, woocommerce_settings, order):
 	company_abbr = frappe.db.get_value('Company', woocommerce_settings.company, 'abbr')
 
@@ -242,30 +151,6 @@
 			"qty": item.get("quantity"),
 			"rate": rate.price_list_rate,
 			"warehouse": woocommerce_settings.warehouse or _("Stores - {0}").format(company_abbr)
-=======
-def set_items_in_sales_order(new_sales_order, woocommerce_settings, order, sys_lang):
-	company_abbr = frappe.db.get_value('Company', woocommerce_settings.company, 'abbr')
-
-	default_warehouse = _("Stores - {0}", sys_lang).format(company_abbr)
-	if not frappe.db.exists("Warehouse", default_warehouse):
-		frappe.throw(_("Please set Warehouse in Woocommerce Settings"))
-
-	for item in order.get("line_items"):
-		woocomm_item_id = item.get("product_id")
-		found_item = frappe.get_doc("Item", {"woocommerce_id": woocomm_item_id})
-
-		ordered_items_tax = item.get("total_tax")
-
-		new_sales_order.append("items",{
-			"item_code": found_item.item_code,
-			"item_name": found_item.item_name,
-			"description": found_item.item_name,
-			"delivery_date": new_sales_order.delivery_date,
-			"uom": woocommerce_settings.uom or _("Nos", sys_lang),
-			"qty": item.get("quantity"),
-			"rate": item.get("price"),
-			"warehouse": woocommerce_settings.warehouse or default_warehouse
->>>>>>> b9d065d3
 			})
 
 		addTaxDetails(new_sales_invoice, itemTax, "Ordered Item tax", woocommerce_settings.tax_account)
