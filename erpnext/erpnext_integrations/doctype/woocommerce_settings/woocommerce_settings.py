# -*- coding: utf-8 -*-
# Copyright (c) 2018, Frappe Technologies Pvt. Ltd. and contributors
# For license information, please see license.txt

from __future__ import unicode_literals
import frappe, requests

from frappe import _
from frappe.utils.password import get_decrypted_password
from frappe.model.document import Document
from six.moves.urllib.parse import urlparse

class WoocommerceSettings(Document):
	def validate(self):
		self.validate_settings()
		self.create_delete_custom_fields()
		self.create_webhook_url()

	def create_delete_custom_fields(self):
		if self.enable_sync:
			# create
			create_custom_field_id_and_check_status = False
			create_custom_field_email_check = False
			names = ["Customer-woocommerce_id","Sales Order-woocommerce_id","Item-woocommerce_id","Address-woocommerce_id"]
			names_check_box = ["Customer-woocommerce_check","Sales Order-woocommerce_check","Item-woocommerce_check","Address-woocommerce_check"]
			email_names = ["Customer-woocommerce_email","Address-woocommerce_email"]

			for i in zip(names,names_check_box):

				if not frappe.get_value("Custom Field",{"name":i[0]}) or not frappe.get_value("Custom Field",{"name":i[1]}):
					create_custom_field_id_and_check_status = True
					break;


			if create_custom_field_id_and_check_status:
				names = ["Customer","Sales Order","Item","Address"]
				for name in names:
					custom = frappe.new_doc("Custom Field")
					custom.dt = name
					custom.label = "woocommerce_id"
					custom.read_only = 1
					custom.save()

					custom = frappe.new_doc("Custom Field")
					custom.dt = name
					custom.label = "woocommerce_check"
					custom.fieldtype = "Check"
					custom.read_only = 1
					custom.save()

			for i in email_names:

				if not frappe.get_value("Custom Field",{"name":i}):
					create_custom_field_email_check = True
					break;

			if create_custom_field_email_check:
				names = ["Customer","Address"]
				for name in names:
					custom = frappe.new_doc("Custom Field")
					custom.dt = name
					custom.label = "woocommerce_email"
					custom.read_only = 1
					custom.save()

		elif not self.enable_sync:
			# delete
			names = ["Customer-woocommerce_id","Sales Order-woocommerce_id","Item-woocommerce_id","Address-woocommerce_id"]
			names_check_box = ["Customer-woocommerce_check","Sales Order-woocommerce_check","Item-woocommerce_check","Address-woocommerce_check"]
			email_names = ["Customer-woocommerce_email","Address-woocommerce_email"]
			for name in names:
				delete = frappe.delete_doc("Custom Field",name)

			for name in names_check_box:
				delete = frappe.delete_doc("Custom Field",name)

			for name in email_names:
				delete = frappe.delete_doc("Custom Field",name)

				
		frappe.db.commit()

	def validate_settings(self):
		if self.enable_sync:
			if not self.secret:
				self.set("secret", frappe.generate_hash())

			if not self.woocommerce_server_url:
				frappe.throw(_("Please enter Woocommerce Server URL"))

			if not self.api_consumer_key:
				frappe.throw(_("Please enter API Consumer Key"))

			if not self.api_consumer_secret:
				frappe.throw(_("Please enter API Consumer Secret"))

	def create_webhook_url(self):
	
		endpoint = "/api/method/erpnext.erpnext_integrations.connectors.woocommerce_connection.order"

		server_url = '{uri.scheme}://{uri.netloc}'.format(
			uri=urlparse(frappe.request.url)
		)

		delivery_url = server_url + endpoint
		self.endpoint = delivery_url
<<<<<<< HEAD

=======
	
	
>>>>>>> f8c2adbe
@frappe.whitelist()
def generate_secret():
	woocommerce_settings = frappe.get_doc("Woocommerce Settings")
	woocommerce_settings.secret = frappe.generate_hash()
	woocommerce_settings.save()

@frappe.whitelist()
def force_delete():
	pass<|MERGE_RESOLUTION|>--- conflicted
+++ resolved
@@ -104,18 +104,9 @@
 
 		delivery_url = server_url + endpoint
 		self.endpoint = delivery_url
-<<<<<<< HEAD
 
-=======
-	
-	
->>>>>>> f8c2adbe
 @frappe.whitelist()
 def generate_secret():
 	woocommerce_settings = frappe.get_doc("Woocommerce Settings")
 	woocommerce_settings.secret = frappe.generate_hash()
-	woocommerce_settings.save()
-
-@frappe.whitelist()
-def force_delete():
-	pass+	woocommerce_settings.save()