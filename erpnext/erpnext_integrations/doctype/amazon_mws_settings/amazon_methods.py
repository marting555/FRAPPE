--- conflicted
+++ resolved
@@ -449,11 +449,7 @@
 			shipment_item_list = return_as_list(shipment_event.ShipmentEvent.ShipmentItemList.ShipmentItem)
 
 			for shipment_item in shipment_item_list:
-<<<<<<< HEAD
-				charges, fees = []
-=======
 				charges, fees = [], []
->>>>>>> 0c0604b7
 
 				if 'ItemChargeList' in shipment_item.keys():
 					charges = return_as_list(shipment_item.ItemChargeList.ChargeComponent)
