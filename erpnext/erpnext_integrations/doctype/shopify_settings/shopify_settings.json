--- conflicted
+++ resolved
@@ -329,14 +329,9 @@
   }
  ],
  "issingle": 1,
-<<<<<<< HEAD
- "modified": "2020-05-28 12:32:11.384757",
- "modified_by": "umair@erpnext.com",
-=======
  "links": [],
  "modified": "2021-03-02 17:35:41.953317",
  "modified_by": "Administrator",
->>>>>>> 540559d6
  "module": "ERPNext Integrations",
  "name": "Shopify Settings",
  "owner": "Administrator",
