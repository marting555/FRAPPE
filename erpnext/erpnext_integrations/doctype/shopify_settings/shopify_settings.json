--- conflicted
+++ resolved
@@ -2,7 +2,6 @@
  "creation": "2015-05-18 05:21:07.270859",
  "doctype": "DocType",
  "document_type": "System",
- "engine": "InnoDB",
  "field_order": [
   "status_html",
   "enable_shopify",
@@ -259,13 +258,8 @@
   }
  ],
  "issingle": 1,
-<<<<<<< HEAD
- "modified": "2020-03-03 15:36:42.525167",
- "modified_by": "Administrator",
-=======
  "modified": "2020-05-28 12:32:11.384757",
  "modified_by": "umair@erpnext.com",
->>>>>>> fd30b8f4
  "module": "ERPNext Integrations",
  "name": "Shopify Settings",
  "owner": "Administrator",
