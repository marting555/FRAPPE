--- conflicted
+++ resolved
@@ -198,11 +198,7 @@
  ],
  "is_submittable": 1,
  "links": [],
-<<<<<<< HEAD
- "modified": "2020-05-09 16:44:04.313175",
-=======
  "modified": "2020-05-09 14:56:26.746988",
->>>>>>> 00175c96
  "modified_by": "Administrator",
  "module": "Education",
  "name": "Assessment Plan",
