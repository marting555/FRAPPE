{
 "actions": [],
 "creation": "2017-04-05 13:33:04.519313",
 "doctype": "DocType",
 "editable_grid": 1,
 "engine": "InnoDB",
 "field_order": [
  "current_academic_year",
  "current_academic_term",
  "attendance_freeze_date",
  "column_break_4",
  "validate_batch",
  "validate_course",
  "academic_term_reqd",
  "user_creation_skip",
  "section_break_7",
  "instructor_created_by",
  "web_academy_settings_section",
  "enable_lms",
  "portal_title",
  "description"
 ],
 "fields": [
  {
   "fieldname": "current_academic_year",
   "fieldtype": "Link",
   "label": "Current Academic Year",
   "options": "Academic Year"
  },
  {
   "fieldname": "current_academic_term",
   "fieldtype": "Link",
   "label": "Current Academic Term",
   "options": "Academic Term"
  },
  {
   "fieldname": "attendance_freeze_date",
   "fieldtype": "Date",
   "label": "Attendance Freeze Date"
  },
  {
   "fieldname": "column_break_4",
   "fieldtype": "Column Break"
  },
  {
   "default": "0",
   "description": "For Batch based Student Group, the Student Batch will be validated for every Student from the Program Enrollment.",
   "fieldname": "validate_batch",
   "fieldtype": "Check",
   "label": "Validate Batch for Students in Student Group"
  },
  {
   "default": "0",
   "description": "For Course based Student Group, the Course will be validated for every Student from the enrolled Courses in Program Enrollment.",
   "fieldname": "validate_course",
   "fieldtype": "Check",
   "label": "Validate Enrolled Course for Students in Student Group"
  },
  {
   "default": "0",
   "description": "If enabled, field Academic Term will be Mandatory in Program Enrollment Tool.",
   "fieldname": "academic_term_reqd",
   "fieldtype": "Check",
   "label": "Make Academic Term Mandatory"
  },
  {
   "fieldname": "section_break_7",
   "fieldtype": "Section Break"
  },
  {
   "default": "Full Name",
   "fieldname": "instructor_created_by",
   "fieldtype": "Select",
   "label": "Instructor Records to be created by",
   "options": "Full Name\nNaming Series\nEmployee Number"
  },
  {
   "fieldname": "web_academy_settings_section",
   "fieldtype": "Section Break",
   "label": "Learning Management System Settings"
  },
  {
   "depends_on": "eval: doc.enable_lms",
   "fieldname": "portal_title",
   "fieldtype": "Data",
   "label": "Learning Management System Title"
  },
  {
   "depends_on": "eval: doc.enable_lms",
   "fieldname": "description",
   "fieldtype": "Small Text",
   "label": "Description"
  },
  {
   "default": "0",
   "fieldname": "enable_lms",
   "fieldtype": "Check",
   "label": "Enable Learning Management System"
  },
  {
   "default": "0",
   "description": "By default, a new User is created for every new Student. If enabled, no new User will be created when a new Student is created.",
   "fieldname": "user_creation_skip",
   "fieldtype": "Check",
   "label": "Skip User creation for new Student"
  }
 ],
 "issingle": 1,
<<<<<<< HEAD
 "modified": "2020-03-03 15:37:27.270824",
=======
 "links": [],
 "modified": "2020-05-07 19:50:22.430576",
>>>>>>> fd30b8f4
 "modified_by": "Administrator",
 "module": "Education",
 "name": "Education Settings",
 "owner": "Administrator",
 "permissions": [
  {
   "create": 1,
   "delete": 1,
   "email": 1,
   "print": 1,
   "read": 1,
   "role": "System Manager",
   "share": 1,
   "write": 1
  },
  {
   "create": 1,
   "delete": 1,
   "email": 1,
   "print": 1,
   "read": 1,
   "role": "Education Manager",
   "share": 1,
   "write": 1
  },
  {
   "email": 1,
   "print": 1,
   "read": 1,
   "role": "Guest",
   "share": 1
  }
 ],
 "quick_entry": 1,
 "restrict_to_domain": "Education",
 "sort_field": "modified",
 "sort_order": "DESC",
 "track_changes": 1
}<|MERGE_RESOLUTION|>--- conflicted
+++ resolved
@@ -106,12 +106,8 @@
   }
  ],
  "issingle": 1,
-<<<<<<< HEAD
- "modified": "2020-03-03 15:37:27.270824",
-=======
  "links": [],
  "modified": "2020-05-07 19:50:22.430576",
->>>>>>> fd30b8f4
  "modified_by": "Administrator",
  "module": "Education",
  "name": "Education Settings",
