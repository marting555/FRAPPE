--- conflicted
+++ resolved
@@ -61,10 +61,6 @@
 			frappe.throw(_("Student is already enrolled."))
 
 	def update_student_joining_date(self):
-<<<<<<< HEAD
-		date = frappe.db.sql("select min(enrollment_date) from `tabProgram Enrollment` where student= %s", self.student)
-		frappe.db.set_value("Student", self.student, "joining_date", date[0])
-=======
 		table = frappe.qb.DocType('Program Enrollment')
 		date = (
 			frappe.qb.from_(table)
@@ -74,7 +70,6 @@
 
 		if date:
 			frappe.db.set_value("Student", self.student, "joining_date", date[0].enrollment_date)
->>>>>>> 79ab8e64
 
 	def make_fee_records(self):
 		from erpnext.education.api import get_fee_components
