{
 "actions": [],
 "autoname": "format:EDU-QA-{YYYY}-{#####}",
 "beta": 1,
 "creation": "2018-10-15 15:48:40.482821",
 "doctype": "DocType",
 "editable_grid": 1,
 "engine": "InnoDB",
 "field_order": [
  "enrollment",
  "student",
<<<<<<< HEAD
  "student_name",
=======
>>>>>>> 7f932cfb
  "column_break_3",
  "course",
  "section_break_5",
  "quiz",
  "column_break_7",
  "status",
  "section_break_9",
  "result",
<<<<<<< HEAD
  "activity_date",
  "score"
=======
  "section_break_11",
  "activity_date",
  "score",
  "column_break_14",
  "time_taken"
>>>>>>> 7f932cfb
 ],
 "fields": [
  {
   "fieldname": "enrollment",
   "fieldtype": "Link",
   "label": "Enrollment",
   "options": "Course Enrollment",
   "set_only_once": 1
  },
  {
   "fetch_from": "enrollment.student",
   "fieldname": "student",
   "fieldtype": "Link",
   "in_list_view": 1,
   "label": "Student",
   "options": "Student",
   "read_only": 1
  },
  {
   "fieldname": "column_break_3",
   "fieldtype": "Column Break"
  },
  {
   "fetch_from": "enrollment.course",
   "fieldname": "course",
   "fieldtype": "Link",
   "label": "Course",
   "options": "Course",
   "read_only": 1,
   "set_only_once": 1
  },
  {
   "fieldname": "section_break_5",
   "fieldtype": "Section Break"
  },
  {
   "fieldname": "quiz",
   "fieldtype": "Link",
   "in_list_view": 1,
   "label": "Quiz",
   "options": "Quiz",
   "set_only_once": 1
  },
  {
   "fieldname": "column_break_7",
   "fieldtype": "Column Break"
  },
  {
   "fieldname": "status",
   "fieldtype": "Select",
   "label": "Status",
   "options": "\nPass\nFail",
   "read_only": 1
  },
  {
   "fieldname": "section_break_9",
   "fieldtype": "Section Break"
  },
  {
   "fieldname": "result",
   "fieldtype": "Table",
   "label": "Result",
   "options": "Quiz Result",
   "set_only_once": 1
  },
  {
   "fieldname": "activity_date",
   "fieldtype": "Data",
   "label": "Activity Date",
   "set_only_once": 1
  },
  {
   "fieldname": "score",
   "fieldtype": "Data",
   "in_list_view": 1,
   "label": "Score",
   "set_only_once": 1
  },
  {
<<<<<<< HEAD
   "fetch_from": "student.title",
   "fieldname": "student_name",
   "fieldtype": "Data",
   "in_list_view": 1,
   "label": "Student Name"
  }
 ],
 "links": [],
 "modified": "2021-01-17 16:38:12.608710",
=======
   "fieldname": "time_taken",
   "fieldtype": "Duration",
   "label": "Time Taken",
   "set_only_once": 1
  },
  {
   "fieldname": "section_break_11",
   "fieldtype": "Section Break"
  },
  {
   "fieldname": "column_break_14",
   "fieldtype": "Column Break"
  }
 ],
 "links": [],
 "modified": "2020-12-24 15:41:20.085380",
>>>>>>> 7f932cfb
 "modified_by": "Administrator",
 "module": "Education",
 "name": "Quiz Activity",
 "owner": "Administrator",
 "permissions": [
  {
   "create": 1,
   "delete": 1,
   "email": 1,
   "export": 1,
   "print": 1,
   "read": 1,
   "report": 1,
   "role": "Academics User",
   "share": 1,
   "write": 1
  },
  {
   "create": 1,
   "delete": 1,
   "email": 1,
   "export": 1,
   "print": 1,
   "read": 1,
   "report": 1,
   "role": "LMS User",
   "share": 1,
   "write": 1
  },
  {
   "email": 1,
   "export": 1,
   "print": 1,
   "read": 1,
   "report": 1,
   "role": "Instructor",
   "share": 1
  }
 ],
 "quick_entry": 1,
 "sort_field": "modified",
 "sort_order": "DESC",
 "track_changes": 1
}<|MERGE_RESOLUTION|>--- conflicted
+++ resolved
@@ -9,10 +9,7 @@
  "field_order": [
   "enrollment",
   "student",
-<<<<<<< HEAD
   "student_name",
-=======
->>>>>>> 7f932cfb
   "column_break_3",
   "course",
   "section_break_5",
@@ -21,16 +18,11 @@
   "status",
   "section_break_9",
   "result",
-<<<<<<< HEAD
-  "activity_date",
-  "score"
-=======
   "section_break_11",
   "activity_date",
   "score",
   "column_break_14",
   "time_taken"
->>>>>>> 7f932cfb
  ],
  "fields": [
   {
@@ -110,17 +102,13 @@
    "set_only_once": 1
   },
   {
-<<<<<<< HEAD
    "fetch_from": "student.title",
    "fieldname": "student_name",
    "fieldtype": "Data",
    "in_list_view": 1,
    "label": "Student Name"
-  }
- ],
- "links": [],
- "modified": "2021-01-17 16:38:12.608710",
-=======
+  },
+  {
    "fieldname": "time_taken",
    "fieldtype": "Duration",
    "label": "Time Taken",
@@ -137,7 +125,6 @@
  ],
  "links": [],
  "modified": "2020-12-24 15:41:20.085380",
->>>>>>> 7f932cfb
  "modified_by": "Administrator",
  "module": "Education",
  "name": "Quiz Activity",
