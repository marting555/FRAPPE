{
 "actions": [],
 "allow_guest_to_view": 1,
 "allow_rename": 1,
 "creation": "2016-09-13 03:05:27.154713",
 "doctype": "DocType",
 "document_type": "Document",
 "editable_grid": 1,
 "engine": "InnoDB",
 "field_order": [
  "title",
  "route",
  "column_break_3",
  "academic_year",
  "admission_start_date",
  "admission_end_date",
  "published",
  "enable_admission_application",
  "section_break_5",
  "program_details",
  "introduction"
 ],
 "fields": [
  {
   "fieldname": "title",
   "fieldtype": "Data",
   "label": "Title"
  },
  {
   "fieldname": "route",
   "fieldtype": "Data",
   "label": "Route",
   "no_copy": 1,
   "unique": 1
  },
  {
   "fieldname": "column_break_3",
   "fieldtype": "Column Break"
  },
  {
   "fieldname": "academic_year",
   "fieldtype": "Link",
   "in_list_view": 1,
   "in_standard_filter": 1,
   "label": "Academic Year",
   "no_copy": 1,
   "options": "Academic Year",
   "reqd": 1
  },
  {
   "fieldname": "admission_start_date",
   "fieldtype": "Date",
   "label": "Admission Start Date",
<<<<<<< HEAD
=======
   "mandatory_depends_on": "enable_admission_application",
>>>>>>> 540559d6
   "no_copy": 1
  },
  {
   "fieldname": "admission_end_date",
   "fieldtype": "Date",
   "label": "Admission End Date",
<<<<<<< HEAD
=======
   "mandatory_depends_on": "enable_admission_application",
>>>>>>> 540559d6
   "no_copy": 1
  },
  {
   "default": "0",
   "fieldname": "published",
   "fieldtype": "Check",
   "label": "Publish on website"
  },
  {
   "fieldname": "section_break_5",
   "fieldtype": "Section Break",
   "label": "Eligibility and Details"
  },
  {
   "fieldname": "program_details",
   "fieldtype": "Table",
   "label": "Eligibility and Details",
   "options": "Student Admission Program"
  },
  {
   "fieldname": "introduction",
   "fieldtype": "Text Editor",
   "label": "Introduction"
  },
  {
   "default": "0",
<<<<<<< HEAD
=======
   "depends_on": "published",
>>>>>>> 540559d6
   "fieldname": "enable_admission_application",
   "fieldtype": "Check",
   "label": "Enable Admission Application"
  }
 ],
 "has_web_view": 1,
 "is_published_field": "published",
 "links": [],
<<<<<<< HEAD
 "modified": "2020-06-15 20:18:38.591626",
=======
 "modified": "2020-09-18 00:14:54.615321",
>>>>>>> 540559d6
 "modified_by": "Administrator",
 "module": "Education",
 "name": "Student Admission",
 "owner": "Administrator",
 "permissions": [
  {
   "create": 1,
   "delete": 1,
   "email": 1,
   "export": 1,
   "print": 1,
   "read": 1,
   "report": 1,
   "role": "Academics User",
   "share": 1,
   "write": 1
  }
 ],
 "restrict_to_domain": "Education",
 "route": "admissions",
 "show_name_in_global_search": 1,
 "sort_field": "modified",
 "sort_order": "DESC",
 "title_field": "title"
}<|MERGE_RESOLUTION|>--- conflicted
+++ resolved
@@ -51,20 +51,14 @@
    "fieldname": "admission_start_date",
    "fieldtype": "Date",
    "label": "Admission Start Date",
-<<<<<<< HEAD
-=======
    "mandatory_depends_on": "enable_admission_application",
->>>>>>> 540559d6
    "no_copy": 1
   },
   {
    "fieldname": "admission_end_date",
    "fieldtype": "Date",
    "label": "Admission End Date",
-<<<<<<< HEAD
-=======
    "mandatory_depends_on": "enable_admission_application",
->>>>>>> 540559d6
    "no_copy": 1
   },
   {
@@ -91,10 +85,7 @@
   },
   {
    "default": "0",
-<<<<<<< HEAD
-=======
    "depends_on": "published",
->>>>>>> 540559d6
    "fieldname": "enable_admission_application",
    "fieldtype": "Check",
    "label": "Enable Admission Application"
@@ -103,11 +94,7 @@
  "has_web_view": 1,
  "is_published_field": "published",
  "links": [],
-<<<<<<< HEAD
- "modified": "2020-06-15 20:18:38.591626",
-=======
  "modified": "2020-09-18 00:14:54.615321",
->>>>>>> 540559d6
  "modified_by": "Administrator",
  "module": "Education",
  "name": "Student Admission",
