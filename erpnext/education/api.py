--- conflicted
+++ resolved
@@ -164,11 +164,7 @@
 	:param fee_structure: Fee Structure.
 	"""
 	if fee_structure:
-<<<<<<< HEAD
-		fs = frappe.get_list("Fee Component", fields=["fees_category", "description", "amount"] , filters={"parent": fee_structure}, order_by= "idx")
-=======
 		fs = frappe.get_all("Fee Component", fields=["fees_category", "description", "amount"] , filters={"parent": fee_structure}, order_by= "idx")
->>>>>>> 540559d6
 		return fs
 
 
