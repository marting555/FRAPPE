# Copyright (c) 2015, Frappe Technologies and contributors
# For license information, please see license.txt


import json

import frappe
from frappe import _
from frappe.email.doctype.email_group.email_group import add_subscribers
from frappe.model.mapper import get_mapped_doc
from frappe.utils import cstr, flt, getdate


def get_course(program):
	'''Return list of courses for a particular program
	:param program: Program
	'''
	courses = frappe.db.sql('''select course, course_name from `tabProgram Course` where parent=%s''',
			(program), as_dict=1)
	return courses


@frappe.whitelist()
def enroll_student(source_name):
	"""Creates a Student Record and returns a Program Enrollment.

	:param source_name: Student Applicant.
	"""
	frappe.publish_realtime('enroll_student_progress', {"progress": [1, 4]}, user=frappe.session.user)
	student = get_mapped_doc("Student Applicant", source_name,
		{"Student Applicant": {
			"doctype": "Student",
			"field_map": {
				"name": "student_applicant"
			}
		}}, ignore_permissions=True)
	student.save()

	student_applicant = frappe.db.get_value("Student Applicant", source_name,
		["student_category", "program"], as_dict=True)
	program_enrollment = frappe.new_doc("Program Enrollment")
	program_enrollment.student = student.name
	program_enrollment.student_category = student_applicant.student_category
	program_enrollment.student_name = student.title
	program_enrollment.program = student_applicant.program
	frappe.publish_realtime('enroll_student_progress', {"progress": [2, 4]}, user=frappe.session.user)
	return program_enrollment


@frappe.whitelist()
def check_attendance_records_exist(course_schedule=None, student_group=None, date=None):
	"""Check if Attendance Records are made against the specified Course Schedule or Student Group for given date.

	:param course_schedule: Course Schedule.
	:param student_group: Student Group.
	:param date: Date.
	"""
	if course_schedule:
		return frappe.get_list("Student Attendance", filters={"course_schedule": course_schedule})
	else:
		return frappe.get_list("Student Attendance", filters={"student_group": student_group, "date": date})


@frappe.whitelist()
def mark_attendance(students_present, students_absent, course_schedule=None, student_group=None, date=None):
	"""Creates Multiple Attendance Records.

	:param students_present: Students Present JSON.
	:param students_absent: Students Absent JSON.
	:param course_schedule: Course Schedule.
	:param student_group: Student Group.
	:param date: Date.
	"""

	if student_group:
		academic_year = frappe.db.get_value('Student Group', student_group, 'academic_year')
		if academic_year:
			year_start_date, year_end_date = frappe.db.get_value('Academic Year', academic_year, ['year_start_date', 'year_end_date'])
			if getdate(date) < getdate(year_start_date) or getdate(date) > getdate(year_end_date):
				frappe.throw(_('Attendance cannot be marked outside of Academic Year {0}').format(academic_year))

	present = json.loads(students_present)
	absent = json.loads(students_absent)

	for d in present:
		make_attendance_records(d["student"], d["student_name"], "Present", course_schedule, student_group, date)

	for d in absent:
		make_attendance_records(d["student"], d["student_name"], "Absent", course_schedule, student_group, date)

	frappe.db.commit()
	frappe.msgprint(_("Attendance has been marked successfully."))


def make_attendance_records(student, student_name, status, course_schedule=None, student_group=None, date=None):
	"""Creates/Update Attendance Record.

	:param student: Student.
	:param student_name: Student Name.
	:param course_schedule: Course Schedule.
	:param status: Status (Present/Absent)
	"""
	student_attendance = frappe.get_doc({
		"doctype": "Student Attendance",
		"student": student,
		"course_schedule": course_schedule,
		"student_group": student_group,
		"date": date
	})
	if not student_attendance:
		student_attendance = frappe.new_doc("Student Attendance")
	student_attendance.student = student
	student_attendance.student_name = student_name
	student_attendance.course_schedule = course_schedule
	student_attendance.student_group = student_group
	student_attendance.date = date
	student_attendance.status = status
	student_attendance.save()
	student_attendance.submit()


@frappe.whitelist()
def get_student_guardians(student):
	"""Returns List of Guardians of a Student.

	:param student: Student.
	"""
	guardians = frappe.get_all("Student Guardian", fields=["guardian"] ,
		filters={"parent": student})
	return guardians


@frappe.whitelist()
def get_student_group_students(student_group, include_inactive=0):
	"""Returns List of student, student_name in Student Group.

	:param student_group: Student Group.
	"""
	if include_inactive:
		students = frappe.get_all("Student Group Student", fields=["student", "student_name"] ,
			filters={"parent": student_group}, order_by= "group_roll_number")
	else:
		students = frappe.get_all("Student Group Student", fields=["student", "student_name"] ,
			filters={"parent": student_group, "active": 1}, order_by= "group_roll_number")
	return students


@frappe.whitelist()
def get_fee_structure(program, academic_term=None):
	"""Returns Fee Structure.

	:param program: Program.
	:param academic_term: Academic Term.
	"""
	fee_structure = frappe.db.get_values("Fee Structure", {"program": program,
		"academic_term": academic_term}, 'name', as_dict=True)
	return fee_structure[0].name if fee_structure else None


@frappe.whitelist()
def get_fee_components(fee_structure):
	"""Returns Fee Components.

	:param fee_structure: Fee Structure.
	"""
	if fee_structure:
		fs = frappe.get_all("Fee Component", fields=["fees_category", "description", "amount"] , filters={"parent": fee_structure}, order_by= "idx")
		return fs


@frappe.whitelist()
def get_fee_schedule(program, student_category=None):
	"""Returns Fee Schedule.

	:param program: Program.
	:param student_category: Student Category
	"""
	fs = frappe.get_all("Program Fee", fields=["academic_term", "fee_structure", "due_date", "amount"] ,
		filters={"parent": program, "student_category": student_category }, order_by= "idx")
	return fs


@frappe.whitelist()
def collect_fees(fees, amt):
	paid_amount = flt(amt) + flt(frappe.db.get_value("Fees", fees, "paid_amount"))
	total_amount = flt(frappe.db.get_value("Fees", fees, "total_amount"))
	frappe.db.set_value("Fees", fees, "paid_amount", paid_amount)
	frappe.db.set_value("Fees", fees, "outstanding_amount", (total_amount - paid_amount))
	return paid_amount


@frappe.whitelist()
def get_course_schedule_events(start, end, filters=None):
	"""Returns events for Course Schedule Calendar view rendering.

	:param start: Start date-time.
	:param end: End date-time.
	:param filters: Filters (JSON).
	"""
	from frappe.desk.calendar import get_event_conditions
	conditions = get_event_conditions("Course Schedule", filters)

<<<<<<< HEAD
	data = frappe.db.multisql({
		'mariadb': """select name, course, color,
			timestamp(schedule_date, from_time) as from_datetime,
			timestamp(schedule_date, to_time) as to_datetime,
=======
	data = frappe.db.sql("""select name, course, color,
			timestamp(schedule_date, from_time) as from_time,
			timestamp(schedule_date, to_time) as to_time,
>>>>>>> eb8d08b4
			room, student_group, 0 as 'allDay'
		from `tabCourse Schedule`
		where ( schedule_date between %(start)s and %(end)s )
		{conditions}""".format(conditions=conditions),
		'postgres': """select name, course, color,
			(schedule_date + from_time) as from_datetime,
			(schedule_date + to_time) as to_datetime,
			room, student_group, 0 as 'allDay'
		from `tabCourse Schedule`
		where ( schedule_date between %(start)s and %(end)s )
		{conditions}""".format(conditions=conditions)
		}, {
			"start": start,
			"end": end
			}, as_dict=True, update={"allDay": 0})

	return data


@frappe.whitelist()
def get_assessment_criteria(course):
	"""Returns Assessmemt Criteria and their Weightage from Course Master.

	:param Course: Course
	"""
	return frappe.get_all("Course Assessment Criteria",
		fields=["assessment_criteria", "weightage"], filters={"parent": course}, order_by= "idx")


@frappe.whitelist()
def get_assessment_students(assessment_plan, student_group):
	student_list = get_student_group_students(student_group)
	for i, student in enumerate(student_list):
		result = get_result(student.student, assessment_plan)
		if result:
			student_result = {}
			for d in result.details:
				student_result.update({d.assessment_criteria: [cstr(d.score), d.grade]})
			student_result.update({
				"total_score": [cstr(result.total_score), result.grade],
				"comment": result.comment
			})
			student.update({
				"assessment_details": student_result,
				"docstatus": result.docstatus,
				"name": result.name
			})
		else:
			student.update({'assessment_details': None})
	return student_list


@frappe.whitelist()
def get_assessment_details(assessment_plan):
	"""Returns Assessment Criteria  and Maximum Score from Assessment Plan Master.

	:param Assessment Plan: Assessment Plan
	"""
	return frappe.get_all("Assessment Plan Criteria",
		fields=["assessment_criteria", "maximum_score", "docstatus"], filters={"parent": assessment_plan}, order_by= "idx")


@frappe.whitelist()
def get_result(student, assessment_plan):
	"""Returns Submitted Result of given student for specified Assessment Plan

	:param Student: Student
	:param Assessment Plan: Assessment Plan
	"""
	results = frappe.get_all("Assessment Result", filters={"student": student,
		"assessment_plan": assessment_plan, "docstatus": ("!=", 2)})
	if results:
		return frappe.get_doc("Assessment Result", results[0])
	else:
		return None


@frappe.whitelist()
def get_grade(grading_scale, percentage):
	"""Returns Grade based on the Grading Scale and Score.

	:param Grading Scale: Grading Scale
	:param Percentage: Score Percentage Percentage
	"""
	grading_scale_intervals = {}
	if not hasattr(frappe.local, 'grading_scale'):
		grading_scale = frappe.get_all("Grading Scale Interval", fields=["grade_code", "threshold"], filters={"parent": grading_scale})
		frappe.local.grading_scale = grading_scale
	for d in frappe.local.grading_scale:
		grading_scale_intervals.update({d.threshold:d.grade_code})
	intervals = sorted(grading_scale_intervals.keys(), key=float, reverse=True)
	for interval in intervals:
		if flt(percentage) >= interval:
			grade = grading_scale_intervals.get(interval)
			break
		else:
			grade = ""
	return grade


@frappe.whitelist()
def mark_assessment_result(assessment_plan, scores):
	student_score = json.loads(scores);
	assessment_details = []
	for criteria in student_score.get("assessment_details"):
		assessment_details.append({
			"assessment_criteria": criteria,
			"score": flt(student_score["assessment_details"][criteria])
		})
	assessment_result = get_assessment_result_doc(student_score["student"], assessment_plan)
	assessment_result.update({
		"student": student_score.get("student"),
		"assessment_plan": assessment_plan,
		"comment": student_score.get("comment"),
		"total_score":student_score.get("total_score"),
		"details": assessment_details
	})
	assessment_result.save()
	details = {}
	for d in assessment_result.details:
		details.update({d.assessment_criteria: d.grade})
	assessment_result_dict = {
		"name": assessment_result.name,
		"student": assessment_result.student,
		"total_score": assessment_result.total_score,
		"grade": assessment_result.grade,
		"details": details
	}
	return assessment_result_dict


@frappe.whitelist()
def submit_assessment_results(assessment_plan, student_group):
	total_result = 0
	student_list = get_student_group_students(student_group)
	for i, student in enumerate(student_list):
		doc = get_result(student.student, assessment_plan)
		if doc and doc.docstatus==0:
			total_result += 1
			doc.submit()
	return total_result


def get_assessment_result_doc(student, assessment_plan):
	assessment_result = frappe.get_all("Assessment Result", filters={"student": student,
			"assessment_plan": assessment_plan, "docstatus": ("!=", 2)})
	if assessment_result:
		doc = frappe.get_doc("Assessment Result", assessment_result[0])
		if doc.docstatus == 0:
			return doc
		elif doc.docstatus == 1:
			frappe.msgprint(_("Result already Submitted"))
			return None
	else:
		return frappe.new_doc("Assessment Result")


@frappe.whitelist()
def update_email_group(doctype, name):
	if not frappe.db.exists("Email Group", name):
		email_group = frappe.new_doc("Email Group")
		email_group.title = name
		email_group.save()
	email_list = []
	students = []
	if doctype == "Student Group":
		students = get_student_group_students(name)
	for stud in students:
		for guard in get_student_guardians(stud.student):
			email = frappe.db.get_value("Guardian", guard.guardian, "email_address")
			if email:
				email_list.append(email)
	add_subscribers(name, email_list)

@frappe.whitelist()
def get_current_enrollment(student, academic_year=None):
	current_academic_year = academic_year or frappe.defaults.get_defaults().academic_year
	program_enrollment_list = frappe.db.sql('''
		select
			name as program_enrollment, student_name, program, student_batch_name as student_batch,
			student_category, academic_term, academic_year
		from
			`tabProgram Enrollment`
		where
			student = %s and academic_year = %s
		order by creation''', (student, current_academic_year), as_dict=1)

	if program_enrollment_list:
		return program_enrollment_list[0]
	else:
		return None<|MERGE_RESOLUTION|>--- conflicted
+++ resolved
@@ -200,23 +200,17 @@
 	from frappe.desk.calendar import get_event_conditions
 	conditions = get_event_conditions("Course Schedule", filters)
 
-<<<<<<< HEAD
 	data = frappe.db.multisql({
 		'mariadb': """select name, course, color,
-			timestamp(schedule_date, from_time) as from_datetime,
-			timestamp(schedule_date, to_time) as to_datetime,
-=======
-	data = frappe.db.sql("""select name, course, color,
 			timestamp(schedule_date, from_time) as from_time,
 			timestamp(schedule_date, to_time) as to_time,
->>>>>>> eb8d08b4
 			room, student_group, 0 as 'allDay'
 		from `tabCourse Schedule`
 		where ( schedule_date between %(start)s and %(end)s )
 		{conditions}""".format(conditions=conditions),
 		'postgres': """select name, course, color,
-			(schedule_date + from_time) as from_datetime,
-			(schedule_date + to_time) as to_datetime,
+			(schedule_date + from_time) as from_time,
+			(schedule_date + to_time) as to_time,
 			room, student_group, 0 as 'allDay'
 		from `tabCourse Schedule`
 		where ( schedule_date between %(start)s and %(end)s )
