{
 "autoname": "naming_series:",
 "creation": "2018-10-15 16:25:41.548432",
 "doctype": "DocType",
 "editable_grid": 1,
 "engine": "InnoDB",
 "field_order": [
  "naming_series",
  "date",
  "cb_00",
  "status",
  "sb_00",
  "agenda",
  "sb_01",
  "minutes"
 ],
 "fields": [
  {
   "fieldname": "date",
   "fieldtype": "Date",
   "in_list_view": 1,
   "label": "Date",
   "read_only": 1
  },
  {
   "default": "Open",
   "fieldname": "status",
   "fieldtype": "Select",
   "label": "Status",
   "options": "Open\nClosed"
  },
  {
   "fieldname": "minutes",
   "fieldtype": "Table",
   "label": "Minutes",
   "options": "Quality Meeting Minutes"
  },
  {
   "fieldname": "cb_00",
   "fieldtype": "Column Break"
  },
  {
   "fieldname": "sb_00",
   "fieldtype": "Section Break",
   "label": "Agenda"
  },
  {
   "fieldname": "agenda",
   "fieldtype": "Table",
   "label": "Agenda",
   "options": "Quality Meeting Agenda"
  },
  {
   "fieldname": "sb_01",
   "fieldtype": "Section Break",
   "label": "Minutes"
  },
  {
   "fieldname": "naming_series",
   "fieldtype": "Select",
   "label": "Naming Series",
   "options": "MTNG-.YYYY.-.MM.-.DD.-"
  }
 ],
<<<<<<< HEAD
 "modified": "2020-03-03 15:37:06.254237",
=======
 "modified": "2020-05-19 13:18:59.821740",
>>>>>>> fd30b8f4
 "modified_by": "Administrator",
 "module": "Quality Management",
 "name": "Quality Meeting",
 "owner": "Administrator",
 "permissions": [
  {
   "create": 1,
   "delete": 1,
   "email": 1,
   "export": 1,
   "print": 1,
   "read": 1,
   "report": 1,
   "role": "System Manager",
   "share": 1,
   "write": 1
  },
  {
   "create": 1,
   "delete": 1,
   "email": 1,
   "export": 1,
   "print": 1,
   "read": 1,
   "report": 1,
   "role": "All",
   "share": 1,
   "write": 1
  }
 ],
 "quick_entry": 1,
 "sort_field": "modified",
 "sort_order": "DESC",
 "track_changes": 1
}<|MERGE_RESOLUTION|>--- conflicted
+++ resolved
@@ -62,11 +62,7 @@
    "options": "MTNG-.YYYY.-.MM.-.DD.-"
   }
  ],
-<<<<<<< HEAD
- "modified": "2020-03-03 15:37:06.254237",
-=======
  "modified": "2020-05-19 13:18:59.821740",
->>>>>>> fd30b8f4
  "modified_by": "Administrator",
  "module": "Quality Management",
  "name": "Quality Meeting",
