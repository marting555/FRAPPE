# -*- coding: utf-8 -*-
from __future__ import unicode_literals
import inspect
import frappe
from erpnext.hooks import regional_overrides
from frappe.utils import getdate

<<<<<<< HEAD
__version__ = '13.0.0-beta.4'
=======
__version__ = '13.0.0-beta.6'
>>>>>>> 3a251ecb

def get_default_company(user=None):
	'''Get default company for user'''
	from frappe.defaults import get_user_default_as_list

	if not user:
		user = frappe.session.user

	companies = get_user_default_as_list(user, 'company')
	if companies:
		default_company = companies[0]
	else:
		default_company = frappe.db.get_single_value('Global Defaults', 'default_company')

	return default_company


def get_default_currency():
	'''Returns the currency of the default company'''
	company = get_default_company()
	if company:
		return frappe.get_cached_value('Company',  company,  'default_currency')

def get_default_cost_center(company):
	'''Returns the default cost center of the company'''
	if not company:
		return None

	if not frappe.flags.company_cost_center:
		frappe.flags.company_cost_center = {}
	if not company in frappe.flags.company_cost_center:
		frappe.flags.company_cost_center[company] = frappe.get_cached_value('Company',  company,  'cost_center')
	return frappe.flags.company_cost_center[company]

def get_company_currency(company):
	'''Returns the default company currency'''
	if not frappe.flags.company_currency:
		frappe.flags.company_currency = {}
	if not company in frappe.flags.company_currency:
		frappe.flags.company_currency[company] = frappe.db.get_value('Company',  company,  'default_currency', cache=True)
	return frappe.flags.company_currency[company]

def set_perpetual_inventory(enable=1, company=None):
	if not company:
		company = "_Test Company" if frappe.flags.in_test else get_default_company()

	company = frappe.get_doc("Company", company)
	company.enable_perpetual_inventory = enable
	company.save()

def encode_company_abbr(name, company):
	'''Returns name encoded with company abbreviation'''
	company_abbr = frappe.get_cached_value('Company',  company,  "abbr")
	parts = name.rsplit(" - ", 1)

	if parts[-1].lower() != company_abbr.lower():
		parts.append(company_abbr)

	return " - ".join(parts)

def is_perpetual_inventory_enabled(company):
	if not company:
		company = "_Test Company" if frappe.flags.in_test else get_default_company()

	if not hasattr(frappe.local, 'enable_perpetual_inventory'):
		frappe.local.enable_perpetual_inventory = {}

	if not company in frappe.local.enable_perpetual_inventory:
		frappe.local.enable_perpetual_inventory[company] = frappe.get_cached_value('Company',
			company,  "enable_perpetual_inventory") or 0

	return frappe.local.enable_perpetual_inventory[company]

def get_default_finance_book(company=None):
	if not company:
		company = get_default_company()

	if not hasattr(frappe.local, 'default_finance_book'):
		frappe.local.default_finance_book = {}

	if not company in frappe.local.default_finance_book:
		frappe.local.default_finance_book[company] = frappe.get_cached_value('Company',
			company,  "default_finance_book")

	return frappe.local.default_finance_book[company]

def get_party_account_type(party_type):
	if not hasattr(frappe.local, 'party_account_types'):
		frappe.local.party_account_types = {}

	if not party_type in frappe.local.party_account_types:
		frappe.local.party_account_types[party_type] = frappe.db.get_value("Party Type",
			party_type, "account_type") or ''

	return frappe.local.party_account_types[party_type]

def get_region(company=None):
	'''Return the default country based on flag, company or global settings

	You can also set global company flag in `frappe.flags.company`
	'''
	if company or frappe.flags.company:
		return frappe.get_cached_value('Company',
			company or frappe.flags.company,  'country')
	elif frappe.flags.country:
		return frappe.flags.country
	else:
		return frappe.get_system_settings('country')

def allow_regional(fn):
	'''Decorator to make a function regionally overridable

	Example:
	@erpnext.allow_regional
	def myfunction():
	  pass'''
	def caller(*args, **kwargs):
		region = get_region()
		fn_name = inspect.getmodule(fn).__name__ + '.' + fn.__name__
		if region in regional_overrides and fn_name in regional_overrides[region]:
			return frappe.get_attr(regional_overrides[region][fn_name])(*args, **kwargs)
		else:
			return fn(*args, **kwargs)

	return caller

def get_last_membership():
	'''Returns last membership if exists'''
	last_membership = frappe.get_all('Membership', 'name,to_date,membership_type',
		dict(member=frappe.session.user, paid=1), order_by='to_date desc', limit=1)

	return last_membership and last_membership[0]

def is_member():
	'''Returns true if the user is still a member'''
	last_membership = get_last_membership()
	if last_membership and getdate(last_membership.to_date) > getdate():
		return True
	return False<|MERGE_RESOLUTION|>--- conflicted
+++ resolved
@@ -5,11 +5,7 @@
 from erpnext.hooks import regional_overrides
 from frappe.utils import getdate
 
-<<<<<<< HEAD
-__version__ = '13.0.0-beta.4'
-=======
 __version__ = '13.0.0-beta.6'
->>>>>>> 3a251ecb
 
 def get_default_company(user=None):
 	'''Get default company for user'''
