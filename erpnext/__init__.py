--- conflicted
+++ resolved
@@ -5,11 +5,7 @@
 from erpnext.hooks import regional_overrides
 from frappe.utils import getdate
 
-<<<<<<< HEAD
-__version__ = '10.1.33'
-=======
 __version__ = '10.1.34'
->>>>>>> 1cc7500b
 
 def get_default_company(user=None):
 	'''Get default company for user'''
@@ -83,8 +79,6 @@
 
 	return frappe.local.enable_perpetual_inventory[company]
 
-<<<<<<< HEAD
-=======
 def get_default_finance_book(company=None):
 	if not company:
 		company = get_default_company()
@@ -98,7 +92,6 @@
 
 	return frappe.local.default_finance_book[company]
 
->>>>>>> 1cc7500b
 def get_party_account_type(party_type):
 	if not hasattr(frappe.local, 'party_account_types'):
 		frappe.local.party_account_types = {}
