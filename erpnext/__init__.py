--- conflicted
+++ resolved
@@ -3,11 +3,7 @@
 
 import frappe
 
-<<<<<<< HEAD
-__version__ = "14.41.2"
-=======
 __version__ = "15.0.0"
->>>>>>> 44bad3bd
 
 
 def get_default_company(user=None):
