--- conflicted
+++ resolved
@@ -2,11 +2,7 @@
 from __future__ import unicode_literals
 import frappe
 
-<<<<<<< HEAD
-__version__ = '8.3.1'
-=======
 __version__ = '8.3.2'
->>>>>>> 7b8d366e
 
 def get_default_company(user=None):
 	'''Get default company for user'''
