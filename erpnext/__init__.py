--- conflicted
+++ resolved
@@ -2,11 +2,7 @@
 
 import frappe
 
-<<<<<<< HEAD
-__version__ = "14.0.0-beta.7"
-=======
 __version__ = "14.0.0"
->>>>>>> ebd8f2f4
 
 
 def get_default_company(user=None):
