import functools
import inspect

import frappe
from frappe.utils.user import is_website_user

<<<<<<< HEAD
__version__ = "15.45.4"
=======
__version__ = "15.46.1"
>>>>>>> 74ef245b

def get_default_company(user=None):
	"""Get default company for user"""
	from frappe.defaults import get_user_default_as_list

	if not user:
		user = frappe.session.user

	companies = get_user_default_as_list("company", user)
	if companies:
		default_company = companies[0]
	else:
		default_company = frappe.db.get_single_value("Global Defaults", "default_company")

	return default_company


def get_default_currency():
	"""Returns the currency of the default company"""
	company = get_default_company()
	if company:
		return frappe.get_cached_value("Company", company, "default_currency")


def get_default_cost_center(company):
	"""Returns the default cost center of the company"""
	if not company:
		return None

	if not frappe.flags.company_cost_center:
		frappe.flags.company_cost_center = {}
	if company not in frappe.flags.company_cost_center:
		frappe.flags.company_cost_center[company] = frappe.get_cached_value("Company", company, "cost_center")
	return frappe.flags.company_cost_center[company]


def get_company_currency(company):
	"""Returns the default company currency"""
	if not frappe.flags.company_currency:
		frappe.flags.company_currency = {}
	if company not in frappe.flags.company_currency:
		frappe.flags.company_currency[company] = frappe.db.get_value(
			"Company", company, "default_currency", cache=True
		)
	return frappe.flags.company_currency[company]


def set_perpetual_inventory(enable=1, company=None):
	if not company:
		company = "_Test Company" if frappe.flags.in_test else get_default_company()

	company = frappe.get_doc("Company", company)
	company.enable_perpetual_inventory = enable
	company.save()


def encode_company_abbr(name, company=None, abbr=None):
	"""Returns name encoded with company abbreviation"""
	company_abbr = abbr or frappe.get_cached_value("Company", company, "abbr")
	parts = name.rsplit(" - ", 1)

	if parts[-1].lower() != company_abbr.lower():
		parts.append(company_abbr)

	return " - ".join(parts)


def is_perpetual_inventory_enabled(company):
	if not company:
		company = "_Test Company" if frappe.flags.in_test else get_default_company()

	if not hasattr(frappe.local, "enable_perpetual_inventory"):
		frappe.local.enable_perpetual_inventory = {}

	if company not in frappe.local.enable_perpetual_inventory:
		frappe.local.enable_perpetual_inventory[company] = (
			frappe.get_cached_value("Company", company, "enable_perpetual_inventory") or 0
		)

	return frappe.local.enable_perpetual_inventory[company]


def get_default_finance_book(company=None):
	if not company:
		company = get_default_company()

	if not hasattr(frappe.local, "default_finance_book"):
		frappe.local.default_finance_book = {}

	if company not in frappe.local.default_finance_book:
		frappe.local.default_finance_book[company] = frappe.get_cached_value(
			"Company", company, "default_finance_book"
		)

	return frappe.local.default_finance_book[company]


def get_party_account_type(party_type):
	if not hasattr(frappe.local, "party_account_types"):
		frappe.local.party_account_types = {}

	if party_type not in frappe.local.party_account_types:
		frappe.local.party_account_types[party_type] = (
			frappe.db.get_value("Party Type", party_type, "account_type") or ""
		)

	return frappe.local.party_account_types[party_type]


def get_region(company=None):
	"""Return the default country based on flag, company or global settings

	You can also set global company flag in `frappe.flags.company`
	"""

	if not company:
		company = frappe.local.flags.company

	if company:
		return frappe.get_cached_value("Company", company, "country")

	return frappe.flags.country or frappe.get_system_settings("country")


def allow_regional(fn):
	"""Decorator to make a function regionally overridable

	Example:
	@erpnext.allow_regional
	def myfunction():
	  pass"""

	@functools.wraps(fn)
	def caller(*args, **kwargs):
		overrides = frappe.get_hooks("regional_overrides", {}).get(get_region())
		function_path = f"{inspect.getmodule(fn).__name__}.{fn.__name__}"

		if not overrides or function_path not in overrides:
			return fn(*args, **kwargs)

		# Priority given to last installed app
		return frappe.get_attr(overrides[function_path][-1])(*args, **kwargs)

	return caller

def check_app_permission():
	if frappe.session.user == "Administrator":
		return True
	if is_website_user():
		return False
	return True<|MERGE_RESOLUTION|>--- conflicted
+++ resolved
@@ -4,11 +4,7 @@
 import frappe
 from frappe.utils.user import is_website_user
 
-<<<<<<< HEAD
-__version__ = "15.45.4"
-=======
 __version__ = "15.46.1"
->>>>>>> 74ef245b
 
 def get_default_company(user=None):
 	"""Get default company for user"""
