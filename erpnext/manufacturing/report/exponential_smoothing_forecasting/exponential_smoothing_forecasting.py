--- conflicted
+++ resolved
@@ -99,13 +99,9 @@
 		parent = frappe.qb.DocType(self.doctype)
 		child = frappe.qb.DocType(self.child_doctype)
 
-<<<<<<< HEAD
-		date_field = "posting_date" if self.doctype == "Delivery Note" else "transaction_date"
-=======
 		date_field = (
 			"posting_date" if self.doctype in ("Delivery Note", "Sales Invoice") else "transaction_date"
 		)
->>>>>>> 44bad3bd
 
 		query = (
 			frappe.qb.from_(parent)
@@ -125,18 +121,6 @@
 				& (parent.company == self.filters.company)
 			)
 		)
-<<<<<<< HEAD
-=======
-
-		if self.filters.item_code:
-			query = query.where(child.item_code == self.filters.item_code)
-
-		if self.filters.warehouse:
-			warehouses = get_child_warehouses(self.filters.warehouse) or []
-			query = query.where(child.warehouse.isin(warehouses))
-
-		return query.run(as_dict=True)
->>>>>>> 44bad3bd
 
 		if self.filters.item_code:
 			query = query.where(child.item_code == self.filters.item_code)
