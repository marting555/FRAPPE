--- conflicted
+++ resolved
@@ -44,11 +44,7 @@
   }
  ],
  "istable": 1,
-<<<<<<< HEAD
- "modified": "2020-03-03 15:37:43.724581",
-=======
  "modified": "2019-12-03 12:56:02.285448",
->>>>>>> fd30b8f4
  "modified_by": "Administrator",
  "module": "Manufacturing",
  "name": "Job Card Time Log",
