--- conflicted
+++ resolved
@@ -1,11 +1,5 @@
 # Copyright (c) 2018, Frappe Technologies Pvt. Ltd. and Contributors
 # See license.txt
-<<<<<<< HEAD
-=======
-
-import unittest
->>>>>>> 7fd06108
-
 import frappe
 from frappe.utils import add_months, today
 
