--- conflicted
+++ resolved
@@ -107,11 +107,7 @@
 			allowance = flt(
 				frappe.db.get_single_value(
 					"Selling Settings" if order_doc.doctype == "Sales Order" else "Buying Settings",
-<<<<<<< HEAD
-					"over_order_allowance",
-=======
 					"blanket_order_allowance",
->>>>>>> 44bad3bd
 				)
 			)
 			for bo_name, item_data in order_data.items():
