{
 "actions": [],
 "autoname": "naming_series:",
 "creation": "2017-10-29 11:53:09.523362",
 "doctype": "DocType",
 "document_type": "Document",
 "engine": "InnoDB",
 "field_order": [
  "naming_series",
  "company",
  "get_items_from",
  "column_break1",
  "posting_date",
  "filters",
  "item_code",
  "customer",
  "warehouse",
  "project",
  "sales_order_status",
  "column_break2",
  "from_date",
  "to_date",
  "from_delivery_date",
  "to_delivery_date",
  "sales_orders_detail",
  "get_sales_orders",
  "sales_orders",
  "material_request_detail",
  "get_material_request",
  "material_requests",
  "select_items_to_manufacture_section",
  "get_items",
  "combine_items",
  "po_items",
  "section_break_25",
  "prod_plan_references",
  "section_break_24",
  "combine_sub_items",
<<<<<<< HEAD
=======
  "sub_assembly_warehouse",
>>>>>>> 44bad3bd
  "section_break_ucc4",
  "skip_available_sub_assembly_item",
  "column_break_igxl",
  "get_sub_assembly_items",
  "section_break_g4ip",
  "sub_assembly_items",
  "download_materials_request_plan_section_section",
  "download_materials_required",
  "material_request_planning",
  "include_non_stock_items",
  "include_subcontracted_items",
  "include_safety_stock",
  "ignore_existing_ordered_qty",
  "column_break_25",
  "for_warehouse",
  "get_items_for_mr",
  "transfer_materials",
  "section_break_27",
  "mr_items",
  "other_details",
  "total_planned_qty",
  "total_produced_qty",
  "column_break_32",
  "status",
  "warehouses",
  "amended_from"
 ],
 "fields": [
  {
   "fieldname": "naming_series",
   "fieldtype": "Select",
   "label": "Naming Series",
   "options": "MFG-PP-.YYYY.-",
   "reqd": 1
  },
  {
   "fieldname": "company",
   "fieldtype": "Link",
   "in_list_view": 1,
   "label": "Company",
   "options": "Company",
   "reqd": 1
  },
  {
   "fieldname": "get_items_from",
   "fieldtype": "Select",
   "in_list_view": 1,
   "label": "Get Items From",
   "options": "\nSales Order\nMaterial Request"
  },
  {
   "fieldname": "column_break1",
   "fieldtype": "Column Break"
  },
  {
   "default": "Today",
   "fieldname": "posting_date",
   "fieldtype": "Date",
   "in_list_view": 1,
   "label": "Posting Date",
   "reqd": 1
  },
  {
   "collapsible": 1,
   "collapsible_depends_on": "eval: doc.__islocal",
   "depends_on": "eval: doc.get_items_from",
   "fieldname": "filters",
   "fieldtype": "Section Break",
   "label": "Filters"
  },
  {
   "fieldname": "item_code",
   "fieldtype": "Link",
   "in_list_view": 1,
   "label": "Item Code",
   "options": "Item"
  },
  {
   "depends_on": "eval: doc.get_items_from == \"Sales Order\"",
   "fieldname": "customer",
   "fieldtype": "Link",
   "in_list_view": 1,
   "label": "Customer",
   "options": "Customer"
  },
  {
   "depends_on": "eval: doc.get_items_from == \"Material Request\"",
   "fieldname": "warehouse",
   "fieldtype": "Link",
   "label": "Warehouse",
   "options": "Warehouse"
  },
  {
   "depends_on": "eval: doc.get_items_from == \"Sales Order\"",
   "fieldname": "project",
   "fieldtype": "Link",
   "label": "Project",
   "options": "Project"
  },
  {
   "fieldname": "column_break2",
   "fieldtype": "Column Break",
   "width": "50%"
  },
  {
   "fieldname": "from_date",
   "fieldtype": "Date",
   "label": "From Date"
  },
  {
   "fieldname": "to_date",
   "fieldtype": "Date",
   "label": "To Date"
  },
  {
   "collapsible": 1,
   "collapsible_depends_on": "eval: doc.__islocal",
   "depends_on": "eval: doc.get_items_from == \"Sales Order\"",
   "fieldname": "sales_orders_detail",
   "fieldtype": "Section Break",
   "label": "Sales Orders"
  },
  {
   "fieldname": "get_sales_orders",
   "fieldtype": "Button",
   "label": "Get Sales Orders"
  },
  {
   "fieldname": "sales_orders",
   "fieldtype": "Table",
   "label": "Sales Orders",
   "no_copy": 1,
   "options": "Production Plan Sales Order"
  },
  {
   "collapsible": 1,
   "collapsible_depends_on": "eval: doc.__islocal",
   "depends_on": "eval: doc.get_items_from == \"Material Request\"",
   "fieldname": "material_request_detail",
   "fieldtype": "Section Break",
   "label": "Material Request Detail"
  },
  {
   "fieldname": "get_material_request",
   "fieldtype": "Button",
   "label": "Get Material Request"
  },
  {
   "fieldname": "material_requests",
   "fieldtype": "Table",
   "label": "Material Requests",
   "no_copy": 1,
   "options": "Production Plan Material Request"
  },
  {
   "fieldname": "select_items_to_manufacture_section",
   "fieldtype": "Section Break",
   "label": "Select Items to Manufacture"
  },
  {
   "depends_on": "eval:doc.get_items_from && doc.docstatus == 0",
   "fieldname": "get_items",
   "fieldtype": "Button",
   "label": "Get Finished Goods for Manufacture"
  },
  {
   "fieldname": "po_items",
   "fieldtype": "Table",
   "label": "Assembly Items",
   "no_copy": 1,
   "options": "Production Plan Item",
   "reqd": 1
  },
  {
   "fieldname": "material_request_planning",
   "fieldtype": "Section Break",
   "label": "Material Request Planning"
  },
  {
   "default": "1",
   "fieldname": "include_non_stock_items",
   "fieldtype": "Check",
   "label": "Include Non Stock Items"
  },
  {
   "default": "1",
   "fieldname": "include_subcontracted_items",
   "fieldtype": "Check",
   "label": "Include Subcontracted Items"
  },
  {
   "default": "0",
<<<<<<< HEAD
   "description": "If enabled, the system won't create material requests for the available items.",
=======
   "description": "If enabled, the system will create material requests even if the stock exists in the 'Raw Materials Warehouse'.",
>>>>>>> 44bad3bd
   "fieldname": "ignore_existing_ordered_qty",
   "fieldtype": "Check",
   "label": "Ignore Available Stock"
  },
  {
   "fieldname": "column_break_25",
   "fieldtype": "Column Break"
  },
  {
   "depends_on": "eval:!doc.__islocal",
   "fieldname": "download_materials_required",
   "fieldtype": "Button",
   "label": "Download Materials Request Plan"
  },
  {
   "fieldname": "get_items_for_mr",
   "fieldtype": "Button",
   "label": "Get Raw Materials for Purchase"
  },
  {
   "fieldname": "section_break_27",
   "fieldtype": "Section Break",
   "hide_border": 1
  },
  {
   "fieldname": "mr_items",
   "fieldtype": "Table",
   "label": "Raw Materials",
   "no_copy": 1,
   "options": "Material Request Plan Item"
  },
  {
   "collapsible": 1,
   "fieldname": "other_details",
   "fieldtype": "Section Break",
   "label": "Other Details"
  },
  {
   "default": "0",
   "fieldname": "total_planned_qty",
   "fieldtype": "Float",
   "label": "Total Planned Qty",
   "no_copy": 1,
   "print_hide": 1,
   "read_only": 1
  },
  {
   "default": "0",
   "fieldname": "total_produced_qty",
   "fieldtype": "Float",
   "label": "Total Produced Qty",
   "no_copy": 1,
   "print_hide": 1,
   "read_only": 1
  },
  {
   "fieldname": "column_break_32",
   "fieldtype": "Column Break"
  },
  {
   "default": "Draft",
   "fieldname": "status",
   "fieldtype": "Select",
   "label": "Status",
   "no_copy": 1,
   "options": "\nDraft\nSubmitted\nNot Started\nIn Process\nCompleted\nClosed\nCancelled\nMaterial Requested",
   "print_hide": 1,
   "read_only": 1
  },
  {
   "fieldname": "amended_from",
   "fieldtype": "Link",
   "label": "Amended From",
   "no_copy": 1,
   "options": "Production Plan",
   "print_hide": 1,
   "read_only": 1
  },
  {
   "fieldname": "for_warehouse",
   "fieldtype": "Link",
   "label": "Raw Materials Warehouse",
   "options": "Warehouse"
  },
  {
   "fieldname": "warehouses",
   "fieldtype": "Table MultiSelect",
   "hidden": 1,
   "label": "Warehouses",
   "options": "Production Plan Material Request Warehouse",
   "read_only": 1
  },
  {
   "depends_on": "eval: doc.get_items_from == \"Sales Order\"",
   "fieldname": "sales_order_status",
   "fieldtype": "Select",
   "label": "Sales Order Status",
   "options": "\nTo Deliver and Bill\nTo Bill\nTo Deliver"
  },
  {
   "default": "0",
   "fieldname": "include_safety_stock",
   "fieldtype": "Check",
   "label": "Include Safety Stock in Required Qty Calculation"
  },
  {
   "default": "0",
   "depends_on": "eval:doc.get_items_from == 'Sales Order'",
   "fieldname": "combine_items",
   "fieldtype": "Check",
   "label": "Consolidate Sales Order Items"
  },
  {
   "fieldname": "section_break_25",
   "fieldtype": "Section Break"
  },
  {
   "fieldname": "prod_plan_references",
   "fieldtype": "Table",
   "hidden": 1,
   "label": "Production Plan Item Reference",
   "options": "Production Plan Item Reference"
  },
  {
   "fieldname": "section_break_24",
   "fieldtype": "Section Break",
   "hide_border": 1,
   "label": "Sub Assembly Items"
  },
  {
   "fieldname": "sub_assembly_items",
   "fieldtype": "Table",
   "no_copy": 1,
   "options": "Production Plan Sub Assembly Item"
  },
  {
   "depends_on": "eval:doc.po_items && doc.po_items.length && doc.docstatus == 0",
   "fieldname": "get_sub_assembly_items",
   "fieldtype": "Button",
   "label": "Get Sub Assembly Items"
  },
  {
   "fieldname": "from_delivery_date",
   "fieldtype": "Date",
   "label": "From Delivery Date"
  },
  {
   "fieldname": "to_delivery_date",
   "fieldtype": "Date",
   "label": "To Delivery Date"
  },
  {
   "default": "0",
   "fieldname": "combine_sub_items",
   "fieldtype": "Check",
   "label": "Consolidate Sub Assembly Items"
  },
  {
   "fieldname": "transfer_materials",
   "fieldtype": "Button",
   "label": "Get Raw Materials for Transfer"
  },
  {
   "collapsible": 1,
   "fieldname": "download_materials_request_plan_section_section",
   "fieldtype": "Section Break",
   "label": "Download Materials Request Plan Section"
  },
  {
   "default": "0",
   "description": "If this checkbox is enabled, then the system won\u2019t run the MRP for the available sub-assembly items.",
   "fieldname": "skip_available_sub_assembly_item",
   "fieldtype": "Check",
   "label": "Skip Available Sub Assembly Items"
  },
  {
   "fieldname": "section_break_ucc4",
   "fieldtype": "Column Break",
   "hide_border": 1
  },
  {
   "fieldname": "section_break_g4ip",
   "fieldtype": "Section Break"
  },
  {
   "fieldname": "column_break_igxl",
   "fieldtype": "Column Break"
<<<<<<< HEAD
=======
  },
  {
   "fieldname": "sub_assembly_warehouse",
   "fieldtype": "Link",
   "label": "Sub Assembly Warehouse",
   "options": "Warehouse"
>>>>>>> 44bad3bd
  }
 ],
 "icon": "fa fa-calendar",
 "index_web_pages_for_search": 1,
 "is_submittable": 1,
 "links": [],
<<<<<<< HEAD
 "modified": "2023-07-28 13:37:43.926686",
=======
 "modified": "2023-11-03 14:08:11.928027",
>>>>>>> 44bad3bd
 "modified_by": "Administrator",
 "module": "Manufacturing",
 "name": "Production Plan",
 "naming_rule": "By \"Naming Series\" field",
 "owner": "Administrator",
 "permissions": [
  {
   "amend": 1,
   "cancel": 1,
   "create": 1,
   "delete": 1,
   "email": 1,
   "print": 1,
   "read": 1,
   "role": "Manufacturing User",
   "share": 1,
   "submit": 1,
   "write": 1
  }
 ],
 "sort_field": "modified",
 "sort_order": "ASC",
 "states": []
}<|MERGE_RESOLUTION|>--- conflicted
+++ resolved
@@ -36,10 +36,7 @@
   "prod_plan_references",
   "section_break_24",
   "combine_sub_items",
-<<<<<<< HEAD
-=======
   "sub_assembly_warehouse",
->>>>>>> 44bad3bd
   "section_break_ucc4",
   "skip_available_sub_assembly_item",
   "column_break_igxl",
@@ -232,11 +229,7 @@
   },
   {
    "default": "0",
-<<<<<<< HEAD
-   "description": "If enabled, the system won't create material requests for the available items.",
-=======
    "description": "If enabled, the system will create material requests even if the stock exists in the 'Raw Materials Warehouse'.",
->>>>>>> 44bad3bd
    "fieldname": "ignore_existing_ordered_qty",
    "fieldtype": "Check",
    "label": "Ignore Available Stock"
@@ -424,26 +417,19 @@
   {
    "fieldname": "column_break_igxl",
    "fieldtype": "Column Break"
-<<<<<<< HEAD
-=======
   },
   {
    "fieldname": "sub_assembly_warehouse",
    "fieldtype": "Link",
    "label": "Sub Assembly Warehouse",
    "options": "Warehouse"
->>>>>>> 44bad3bd
   }
  ],
  "icon": "fa fa-calendar",
  "index_web_pages_for_search": 1,
  "is_submittable": 1,
  "links": [],
-<<<<<<< HEAD
- "modified": "2023-07-28 13:37:43.926686",
-=======
  "modified": "2023-11-03 14:08:11.928027",
->>>>>>> 44bad3bd
  "modified_by": "Administrator",
  "module": "Manufacturing",
  "name": "Production Plan",
