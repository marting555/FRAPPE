--- conflicted
+++ resolved
@@ -1,8 +1,5 @@
 {
-<<<<<<< HEAD
-=======
  "actions": [],
->>>>>>> fd30b8f4
  "autoname": "naming_series:",
  "creation": "2017-10-29 11:53:09.523362",
  "doctype": "DocType",
@@ -41,10 +38,6 @@
   "get_items_for_mr",
   "section_break_27",
   "mr_items",
-<<<<<<< HEAD
-  "projected_qty_formula",
-=======
->>>>>>> fd30b8f4
   "other_details",
   "total_planned_qty",
   "total_produced_qty",
@@ -56,15 +49,9 @@
   {
    "fieldname": "naming_series",
    "fieldtype": "Select",
-<<<<<<< HEAD
-   "hidden": 1,
-   "label": "Naming Series",
-   "options": "MFG-PP-"
-=======
    "label": "Naming Series",
    "options": "MFG-PP-.YYYY.-",
    "reqd": 1
->>>>>>> fd30b8f4
   },
   {
    "fieldname": "company",
@@ -151,11 +138,7 @@
    "depends_on": "eval: doc.get_items_from == \"Sales Order\"",
    "fieldname": "sales_orders_detail",
    "fieldtype": "Section Break",
-<<<<<<< HEAD
-   "label": "Sales Orders Detail"
-=======
    "label": "Sales Orders"
->>>>>>> fd30b8f4
   },
   {
    "fieldname": "get_sales_orders",
@@ -226,11 +209,7 @@
   },
   {
    "default": "0",
-<<<<<<< HEAD
-   "description": "If enabled, then system will create the material even if the raw materials are available",
-=======
    "description": "To know more about projected quantity, <a href=\"https://erpnext.com/docs/user/manual/en/stock/projected-quantity\" style=\"text-decoration: underline;\" target=\"_blank\">click here</a>.",
->>>>>>> fd30b8f4
    "fieldname": "ignore_existing_ordered_qty",
    "fieldtype": "Check",
    "label": "Ignore Existing Projected Quantity"
@@ -248,11 +227,7 @@
   {
    "fieldname": "download_materials_required",
    "fieldtype": "Button",
-<<<<<<< HEAD
-   "label": "Download Materials Required"
-=======
    "label": "Download Required Materials"
->>>>>>> fd30b8f4
   },
   {
    "fieldname": "get_items_for_mr",
@@ -271,14 +246,6 @@
    "options": "Material Request Plan Item"
   },
   {
-<<<<<<< HEAD
-   "fieldname": "projected_qty_formula",
-   "fieldtype": "HTML",
-   "label": "Projected Qty Formula"
-  },
-  {
-=======
->>>>>>> fd30b8f4
    "collapsible": 1,
    "fieldname": "other_details",
    "fieldtype": "Section Break",
@@ -328,12 +295,8 @@
  ],
  "icon": "fa fa-calendar",
  "is_submittable": 1,
-<<<<<<< HEAD
- "modified": "2020-03-03 16:15:04.214254",
-=======
  "links": [],
  "modified": "2019-12-04 15:58:50.940460",
->>>>>>> fd30b8f4
  "modified_by": "Administrator",
  "module": "Manufacturing",
  "name": "Production Plan",
