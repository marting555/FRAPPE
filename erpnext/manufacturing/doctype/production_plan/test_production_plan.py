# -*- coding: utf-8 -*-
# Copyright (c) 2017, Frappe Technologies Pvt. Ltd. and Contributors
# See license.txt
from __future__ import unicode_literals

import frappe
import unittest
from frappe.utils import nowdate, now_datetime, flt
from erpnext.stock.doctype.item.test_item import create_item
from erpnext.manufacturing.doctype.production_plan.production_plan import get_sales_orders
from erpnext.stock.doctype.stock_reconciliation.test_stock_reconciliation import create_stock_reconciliation
from erpnext.selling.doctype.sales_order.test_sales_order import make_sales_order
from erpnext.manufacturing.doctype.production_plan.production_plan import get_items_for_material_requests

class TestProductionPlan(unittest.TestCase):
	def setUp(self):
		for item in ['Test Production Item 1', 'Subassembly Item 1',
			'Raw Material Item 1', 'Raw Material Item 2']:
			create_item(item, valuation_rate=100)

			sr = frappe.db.get_value('Stock Reconciliation Item',
				{'item_code': item, 'docstatus': 1}, 'parent')
			if sr:
				sr_doc = frappe.get_doc('Stock Reconciliation', sr)
				sr_doc.cancel()

		create_item('Test Non Stock Raw Material', is_stock_item=0)
		for item, raw_materials in {'Subassembly Item 1': ['Raw Material Item 1', 'Raw Material Item 2'],
			'Test Production Item 1': ['Raw Material Item 1', 'Subassembly Item 1',
			'Test Non Stock Raw Material']}.items():
			if not frappe.db.get_value('BOM', {'item': item}):
				make_bom(item = item, raw_materials = raw_materials)

	def test_production_plan(self):
		pln = create_production_plan(item_code='Test Production Item 1')
		self.assertTrue(len(pln.mr_items), 2)
		pln.make_material_request()

		pln = frappe.get_doc('Production Plan', pln.name)
		self.assertTrue(pln.status, 'Material Requested')
		material_requests = frappe.get_all('Material Request Item', fields = ['distinct parent'],
			filters = {'production_plan': pln.name}, as_list=1)

		self.assertTrue(len(material_requests), 2)

		pln.make_work_order()
		work_orders = frappe.get_all('Work Order', fields = ['name'],
			filters = {'production_plan': pln.name}, as_list=1)

		self.assertTrue(len(work_orders), len(pln.po_items))

		for name in material_requests:
			mr = frappe.get_doc('Material Request', name[0])
			mr.cancel()

		for name in work_orders:
			mr = frappe.delete_doc('Work Order', name[0])

		pln = frappe.get_doc('Production Plan', pln.name)
		pln.cancel()

	def test_production_plan_for_existing_ordered_qty(self):
		sr1 = create_stock_reconciliation(item_code="Raw Material Item 1",
			target="_Test Warehouse - _TC", qty=1, rate=100)
		sr2 = create_stock_reconciliation(item_code="Raw Material Item 2",
			target="_Test Warehouse - _TC", qty=1, rate=100)

		pln = create_production_plan(item_code='Test Production Item 1', ignore_existing_ordered_qty=0)
		self.assertTrue(len(pln.mr_items), 1)
		self.assertTrue(flt(pln.mr_items[0].quantity), 1.0)

		sr1.cancel()
		sr2.cancel()
		pln.cancel()

	def test_production_plan_with_non_stock_item(self):
		pln = create_production_plan(item_code='Test Production Item 1', include_non_stock_items=0)
		self.assertTrue(len(pln.mr_items), 3)
		pln.cancel()

	def test_production_plan_without_multi_level(self):
		pln = create_production_plan(item_code='Test Production Item 1', use_multi_level_bom=0)
		self.assertTrue(len(pln.mr_items), 2)
		pln.cancel()

	def test_production_plan_without_multi_level_for_existing_ordered_qty(self):
		sr1 = create_stock_reconciliation(item_code="Raw Material Item 1",
			target="_Test Warehouse - _TC", qty=1, rate=100)
		sr2 = create_stock_reconciliation(item_code="Subassembly Item 1",
			target="_Test Warehouse - _TC", qty=1, rate=100)

		pln = create_production_plan(item_code='Test Production Item 1',
			use_multi_level_bom=0, ignore_existing_ordered_qty=0)
		self.assertTrue(len(pln.mr_items), 0)

		sr1.cancel()
		sr2.cancel()
		pln.cancel()

	def test_production_plan_sales_orders(self):
		item = 'Test Production Item 1'
		so = make_sales_order(item_code=item, qty=5)
		sales_order = so.name
		sales_order_item = so.items[0].name

		pln = frappe.new_doc('Production Plan')
		pln.company = so.company
		pln.get_items_from = 'Sales Order'

		pln.append('sales_orders', {
			'sales_order': so.name,
			'sales_order_date': so.transaction_date,
			'customer': so.customer,
			'grand_total': so.grand_total
		})

		pln.get_so_items()
		pln.submit()
		pln.make_work_order()

		work_order = frappe.db.get_value('Work Order', {'sales_order': sales_order,
			'production_plan': pln.name, 'sales_order_item': sales_order_item}, 'name')

		wo_doc = frappe.get_doc('Work Order', work_order)
		wo_doc.update({
			'wip_warehouse': '_Test Warehouse 1 - _TC',
			'fg_warehouse': '_Test Warehouse - _TC'
		})
		wo_doc.submit()

		so_wo_qty = frappe.db.get_value('Sales Order Item', sales_order_item, 'work_order_qty')
		self.assertTrue(so_wo_qty, 5)

		pln = frappe.new_doc('Production Plan')
		pln.update({
			'from_date': so.transaction_date,
			'to_date': so.transaction_date,
			'customer': so.customer,
			'item_code': item
		})
		sales_orders = get_sales_orders(pln) or {}
		sales_orders = [d.get('name') for d in sales_orders if d.get('name') == sales_order]

		self.assertEqual(sales_orders, [])

def create_production_plan(**args):
	args = frappe._dict(args)

	pln = frappe.get_doc({
		'doctype': 'Production Plan',
		'company': args.company or '_Test Company',
		'posting_date': nowdate(),
		'include_non_stock_items': args.include_non_stock_items or 1,
		'include_subcontracted_items': args.include_subcontracted_items or 1,
		'ignore_existing_ordered_qty': args.ignore_existing_ordered_qty or 1,
		'po_items': [{
			'use_multi_level_bom': args.use_multi_level_bom or 1,
			'item_code': args.item_code,
			'bom_no': frappe.db.get_value('Item', args.item_code, 'default_bom'),
			'planned_qty': args.planned_qty or 1,
			'planned_start_date': args.planned_start_date or now_datetime()
		}]
	})
	mr_items = get_items_for_material_requests(pln.as_dict())
	for d in mr_items:
		pln.append('mr_items', d)
<<<<<<< HEAD
	
=======

>>>>>>> 37d9156a
	if not args.do_not_save:
		pln.insert()
		if not args.do_not_submit:
			pln.submit()

	return pln

def make_bom(**args):
	args = frappe._dict(args)

	bom = frappe.get_doc({
		'doctype': "BOM",
		'is_default': 1,
		'item': args.item,
		'quantity': args.quantity or 1,
		'company': args.company or '_Test Company'
	})

	for item in args.raw_materials:
		item_doc = frappe.get_doc('Item', item)

		bom.append('items', {
			'item_code': item,
			'qty': 1,
			'uom': item_doc.stock_uom,
			'stock_uom': item_doc.stock_uom,
			'rate': item_doc.valuation_rate or args.rate,
		})

	bom.insert(ignore_permissions=True)
	bom.submit()<|MERGE_RESOLUTION|>--- conflicted
+++ resolved
@@ -164,11 +164,7 @@
 	mr_items = get_items_for_material_requests(pln.as_dict())
 	for d in mr_items:
 		pln.append('mr_items', d)
-<<<<<<< HEAD
-	
-=======
 
->>>>>>> 37d9156a
 	if not args.do_not_save:
 		pln.insert()
 		if not args.do_not_submit:
