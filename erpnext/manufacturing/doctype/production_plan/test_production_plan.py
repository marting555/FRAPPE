--- conflicted
+++ resolved
@@ -423,13 +423,6 @@
 
 	def test_production_plan_for_subcontracting_po(self):
 		from erpnext.manufacturing.doctype.bom.test_bom import create_nested_bom
-<<<<<<< HEAD
-
-		bom_tree_1 = {"Test Laptop 1": {"Test Motherboard 1": {"Test Motherboard Wires 1": {}}}}
-		create_nested_bom(bom_tree_1, prefix="")
-
-		item_doc = frappe.get_doc("Item", "Test Motherboard 1")
-=======
 		from erpnext.subcontracting.doctype.subcontracting_bom.test_subcontracting_bom import (
 			create_subcontracting_bom,
 		)
@@ -439,7 +432,6 @@
 		create_nested_bom(bom_tree_1, prefix="")
 
 		item_doc = frappe.get_doc("Item", fg_item)
->>>>>>> 44bad3bd
 		company = "_Test Company"
 
 		item_doc.is_sub_contracted_item = 1
@@ -452,15 +444,12 @@
 
 		item_doc.save()
 
-<<<<<<< HEAD
-=======
 		service_item = make_item(properties={"is_stock_item": 0}).name
 		create_subcontracting_bom(
 			finished_good=fg_item,
 			service_item=service_item,
 		)
 
->>>>>>> 44bad3bd
 		plan = create_production_plan(
 			item_code="Test Laptop 1", planned_qty=10, use_multi_level_bom=1, do_not_submit=True
 		)
@@ -477,12 +466,8 @@
 		self.assertEqual(po_doc.items[0].qty, 10.0)
 		self.assertEqual(po_doc.items[0].fg_item_qty, 10.0)
 		self.assertEqual(po_doc.items[0].fg_item_qty, 10.0)
-<<<<<<< HEAD
-		self.assertEqual(po_doc.items[0].fg_item, "Test Motherboard 1")
-=======
 		self.assertEqual(po_doc.items[0].fg_item, fg_item)
 		self.assertEqual(po_doc.items[0].item_code, service_item)
->>>>>>> 44bad3bd
 
 	def test_production_plan_combine_subassembly(self):
 		"""
@@ -1057,21 +1042,14 @@
 		after_qty = flt(frappe.db.get_value("Bin", bin_name, "reserved_qty_for_production_plan"))
 
 		self.assertEqual(after_qty - before_qty, 1)
-<<<<<<< HEAD
-
-=======
->>>>>>> 44bad3bd
 		pln = frappe.get_doc("Production Plan", pln.name)
 		pln.cancel()
 
 		bin_name = get_or_make_bin("Raw Material Item 1", "_Test Warehouse - _TC")
 		after_qty = flt(frappe.db.get_value("Bin", bin_name, "reserved_qty_for_production_plan"))
 
-<<<<<<< HEAD
-=======
 		pln.reload()
 		self.assertEqual(pln.docstatus, 2)
->>>>>>> 44bad3bd
 		self.assertEqual(after_qty, before_qty)
 
 	def test_resered_qty_for_production_plan_for_work_order(self):
@@ -1127,8 +1105,6 @@
 
 			self.assertEqual(after_qty, before_qty)
 
-<<<<<<< HEAD
-=======
 	def test_resered_qty_for_production_plan_for_less_rm_qty(self):
 		from erpnext.stock.utils import get_or_make_bin
 
@@ -1172,7 +1148,6 @@
 		for plan in plans:
 			self.assertFalse(plan in completed_plans)
 
->>>>>>> 44bad3bd
 	def test_resered_qty_for_production_plan_for_material_requests_with_multi_UOM(self):
 		from erpnext.stock.utils import get_or_make_bin
 
@@ -1358,8 +1333,6 @@
 				self.assertTrue(row.warehouse == mrp_warhouse)
 				self.assertEqual(row.quantity, 12)
 
-<<<<<<< HEAD
-=======
 	def test_mr_qty_for_same_rm_with_different_sub_assemblies(self):
 		from erpnext.manufacturing.doctype.bom.test_bom import create_nested_bom
 
@@ -1474,7 +1447,6 @@
 
 		self.assertEqual(after_qty, before_qty)
 
->>>>>>> 44bad3bd
 
 def create_production_plan(**args):
 	"""
@@ -1495,10 +1467,7 @@
 			"ignore_existing_ordered_qty": args.ignore_existing_ordered_qty or 0,
 			"get_items_from": "Sales Order",
 			"skip_available_sub_assembly_item": args.skip_available_sub_assembly_item or 0,
-<<<<<<< HEAD
-=======
 			"sub_assembly_warehouse": args.sub_assembly_warehouse,
->>>>>>> 44bad3bd
 		}
 	)
 
