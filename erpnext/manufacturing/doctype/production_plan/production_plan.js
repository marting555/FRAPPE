--- conflicted
+++ resolved
@@ -269,14 +269,9 @@
 			freeze: true,
 			doc: frm.doc,
 			callback: function () {
-<<<<<<< HEAD
 				refresh_field('po_items');
 				frm.trigger("combine_items");
 			}
-=======
-				refresh_field("po_items");
-			},
->>>>>>> 5c75bb87
 		});
 	},
 	combine_items(frm) {
@@ -323,7 +318,6 @@
 							tmp_idx.push(tmp_index);
 						}
 
-<<<<<<< HEAD
 						// save data appeared more than second times.
 						tmp_obj[i].Is_combined = frm.doc.po_items[tmp_index].Is_combined;
 						frm.doc.tmp_po_items.push(JSON.parse(JSON.stringify(tmp_obj[i])));
@@ -366,19 +360,6 @@
 			frm.refresh_field("po_items");
 			if (frm.doc.sub_assembly_items.length > 0) {frm.trigger("get_sub_assembly_items");}
 		}
-=======
-		frappe.call({
-			method: "get_items",
-			freeze: true,
-			doc: frm.doc,
-			callback: function () {
-				frm.refresh_field("po_items");
-				if (frm.doc.sub_assembly_items.length > 0) {
-					frm.trigger("get_sub_assembly_items");
-				}
-			},
-		});
->>>>>>> 5c75bb87
 	},
 
 	combine_sub_items(frm) {
