--- conflicted
+++ resolved
@@ -648,12 +648,6 @@
 	if not po_items or not [row.get('item_code') for row in po_items if row.get('item_code')]:
 		frappe.throw(_("Items to Manufacture are required to pull the Raw Materials associated with it."),
 			title=_("Items Required"))
-<<<<<<< HEAD
-
-	company = doc.get('company')
-	warehouse = doc.get('for_warehouse')
-=======
->>>>>>> 00175c96
 
 	company = doc.get('company')
 	ignore_existing_ordered_qty = doc.get('ignore_existing_ordered_qty')
@@ -662,10 +656,7 @@
 	for data in po_items:
 		planned_qty = data.get('required_qty') or data.get('planned_qty')
 		ignore_existing_ordered_qty = data.get('ignore_existing_ordered_qty') or ignore_existing_ordered_qty
-<<<<<<< HEAD
-=======
 		warehouse = doc.get('for_warehouse')
->>>>>>> 00175c96
 
 		item_details = {}
 		if data.get("bom") or data.get("bom_no"):
