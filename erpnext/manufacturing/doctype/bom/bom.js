// Copyright (c) 2015, Frappe Technologies Pvt. Ltd. and Contributors
// License: GNU General Public License v3. See license.txt

frappe.provide("erpnext.bom");

frappe.ui.form.on("BOM", {
	setup: function (frm) {
		frm.custom_make_buttons = {
			'Work Order': 'Work Order',
			'Quality Inspection': 'Quality Inspection'
		};

		frm.set_query("bom_no", "items", function () {
			return {
				filters: {
					'currency': frm.doc.currency,
					'company': frm.doc.company
				}
			};
		});

		frm.set_query("source_warehouse", "items", function () {
			return {
				filters: {
					'company': frm.doc.company
				}
			};
		});

		frm.set_query("item", function () {
			return {
				query: "erpnext.manufacturing.doctype.bom.bom.item_query",
				filters: {
					"is_stock_item": 1
				}
			};
		});

		frm.set_query("project", function () {
			return {
				filters: [
					['Project', 'status', 'not in', 'Completed, Cancelled']
				]
			};
		});

		frm.set_query("item_code", "items", function (doc) {
			return {
				query: "erpnext.manufacturing.doctype.bom.bom.item_query",
				filters: {
					"item_code": doc.item
				}
			};
		});

		frm.set_query("bom_no", "items", function (doc, cdt, cdn) {
			var d = locals[cdt][cdn];
			return {
				filters: {
					'item': d.item_code,
					'is_active': 1,
					'docstatus': 1
				}
			};
		});
	},

	onload_post_render: function (frm) {
		frm.get_field("items").grid.set_multiple_add("item_code", "qty");
	},

	refresh: function (frm) {
		frm.toggle_enable("item", frm.doc.__islocal);

		frm.set_indicator_formatter('item_code',
			function (doc) {
				if (doc.original_item) {
					return (doc.item_code != doc.original_item) ? "orange" : ""
				}
				return ""
			}
		)

		if (!frm.doc.__islocal && frm.doc.docstatus < 2) {
			frm.add_custom_button(__("Update Cost"), function () {
				frm.events.update_cost(frm, true);
			});
			frm.add_custom_button(__("Browse BOM"), function () {
				frappe.route_options = {
					"bom": frm.doc.name
				};
				frappe.set_route("Tree", "BOM");
			});
		}

<<<<<<< HEAD
		if (frm.doc.docstatus != 0) {
			frm.add_custom_button(__("Work Order"), function () {
=======
		if(frm.doc.docstatus==1) {
			frm.add_custom_button(__("Work Order"), function() {
>>>>>>> 79ab8e64
				frm.trigger("make_work_order");
			}, __("Create"));

			if (frm.doc.has_variants) {
				frm.add_custom_button(__("Variant BOM"), function () {
					frm.trigger("make_variant_bom");
				}, __("Create"));
			}

			if (frm.doc.inspection_required) {
				frm.add_custom_button(__("Quality Inspection"), function () {
					frm.trigger("make_quality_inspection");
				}, __("Create"));
			}

			frm.page.set_inner_btn_group_as_primary(__('Create'));
		}

		if (frm.doc.items && frm.doc.allow_alternative_item) {
			const has_alternative = frm.doc.items.find(i => i.allow_alternative_item === 1);
			if (frm.doc.docstatus == 0 && has_alternative) {
				frm.add_custom_button(__('Alternate Item'), () => {
					erpnext.utils.select_alternate_items({
						frm: frm,
						child_docname: "items",
						warehouse_field: "source_warehouse",
						child_doctype: "BOM Item",
						original_item_field: "original_item",
						condition: (d) => {
							if (d.allow_alternative_item) { return true; }
						}
					})
				});
			}
		}


		if (frm.doc.has_variants) {
			frm.set_intro(__('This is a Template BOM and will be used to make the work order for {0} of the item {1}',
				[
					`<a class="variants-intro">variants</a>`,
					`<a href="/app/item/${frm.doc.item}">${frm.doc.item}</a>`,
				]), true);

			frm.$wrapper.find(".variants-intro").on("click", () => {
				frappe.set_route("List", "Item", { "variant_of": frm.doc.item });
			});
		}
	},

	make_work_order: function (frm) {
		frm.events.setup_variant_prompt(frm, "Work Order", (frm, item, data, variant_items) => {
			frappe.call({
				method: "erpnext.manufacturing.doctype.work_order.work_order.make_work_order",
				args: {
					bom_no: frm.doc.name,
					item: item,
					qty: data.qty || 0.0,
					project: frm.doc.project,
					variant_items: variant_items
				},
				freeze: true,
				callback: function (r) {
					if (r.message) {
						let doc = frappe.model.sync(r.message)[0];
						frappe.set_route("Form", doc.doctype, doc.name);
					}
				}
			});
		});
	},

	make_variant_bom: function (frm) {
		frm.events.setup_variant_prompt(frm, "Variant BOM", (frm, item, data, variant_items) => {
			frappe.call({
				method: "erpnext.manufacturing.doctype.bom.bom.make_variant_bom",
				args: {
					source_name: frm.doc.name,
					bom_no: frm.doc.name,
					item: item,
					variant_items: variant_items
				},
				freeze: true,
				callback: function (r) {
					if (r.message) {
						let doc = frappe.model.sync(r.message)[0];
						frappe.set_route("Form", doc.doctype, doc.name);
					}
				}
			});
		}, true);
	},

	setup_variant_prompt: function (frm, title, callback, skip_qty_field) {
		const fields = [];

		if (frm.doc.has_variants) {
			fields.push({
				fieldtype: 'Link',
				label: __('Variant Item'),
				fieldname: 'item',
				options: "Item",
				reqd: 1,
				get_query: function () {
					return {
						query: "erpnext.controllers.queries.item_query",
						filters: {
							"variant_of": frm.doc.item
						}
					};
				}
			});
		}

		if (!skip_qty_field) {
			fields.push({
				fieldtype: 'Float',
				label: __('Qty To Manufacture'),
				fieldname: 'qty',
				reqd: 1,
				default: 1,
				onchange: () => {
					const { quantity, items: rm } = frm.doc;
					const variant_items_map = rm.reduce((acc, item) => {
						acc[item.item_code] = item.qty;
						return acc;
					}, {});
					const mf_qty = cur_dialog.fields_list.filter(
						(f) => f.df.fieldname === "qty"
					)[0]?.value;
					const items = cur_dialog.fields.filter(
						(f) => f.fieldname === "items"
					)[0]?.data;

					if (!items) {
						return;
					}

					items.forEach((item) => {
						item.qty =
							(variant_items_map[item.item_code] * mf_qty) /
							quantity;
					});

					cur_dialog.refresh();
				}
			});
		}

		var has_template_rm = frm.doc.items.filter(d => d.has_variants === 1) || [];
		if (has_template_rm && has_template_rm.length > 0) {
			fields.push({
				fieldname: "items",
				fieldtype: "Table",
				label: __("Raw Materials"),
				fields: [
					{
						fieldname: "item_code",
						options: "Item",
						label: __("Template Item"),
						fieldtype: "Link",
						in_list_view: 1,
						reqd: 1,
					},
					{
						fieldname: "variant_item_code",
						options: "Item",
						label: __("Variant Item"),
						fieldtype: "Link",
						in_list_view: 1,
						reqd: 1,
						get_query: function (data) {
							if (!data.item_code) {
								frappe.throw(__("Select template item"));
							}

							return {
								query: "erpnext.controllers.queries.item_query",
								filters: {
									"variant_of": data.item_code
								}
							};
						}
					},
					{
						fieldname: "qty",
						label: __("Quantity"),
						fieldtype: "Float",
						in_list_view: 1,
						reqd: 1,
					},
					{
						fieldname: "source_warehouse",
						label: __("Source Warehouse"),
						fieldtype: "Link",
						options: "Warehouse"
					},
					{
						fieldname: "operation",
						label: __("Operation"),
						fieldtype: "Data",
						hidden: 1,
					}
				],
				in_place_edit: true,
				data: [],
				get_data: function () {
					return [];
				},
			});
		}

		let dialog = frappe.prompt(fields, data => {
			let item = data.item || frm.doc.item;
			let variant_items = data.items || [];

			variant_items.forEach(d => {
				if (!d.variant_item_code) {
					frappe.throw(__("Select variant item code for the template item {0}", [d.item_code]));
				}
			})

			callback(frm, item, data, variant_items);

		}, __(title), __("Create"));

		has_template_rm.forEach(d => {
			dialog.fields_dict.items.df.data.push({
				"item_code": d.item_code,
				"variant_item_code": "",
				"qty": d.qty,
				"source_warehouse": d.source_warehouse,
				"operation": d.operation
			});
		});

		if (has_template_rm && has_template_rm.length) {
			dialog.fields_dict.items.grid.refresh();
		}
	},

	make_quality_inspection: function (frm) {
		frappe.model.open_mapped_doc({
			method: "erpnext.stock.doctype.quality_inspection.quality_inspection.make_quality_inspection",
			frm: frm
		})
	},

	update_cost: function (frm, save_doc = false) {
		return frappe.call({
			doc: frm.doc,
			method: "update_cost",
			freeze: true,
			args: {
				update_parent: true,
				save: save_doc,
				from_child_bom: false
			},
			callback: function (r) {
				refresh_field("items");
				if (!r.exc) frm.refresh_fields();
			}
		});
	},

	rm_cost_as_per: function (frm) {
		if (in_list(["Valuation Rate", "Last Purchase Rate"], frm.doc.rm_cost_as_per)) {
			frm.set_value("plc_conversion_rate", 1.0);
		}
	},

	routing: function (frm) {
		if (frm.doc.routing) {
			frappe.call({
				doc: frm.doc,
				method: "get_routing",
				freeze: true,
				callback: function (r) {
					if (!r.exc) {
						frm.refresh_fields();
						erpnext.bom.calculate_op_cost(frm.doc);
						erpnext.bom.calculate_total(frm.doc);
					}
				}
			});
		}
	}
});

erpnext.bom.BomController = class BomController extends erpnext.TransactionController {
	conversion_rate(doc) {
		if (this.frm.doc.currency === this.get_company_currency()) {
			this.frm.set_value("conversion_rate", 1.0);
		} else {
			erpnext.bom.update_cost(doc);
		}
	}

	item_code(doc, cdt, cdn) {
		var scrap_items = false;
		var child = locals[cdt][cdn];
		if (child.doctype == 'BOM Scrap Item') {
			scrap_items = true;
		}

		if (child.bom_no) {
			child.bom_no = '';
		}

		get_bom_material_detail(doc, cdt, cdn, scrap_items);
	}

	buying_price_list(doc) {
		this.apply_price_list();
	}

	plc_conversion_rate(doc) {
		if (!this.in_apply_price_list) {
			this.apply_price_list(null, true);
		}
	}

	conversion_factor(doc, cdt, cdn) {
		if (frappe.meta.get_docfield(cdt, "stock_qty", cdn)) {
			var item = frappe.get_doc(cdt, cdn);
			frappe.model.round_floats_in(item, ["qty", "conversion_factor"]);
			item.stock_qty = flt(item.qty * item.conversion_factor, precision("stock_qty", item));
			refresh_field("stock_qty", item.name, item.parentfield);
			this.toggle_conversion_factor(item);
			this.frm.events.update_cost(this.frm);
		}
	}
};

extend_cscript(cur_frm.cscript, new erpnext.bom.BomController({ frm: cur_frm }));

cur_frm.cscript.hour_rate = function (doc) {
	erpnext.bom.calculate_op_cost(doc);
	erpnext.bom.calculate_total(doc);
};

cur_frm.cscript.time_in_mins = cur_frm.cscript.hour_rate;

cur_frm.cscript.bom_no = function (doc, cdt, cdn) {
	get_bom_material_detail(doc, cdt, cdn, false);
};

cur_frm.cscript.is_default = function (doc) {
	if (doc.is_default) cur_frm.set_value("is_active", 1);
};

var get_bom_material_detail = function (doc, cdt, cdn, scrap_items) {
	if (!doc.company) {
		frappe.throw({ message: __("Please select a Company first."), title: __("Mandatory") });
	}

	var d = locals[cdt][cdn];
	if (d.item_code) {
		return frappe.call({
			doc: doc,
			method: "get_bom_material_detail",
			args: {
				"company": doc.company,
				"item_code": d.item_code,
				"bom_no": d.bom_no != null ? d.bom_no : '',
				"scrap_items": scrap_items,
				"qty": d.qty,
				"stock_qty": d.stock_qty,
				"include_item_in_manufacturing": d.include_item_in_manufacturing,
				"uom": d.uom,
				"stock_uom": d.stock_uom,
				"conversion_factor": d.conversion_factor,
				"sourced_by_supplier": d.sourced_by_supplier,
				"do_not_explode": d.do_not_explode
			},
			callback: function (r) {
				d = locals[cdt][cdn];
				if (d.is_process_loss) {
					r.message.rate = 0;
					r.message.base_rate = 0;
				}

				$.extend(d, r.message);
				refresh_field("items");
				refresh_field("scrap_items");

				doc = locals[doc.doctype][doc.name];
				erpnext.bom.calculate_rm_cost(doc);
				erpnext.bom.calculate_scrap_materials_cost(doc);
				erpnext.bom.calculate_total(doc);
			},
			freeze: true
		});
	}
};

cur_frm.cscript.qty = function (doc) {
	erpnext.bom.calculate_rm_cost(doc);
	erpnext.bom.calculate_scrap_materials_cost(doc);
	erpnext.bom.calculate_total(doc);
};

cur_frm.cscript.rate = function (doc, cdt, cdn) {
	var d = locals[cdt][cdn];
	var scrap_items = false;

	if (cdt == 'BOM Scrap Item') {
		scrap_items = true;
	}

	if (d.bom_no) {
		frappe.msgprint(__("You cannot change the rate if BOM is mentioned against any Item."));
		get_bom_material_detail(doc, cdt, cdn, scrap_items);
	} else {
		erpnext.bom.calculate_rm_cost(doc);
		erpnext.bom.calculate_scrap_materials_cost(doc);
		erpnext.bom.calculate_total(doc);
	}
};

erpnext.bom.update_cost = function (doc) {
	erpnext.bom.calculate_op_cost(doc);
	erpnext.bom.calculate_rm_cost(doc);
	erpnext.bom.calculate_scrap_materials_cost(doc);
	erpnext.bom.calculate_total(doc);
};

erpnext.bom.calculate_op_cost = function (doc) {
	var op = doc.operations || [];
	doc.operating_cost = 0.0;
	doc.base_operating_cost = 0.0;

	for (var i = 0; i < op.length; i++) {
		var operating_cost = flt(flt(op[i].hour_rate) * flt(op[i].time_in_mins) / 60, 2);
		var base_operating_cost = flt(operating_cost * doc.conversion_rate, 2);
		frappe.model.set_value('BOM Operation', op[i].name, "operating_cost", operating_cost);
		frappe.model.set_value('BOM Operation', op[i].name, "base_operating_cost", base_operating_cost);

		doc.operating_cost += operating_cost;
		doc.base_operating_cost += base_operating_cost;
	}
	refresh_field(['operating_cost', 'base_operating_cost']);
};

// rm : raw material
erpnext.bom.calculate_rm_cost = function (doc) {
	var rm = doc.items || [];
	var total_rm_cost = 0;
	var base_total_rm_cost = 0;
	for (var i = 0; i < rm.length; i++) {
		var amount = flt(rm[i].rate) * flt(rm[i].qty);
		var base_amount = amount * flt(doc.conversion_rate);

		frappe.model.set_value('BOM Item', rm[i].name, 'base_rate',
			flt(rm[i].rate) * flt(doc.conversion_rate));
		frappe.model.set_value('BOM Item', rm[i].name, 'amount', amount);
		frappe.model.set_value('BOM Item', rm[i].name, 'base_amount', base_amount);
		frappe.model.set_value('BOM Item', rm[i].name,
			'qty_consumed_per_unit', flt(rm[i].stock_qty) / flt(doc.quantity));

		total_rm_cost += amount;
		base_total_rm_cost += base_amount;
	}
	cur_frm.set_value("raw_material_cost", total_rm_cost);
	cur_frm.set_value("base_raw_material_cost", base_total_rm_cost);
};

// sm : scrap material
erpnext.bom.calculate_scrap_materials_cost = function (doc) {
	var sm = doc.scrap_items || [];
	var total_sm_cost = 0;
	var base_total_sm_cost = 0;

	for (var i = 0; i < sm.length; i++) {
		var base_rate = flt(sm[i].rate) * flt(doc.conversion_rate);
		var amount = flt(sm[i].rate) * flt(sm[i].stock_qty);
		var base_amount = amount * flt(doc.conversion_rate);

		frappe.model.set_value('BOM Scrap Item', sm[i].name, 'base_rate', base_rate);
		frappe.model.set_value('BOM Scrap Item', sm[i].name, 'amount', amount);
		frappe.model.set_value('BOM Scrap Item', sm[i].name, 'base_amount', base_amount);

		total_sm_cost += amount;
		base_total_sm_cost += base_amount;
	}

	cur_frm.set_value("scrap_material_cost", total_sm_cost);
	cur_frm.set_value("base_scrap_material_cost", base_total_sm_cost);
};

// Calculate Total Cost
erpnext.bom.calculate_total = function (doc) {
	var total_cost = flt(doc.operating_cost) + flt(doc.raw_material_cost) - flt(doc.scrap_material_cost);
	var base_total_cost = flt(doc.base_operating_cost) + flt(doc.base_raw_material_cost)
		- flt(doc.base_scrap_material_cost);

	cur_frm.set_value("total_cost", total_cost);
	cur_frm.set_value("base_total_cost", base_total_cost);
};

cur_frm.cscript.validate = function (doc) {
	erpnext.bom.update_cost(doc);
};

frappe.ui.form.on("BOM Operation", "operation", function (frm, cdt, cdn) {
	var d = locals[cdt][cdn];

	if (!d.operation) return;

	frappe.call({
		"method": "frappe.client.get",
		args: {
			doctype: "Operation",
			name: d.operation
		},
		callback: function (data) {
			if (data.message.description) {
				frappe.model.set_value(d.doctype, d.name, "description", data.message.description);
			}
			if (data.message.workstation) {
				frappe.model.set_value(d.doctype, d.name, "workstation", data.message.workstation);
			}
		}
	});
});

frappe.ui.form.on("BOM Operation", "workstation", function (frm, cdt, cdn) {
	var d = locals[cdt][cdn];

	frappe.call({
		"method": "frappe.client.get",
		args: {
			doctype: "Workstation",
			name: d.workstation
		},
		callback: function (data) {
			frappe.model.set_value(d.doctype, d.name, "base_hour_rate", data.message.hour_rate);
			frappe.model.set_value(d.doctype, d.name, "hour_rate",
				flt(flt(data.message.hour_rate) / flt(frm.doc.conversion_rate)), 2);

			erpnext.bom.calculate_op_cost(frm.doc);
			erpnext.bom.calculate_total(frm.doc);
		}
	});
});

frappe.ui.form.on("BOM Item", {
	do_not_explode: function(frm, cdt, cdn) {
		get_bom_material_detail(frm.doc, cdt, cdn, false);
	}
})

frappe.ui.form.on("BOM Item", "qty", function(frm, cdt, cdn) {
	var d = locals[cdt][cdn];
	d.stock_qty = d.qty * d.conversion_factor;
	refresh_field("stock_qty", d.name, d.parentfield);
});

frappe.ui.form.on("BOM Item", "item_code", function (frm, cdt, cdn) {
	var d = locals[cdt][cdn];
	frappe.db.get_value('Item', { name: d.item_code }, 'allow_alternative_item', (r) => {
		d.allow_alternative_item = r.allow_alternative_item
	})
	refresh_field("allow_alternative_item", d.name, d.parentfield);
});

frappe.ui.form.on("BOM Item", "sourced_by_supplier", function (frm, cdt, cdn) {
	var d = locals[cdt][cdn];
	if (d.sourced_by_supplier) {
		d.rate = 0;
		refresh_field("rate", d.name, d.parentfield);
	}
});

frappe.ui.form.on("BOM Item", "rate", function (frm, cdt, cdn) {
	var d = locals[cdt][cdn];
	if (d.sourced_by_supplier) {
		d.rate = 0;
		refresh_field("rate", d.name, d.parentfield);
	}
});

frappe.ui.form.on("BOM Operation", "operations_remove", function (frm) {
	erpnext.bom.calculate_op_cost(frm.doc);
	erpnext.bom.calculate_total(frm.doc);
});

frappe.ui.form.on("BOM Item", "items_remove", function (frm) {
	erpnext.bom.calculate_rm_cost(frm.doc);
	erpnext.bom.calculate_total(frm.doc);
});

frappe.tour['BOM'] = [
	{
		fieldname: "item",
		title: "Item",
		description: __("Select the Item to be manufactured. The Item name, UoM, Company, and Currency will be fetched automatically.")
	},
	{
		fieldname: "quantity",
		title: "Quantity",
		description: __("Enter the quantity of the Item that will be manufactured from this Bill of Materials.")
	},
	{
		fieldname: "with_operations",
		title: "With Operations",
		description: __("To add Operations tick the 'With Operations' checkbox.")
	},
	{
		fieldname: "items",
		title: "Raw Materials",
		description: __("Select the raw materials (Items) required to manufacture the Item")
	}
];

frappe.ui.form.on("BOM Scrap Item", {
	item_code(frm, cdt, cdn) {
		const { item_code } = locals[cdt][cdn];
		if (item_code === frm.doc.item) {
			locals[cdt][cdn].is_process_loss = 1;
			trigger_process_loss_qty_prompt(frm, cdt, cdn, item_code);
		}
	},
});

function trigger_process_loss_qty_prompt(frm, cdt, cdn, item_code) {
	frappe.prompt(
		{
			fieldname: "percent",
			fieldtype: "Percent",
			label: __("% Finished Item Quantity"),
			description:
				__("Set quantity of process loss item:") +
				` ${item_code} ` +
				__("as a percentage of finished item quantity"),
		},
		(data) => {
			const row = locals[cdt][cdn];
			row.stock_qty = (frm.doc.quantity * data.percent) / 100;
			row.qty = row.stock_qty / (row.conversion_factor || 1);
			refresh_field("scrap_items");
		},
		__("Set Process Loss Item Quantity"),
		__("Set Quantity")
	);
}
<|MERGE_RESOLUTION|>--- conflicted
+++ resolved
@@ -93,13 +93,8 @@
 			});
 		}
 
-<<<<<<< HEAD
-		if (frm.doc.docstatus != 0) {
-			frm.add_custom_button(__("Work Order"), function () {
-=======
 		if(frm.doc.docstatus==1) {
 			frm.add_custom_button(__("Work Order"), function() {
->>>>>>> 79ab8e64
 				frm.trigger("make_work_order");
 			}, __("Create"));
 
