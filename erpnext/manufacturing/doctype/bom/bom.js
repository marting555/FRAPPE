// Copyright (c) 2015, Frappe Technologies Pvt. Ltd. and Contributors
// License: GNU General Public License v3. See license.txt

frappe.provide("erpnext.bom");

frappe.ui.form.on("BOM", {
	setup: function (frm) {
		frm.custom_make_buttons = {
			'Work Order': 'Work Order',
			'Quality Inspection': 'Quality Inspection'
		};

		frm.set_query("bom_no", "items", function () {
			return {
				filters: {
					'currency': frm.doc.currency,
					'company': frm.doc.company
				}
			};
		});

		frm.set_query("source_warehouse", "items", function () {
			return {
				filters: {
					'company': frm.doc.company
				}
			};
		});

		frm.set_query("item", function () {
			return {
				query: "erpnext.manufacturing.doctype.bom.bom.item_query",
				filters: {
					"is_stock_item": 1
				}
			};
		});

		frm.set_query("project", function () {
			return {
				filters: [
					['Project', 'status', 'not in', 'Completed, Cancelled']
				]
			};
		});

		frm.set_query("item_code", "items", function (doc) {
			return {
				query: "erpnext.manufacturing.doctype.bom.bom.item_query",
				filters: {
					"item_code": doc.item
				}
			};
		});

		frm.set_query("bom_no", "items", function (doc, cdt, cdn) {
			var d = locals[cdt][cdn];
			return {
				filters: {
					'item': d.item_code,
					'is_active': 1,
					'docstatus': 1
				}
			};
		});
	},

	onload_post_render: function (frm) {
		frm.get_field("items").grid.set_multiple_add("item_code", "qty");
	},

	refresh: function (frm) {
		frm.toggle_enable("item", frm.doc.__islocal);

		frm.set_indicator_formatter('item_code',
			function (doc) {
				if (doc.original_item) {
					return (doc.item_code != doc.original_item) ? "orange" : ""
				}
				return ""
			}
		)

		if (!frm.doc.__islocal && frm.doc.docstatus < 2) {
			frm.add_custom_button(__("Update Cost"), function () {
				frm.events.update_cost(frm, true);
			});
			frm.add_custom_button(__("Browse BOM"), function () {
				frappe.route_options = {
					"bom": frm.doc.name
				};
				frappe.set_route("Tree", "BOM");
			});
		}

		if (frm.doc.docstatus != 0) {
			frm.add_custom_button(__("Work Order"), function () {
				frm.trigger("make_work_order");
			}, __("Create"));

			if (frm.doc.has_variants) {
				frm.add_custom_button(__("Variant BOM"), function () {
					frm.trigger("make_variant_bom");
				}, __("Create"));
			}

			if (frm.doc.inspection_required) {
				frm.add_custom_button(__("Quality Inspection"), function () {
					frm.trigger("make_quality_inspection");
				}, __("Create"));
			}

			frm.page.set_inner_btn_group_as_primary(__('Create'));
		}

		if (frm.doc.items && frm.doc.allow_alternative_item) {
			const has_alternative = frm.doc.items.find(i => i.allow_alternative_item === 1);
			if (frm.doc.docstatus == 0 && has_alternative) {
				frm.add_custom_button(__('Alternate Item'), () => {
					erpnext.utils.select_alternate_items({
						frm: frm,
						child_docname: "items",
						warehouse_field: "source_warehouse",
						child_doctype: "BOM Item",
						original_item_field: "original_item",
						condition: (d) => {
							if (d.allow_alternative_item) { return true; }
						}
					})
				});
			}
		}


		if (frm.doc.has_variants) {
			frm.set_intro(__('This is a Template BOM and will be used to make the work order for {0} of the item {1}',
				[
					`<a class="variants-intro">variants</a>`,
					`<a href="/app/item/${frm.doc.item}">${frm.doc.item}</a>`,
				]), true);

			frm.$wrapper.find(".variants-intro").on("click", () => {
				frappe.set_route("List", "Item", { "variant_of": frm.doc.item });
			});
		}
	},

	make_work_order: function (frm) {
		frm.events.setup_variant_prompt(frm, "Work Order", (frm, item, data, variant_items) => {
			frappe.call({
				method: "erpnext.manufacturing.doctype.work_order.work_order.make_work_order",
				args: {
					bom_no: frm.doc.name,
					item: item,
					qty: data.qty || 0.0,
					project: frm.doc.project,
					variant_items: variant_items
				},
				freeze: true,
				callback: function (r) {
					if (r.message) {
						let doc = frappe.model.sync(r.message)[0];
						frappe.set_route("Form", doc.doctype, doc.name);
					}
				}
			});
		});
	},

	make_variant_bom: function (frm) {
		frm.events.setup_variant_prompt(frm, "Variant BOM", (frm, item, data, variant_items) => {
			frappe.call({
				method: "erpnext.manufacturing.doctype.bom.bom.make_variant_bom",
				args: {
					source_name: frm.doc.name,
					bom_no: frm.doc.name,
					item: item,
					variant_items: variant_items
				},
				freeze: true,
				callback: function (r) {
					if (r.message) {
						let doc = frappe.model.sync(r.message)[0];
						frappe.set_route("Form", doc.doctype, doc.name);
					}
				}
			});
		}, true);
	},

	setup_variant_prompt: function (frm, title, callback, skip_qty_field) {
		const fields = [];

		if (frm.doc.has_variants) {
			fields.push({
				fieldtype: 'Link',
				label: __('Variant Item'),
				fieldname: 'item',
				options: "Item",
				reqd: 1,
				get_query: function () {
					return {
						query: "erpnext.controllers.queries.item_query",
						filters: {
							"variant_of": frm.doc.item
						}
					};
				}
			});
		}

		if (!skip_qty_field) {
			fields.push({
				fieldtype: 'Float',
				label: __('Qty To Manufacture'),
				fieldname: 'qty',
				reqd: 1,
				default: 1,
				onchange: () => {
					const { quantity, items: rm } = frm.doc;
					const variant_items_map = rm.reduce((acc, item) => {
						acc[item.item_code] = item.qty;
						return acc;
					}, {});
					const mf_qty = cur_dialog.fields_list.filter(
						(f) => f.df.fieldname === "qty"
					)[0]?.value;
					const items = cur_dialog.fields.filter(
						(f) => f.fieldname === "items"
					)[0]?.data;

					if (!items) {
						return;
					}

					items.forEach((item) => {
						item.qty =
							(variant_items_map[item.item_code] * mf_qty) /
							quantity;
					});

					cur_dialog.refresh();
				}
			});
		}

		var has_template_rm = frm.doc.items.filter(d => d.has_variants === 1) || [];
		if (has_template_rm && has_template_rm.length > 0) {
			fields.push({
				fieldname: "items",
				fieldtype: "Table",
				label: __("Raw Materials"),
				fields: [
					{
						fieldname: "item_code",
						options: "Item",
						label: __("Template Item"),
						fieldtype: "Link",
						in_list_view: 1,
						reqd: 1,
					},
					{
						fieldname: "variant_item_code",
						options: "Item",
						label: __("Variant Item"),
						fieldtype: "Link",
						in_list_view: 1,
						reqd: 1,
						get_query: function (data) {
							if (!data.item_code) {
								frappe.throw(__("Select template item"));
							}

							return {
								query: "erpnext.controllers.queries.item_query",
								filters: {
									"variant_of": data.item_code
								}
							};
						}
					},
					{
						fieldname: "qty",
						label: __("Quantity"),
						fieldtype: "Float",
						in_list_view: 1,
						reqd: 1,
					},
					{
						fieldname: "source_warehouse",
						label: __("Source Warehouse"),
						fieldtype: "Link",
						options: "Warehouse"
					},
					{
						fieldname: "operation",
						label: __("Operation"),
						fieldtype: "Data",
						hidden: 1,
					}
				],
				in_place_edit: true,
				data: [],
				get_data: function () {
					return [];
				},
			});
		}

		let dialog = frappe.prompt(fields, data => {
			let item = data.item || frm.doc.item;
			let variant_items = data.items || [];

			variant_items.forEach(d => {
				if (!d.variant_item_code) {
					frappe.throw(__("Select variant item code for the template item {0}", [d.item_code]));
				}
			})

			callback(frm, item, data, variant_items);

		}, __(title), __("Create"));

		has_template_rm.forEach(d => {
			dialog.fields_dict.items.df.data.push({
				"item_code": d.item_code,
				"variant_item_code": "",
				"qty": d.qty,
				"source_warehouse": d.source_warehouse,
				"operation": d.operation
			});
		});

		if (has_template_rm && has_template_rm.length) {
			dialog.fields_dict.items.grid.refresh();
		}
	},

	make_quality_inspection: function (frm) {
		frappe.model.open_mapped_doc({
			method: "erpnext.stock.doctype.quality_inspection.quality_inspection.make_quality_inspection",
			frm: frm
		})
	},

	update_cost: function (frm, save_doc = false) {
		return frappe.call({
			doc: frm.doc,
			method: "update_cost",
			freeze: true,
			args: {
				update_parent: true,
				save: save_doc,
				from_child_bom: false
			},
			callback: function (r) {
				refresh_field("items");
				if (!r.exc) frm.refresh_fields();
			}
		});
	},

	rm_cost_as_per: function (frm) {
		if (in_list(["Valuation Rate", "Last Purchase Rate"], frm.doc.rm_cost_as_per)) {
			frm.set_value("plc_conversion_rate", 1.0);
		}
	},

	routing: function (frm) {
		if (frm.doc.routing) {
			frappe.call({
				doc: frm.doc,
				method: "get_routing",
				freeze: true,
				callback: function (r) {
					if (!r.exc) {
						frm.refresh_fields();
						erpnext.bom.calculate_op_cost(frm.doc);
						erpnext.bom.calculate_total(frm.doc);
					}
				}
			});
		}
	}
});

erpnext.bom.BomController = class BomController extends erpnext.TransactionController {
	conversion_rate(doc) {
		if (this.frm.doc.currency === this.get_company_currency()) {
			this.frm.set_value("conversion_rate", 1.0);
		} else {
			erpnext.bom.update_cost(doc);
		}
	}

	item_code(doc, cdt, cdn) {
		var scrap_items = false;
		var child = locals[cdt][cdn];
		if (child.doctype == 'BOM Scrap Item') {
			scrap_items = true;
		}

		if (child.bom_no) {
			child.bom_no = '';
		}

		get_bom_material_detail(doc, cdt, cdn, scrap_items);
	}

	buying_price_list(doc) {
		this.apply_price_list();
	}

	plc_conversion_rate(doc) {
		if (!this.in_apply_price_list) {
			this.apply_price_list(null, true);
		}
	}

	conversion_factor(doc, cdt, cdn) {
		if (frappe.meta.get_docfield(cdt, "stock_qty", cdn)) {
			var item = frappe.get_doc(cdt, cdn);
			frappe.model.round_floats_in(item, ["qty", "conversion_factor"]);
			item.stock_qty = flt(item.qty * item.conversion_factor, precision("stock_qty", item));
			refresh_field("stock_qty", item.name, item.parentfield);
			this.toggle_conversion_factor(item);
			this.frm.events.update_cost(this.frm);
		}
	}
};

extend_cscript(cur_frm.cscript, new erpnext.bom.BomController({ frm: cur_frm }));

cur_frm.cscript.hour_rate = function (doc) {
	erpnext.bom.calculate_op_cost(doc);
	erpnext.bom.calculate_total(doc);
};

cur_frm.cscript.time_in_mins = cur_frm.cscript.hour_rate;

cur_frm.cscript.bom_no = function (doc, cdt, cdn) {
	get_bom_material_detail(doc, cdt, cdn, false);
};

cur_frm.cscript.is_default = function (doc) {
	if (doc.is_default) cur_frm.set_value("is_active", 1);
};

var get_bom_material_detail = function (doc, cdt, cdn, scrap_items) {
	if (!doc.company) {
		frappe.throw({ message: __("Please select a Company first."), title: __("Mandatory") });
	}

	var d = locals[cdt][cdn];
	if (d.item_code) {
		return frappe.call({
			doc: doc,
			method: "get_bom_material_detail",
			args: {
				"company": doc.company,
				"item_code": d.item_code,
				"bom_no": d.bom_no != null ? d.bom_no : '',
				"scrap_items": scrap_items,
				"qty": d.qty,
				"stock_qty": d.stock_qty,
				"include_item_in_manufacturing": d.include_item_in_manufacturing,
				"uom": d.uom,
				"stock_uom": d.stock_uom,
				"conversion_factor": d.conversion_factor,
				"sourced_by_supplier": d.sourced_by_supplier,
				"do_not_explode": d.do_not_explode
			},
			callback: function (r) {
				d = locals[cdt][cdn];
				if (d.is_process_loss) {
					r.message.rate = 0;
					r.message.base_rate = 0;
				}

				$.extend(d, r.message);
				refresh_field("items");
				refresh_field("scrap_items");

				doc = locals[doc.doctype][doc.name];
				erpnext.bom.calculate_rm_cost(doc);
				erpnext.bom.calculate_scrap_materials_cost(doc);
				erpnext.bom.calculate_total(doc);
			},
			freeze: true
		});
	}
};

cur_frm.cscript.qty = function (doc) {
	erpnext.bom.calculate_rm_cost(doc);
	erpnext.bom.calculate_scrap_materials_cost(doc);
	erpnext.bom.calculate_total(doc);
};

cur_frm.cscript.rate = function (doc, cdt, cdn) {
	var d = locals[cdt][cdn];
	var scrap_items = false;

	if (cdt == 'BOM Scrap Item') {
		scrap_items = true;
	}

	if (d.bom_no) {
		frappe.msgprint(__("You cannot change the rate if BOM is mentioned against any Item."));
		get_bom_material_detail(doc, cdt, cdn, scrap_items);
	} else {
		erpnext.bom.calculate_rm_cost(doc);
		erpnext.bom.calculate_scrap_materials_cost(doc);
		erpnext.bom.calculate_total(doc);
	}
};

erpnext.bom.update_cost = function (doc) {
	erpnext.bom.calculate_op_cost(doc);
	erpnext.bom.calculate_rm_cost(doc);
	erpnext.bom.calculate_scrap_materials_cost(doc);
	erpnext.bom.calculate_total(doc);
};

erpnext.bom.calculate_op_cost = function (doc) {
	var op = doc.operations || [];
	doc.operating_cost = 0.0;
	doc.base_operating_cost = 0.0;

	for (var i = 0; i < op.length; i++) {
		var operating_cost = flt(flt(op[i].hour_rate) * flt(op[i].time_in_mins) / 60, 2);
		var base_operating_cost = flt(operating_cost * doc.conversion_rate, 2);
		frappe.model.set_value('BOM Operation', op[i].name, "operating_cost", operating_cost);
		frappe.model.set_value('BOM Operation', op[i].name, "base_operating_cost", base_operating_cost);

		doc.operating_cost += operating_cost;
		doc.base_operating_cost += base_operating_cost;
	}
	refresh_field(['operating_cost', 'base_operating_cost']);
};

// rm : raw material
erpnext.bom.calculate_rm_cost = function (doc) {
	var rm = doc.items || [];
	var total_rm_cost = 0;
	var base_total_rm_cost = 0;
	for (var i = 0; i < rm.length; i++) {
		var amount = flt(rm[i].rate) * flt(rm[i].qty);
		var base_amount = amount * flt(doc.conversion_rate);

		frappe.model.set_value('BOM Item', rm[i].name, 'base_rate',
			flt(rm[i].rate) * flt(doc.conversion_rate));
		frappe.model.set_value('BOM Item', rm[i].name, 'amount', amount);
		frappe.model.set_value('BOM Item', rm[i].name, 'base_amount', base_amount);
		frappe.model.set_value('BOM Item', rm[i].name,
			'qty_consumed_per_unit', flt(rm[i].stock_qty) / flt(doc.quantity));

		total_rm_cost += amount;
		base_total_rm_cost += base_amount;
	}
	cur_frm.set_value("raw_material_cost", total_rm_cost);
	cur_frm.set_value("base_raw_material_cost", base_total_rm_cost);
};

// sm : scrap material
erpnext.bom.calculate_scrap_materials_cost = function (doc) {
	var sm = doc.scrap_items || [];
	var total_sm_cost = 0;
	var base_total_sm_cost = 0;

	for (var i = 0; i < sm.length; i++) {
		var base_rate = flt(sm[i].rate) * flt(doc.conversion_rate);
		var amount = flt(sm[i].rate) * flt(sm[i].stock_qty);
		var base_amount = amount * flt(doc.conversion_rate);

		frappe.model.set_value('BOM Scrap Item', sm[i].name, 'base_rate', base_rate);
		frappe.model.set_value('BOM Scrap Item', sm[i].name, 'amount', amount);
		frappe.model.set_value('BOM Scrap Item', sm[i].name, 'base_amount', base_amount);

		total_sm_cost += amount;
		base_total_sm_cost += base_amount;
	}

	cur_frm.set_value("scrap_material_cost", total_sm_cost);
	cur_frm.set_value("base_scrap_material_cost", base_total_sm_cost);
};

// Calculate Total Cost
erpnext.bom.calculate_total = function (doc) {
	var total_cost = flt(doc.operating_cost) + flt(doc.raw_material_cost) - flt(doc.scrap_material_cost);
	var base_total_cost = flt(doc.base_operating_cost) + flt(doc.base_raw_material_cost)
		- flt(doc.base_scrap_material_cost);

	cur_frm.set_value("total_cost", total_cost);
	cur_frm.set_value("base_total_cost", base_total_cost);
};

cur_frm.cscript.validate = function (doc) {
	erpnext.bom.update_cost(doc);
};

frappe.ui.form.on("BOM Operation", "operation", function (frm, cdt, cdn) {
	var d = locals[cdt][cdn];

	if (!d.operation) return;

	frappe.call({
		"method": "frappe.client.get",
		args: {
			doctype: "Operation",
			name: d.operation
		},
		callback: function (data) {
			if (data.message.description) {
				frappe.model.set_value(d.doctype, d.name, "description", data.message.description);
			}
			if (data.message.workstation) {
				frappe.model.set_value(d.doctype, d.name, "workstation", data.message.workstation);
			}
		}
	});
});

frappe.ui.form.on("BOM Operation", "workstation", function (frm, cdt, cdn) {
	var d = locals[cdt][cdn];

	frappe.call({
		"method": "frappe.client.get",
		args: {
			doctype: "Workstation",
			name: d.workstation
		},
		callback: function (data) {
			frappe.model.set_value(d.doctype, d.name, "base_hour_rate", data.message.hour_rate);
			frappe.model.set_value(d.doctype, d.name, "hour_rate",
				flt(flt(data.message.hour_rate) / flt(frm.doc.conversion_rate)), 2);

			erpnext.bom.calculate_op_cost(frm.doc);
			erpnext.bom.calculate_total(frm.doc);
		}
	});
});

<<<<<<< HEAD
frappe.ui.form.on("BOM Item", "qty", function (frm, cdt, cdn) {
=======
frappe.ui.form.on("BOM Item", {
	do_not_explode: function(frm, cdt, cdn) {
		get_bom_material_detail(frm.doc, cdt, cdn, false);
	}
})


frappe.ui.form.on("BOM Item", "qty", function(frm, cdt, cdn) {
>>>>>>> 251576a6
	var d = locals[cdt][cdn];
	d.stock_qty = d.qty * d.conversion_factor;
	refresh_field("stock_qty", d.name, d.parentfield);
	add_scrap_item(frm, cdt, cdn);
});

frappe.ui.form.on("BOM Item", "item_code", function (frm, cdt, cdn) {
	var d = locals[cdt][cdn];
	frappe.db.get_value('Item', { name: d.item_code }, 'allow_alternative_item', (r) => {
		d.allow_alternative_item = r.allow_alternative_item
	})
	refresh_field("allow_alternative_item", d.name, d.parentfield);
});

frappe.ui.form.on("BOM Item", "sourced_by_supplier", function (frm, cdt, cdn) {
	var d = locals[cdt][cdn];
	if (d.sourced_by_supplier) {
		d.rate = 0;
		refresh_field("rate", d.name, d.parentfield);
	}
});

frappe.ui.form.on("BOM Item", "rate", function (frm, cdt, cdn) {
	var d = locals[cdt][cdn];
	if (d.sourced_by_supplier) {
		d.rate = 0;
		refresh_field("rate", d.name, d.parentfield);
	}
	add_scrap_item(frm, cdt, cdn);
});

frappe.ui.form.on("BOM Item", "scrap", function (frm, cdt, cdn) {
	add_scrap_item(frm, cdt, cdn);
});

frappe.ui.form.on("BOM Operation", "operations_remove", function (frm) {
	erpnext.bom.calculate_op_cost(frm.doc);
	erpnext.bom.calculate_total(frm.doc);
});

frappe.ui.form.on("BOM Item", "items_remove", function (frm) {
	erpnext.bom.calculate_rm_cost(frm.doc);
	erpnext.bom.calculate_total(frm.doc);
});

frappe.tour['BOM'] = [
	{
		fieldname: "item",
		title: "Item",
		description: __("Select the Item to be manufactured. The Item name, UoM, Company, and Currency will be fetched automatically.")
	},
	{
		fieldname: "quantity",
		title: "Quantity",
		description: __("Enter the quantity of the Item that will be manufactured from this Bill of Materials.")
	},
	{
		fieldname: "with_operations",
		title: "With Operations",
		description: __("To add Operations tick the 'With Operations' checkbox.")
	},
	{
		fieldname: "items",
		title: "Raw Materials",
		description: __("Select the raw materials (Items) required to manufacture the Item")
	}
];

frappe.ui.form.on("BOM Scrap Item", {
	item_code(frm, cdt, cdn) {
		const { item_code } = locals[cdt][cdn];
		if (item_code === frm.doc.item) {
			locals[cdt][cdn].is_process_loss = 1;
			trigger_process_loss_qty_prompt(frm, cdt, cdn, item_code);
		}
	},
});

function trigger_process_loss_qty_prompt(frm, cdt, cdn, item_code) {
	frappe.prompt(
		{
			fieldname: "percent",
			fieldtype: "Percent",
			label: __("% Finished Item Quantity"),
			description:
				__("Set quantity of process loss item:") +
				` ${item_code} ` +
				__("as a percentage of finished item quantity"),
		},
		(data) => {
			const row = locals[cdt][cdn];
			row.stock_qty = (frm.doc.quantity * data.percent) / 100;
			row.qty = row.stock_qty / (row.conversion_factor || 1);
			refresh_field("scrap_items");
		},
		__("Set Process Loss Item Quantity"),
		__("Set Quantity")
	);
}

function add_scrap_item(frm, cdt, cdn) {
	var item = locals[cdt][cdn];

	if (item.scrap) {
		let row = null;
		var scrap_item_qty = (item.qty / 100) * item.scrap;

		for (var i = 0; i < frm.doc.scrap_items.length; i++) {
			if (frm.doc.scrap_items[i].item_code == item.item_code) {
				row = frm.doc.scrap_items[i];
				break;
			}
		}

		if (!row) {
			row = frm.add_child('scrap_items', {
				item_code: item.item_code,
				item_name: item.item_name,
				is_process_loss: 0
			});
		}

		row.stock_qty = scrap_item_qty;
		row.rate = item.rate;
		row.amount = scrap_item_qty * item.rate;
		row.stock_uom = item.stock_uom;
		row.base_rate = item.base_rate;
		row.base_amount = item.base_rate * scrap_item_qty;

		frm.refresh_field('scrap_items');
		erpnext.bom.update_cost(frm.doc);
	}
}<|MERGE_RESOLUTION|>--- conflicted
+++ resolved
@@ -641,18 +641,13 @@
 	});
 });
 
-<<<<<<< HEAD
-frappe.ui.form.on("BOM Item", "qty", function (frm, cdt, cdn) {
-=======
 frappe.ui.form.on("BOM Item", {
 	do_not_explode: function(frm, cdt, cdn) {
 		get_bom_material_detail(frm.doc, cdt, cdn, false);
 	}
 })
 
-
 frappe.ui.form.on("BOM Item", "qty", function(frm, cdt, cdn) {
->>>>>>> 251576a6
 	var d = locals[cdt][cdn];
 	d.stock_qty = d.qty * d.conversion_factor;
 	refresh_field("stock_qty", d.name, d.parentfield);
