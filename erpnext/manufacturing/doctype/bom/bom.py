--- conflicted
+++ resolved
@@ -185,11 +185,7 @@
 						args = frappe._dict({
 							"doctype": "BOM",
 							"price_list": self.buying_price_list,
-<<<<<<< HEAD
-							"qty": arg.get("qty"),
-=======
 							"qty": arg.get("qty") or 1,
->>>>>>> 703a5974
 							"uom": arg.get("uom") or arg.get("stock_uom"),
 							"stock_uom": arg.get("stock_uom"),
 							"transaction_type": "buying",
