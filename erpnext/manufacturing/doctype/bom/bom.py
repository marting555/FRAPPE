# Copyright (c) 2022, Frappe Technologies Pvt. Ltd. and Contributors
# License: GNU General Public License v3. See license.txt

import functools
import re
from collections import deque
from operator import itemgetter

import frappe
from frappe import _
from frappe.core.doctype.version.version import get_diff
from frappe.model.mapper import get_mapped_doc
from frappe.utils import cint, cstr, flt, today
from frappe.website.website_generator import WebsiteGenerator

import erpnext
from erpnext.setup.utils import get_exchange_rate
from erpnext.stock.doctype.item.item import get_item_details
from erpnext.stock.get_item_details import get_conversion_factor, get_price_list_rate

form_grid_templates = {"items": "templates/form_grid/item_grid.html"}


class BOMRecursionError(frappe.ValidationError):
	pass


class BOMTree:
	"""Full tree representation of a BOM"""

	# specifying the attributes to save resources
	# ref: https://docs.python.org/3/reference/datamodel.html#slots
	__slots__ = ["name", "child_items", "is_bom", "item_code", "qty", "exploded_qty", "bom_qty"]

	def __init__(self, name: str, is_bom: bool = True, exploded_qty: float = 1.0, qty: float = 1) -> None:
		self.name = name  # name of node, BOM number if is_bom else item_code
		self.child_items: list["BOMTree"] = []  # list of child items
		self.is_bom = is_bom  # true if the node is a BOM and not a leaf item
		self.item_code: str = None  # item_code associated with node
		self.qty = qty  # required unit quantity to make one unit of parent item.
		self.exploded_qty = exploded_qty  # total exploded qty required for making root of tree.
		if not self.is_bom:
			self.item_code = self.name
		else:
			self.__create_tree()

	def __create_tree(self):
		bom = frappe.get_cached_doc("BOM", self.name)
		self.item_code = bom.item
		self.bom_qty = bom.quantity

		for item in bom.get("items", []):
			qty = item.stock_qty / bom.quantity  # quantity per unit
			exploded_qty = self.exploded_qty * qty
			if item.bom_no:
				child = BOMTree(item.bom_no, exploded_qty=exploded_qty, qty=qty)
				self.child_items.append(child)
			else:
				self.child_items.append(
					BOMTree(item.item_code, is_bom=False, exploded_qty=exploded_qty, qty=qty)
				)

	def level_order_traversal(self) -> list["BOMTree"]:
		"""Get level order traversal of tree.
		E.g. for following tree the traversal will return list of nodes in order from top to bottom.
		BOM:
		        - SubAssy1
		                - item1
		                - item2
		        - SubAssy2
		                - item3
		        - item4

		returns = [SubAssy1, item1, item2, SubAssy2, item3, item4]
		"""
		traversal = []
		q = deque()
		q.append(self)

		while q:
			node = q.popleft()

			for child in node.child_items:
				traversal.append(child)
				q.append(child)

		return traversal

	def __str__(self) -> str:
		return (
			f"{self.item_code}{' - ' + self.name if self.is_bom else ''} qty(per unit): {self.qty}"
			f" exploded_qty: {self.exploded_qty}"
		)

	def __repr__(self, level: int = 0) -> str:
		rep = "┃  " * (level - 1) + "┣━ " * (level > 0) + str(self) + "\n"
		for child in self.child_items:
			rep += child.__repr__(level=level + 1)
		return rep


class BOM(WebsiteGenerator):
	# begin: auto-generated types
	# This code is auto-generated. Do not modify anything in this block.

	from typing import TYPE_CHECKING

	if TYPE_CHECKING:
		from frappe.types import DF

		from erpnext.manufacturing.doctype.bom_explosion_item.bom_explosion_item import BOMExplosionItem
		from erpnext.manufacturing.doctype.bom_item.bom_item import BOMItem
		from erpnext.manufacturing.doctype.bom_operation.bom_operation import BOMOperation
		from erpnext.manufacturing.doctype.bom_scrap_item.bom_scrap_item import BOMScrapItem

		allow_alternative_item: DF.Check
		amended_from: DF.Link | None
		base_operating_cost: DF.Currency
		base_raw_material_cost: DF.Currency
		base_scrap_material_cost: DF.Currency
		base_total_cost: DF.Currency
		bom_creator: DF.Link | None
		bom_creator_item: DF.Data | None
		buying_price_list: DF.Link | None
		company: DF.Link
		conversion_rate: DF.Float
		currency: DF.Link
		description: DF.SmallText | None
		exploded_items: DF.Table[BOMExplosionItem]
		fg_based_operating_cost: DF.Check
		has_variants: DF.Check
		image: DF.AttachImage | None
		inspection_required: DF.Check
		is_active: DF.Check
		is_default: DF.Check
		item: DF.Link
		item_name: DF.Data | None
		items: DF.Table[BOMItem]
		operating_cost: DF.Currency
		operating_cost_per_bom_quantity: DF.Currency
		operations: DF.Table[BOMOperation]
		plc_conversion_rate: DF.Float
		price_list_currency: DF.Link | None
		process_loss_percentage: DF.Percent
		process_loss_qty: DF.Float
		project: DF.Link | None
		quality_inspection_template: DF.Link | None
		quantity: DF.Float
		raw_material_cost: DF.Currency
		rm_cost_as_per: DF.Literal["Valuation Rate", "Last Purchase Rate", "Price List"]
		route: DF.SmallText | None
		routing: DF.Link | None
		scrap_items: DF.Table[BOMScrapItem]
		scrap_material_cost: DF.Currency
		set_rate_of_sub_assembly_item_based_on_bom: DF.Check
		show_in_website: DF.Check
		show_items: DF.Check
		show_operations: DF.Check
		thumbnail: DF.Data | None
		total_cost: DF.Currency
		transfer_material_against: DF.Literal["", "Work Order", "Job Card"]
		uom: DF.Link | None
		web_long_description: DF.TextEditor | None
		website_image: DF.AttachImage | None
		with_operations: DF.Check
	# end: auto-generated types

	website = frappe._dict(
		# page_title_field = "item_name",
		condition_field="show_in_website",
		template="templates/generators/bom.html",
	)

	def autoname(self):
		# ignore amended documents while calculating current index

		search_key = f"{self.doctype}-{self.item}%"
		existing_boms = frappe.get_all(
			"BOM", filters={"name": search_key, "amended_from": ["is", "not set"]}, pluck="name"
		)

		if not existing_boms:
			existing_boms = frappe.get_all(
				"BOM", filters={"name": ("like", search_key), "amended_from": ["is", "not set"]}, pluck="name"
			)

		if existing_boms:
			index = self.get_next_version_index(existing_boms)
		else:
			index = 1

		prefix = self.doctype
		suffix = "%.3i" % index  # convert index to string (1 -> "001")
		bom_name = f"{prefix}-{self.item}-{suffix}"

		if len(bom_name) <= 140:
			name = bom_name
		else:
			# since max characters for name is 140, remove enough characters from the
			# item name to fit the prefix, suffix and the separators
			truncated_length = 140 - (len(prefix) + len(suffix) + 2)
			truncated_item_name = self.item[:truncated_length]
			# if a partial word is found after truncate, remove the extra characters
			truncated_item_name = truncated_item_name.rsplit(" ", 1)[0]
			name = f"{prefix}-{truncated_item_name}-{suffix}"

		if frappe.db.exists("BOM", name):
			existing_boms = frappe.get_all(
				"BOM", filters={"name": ("like", search_key), "amended_from": ["is", "not set"]}, pluck="name"
			)

			index = self.get_index_for_bom(existing_boms)
			suffix = "%.3i" % index
			name = f"{prefix}-{self.item}-{suffix}"

		self.name = name
	
	def get_index_for_bom(self, existing_boms):
		index = 1
		if existing_boms:
			index = self.get_next_version_index(existing_boms)
		return index
	
	def onload(self):
		super().onload()
		self.set_onload_for_muulti_level_bom()
	def set_onload_for_muulti_level_bom(self):
		use_multi_level_bom = frappe.db.get_value(
			"Property Setter",
			{"field_name": "use_multi_level_bom", "doc_type": "Work Order", "property": "default"},
			"value",
		)
		if use_multi_level_bom is None:
			use_multi_level_bom = 1
		self.set_onload("use_multi_level_bom", cint(use_multi_level_bom))

	@staticmethod
	def get_next_version_index(existing_boms: list[str]) -> int:
		# split by "/" and "-"
		delimiters = ["/", "-"]
		pattern = "|".join(map(re.escape, delimiters))
		bom_parts = [re.split(pattern, bom_name) for bom_name in existing_boms]

		# filter out BOMs that do not follow the following formats: BOM/ITEM/001, BOM-ITEM-001
		valid_bom_parts = list(filter(lambda x: len(x) > 1 and x[-1], bom_parts))

		# extract the current index from the BOM parts
		if valid_bom_parts:
			# handle cancelled and submitted documents
			indexes = [cint(part[-1]) for part in valid_bom_parts]
			index = max(indexes) + 1
		else:
			index = 1

		return index

	def validate(self):
		self.route = frappe.scrub(self.name).replace("_", "-")

		if not self.company:
			frappe.throw(_("Please select a Company first."), title=_("Mandatory"))

		self.clear_operations()
		self.clear_inspection()
		self.validate_main_item()
		self.validate_currency()
		self.set_conversion_rate()
		self.set_plc_conversion_rate()
		self.validate_uom_is_interger()
		self.set_bom_material_details()
		self.set_bom_scrap_items_detail()
		self.validate_materials()
		self.validate_transfer_against()
		self.set_routing_operations()
		self.validate_operations()
		self.calculate_cost()
		self.update_exploded_items(save=False)
		self.update_stock_qty()
		self.update_cost(update_parent=False, from_child_bom=True, update_hour_rate=False, save=False)
		self.set_process_loss_qty()
		self.validate_scrap_items()

	def get_context(self, context):
		context.parents = [{"name": "boms", "title": _("All BOMs")}]

	def on_update(self):
		frappe.cache().hdel("bom_children", self.name)
		self.check_recursion()

	def on_submit(self):
		self.manage_default_bom()
		self.update_bom_creator_status()

	def on_cancel(self):
		self.db_set("is_active", 0)
		self.db_set("is_default", 0)

		# check if used in any other bom
		self.validate_bom_links()
		self.manage_default_bom()
		self.update_bom_creator_status()

	def update_bom_creator_status(self):
		if not self.bom_creator:
			return

		if self.bom_creator_item:
			frappe.db.set_value(
				"BOM Creator Item",
				self.bom_creator_item,
				"bom_created",
				1 if self.docstatus == 1 else 0,
				update_modified=False,
			)

		doc = frappe.get_doc("BOM Creator", self.bom_creator)
		doc.set_status(save=True)

	def on_update_after_submit(self):
		self.validate_bom_links()
		self.manage_default_bom()

	def get_item_det(self, item_code):
		item = get_item_details(item_code)

		if not item:
			frappe.throw(_("Item: {0} does not exist in the system").format(item_code))

		return item

	@frappe.whitelist()
	def get_routing(self):
		if self.routing:
			self.set("operations", [])
			fields = [
				"sequence_id",
				"operation",
				"workstation",
				"workstation_type",
				"description",
				"time_in_mins",
				"batch_size",
				"operating_cost",
				"idx",
				"hour_rate",
				"set_cost_based_on_bom_qty",
				"fixed_time",
			]

			for row in frappe.get_all(
				"BOM Operation",
				fields=fields,
				filters={"parenttype": "Routing", "parent": self.routing},
				order_by="sequence_id, idx",
			):
				child = self.append("operations", row)
				child.hour_rate = flt(row.hour_rate / self.conversion_rate, child.precision("hour_rate"))

	def set_bom_material_details(self):
		for item in self.get("items"):
			self.validate_bom_currency(item)

			if item.do_not_explode:
				item.bom_no = ""

			ret = self.get_bom_material_detail(
				{
					"company": self.company,
					"item_code": item.item_code,
					"item_name": item.item_name,
					"bom_no": item.bom_no,
					"stock_qty": item.stock_qty,
					"include_item_in_manufacturing": item.include_item_in_manufacturing,
					"qty": item.qty,
					"uom": item.uom,
					"stock_uom": item.stock_uom,
					"conversion_factor": item.conversion_factor,
					"sourced_by_supplier": item.sourced_by_supplier,
					"do_not_explode": item.do_not_explode,
				}
			)

			for r in ret:
				if not item.get(r):
					item.set(r, ret[r])

	def set_bom_scrap_items_detail(self):
		for item in self.get("scrap_items"):
			args = {
				"item_code": item.item_code,
				"company": self.company,
				"scrap_items": True,
				"bom_no": "",
			}
			ret = self.get_bom_material_detail(args)
			for key, value in ret.items():
				if item.get(key) is None:
					item.set(key, value)

	@frappe.whitelist()
	def get_bom_material_detail(self, args=None):
		"""Get raw material details like uom, desc and rate"""
		if not args:
			args = frappe.form_dict.get("args")

		if isinstance(args, str):
			import json

			args = json.loads(args)

		item = self.get_item_det(args["item_code"])

		args["bom_no"] = args["bom_no"] or item and cstr(item["default_bom"]) or ""
		args["transfer_for_manufacture"] = (
			cstr(args.get("include_item_in_manufacturing", ""))
			or item
			and item.include_item_in_manufacturing
			or 0
		)
		args.update(item)

		rate = self.get_rm_rate(args)
		ret_item = {
			"item_name": item and args["item_name"] or "",
			"description": item and args["description"] or "",
			"image": item and args["image"] or "",
			"stock_uom": item and args["stock_uom"] or "",
			"uom": item and args["stock_uom"] or "",
			"conversion_factor": 1,
			"bom_no": args["bom_no"],
			"rate": rate,
			"qty": args.get("qty") or args.get("stock_qty") or 1,
			"stock_qty": args.get("qty") or args.get("stock_qty") or 1,
			"base_rate": flt(rate) * (flt(self.conversion_rate) or 1),
			"include_item_in_manufacturing": cint(args.get("transfer_for_manufacture")),
			"sourced_by_supplier": args.get("sourced_by_supplier", 0),
		}

		if args.get("do_not_explode"):
			ret_item["bom_no"] = ""

		return ret_item

	def validate_bom_currency(self, item):
		if item.get("bom_no") and frappe.db.get_value("BOM", item.get("bom_no"), "currency") != self.currency:
			frappe.throw(
				_("Row {0}: Currency of the BOM #{1} should be equal to the selected currency {2}").format(
					item.idx, item.bom_no, self.currency
				)
			)

	def get_rm_rate(self, arg):
		"""Get raw material rate as per selected method, if bom exists takes bom cost"""
		rate = 0
		if not self.rm_cost_as_per:
			self.rm_cost_as_per = "Valuation Rate"

		if arg.get("scrap_items"):
			rate = get_valuation_rate(arg)
		elif arg:
			# Customer Provided parts and Supplier sourced parts will have zero rate
			if not frappe.db.get_value("Item", arg["item_code"], "is_customer_provided_item") and not arg.get(
				"sourced_by_supplier"
			):
				if arg.get("bom_no") and self.set_rate_of_sub_assembly_item_based_on_bom:
					rate = flt(self.get_bom_unitcost(arg["bom_no"])) * (arg.get("conversion_factor") or 1)
				else:
					rate = get_bom_item_rate(arg, self)

					if not rate:
						if self.rm_cost_as_per == "Price List":
							frappe.msgprint(
								_("Price not found for item {0} in price list {1}").format(
									arg["item_code"], self.buying_price_list
								),
								alert=True,
							)
						else:
							frappe.msgprint(
								_("{0} not found for item {1}").format(self.rm_cost_as_per, arg["item_code"]),
								alert=True,
							)
		return flt(rate) * flt(self.plc_conversion_rate or 1) / (self.conversion_rate or 1)

	@frappe.whitelist()
	def update_cost(self, update_parent=True, from_child_bom=False, update_hour_rate=True, save=True):
		if self.docstatus == 2:
			return

		self.flags.cost_updated = False
		existing_bom_cost = self.total_cost

		if self.docstatus == 1:
			self.flags.ignore_validate_update_after_submit = True

		self.calculate_cost(save_updates=save, update_hour_rate=update_hour_rate)

		if save:
			self.db_update()

		# update parent BOMs
		if self.total_cost != existing_bom_cost and update_parent:
			parent_boms = frappe.db.sql_list(
				"""select distinct parent from `tabBOM Item`
				where bom_no = %s and docstatus=1 and parenttype='BOM'""",
				self.name,
			)

			for bom in parent_boms:
				frappe.get_doc("BOM", bom).update_cost(from_child_bom=True)

		if not from_child_bom:
			msg = "Cost Updated"
			if not self.flags.cost_updated:
				msg = "No changes in cost found"

			frappe.msgprint(_(msg), alert=True)

	def update_parent_cost(self):
		if self.total_cost:
			cost = self.total_cost / self.quantity

			frappe.db.sql(
				"""update `tabBOM Item` set rate=%s, amount=stock_qty*%s
				where bom_no = %s and docstatus < 2 and parenttype='BOM'""",
				(cost, cost, self.name),
			)

	def get_bom_unitcost(self, bom_no):
		bom = frappe.db.sql(
			"""select name, base_total_cost/quantity as unit_cost from `tabBOM`
			where is_active = 1 and name = %s""",
			bom_no,
			as_dict=1,
		)
		return bom and bom[0]["unit_cost"] or 0

	def manage_default_bom(self):
		"""Uncheck others if current one is selected as default or
		check the current one as default if it the only bom for the selected item,
		update default bom in item master
		"""
		if self.is_default and self.is_active:
			from frappe.model.utils import set_default

			set_default(self, "item")
			item = frappe.get_doc("Item", self.item)
			if item.default_bom != self.name:
				frappe.db.set_value("Item", self.item, "default_bom", self.name)
		elif (
			not frappe.db.exists(dict(doctype="BOM", docstatus=1, item=self.item, is_default=1))
			and self.is_active
		):
			self.db_set("is_default", 1)
			frappe.db.set_value("Item", self.item, "default_bom", self.name)
		else:
			self.db_set("is_default", 0)
			item = frappe.get_doc("Item", self.item)
			if item.default_bom == self.name:
				frappe.db.set_value("Item", self.item, "default_bom", None)

	def clear_operations(self):
		if not self.with_operations:
			self.set("operations", [])

	def clear_inspection(self):
		if not self.inspection_required:
			self.quality_inspection_template = None

	def validate_main_item(self):
		"""Validate main FG item"""
		item = self.get_item_det(self.item)
		if not item:
			frappe.throw(_("Item {0} does not exist in the system or has expired").format(self.item))
		else:
			ret = frappe.db.get_value("Item", self.item, ["description", "stock_uom", "item_name"])
			self.description = ret[0]
			self.uom = ret[1]
			self.item_name = ret[2]

		if not self.quantity:
			frappe.throw(_("Quantity should be greater than 0"))

	def validate_currency(self):
		if self.rm_cost_as_per == "Price List":
			price_list_currency = frappe.db.get_value("Price List", self.buying_price_list, "currency")
			if price_list_currency not in (self.currency, self.company_currency()):
				frappe.throw(
					_("Currency of the price list {0} must be {1} or {2}").format(
						self.buying_price_list, self.currency, self.company_currency()
					)
				)

	def update_stock_qty(self):
		for m in self.get("items"):
			if not m.conversion_factor:
				m.conversion_factor = flt(get_conversion_factor(m.item_code, m.uom)["conversion_factor"])
			if m.uom and m.qty:
				m.stock_qty = flt(m.conversion_factor) * flt(m.qty)
			if not m.uom and m.stock_uom:
				m.uom = m.stock_uom
				m.qty = m.stock_qty

	def validate_uom_is_interger(self):
		from erpnext.utilities.transaction_base import validate_uom_is_integer

		validate_uom_is_integer(self, "uom", "qty", "BOM Item")
		validate_uom_is_integer(self, "stock_uom", "stock_qty", "BOM Item")

	def set_conversion_rate(self):
		if self.currency == self.company_currency():
			self.conversion_rate = 1
		elif self.conversion_rate == 1 or flt(self.conversion_rate) <= 0:
			self.conversion_rate = get_exchange_rate(
				self.currency, self.company_currency(), args="for_buying"
			)

	def set_plc_conversion_rate(self):
		if self.rm_cost_as_per in ["Valuation Rate", "Last Purchase Rate"]:
			self.plc_conversion_rate = 1
		elif not self.plc_conversion_rate and self.price_list_currency:
			self.plc_conversion_rate = get_exchange_rate(
				self.price_list_currency, self.company_currency(), args="for_buying"
			)

	def validate_materials(self):
		"""Validate raw material entries"""

		if not self.get("items"):
			frappe.throw(_("Raw Materials cannot be blank."))

		check_list = []
		for m in self.get("items"):
			if m.bom_no:
				validate_bom_no(m.item_code, m.bom_no)
			if flt(m.qty) <= 0:
				frappe.throw(_("Quantity required for Item {0} in row {1}").format(m.item_code, m.idx))
			check_list.append(m)

	def check_recursion(self, bom_list=None):
		"""Check whether recursion occurs in any bom"""

		def _throw_error(bom_name):
			frappe.throw(
				_("BOM recursion: {1} cannot be parent or child of {0}").format(self.name, bom_name),
				exc=BOMRecursionError,
			)

		bom_list = self.traverse_tree()
		child_items = frappe.get_all(
			"BOM Item",
			fields=["bom_no", "item_code"],
			filters={"parent": ("in", bom_list), "parenttype": "BOM"},
		)

		for item in child_items:
			if self.name == item.bom_no:
				_throw_error(self.name)
			if self.item == item.item_code and item.bom_no:
				# Same item but with different BOM should not be allowed.
				# Same item can appear recursively once as long as it doesn't have BOM.
				_throw_error(item.bom_no)

		if self.name in {d.bom_no for d in self.items}:
			_throw_error(self.name)

	def traverse_tree(self, bom_list=None):
		def _get_children(bom_no):
			children = frappe.cache().hget("bom_children", bom_no)
			if children is None:
				children = frappe.db.sql_list(
					"""SELECT `bom_no` FROM `tabBOM Item`
					WHERE `parent`=%s AND `bom_no`!='' AND `parenttype`='BOM'""",
					bom_no,
				)
				frappe.cache().hset("bom_children", bom_no, children)
			return children

		count = 0
		if not bom_list:
			bom_list = []

		if self.name not in bom_list:
			bom_list.append(self.name)

		while count < len(bom_list):
			for child_bom in _get_children(bom_list[count]):
				if child_bom not in bom_list:
					bom_list.append(child_bom)
			count += 1
		bom_list.reverse()
		return bom_list

	def calculate_cost(self, save_updates=False, update_hour_rate=False):
		"""Calculate bom totals"""
		self.calculate_op_cost(update_hour_rate)
		self.calculate_rm_cost(save=save_updates)
		self.calculate_sm_cost(save=save_updates)
		if save_updates:
			# not via doc event, table is not regenerated and needs updation
			self.calculate_exploded_cost()

		old_cost = self.total_cost

		self.total_cost = self.operating_cost + self.raw_material_cost - self.scrap_material_cost
		self.base_total_cost = (
			self.base_operating_cost + self.base_raw_material_cost - self.base_scrap_material_cost
		)

		if self.total_cost != old_cost:
			self.flags.cost_updated = True

	def calculate_op_cost(self, update_hour_rate=False):
		"""Update workstation rate and calculates totals"""
		self.operating_cost = 0
		self.base_operating_cost = 0
		if self.get("with_operations"):
			for d in self.get("operations"):
				if d.workstation:
					self.update_rate_and_time(d, update_hour_rate)

				operating_cost = d.operating_cost
				base_operating_cost = d.base_operating_cost
				if d.set_cost_based_on_bom_qty:
					operating_cost = flt(d.cost_per_unit) * flt(self.quantity)
					base_operating_cost = flt(d.base_cost_per_unit) * flt(self.quantity)

				self.operating_cost += flt(operating_cost)
				self.base_operating_cost += flt(base_operating_cost)

		elif self.get("fg_based_operating_cost"):
			total_operating_cost = flt(self.get("quantity")) * flt(
				self.get("operating_cost_per_bom_quantity")
			)
			self.operating_cost = total_operating_cost
			self.base_operating_cost = flt(total_operating_cost * self.conversion_rate, 2)

	def update_rate_and_time(self, row, update_hour_rate=False):
		if not row.hour_rate or update_hour_rate:
			hour_rate = flt(frappe.get_cached_value("Workstation", row.workstation, "hour_rate"))

			if hour_rate:
				row.hour_rate = (
					hour_rate / flt(self.conversion_rate) if self.conversion_rate and hour_rate else hour_rate
				)

		if row.hour_rate and row.time_in_mins:
			row.base_hour_rate = flt(row.hour_rate) * flt(self.conversion_rate)
			row.operating_cost = flt(row.hour_rate) * flt(row.time_in_mins) / 60.0
			row.base_operating_cost = flt(row.operating_cost) * flt(self.conversion_rate)
			row.cost_per_unit = row.operating_cost / (row.batch_size or 1.0)
			row.base_cost_per_unit = row.base_operating_cost / (row.batch_size or 1.0)

		if update_hour_rate:
			row.db_update()

	def calculate_rm_cost(self, save=False):
		"""Fetch RM rate as per today's valuation rate and calculate totals"""

		total_rm_cost = 0
		base_total_rm_cost = 0

		for d in self.get("items"):
			old_rate = d.rate
			if not self.bom_creator and d.is_stock_item:
				d.rate = self.get_rm_rate(
					{
						"company": self.company,
						"item_code": d.item_code,
						"bom_no": d.bom_no,
						"qty": d.qty,
						"uom": d.uom,
						"stock_uom": d.stock_uom,
						"conversion_factor": d.conversion_factor,
						"sourced_by_supplier": d.sourced_by_supplier,
					}
				)

			d.base_rate = flt(d.rate) * flt(self.conversion_rate)
			d.amount = flt(d.rate, d.precision("rate")) * flt(d.qty, d.precision("qty"))
			d.base_amount = d.amount * flt(self.conversion_rate)
			d.qty_consumed_per_unit = flt(d.stock_qty, d.precision("stock_qty")) / flt(
				self.quantity, self.precision("quantity")
			)

			total_rm_cost += d.amount
			base_total_rm_cost += d.base_amount
			if save and (old_rate != d.rate):
				d.db_update()

		self.raw_material_cost = total_rm_cost
		self.base_raw_material_cost = base_total_rm_cost

	def calculate_sm_cost(self, save=False):
		"""Fetch RM rate as per today's valuation rate and calculate totals"""
		total_sm_cost = 0
		base_total_sm_cost = 0

		for d in self.get("scrap_items"):
			d.base_rate = flt(d.rate, d.precision("rate")) * flt(
				self.conversion_rate, self.precision("conversion_rate")
			)
			d.amount = flt(d.rate, d.precision("rate")) * flt(d.stock_qty, d.precision("stock_qty"))
			d.base_amount = flt(d.amount, d.precision("amount")) * flt(
				self.conversion_rate, self.precision("conversion_rate")
			)
			total_sm_cost += d.amount
			base_total_sm_cost += d.base_amount
			if save:
				d.db_update()

		self.scrap_material_cost = total_sm_cost
		self.base_scrap_material_cost = base_total_sm_cost

	def calculate_exploded_cost(self):
		"Set exploded row cost from it's parent BOM."
		rm_rate_map = self.get_rm_rate_map()

		for row in self.get("exploded_items"):
			old_rate = flt(row.rate)
			row.rate = rm_rate_map.get(row.item_code)
			row.amount = flt(row.stock_qty) * flt(row.rate)

			if old_rate != row.rate:
				# Only db_update if changed
				row.db_update()

	def get_rm_rate_map(self) -> dict[str, float]:
		"Create Raw Material-Rate map for Exploded Items. Fetch rate from Items table or Subassembly BOM."
		rm_rate_map = {}

		for item in self.get("items"):
			if item.bom_no:
				# Get Item-Rate from Subassembly BOM
				explosion_items = frappe.get_all(
					"BOM Explosion Item",
					filters={"parent": item.bom_no},
					fields=["item_code", "rate"],
					order_by=None,  # to avoid sort index creation at db level (granular change)
				)
				explosion_item_rate = {item.item_code: flt(item.rate) for item in explosion_items}
				rm_rate_map.update(explosion_item_rate)
			else:
				rm_rate_map[item.item_code] = flt(item.base_rate) / flt(item.conversion_factor or 1.0)

		return rm_rate_map

	def update_exploded_items(self, save=True):
		"""Update Flat BOM, following will be correct data"""
		self.get_exploded_items()
		self.add_exploded_items(save=save)

	def get_exploded_items(self):
		"""Get all raw materials including items from child bom"""
		self.cur_exploded_items = {}
		for d in self.get("items"):
			if d.bom_no:
				self.get_child_exploded_items(d.bom_no, d.stock_qty)
			elif d.item_code:
				self.add_to_cur_exploded_items(
					frappe._dict(
						{
							"item_code": d.item_code,
							"item_name": d.item_name,
							"operation": d.operation,
							"source_warehouse": d.source_warehouse,
							"description": d.description,
							"image": d.image,
							"stock_uom": d.stock_uom,
							"stock_qty": flt(d.stock_qty),
							"rate": flt(d.base_rate) / (flt(d.conversion_factor) or 1.0),
							"include_item_in_manufacturing": d.include_item_in_manufacturing,
							"sourced_by_supplier": d.sourced_by_supplier,
						}
					)
				)

	def company_currency(self):
		return erpnext.get_company_currency(self.company)

	def add_to_cur_exploded_items(self, args):
		if self.cur_exploded_items.get(args.item_code):
			self.cur_exploded_items[args.item_code]["stock_qty"] += args.stock_qty
		else:
			self.cur_exploded_items[args.item_code] = args

	def get_child_exploded_items(self, bom_no, stock_qty):
		"""Add all items from Flat BOM of child BOM"""
		# Did not use qty_consumed_per_unit in the query, as it leads to rounding loss
		child_fb_items = frappe.db.sql(
			"""
			SELECT
				bom_item.item_code,
				bom_item.item_name,
				bom_item.description,
				bom_item.source_warehouse,
				bom_item.operation,
				bom_item.stock_uom,
				bom_item.stock_qty,
				bom_item.rate,
				bom_item.include_item_in_manufacturing,
				bom_item.sourced_by_supplier,
				bom_item.stock_qty / ifnull(bom.quantity, 1) AS qty_consumed_per_unit
			FROM `tabBOM Explosion Item` bom_item, `tabBOM` bom
			WHERE
				bom_item.parent = bom.name
				AND bom.name = %s
				AND bom.docstatus = 1
		""",
			bom_no,
			as_dict=1,
		)

		for d in child_fb_items:
			self.add_to_cur_exploded_items(
				frappe._dict(
					{
						"item_code": d["item_code"],
						"item_name": d["item_name"],
						"source_warehouse": d["source_warehouse"],
						"operation": d["operation"],
						"description": d["description"],
						"stock_uom": d["stock_uom"],
						"stock_qty": d["qty_consumed_per_unit"] * stock_qty,
						"rate": flt(d["rate"]),
						"include_item_in_manufacturing": d.get("include_item_in_manufacturing", 0),
						"sourced_by_supplier": d.get("sourced_by_supplier", 0),
					}
				)
			)

	def add_exploded_items(self, save=True):
		"Add items to Flat BOM table"
		self.set("exploded_items", [])

		if save:
			frappe.db.sql("""delete from `tabBOM Explosion Item` where parent=%s""", self.name)

		for d in sorted(self.cur_exploded_items, key=itemgetter(0)):
			ch = self.append("exploded_items", {})
			for i in self.cur_exploded_items[d].keys():
				ch.set(i, self.cur_exploded_items[d][i])
			ch.amount = flt(ch.stock_qty) * flt(ch.rate)
			ch.qty_consumed_per_unit = flt(ch.stock_qty) / flt(self.quantity)
			ch.docstatus = self.docstatus

			if save:
				ch.db_insert()

	def validate_bom_links(self):
		if not self.is_active:
			act_pbom = frappe.db.sql(
				"""select distinct bom_item.parent from `tabBOM Item` bom_item
				where bom_item.bom_no = %s and bom_item.docstatus = 1 and bom_item.parenttype='BOM'
				and exists (select * from `tabBOM` where name = bom_item.parent
					and docstatus = 1 and is_active = 1)""",
				self.name,
			)

			if act_pbom and act_pbom[0][0]:
				frappe.throw(_("Cannot deactivate or cancel BOM as it is linked with other BOMs"))

	def validate_transfer_against(self):
		if not self.with_operations:
			self.transfer_material_against = "Work Order"
		if not self.transfer_material_against and not self.is_new():
			frappe.throw(
				_("Setting {} is required").format(self.meta.get_label("transfer_material_against")),
				title=_("Missing value"),
			)

	def set_routing_operations(self):
		if self.routing and self.with_operations and not self.operations:
			self.get_routing()

	def validate_operations(self):
		if self.with_operations and not self.get("operations") and self.docstatus == 1:
			frappe.throw(_("Operations cannot be left blank"))

		if self.with_operations:
			for d in self.operations:
				if not d.description:
					d.description = frappe.db.get_value("Operation", d.operation, "description")
				if not d.batch_size or d.batch_size <= 0:
					d.batch_size = 1

				if not d.workstation and not d.workstation_type:
					frappe.throw(
						_(
							"Row {0}: Workstation or Workstation Type is mandatory for an operation {1}"
						).format(d.idx, d.operation)
					)

	def get_tree_representation(self) -> BOMTree:
		"""Get a complete tree representation preserving order of child items."""
		return BOMTree(self.name)

	def set_process_loss_qty(self):
		if self.process_loss_percentage:
			self.process_loss_qty = flt(self.quantity) * flt(self.process_loss_percentage) / 100

	def validate_scrap_items(self):
		must_be_whole_number = frappe.get_value("UOM", self.uom, "must_be_whole_number")

		if self.process_loss_percentage and self.process_loss_percentage > 100:
			frappe.throw(_("Process Loss Percentage cannot be greater than 100"))

		if self.process_loss_qty and must_be_whole_number and self.process_loss_qty % 1 != 0:
			msg = f"Item: {frappe.bold(self.item)} with Stock UOM: {frappe.bold(self.uom)} can't have fractional process loss qty as UOM {frappe.bold(self.uom)} is a whole Number."
			frappe.throw(msg, title=_("Invalid Process Loss Configuration"))


def get_bom_item_rate(args, bom_doc):
	if bom_doc.rm_cost_as_per == "Valuation Rate":
		rate = get_valuation_rate(args) * (args.get("conversion_factor") or 1)
	elif bom_doc.rm_cost_as_per == "Last Purchase Rate":
		rate = (
			flt(args.get("last_purchase_rate"))
			or flt(frappe.db.get_value("Item", args["item_code"], "last_purchase_rate"))
		) * (args.get("conversion_factor") or 1)
	elif bom_doc.rm_cost_as_per == "Price List":
		if not bom_doc.buying_price_list:
			frappe.throw(_("Please select Price List"))
		bom_args = frappe._dict(
			{
				"doctype": "BOM",
				"price_list": bom_doc.buying_price_list,
				"qty": args.get("qty") or 1,
				"uom": args.get("uom") or args.get("stock_uom"),
				"stock_uom": args.get("stock_uom"),
				"transaction_type": "buying",
				"company": bom_doc.company,
				"currency": bom_doc.currency,
				"conversion_rate": 1,  # Passed conversion rate as 1 purposefully, as conversion rate is applied at the end of the function
				"conversion_factor": args.get("conversion_factor") or 1,
				"plc_conversion_rate": 1,
				"ignore_party": True,
				"ignore_conversion_rate": True,
			}
		)
		item_doc = frappe.get_cached_doc("Item", args.get("item_code"))
		price_list_data = get_price_list_rate(bom_args, item_doc)
		rate = price_list_data.price_list_rate

	return flt(rate)


def get_valuation_rate(data):
	"""
	1) Get average valuation rate from all warehouses
	2) If no value, get last valuation rate from SLE
	3) If no value, get valuation rate from Item
	"""
	from frappe.query_builder.functions import Count, IfNull, Sum
	from pypika import Case

	item_code, company = data.get("item_code"), data.get("company")
	valuation_rate = 0.0

	bin_table = frappe.qb.DocType("Bin")
	wh_table = frappe.qb.DocType("Warehouse")
	item_valuation = (
		frappe.qb.from_(bin_table)
		.join(wh_table)
		.on(bin_table.warehouse == wh_table.name)
		.select(
			Sum(bin_table.stock_value).as_("stock_value"),
			Sum(bin_table.actual_qty).as_("actual_qty")
			)
		.where((bin_table.item_code == item_code) & (wh_table.company == company))
	)

	if data.get("set_rate_based_on_warehouse") and data.get("warehouse"):
		item_valuation = item_valuation.where(bin_table.warehouse == data.get("warehouse"))

	item_valuation = item_valuation.run(as_dict=True)[0]

	stock_value = item_valuation.get("stock_value")
	actual_qty = item_valuation.get("actual_qty")
	if actual_qty and actual_qty > 0:
		valuation_rate = flt(stock_value) / flt(actual_qty)
	else:
		valuation_rate = 0.0

	if not valuation_rate:
		sle = frappe.qb.DocType("Stock Ledger Entry")
		last_val_rate = (
			frappe.qb.from_(sle)
			.select(sle.valuation_rate)
			.where((sle.item_code == item_code) & (sle.valuation_rate > 0) & (sle.is_cancelled == 0))
			.orderby(sle.posting_datetime, order=frappe.qb.desc)
			.orderby(sle.creation, order=frappe.qb.desc)
			.limit(1)
		).run(as_dict=True)


		valuation_rate = flt(last_val_rate[0].get("valuation_rate")) if last_val_rate else 0

	if not valuation_rate:
		valuation_rate = frappe.db.get_value("Item", item_code, "valuation_rate")

	return flt(valuation_rate)


def get_list_context(context):
	context.title = _("Bill of Materials")
	# context.introduction = _('Boms')


def get_bom_items_as_dict(
	bom,
	company,
	qty=1,
	fetch_exploded=1,
	fetch_scrap_items=0,
	include_non_stock_items=False,
	fetch_qty_in_stock_uom=True,
):
	item_dict = {}
<<<<<<< HEAD

	# Add project column if "projects" app is installed
	project_column = ", bom.project" if "projects" in frappe.get_installed_apps() else ""
	project_group_by = "bom.project," if project_column else ""

	# Base SQL Query
	query = """SELECT
=======
	project_column = "bom.project," if "projects" in frappe.get_installed_apps() else ""
 
	# Did not use qty_consumed_per_unit in the query, as it leads to rounding loss
	query = """select
>>>>>>> 90584f3f
				bom_item.item_code,
				bom_item.idx,
				item.item_name,
				SUM(bom_item.{qty_field} / COALESCE(bom.quantity, 1)) * %(qty)s AS qty,
				item.image
				{project_column},
				bom_item.rate,
				SUM(bom_item.{qty_field} / COALESCE(bom.quantity, 1)) * bom_item.rate * %(qty)s AS amount,
				item.stock_uom,
				item.item_group,
				item.allow_alternative_item,
				item_default.default_warehouse,
				item_default.expense_account AS expense_account,
				item_default.buying_cost_center AS cost_center
				{select_columns}
			FROM `tab{table}` bom_item
			JOIN `tabBOM` bom ON bom_item.parent = bom.name
			JOIN `tabItem` item ON item.name = bom_item.item_code
			LEFT JOIN `tabItem Default` item_default
				ON item_default.parent = item.name AND item_default.company = %(company)s
			WHERE
				bom_item.docstatus < 2
				AND bom.name = %(bom)s
				AND item.is_stock_item IN (1, {is_stock_item})
				{where_conditions}
			GROUP BY bom_item.item_code,
				bom_item.idx,
				item.item_name,
				item.image,
				{project_group_by}
				bom_item.rate,
				item.stock_uom,
				item.item_group,
				item.allow_alternative_item,
				item_default.default_warehouse,
				item_default.expense_account,
				item_default.buying_cost_center
				{group_by_fields}
			ORDER BY bom_item.idx"""

	is_stock_item = 0 if include_non_stock_items else 1

	if cint(fetch_exploded):
		query = query.format(
			table="BOM Explosion Item",
			group_by_fields=", bom_item.source_warehouse, bom_item.operation, bom_item.include_item_in_manufacturing, bom_item.description, bom_item.sourced_by_supplier",
			where_conditions="",
			is_stock_item=is_stock_item,
			qty_field="stock_qty",
			project_column=project_column,
			project_group_by=project_group_by,  # FIXED: Explicitly passing this value
			select_columns=""",
				bom_item.source_warehouse, bom_item.operation,
				bom_item.include_item_in_manufacturing, bom_item.description, bom_item.rate, bom_item.sourced_by_supplier,
				(SELECT idx FROM `tabBOM Item` WHERE item_code = bom_item.item_code AND parent = %(parent)s LIMIT 1) AS bom_itm_idx""",
		)

		items = frappe.db.sql(
			query, {"parent": bom, "qty": qty, "bom": bom, "company": company}, as_dict=True
		)
	elif fetch_scrap_items:
		query = query.format(
			table="BOM Scrap Item",
			group_by_fields=", item.description",
			where_conditions="",
			select_columns=", item.description",
			is_stock_item=is_stock_item,
			qty_field="stock_qty",
			project_column=project_column,
			project_group_by=project_group_by,  # FIXED: Explicitly passing this value
		)

		items = frappe.db.sql(query, {"qty": qty, "bom": bom, "company": company}, as_dict=True)
	else:
		query = query.format(
			table="BOM Item",
			group_by_fields=", bom_item.source_warehouse, bom_item.operation, bom_item.include_item_in_manufacturing, bom_item.uom, bom_item.conversion_factor, bom_item.description, bom_item.sourced_by_supplier, bom_item.base_rate",
			where_conditions="",
			is_stock_item=is_stock_item,
			qty_field="stock_qty" if fetch_qty_in_stock_uom else "qty",
			project_column=project_column,
			project_group_by=project_group_by,  # FIXED: Explicitly passing this value
			select_columns=""",
				bom_item.uom, bom_item.conversion_factor, bom_item.source_warehouse,
				bom_item.operation, bom_item.include_item_in_manufacturing, bom_item.sourced_by_supplier,
				bom_item.description, bom_item.base_rate AS bom_rate""",
		)

		items = frappe.db.sql(query, {"qty": qty, "bom": bom, "company": company}, as_dict=True)

	for item in items:
		if item.item_code in item_dict:
			item_dict[item.item_code]["qty"] += flt(item.qty)
		else:
			item_dict[item.item_code] = item

	for item, item_details in item_dict.items():
		for d in [
			["Account", "expense_account", "stock_adjustment_account"],
			["Cost Center", "cost_center", "cost_center"],
			["Warehouse", "default_warehouse", ""],
		]:
			company_in_record = frappe.db.get_value(d[0], item_details.get(d[1]), "company")
			if not item_details.get(d[1]) or (company_in_record and company != company_in_record):
				item_dict[item][d[1]] = frappe.get_cached_value("Company", company, d[2]) if d[2] else None

	return item_dict


@frappe.whitelist()
def get_bom_items(bom, company, qty=1, fetch_exploded=1):
	items = get_bom_items_as_dict(bom, company, qty, fetch_exploded, include_non_stock_items=True).values()
	items = list(items)
	items.sort(key=functools.cmp_to_key(lambda a, b: a.item_code > b.item_code and 1 or -1))
	return items


def validate_bom_no(item, bom_no):
	"""Validate BOM No of sub-contracted items"""
	bom = frappe.get_doc("BOM", bom_no)
	if not bom.is_active:
		frappe.throw(_("BOM {0} must be active").format(bom_no))
	if bom.docstatus != 1:
		if not getattr(frappe.flags, "in_test", False):
			frappe.throw(_("BOM {0} must be submitted").format(bom_no))
	if item:
		rm_item_exists = False
		for d in bom.items:
			if d.item_code.lower() == item.lower():
				rm_item_exists = True
		for d in bom.scrap_items:
			if d.item_code.lower() == item.lower():
				rm_item_exists = True
		if (
			bom.item.lower() == item.lower()
			or bom.item.lower() == cstr(frappe.db.get_value("Item", item, "variant_of")).lower()
		):
			rm_item_exists = True
		if not rm_item_exists:
			frappe.throw(_("BOM {0} does not belong to Item {1}").format(bom_no, item))


@frappe.whitelist()
def get_children(parent=None, is_root=False, **filters):
	if not parent or parent == "BOM":
		frappe.msgprint(_("Please select a BOM"))
		return

	if parent:
		frappe.form_dict.parent = parent

	if frappe.form_dict.parent:
		bom_doc = frappe.get_cached_doc("BOM", frappe.form_dict.parent)
		frappe.has_permission("BOM", doc=bom_doc, throw=True)

		bom_items = frappe.get_all(
			"BOM Item",
			fields=["item_code", "bom_no as value", "stock_qty"],
			filters=[["parent", "=", frappe.form_dict.parent]],
			order_by="idx",
		)

		item_names = tuple(d.get("item_code") for d in bom_items)

		items = frappe.get_list(
			"Item",
			fields=["image", "description", "name", "stock_uom", "item_name", "is_sub_contracted_item"],
			filters=[["name", "in", item_names]],
		)  # to get only required item dicts

		for bom_item in bom_items:
			# extend bom_item dict with respective item dict
			bom_item.update(
				# returns an item dict from items list which matches with item_code
				next(item for item in items if item.get("name") == bom_item.get("item_code"))
			)

			bom_item.parent_bom_qty = bom_doc.quantity
			bom_item.expandable = 0 if bom_item.value in ("", None) else 1
			bom_item.image = frappe.db.escape(bom_item.image)

		return bom_items


def add_additional_cost(stock_entry, work_order):
	# Add non stock items cost in the additional cost
	stock_entry.additional_costs = []
	company_account = frappe.db.get_value(
		"Company",
		work_order.company,
		["expenses_included_in_valuation", "default_operating_cost_account"],
		as_dict=1,
	)

	expense_account = (
		company_account.default_operating_cost_account or company_account.expenses_included_in_valuation
	)
	add_non_stock_items_cost(stock_entry, work_order, expense_account)
	add_operations_cost(stock_entry, work_order, expense_account)


def add_non_stock_items_cost(stock_entry, work_order, expense_account):
	bom = frappe.get_doc("BOM", work_order.bom_no)
	table = "exploded_items" if work_order.get("use_multi_level_bom") else "items"

	items = {}
	for d in bom.get(table):
		items.setdefault(d.item_code, d.amount)

	non_stock_items = frappe.get_all(
		"Item",
		fields="name",
		filters={"name": ("in", list(items.keys())), "ifnull(is_stock_item, 0)": 0},
		as_list=1,
	)

	non_stock_items_cost = 0.0
	for name in non_stock_items:
		non_stock_items_cost += (
			flt(items.get(name[0])) * flt(stock_entry.fg_completed_qty) / flt(bom.quantity)
		)

	if non_stock_items_cost:
		stock_entry.append(
			"additional_costs",
			{
				"expense_account": expense_account,
				"description": _("Non stock items"),
				"amount": non_stock_items_cost,
			},
		)


def add_operations_cost(stock_entry, work_order=None, expense_account=None):
	from erpnext.stock.doctype.stock_entry.stock_entry import get_operating_cost_per_unit

	operating_cost_per_unit = get_operating_cost_per_unit(work_order, stock_entry.bom_no)

	if operating_cost_per_unit:
		stock_entry.append(
			"additional_costs",
			{
				"expense_account": expense_account,
				"description": _("Operating Cost as per Work Order / BOM"),
				"amount": operating_cost_per_unit * flt(stock_entry.fg_completed_qty),
			},
		)

	if work_order and work_order.additional_operating_cost and work_order.qty:
		additional_operating_cost_per_unit = flt(work_order.additional_operating_cost) / flt(work_order.qty)

		if additional_operating_cost_per_unit:
			stock_entry.append(
				"additional_costs",
				{
					"expense_account": expense_account,
					"description": "Additional Operating Cost",
					"amount": additional_operating_cost_per_unit * flt(stock_entry.fg_completed_qty),
				},
			)

	def get_max_op_qty():
		from frappe.query_builder.functions import Sum
		table = frappe.qb.DocType("Job Card")
		query = (
			frappe.qb.from_(table)
			.select(Sum(table.total_completed_qty).as_("qty"))
			.where(
				(table.docstatus == 1)
				& (table.work_order == work_order.name)
				& (table.is_corrective_job_card == 0)
			)
			.groupby(table.operation)
		)
		return min([d.qty for d in query.run(as_dict=True)], default=0)
	def get_utilised_cc():
		from frappe.query_builder.functions import Sum
		table = frappe.qb.DocType("Stock Entry")
		subquery = (
			frappe.qb.from_(table)
			.select(table.name)
			.where(
				(table.docstatus == 1)
				& (table.work_order == work_order.name)
				& (table.purpose == "Manufacture")
			)
		)
		table = frappe.qb.DocType("Landed Cost Taxes and Charges")
		query = (
			frappe.qb.from_(table)
			.select(Sum(table.amount).as_("amount"))
			.where(table.parent.isin(subquery) & (table.has_corrective_cost == 1))
		)
		return query.run(as_dict=True)[0].amount or 0
	if (
		work_order
		and work_order.corrective_operation_cost
		and cint(
			frappe.db.get_single_value(
				"Manufacturing Settings", "add_corrective_operation_cost_in_finished_good_valuation"
			)
		)
	):
		
		max_qty = get_max_op_qty() - work_order.produced_qty
		remaining_cc = work_order.corrective_operation_cost - get_utilised_cc()
		stock_entry.append(
			"additional_costs",
			{
				"expense_account": expense_account,
				"description": "Corrective Operation Cost",
				"has_corrective_cost": 1,
				"amount": remaining_cc / max_qty * flt(stock_entry.fg_completed_qty),
			},
		)


@frappe.whitelist()
def get_bom_diff(bom1, bom2):
	from frappe.model import table_fields

	if bom1 == bom2:
		frappe.throw(
			_("BOM 1 {0} and BOM 2 {1} should not be same").format(frappe.bold(bom1), frappe.bold(bom2))
		)

	doc1 = frappe.get_doc("BOM", bom1)
	doc2 = frappe.get_doc("BOM", bom2)

	out = get_diff(doc1, doc2)
	out.row_changed = []
	out.added = []
	out.removed = []

	meta = doc1.meta

	identifiers = {
		"operations": "operation",
		"items": "item_code",
		"scrap_items": "item_code",
		"exploded_items": "item_code",
	}

	for df in meta.fields:
		old_value, new_value = doc1.get(df.fieldname), doc2.get(df.fieldname)

		if df.fieldtype in table_fields:
			identifier = identifiers[df.fieldname]
			# make maps
			old_row_by_identifier, new_row_by_identifier = {}, {}
			for d in old_value:
				old_row_by_identifier[d.get(identifier)] = d
			for d in new_value:
				new_row_by_identifier[d.get(identifier)] = d

			# check rows for additions, changes
			for i, d in enumerate(new_value):
				if d.get(identifier) in old_row_by_identifier:
					diff = get_diff(old_row_by_identifier[d.get(identifier)], d, for_child=True)
					if diff and diff.changed:
						out.row_changed.append((df.fieldname, i, d.get(identifier), diff.changed))
				else:
					out.added.append([df.fieldname, d.as_dict()])

			# check for deletions
			for d in old_value:
				if d.get(identifier) not in new_row_by_identifier:
					out.removed.append([df.fieldname, d.as_dict()])

	return out


@frappe.whitelist()
@frappe.validate_and_sanitize_search_inputs
def item_query(doctype, txt, searchfield, start, page_len, filters):
	meta = frappe.get_meta("Item", cached=True)
	searchfields = meta.get_search_fields()

	order_by = "idx desc, name, item_name"

	fields = ["name", "item_name", "item_group", "description"]
	fields.extend([field for field in searchfields if field not in ["name", "item_group", "description"]])

	searchfields = searchfields + [
		field
		for field in [searchfield or "name", "item_code", "item_group", "item_name"]
		if field not in searchfields
	]

	query_filters = {"disabled": 0, "ifnull(end_of_life, '3099-12-31')": (">", today())}

	or_cond_filters = {}
	if txt:
		for s_field in searchfields:
			or_cond_filters[s_field] = ("like", f"%{txt}%")

		barcodes = frappe.get_all(
    "Item Barcode",
    fields=["distinct parent as item_code", "modified"],
    filters={"barcode": ("like", f"%{txt}%")},
    order_by="modified DESC"
)

		barcodes = [d.item_code for d in barcodes]
		if barcodes:
			or_cond_filters["name"] = ("in", barcodes)

	if filters and filters.get("item_code"):
		has_variants = frappe.get_cached_value("Item", filters.get("item_code"), "has_variants")
		if not has_variants:
			query_filters["has_variants"] = 0

	if filters:
		for fieldname, value in filters.items():
			query_filters[fieldname] = value

	return frappe.get_list(
		"Item",
		fields=fields,
		filters=query_filters,
		or_filters=or_cond_filters,
		order_by=order_by,
		limit_start=start,
		limit_page_length=page_len,
		as_list=1,
	)


@frappe.whitelist()
def make_variant_bom(source_name, bom_no, item, variant_items, target_doc=None):
	from erpnext.manufacturing.doctype.work_order.work_order import add_variant_item

	def postprocess(source, doc):
		doc.item = item
		doc.quantity = 1

		item_data = get_item_details(item)
		doc.update(
			{
				"item_name": item_data.item_name,
				"description": item_data.description,
				"uom": item_data.stock_uom,
				"allow_alternative_item": item_data.allow_alternative_item,
			}
		)

		add_variant_item(variant_items, doc, source_name)

	doc = get_mapped_doc(
		"BOM",
		source_name,
		{
			"BOM": {"doctype": "BOM", "validation": {"docstatus": ["=", 1]}},
			"BOM Item": {
				"doctype": "BOM Item",
				# stop get_mapped_doc copying parent bom_no to children
				"field_no_map": ["bom_no"],
				"condition": lambda doc: doc.has_variants == 0,
			},
		},
		target_doc,
		postprocess,
	)

	return doc


def get_op_cost_from_sub_assemblies(bom_no, op_cost=0):
	# Get operating cost from sub-assemblies

	bom_items = frappe.get_all(
		"BOM Item", filters={"parent": bom_no, "docstatus": 1}, fields=["bom_no"], order_by="idx asc"
	)

	for row in bom_items:
		if not row.bom_no:
			continue

		if cost := frappe.get_cached_value("BOM", row.bom_no, "operating_cost_per_bom_quantity"):
			op_cost += flt(cost)
			get_op_cost_from_sub_assemblies(row.bom_no, op_cost)

	return op_cost


def get_scrap_items_from_sub_assemblies(bom_no, company, qty, scrap_items=None):
	if not scrap_items:
		scrap_items = {}

	bom_items = frappe.get_all(
		"BOM Item",
		filters={"parent": bom_no, "docstatus": 1},
		fields=["bom_no", "qty"],
		order_by="idx asc",
	)

	for row in bom_items:
		if not row.bom_no:
			continue

		qty = flt(row.qty) * flt(qty)
		items = get_bom_items_as_dict(row.bom_no, company, qty=qty, fetch_exploded=0, fetch_scrap_items=1)
		scrap_items.update(items)

		get_scrap_items_from_sub_assemblies(row.bom_no, company, qty, scrap_items)

	return scrap_items<|MERGE_RESOLUTION|>--- conflicted
+++ resolved
@@ -1117,20 +1117,14 @@
 	fetch_qty_in_stock_uom=True,
 ):
 	item_dict = {}
-<<<<<<< HEAD
 
 	# Add project column if "projects" app is installed
 	project_column = ", bom.project" if "projects" in frappe.get_installed_apps() else ""
 	project_group_by = "bom.project," if project_column else ""
 
 	# Base SQL Query
-	query = """SELECT
-=======
-	project_column = "bom.project," if "projects" in frappe.get_installed_apps() else ""
- 
-	# Did not use qty_consumed_per_unit in the query, as it leads to rounding loss
+	
 	query = """select
->>>>>>> 90584f3f
 				bom_item.item_code,
 				bom_item.idx,
 				item.item_name,
