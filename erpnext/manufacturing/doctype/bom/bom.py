--- conflicted
+++ resolved
@@ -171,46 +171,6 @@
 		if arg.get('scrap_items'):
 			rate = self.get_valuation_rate(arg)
 		elif arg:
-<<<<<<< HEAD
-			if arg.get('bom_no') and self.set_rate_of_sub_assembly_item_based_on_bom:
-				rate = self.get_bom_unitcost(arg['bom_no']) * (arg.get("conversion_factor") or 1)
-			else:
-				if self.rm_cost_as_per == 'Valuation Rate':
-					rate = self.get_valuation_rate(arg) * (arg.get("conversion_factor") or 1)
-				elif self.rm_cost_as_per == 'Last Purchase Rate':
-					rate = (arg.get('last_purchase_rate') \
-						or frappe.db.get_value("Item", arg['item_code'], "last_purchase_rate")) \
-							* (arg.get("conversion_factor") or 1)
-				elif self.rm_cost_as_per == "Price List":
-					if not self.buying_price_list:
-						frappe.throw(_("Please select Price List"))
-					args = frappe._dict({
-						"doctype": "BOM",
-						"price_list": self.buying_price_list,
-						"qty": arg.get("qty") or 1,
-						"uom": arg.get("uom") or arg.get("stock_uom"),
-						"stock_uom": arg.get("stock_uom"),
-						"transaction_type": "buying",
-						"company": self.company,
-						"currency": self.currency,
-						"conversion_rate": 1, # Passed conversion rate as 1 purposefully, as conversion rate is applied at the end of the function
-						"conversion_factor": arg.get("conversion_factor") or 1,
-						"plc_conversion_rate": 1,
-						"ignore_party": True
-					})
-					item_doc = frappe.get_doc("Item", arg.get("item_code"))
-					out = frappe._dict()
-					get_price_list_rate(args, item_doc, out)
-					rate = out.price_list_rate
-
-				if not rate:
-					if self.rm_cost_as_per == "Price List":
-						frappe.msgprint(_("Price not found for item {0} in price list {1}")
-							.format(arg["item_code"], self.buying_price_list), alert=True)
-					else:
-						frappe.msgprint(_("{0} not found for item {1}")
-							.format(self.rm_cost_as_per, arg["item_code"]), alert=True)
-=======
 			#Customer Provided parts will have zero rate
 			if not frappe.db.get_value('Item', arg["item_code"], 'is_customer_provided_item'):
 				if arg.get('bom_no') and self.set_rate_of_sub_assembly_item_based_on_bom:
@@ -251,7 +211,6 @@
 						else:
 							frappe.msgprint(_("{0} not found for item {1}")
 								.format(self.rm_cost_as_per, arg["item_code"]), alert=True)
->>>>>>> 0c0604b7
 
 		return flt(rate) / (self.conversion_rate or 1)
 
@@ -561,14 +520,10 @@
 		return erpnext.get_company_currency(self.company)
 
 	def add_to_cur_exploded_items(self, args):
-		key = (args.item_code)
-		if args.operation:
-			key = (args.item_code, args.operation)
-
-		if key in self.cur_exploded_items:
-			self.cur_exploded_items[key]["stock_qty"] += args.stock_qty
+		if self.cur_exploded_items.get(args.item_code):
+			self.cur_exploded_items[args.item_code]["stock_qty"] += args.stock_qty
 		else:
-			self.cur_exploded_items[key] = args
+			self.cur_exploded_items[args.item_code] = args
 
 	def get_child_exploded_items(self, bom_no, stock_qty):
 		""" Add all items from Flat BOM of child BOM"""
@@ -641,10 +596,6 @@
 				bom_item.idx,
 				item.item_name,
 				sum(bom_item.{qty_field}/ifnull(bom.quantity, 1)) * %(qty)s as qty,
-<<<<<<< HEAD
-				item.description,
-=======
->>>>>>> 0c0604b7
 				item.image,
 				bom.project,
 				item.stock_uom,
@@ -664,7 +615,7 @@
 				and bom.name = %(bom)s
 				and item.is_stock_item in (1, {is_stock_item})
 				{where_conditions}
-				group by item_code, stock_uom {groupby_columns}
+				group by item_code, stock_uom
 				order by idx"""
 
 	is_stock_item = 0 if include_non_stock_items else 1
@@ -673,15 +624,6 @@
 			where_conditions="",
 			is_stock_item=is_stock_item,
 			qty_field="stock_qty",
-<<<<<<< HEAD
-			select_columns = """, bom_item.source_warehouse, bom_item.operation, bom_item.include_item_in_manufacturing,
-				(Select idx from `tabBOM Item` where item_code = bom_item.item_code and parent = %(parent)s limit 1) as idx""",
-			groupby_columns = """, bom_item.operation""")
-
-		items = frappe.db.sql(query, { "parent": bom, "qty": qty, "bom": bom, "company": company }, as_dict=True)
-	elif fetch_scrap_items:
-		query = query.format(table="BOM Scrap Item", where_conditions="", select_columns=", bom_item.idx", is_stock_item=is_stock_item, qty_field="stock_qty", groupby_columns="")
-=======
 			select_columns = """, bom_item.source_warehouse, bom_item.operation,
 				bom_item.include_item_in_manufacturing, bom_item.description,
 				(Select idx from `tabBOM Item` where item_code = bom_item.item_code and parent = %(parent)s limit 1) as idx""")
@@ -691,30 +633,20 @@
 		query = query.format(table="BOM Scrap Item", where_conditions="",
 			select_columns=", bom_item.idx, item.description", is_stock_item=is_stock_item, qty_field="stock_qty")
 
->>>>>>> 0c0604b7
 		items = frappe.db.sql(query, { "qty": qty, "bom": bom, "company": company }, as_dict=True)
 	else:
 		query = query.format(table="BOM Item", where_conditions="", is_stock_item=is_stock_item,
 			qty_field="stock_qty" if fetch_qty_in_stock_uom else "qty",
-<<<<<<< HEAD
-			select_columns = ", bom_item.uom, bom_item.conversion_factor, bom_item.source_warehouse, bom_item.idx, bom_item.operation, bom_item.include_item_in_manufacturing",
-			groupby_columns = """, bom_item.operation""")
-=======
 			select_columns = """, bom_item.uom, bom_item.conversion_factor, bom_item.source_warehouse,
 				bom_item.idx, bom_item.operation, bom_item.include_item_in_manufacturing,
 				bom_item.description """)
->>>>>>> 0c0604b7
 		items = frappe.db.sql(query, { "qty": qty, "bom": bom, "company": company }, as_dict=True)
 
 	for item in items:
-		key = (item.item_code)
-		if item.operation:
-			key = (item.item_code, item.operation)
-
-		if key in item_dict:
-			item_dict[key]["qty"] += flt(item.qty)
+		if item.item_code in item_dict:
+			item_dict[item.item_code]["qty"] += flt(item.qty)
 		else:
-			item_dict[key] = item
+			item_dict[item.item_code] = item
 
 	for item, item_details in item_dict.items():
 		for d in [["Account", "expense_account", "stock_adjustment_account"],
