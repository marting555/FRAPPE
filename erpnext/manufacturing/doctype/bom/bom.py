# Copyright (c) 2022, Frappe Technologies Pvt. Ltd. and Contributors
# License: GNU General Public License v3. See license.txt

import functools
import re
from collections import deque
from operator import itemgetter

import frappe
from frappe import _
from frappe.core.doctype.version.version import get_diff
from frappe.model.mapper import get_mapped_doc
from frappe.utils import cint, cstr, flt, today
from frappe.website.website_generator import WebsiteGenerator

import erpnext
from erpnext.setup.utils import get_exchange_rate
from erpnext.stock.doctype.item.item import get_item_details
from erpnext.stock.get_item_details import get_conversion_factor, get_price_list_rate

form_grid_templates = {"items": "templates/form_grid/item_grid.html"}


class BOMRecursionError(frappe.ValidationError):
	pass


class BOMTree:
	"""Full tree representation of a BOM"""

	# specifying the attributes to save resources
	# ref: https://docs.python.org/3/reference/datamodel.html#slots
	__slots__ = ["name", "child_items", "is_bom", "item_code", "qty", "exploded_qty", "bom_qty"]

	def __init__(self, name: str, is_bom: bool = True, exploded_qty: float = 1.0, qty: float = 1) -> None:
		self.name = name  # name of node, BOM number if is_bom else item_code
		self.child_items: list["BOMTree"] = []  # list of child items
		self.is_bom = is_bom  # true if the node is a BOM and not a leaf item
		self.item_code: str = None  # item_code associated with node
		self.qty = qty  # required unit quantity to make one unit of parent item.
		self.exploded_qty = exploded_qty  # total exploded qty required for making root of tree.
		if not self.is_bom:
			self.item_code = self.name
		else:
			self.__create_tree()

	def __create_tree(self):
		bom = frappe.get_cached_doc("BOM", self.name)
		self.item_code = bom.item
		self.bom_qty = bom.quantity

		for item in bom.get("items", []):
			qty = item.stock_qty / bom.quantity  # quantity per unit
			exploded_qty = self.exploded_qty * qty
			if item.bom_no:
				child = BOMTree(item.bom_no, exploded_qty=exploded_qty, qty=qty)
				self.child_items.append(child)
			else:
				self.child_items.append(
					BOMTree(item.item_code, is_bom=False, exploded_qty=exploded_qty, qty=qty)
				)

	def level_order_traversal(self) -> list["BOMTree"]:
		"""Get level order traversal of tree.
		E.g. for following tree the traversal will return list of nodes in order from top to bottom.
		BOM:
		        - SubAssy1
		                - item1
		                - item2
		        - SubAssy2
		                - item3
		        - item4

		returns = [SubAssy1, item1, item2, SubAssy2, item3, item4]
		"""
		traversal = []
		q = deque()
		q.append(self)

		while q:
			node = q.popleft()

			for child in node.child_items:
				traversal.append(child)
				q.append(child)

		return traversal

	def __str__(self) -> str:
		return (
			f"{self.item_code}{' - ' + self.name if self.is_bom else ''} qty(per unit): {self.qty}"
			f" exploded_qty: {self.exploded_qty}"
		)

	def __repr__(self, level: int = 0) -> str:
		rep = "┃  " * (level - 1) + "┣━ " * (level > 0) + str(self) + "\n"
		for child in self.child_items:
			rep += child.__repr__(level=level + 1)
		return rep


class BOM(WebsiteGenerator):
	# begin: auto-generated types
	# This code is auto-generated. Do not modify anything in this block.

	from typing import TYPE_CHECKING

	if TYPE_CHECKING:
		from frappe.types import DF

		from erpnext.manufacturing.doctype.bom_explosion_item.bom_explosion_item import BOMExplosionItem
		from erpnext.manufacturing.doctype.bom_item.bom_item import BOMItem
		from erpnext.manufacturing.doctype.bom_operation.bom_operation import BOMOperation
		from erpnext.manufacturing.doctype.bom_scrap_item.bom_scrap_item import BOMScrapItem

		allow_alternative_item: DF.Check
		amended_from: DF.Link | None
		base_operating_cost: DF.Currency
		base_raw_material_cost: DF.Currency
		base_scrap_material_cost: DF.Currency
		base_total_cost: DF.Currency
		bom_creator: DF.Link | None
		bom_creator_item: DF.Data | None
		buying_price_list: DF.Link | None
		company: DF.Link
		conversion_rate: DF.Float
		currency: DF.Link
		description: DF.SmallText | None
		exploded_items: DF.Table[BOMExplosionItem]
		fg_based_operating_cost: DF.Check
		has_variants: DF.Check
		image: DF.AttachImage | None
		inspection_required: DF.Check
		is_active: DF.Check
		is_default: DF.Check
		item: DF.Link
		item_name: DF.Data | None
		items: DF.Table[BOMItem]
		operating_cost: DF.Currency
		operating_cost_per_bom_quantity: DF.Currency
		operations: DF.Table[BOMOperation]
		plc_conversion_rate: DF.Float
		price_list_currency: DF.Link | None
		process_loss_percentage: DF.Percent
		process_loss_qty: DF.Float
		project: DF.Link | None
		quality_inspection_template: DF.Link | None
		quantity: DF.Float
		raw_material_cost: DF.Currency
		rm_cost_as_per: DF.Literal["Valuation Rate", "Last Purchase Rate", "Price List"]
		route: DF.SmallText | None
		routing: DF.Link | None
		scrap_items: DF.Table[BOMScrapItem]
		scrap_material_cost: DF.Currency
		set_rate_of_sub_assembly_item_based_on_bom: DF.Check
		show_in_website: DF.Check
		show_items: DF.Check
		show_operations: DF.Check
		thumbnail: DF.Data | None
		total_cost: DF.Currency
		transfer_material_against: DF.Literal["", "Work Order", "Job Card"]
		uom: DF.Link | None
		web_long_description: DF.TextEditor | None
		website_image: DF.AttachImage | None
		with_operations: DF.Check
	# end: auto-generated types

	website = frappe._dict(
		# page_title_field = "item_name",
		condition_field="show_in_website",
		template="templates/generators/bom.html",
	)

	def autoname(self):
		# ignore amended documents while calculating current index

		search_key = f"{self.doctype}-{self.item}%"
		existing_boms = frappe.get_all(
			"BOM", filters={"name": search_key, "amended_from": ["is", "not set"]}, pluck="name"
		)

		if not existing_boms:
			existing_boms = frappe.get_all(
				"BOM", filters={"name": ("like", search_key), "amended_from": ["is", "not set"]}, pluck="name"
			)

		if existing_boms:
			index = self.get_next_version_index(existing_boms)
		else:
			index = 1

		prefix = self.doctype
		suffix = "%.3i" % index  # convert index to string (1 -> "001")
		bom_name = f"{prefix}-{self.item}-{suffix}"

		if len(bom_name) <= 140:
			name = bom_name
		else:
			# since max characters for name is 140, remove enough characters from the
			# item name to fit the prefix, suffix and the separators
			truncated_length = 140 - (len(prefix) + len(suffix) + 2)
			truncated_item_name = self.item[:truncated_length]
			# if a partial word is found after truncate, remove the extra characters
			truncated_item_name = truncated_item_name.rsplit(" ", 1)[0]
			name = f"{prefix}-{truncated_item_name}-{suffix}"

		if frappe.db.exists("BOM", name):
			existing_boms = frappe.get_all(
				"BOM", filters={"name": ("like", search_key), "amended_from": ["is", "not set"]}, pluck="name"
			)

			index = self.get_index_for_bom(existing_boms)
			suffix = "%.3i" % index
			name = f"{prefix}-{self.item}-{suffix}"

		self.name = name
	
	def get_index_for_bom(self, existing_boms):
		index = 1
		if existing_boms:
			index = self.get_next_version_index(existing_boms)
		return index
<<<<<<< HEAD
=======
	
	def onload(self):
		super().onload()
		self.set_onload_for_muulti_level_bom()
	def set_onload_for_muulti_level_bom(self):
		use_multi_level_bom = frappe.db.get_value(
			"Property Setter",
			{"field_name": "use_multi_level_bom", "doc_type": "Work Order", "property": "default"},
			"value",
		)
		if use_multi_level_bom is None:
			use_multi_level_bom = 1
		self.set_onload("use_multi_level_bom", cint(use_multi_level_bom))
>>>>>>> 74ef245b

	@staticmethod
	def get_next_version_index(existing_boms: list[str]) -> int:
		# split by "/" and "-"
		delimiters = ["/", "-"]
		pattern = "|".join(map(re.escape, delimiters))
		bom_parts = [re.split(pattern, bom_name) for bom_name in existing_boms]

		# filter out BOMs that do not follow the following formats: BOM/ITEM/001, BOM-ITEM-001
		valid_bom_parts = list(filter(lambda x: len(x) > 1 and x[-1], bom_parts))

		# extract the current index from the BOM parts
		if valid_bom_parts:
			# handle cancelled and submitted documents
			indexes = [cint(part[-1]) for part in valid_bom_parts]
			index = max(indexes) + 1
		else:
			index = 1

		return index

	def validate(self):
		self.route = frappe.scrub(self.name).replace("_", "-")

		if not self.company:
			frappe.throw(_("Please select a Company first."), title=_("Mandatory"))

		self.clear_operations()
		self.clear_inspection()
		self.validate_main_item()
		self.validate_currency()
		self.set_conversion_rate()
		self.set_plc_conversion_rate()
		self.validate_uom_is_interger()
		self.set_bom_material_details()
		self.set_bom_scrap_items_detail()
		self.validate_materials()
		self.validate_transfer_against()
		self.set_routing_operations()
		self.validate_operations()
		self.calculate_cost()
		self.update_exploded_items(save=False)
		self.update_stock_qty()
		self.update_cost(update_parent=False, from_child_bom=True, update_hour_rate=False, save=False)
		self.set_process_loss_qty()
		self.validate_scrap_items()

	def get_context(self, context):
		context.parents = [{"name": "boms", "title": _("All BOMs")}]

	def on_update(self):
		frappe.cache().hdel("bom_children", self.name)
		self.check_recursion()

	def on_submit(self):
		self.manage_default_bom()
		self.update_bom_creator_status()

	def on_cancel(self):
		self.db_set("is_active", 0)
		self.db_set("is_default", 0)

		# check if used in any other bom
		self.validate_bom_links()
		self.manage_default_bom()
		self.update_bom_creator_status()

	def update_bom_creator_status(self):
		if not self.bom_creator:
			return

		if self.bom_creator_item:
			frappe.db.set_value(
				"BOM Creator Item",
				self.bom_creator_item,
				"bom_created",
				1 if self.docstatus == 1 else 0,
				update_modified=False,
			)

		doc = frappe.get_doc("BOM Creator", self.bom_creator)
		doc.set_status(save=True)

	def on_update_after_submit(self):
		self.validate_bom_links()
		self.manage_default_bom()

	def get_item_det(self, item_code):
		item = get_item_details(item_code)

		if not item:
			frappe.throw(_("Item: {0} does not exist in the system").format(item_code))

		return item

	@frappe.whitelist()
	def get_routing(self):
		if self.routing:
			self.set("operations", [])
			fields = [
				"sequence_id",
				"operation",
				"workstation",
				"workstation_type",
				"description",
				"time_in_mins",
				"batch_size",
				"operating_cost",
				"idx",
				"hour_rate",
				"set_cost_based_on_bom_qty",
				"fixed_time",
			]

			for row in frappe.get_all(
				"BOM Operation",
				fields=fields,
				filters={"parenttype": "Routing", "parent": self.routing},
				order_by="sequence_id, idx",
			):
				child = self.append("operations", row)
				child.hour_rate = flt(row.hour_rate / self.conversion_rate, child.precision("hour_rate"))

	def set_bom_material_details(self):
		for item in self.get("items"):
			self.validate_bom_currency(item)

			if item.do_not_explode:
				item.bom_no = ""

			ret = self.get_bom_material_detail(
				{
					"company": self.company,
					"item_code": item.item_code,
					"item_name": item.item_name,
					"bom_no": item.bom_no,
					"stock_qty": item.stock_qty,
					"include_item_in_manufacturing": item.include_item_in_manufacturing,
					"qty": item.qty,
					"uom": item.uom,
					"stock_uom": item.stock_uom,
					"conversion_factor": item.conversion_factor,
					"sourced_by_supplier": item.sourced_by_supplier,
					"do_not_explode": item.do_not_explode,
				}
			)

			for r in ret:
				if not item.get(r):
					item.set(r, ret[r])

	def set_bom_scrap_items_detail(self):
		for item in self.get("scrap_items"):
			args = {
				"item_code": item.item_code,
				"company": self.company,
				"scrap_items": True,
				"bom_no": "",
			}
			ret = self.get_bom_material_detail(args)
			for key, value in ret.items():
				if item.get(key) is None:
					item.set(key, value)

	@frappe.whitelist()
	def get_bom_material_detail(self, args=None):
		"""Get raw material details like uom, desc and rate"""
		if not args:
			args = frappe.form_dict.get("args")

		if isinstance(args, str):
			import json

			args = json.loads(args)

		item = self.get_item_det(args["item_code"])

		args["bom_no"] = args["bom_no"] or item and cstr(item["default_bom"]) or ""
		args["transfer_for_manufacture"] = (
			cstr(args.get("include_item_in_manufacturing", ""))
			or item
			and item.include_item_in_manufacturing
			or 0
		)
		args.update(item)

		rate = self.get_rm_rate(args)
		ret_item = {
			"item_name": item and args["item_name"] or "",
			"description": item and args["description"] or "",
			"image": item and args["image"] or "",
			"stock_uom": item and args["stock_uom"] or "",
			"uom": item and args["stock_uom"] or "",
			"conversion_factor": 1,
			"bom_no": args["bom_no"],
			"rate": rate,
			"qty": args.get("qty") or args.get("stock_qty") or 1,
			"stock_qty": args.get("qty") or args.get("stock_qty") or 1,
			"base_rate": flt(rate) * (flt(self.conversion_rate) or 1),
			"include_item_in_manufacturing": cint(args.get("transfer_for_manufacture")),
			"sourced_by_supplier": args.get("sourced_by_supplier", 0),
		}

		if args.get("do_not_explode"):
			ret_item["bom_no"] = ""

		return ret_item

	def validate_bom_currency(self, item):
		if item.get("bom_no") and frappe.db.get_value("BOM", item.get("bom_no"), "currency") != self.currency:
			frappe.throw(
				_("Row {0}: Currency of the BOM #{1} should be equal to the selected currency {2}").format(
					item.idx, item.bom_no, self.currency
				)
			)

	def get_rm_rate(self, arg):
		"""Get raw material rate as per selected method, if bom exists takes bom cost"""
		rate = 0
		if not self.rm_cost_as_per:
			self.rm_cost_as_per = "Valuation Rate"

		if arg.get("scrap_items"):
			rate = get_valuation_rate(arg)
		elif arg:
			# Customer Provided parts and Supplier sourced parts will have zero rate
			if not frappe.db.get_value("Item", arg["item_code"], "is_customer_provided_item") and not arg.get(
				"sourced_by_supplier"
			):
				if arg.get("bom_no") and self.set_rate_of_sub_assembly_item_based_on_bom:
					rate = flt(self.get_bom_unitcost(arg["bom_no"])) * (arg.get("conversion_factor") or 1)
				else:
					rate = get_bom_item_rate(arg, self)

					if not rate:
						if self.rm_cost_as_per == "Price List":
							frappe.msgprint(
								_("Price not found for item {0} in price list {1}").format(
									arg["item_code"], self.buying_price_list
								),
								alert=True,
							)
						else:
							frappe.msgprint(
								_("{0} not found for item {1}").format(self.rm_cost_as_per, arg["item_code"]),
								alert=True,
							)
		return flt(rate) * flt(self.plc_conversion_rate or 1) / (self.conversion_rate or 1)

	@frappe.whitelist()
	def update_cost(self, update_parent=True, from_child_bom=False, update_hour_rate=True, save=True):
		if self.docstatus == 2:
			return

		self.flags.cost_updated = False
		existing_bom_cost = self.total_cost

		if self.docstatus == 1:
			self.flags.ignore_validate_update_after_submit = True

		self.calculate_cost(save_updates=save, update_hour_rate=update_hour_rate)

		if save:
			self.db_update()

		# update parent BOMs
		if self.total_cost != existing_bom_cost and update_parent:
			parent_boms = frappe.db.sql_list(
				"""select distinct parent from `tabBOM Item`
				where bom_no = %s and docstatus=1 and parenttype='BOM'""",
				self.name,
			)

			for bom in parent_boms:
				frappe.get_doc("BOM", bom).update_cost(from_child_bom=True)

		if not from_child_bom:
			msg = "Cost Updated"
			if not self.flags.cost_updated:
				msg = "No changes in cost found"

			frappe.msgprint(_(msg), alert=True)

	def update_parent_cost(self):
		if self.total_cost:
			cost = self.total_cost / self.quantity

			frappe.db.sql(
				"""update `tabBOM Item` set rate=%s, amount=stock_qty*%s
				where bom_no = %s and docstatus < 2 and parenttype='BOM'""",
				(cost, cost, self.name),
			)

	def get_bom_unitcost(self, bom_no):
		bom = frappe.db.sql(
			"""select name, base_total_cost/quantity as unit_cost from `tabBOM`
			where is_active = 1 and name = %s""",
			bom_no,
			as_dict=1,
		)
		return bom and bom[0]["unit_cost"] or 0

	def manage_default_bom(self):
		"""Uncheck others if current one is selected as default or
		check the current one as default if it the only bom for the selected item,
		update default bom in item master
		"""
		if self.is_default and self.is_active:
			from frappe.model.utils import set_default

			set_default(self, "item")
			item = frappe.get_doc("Item", self.item)
			if item.default_bom != self.name:
				frappe.db.set_value("Item", self.item, "default_bom", self.name)
		elif (
			not frappe.db.exists(dict(doctype="BOM", docstatus=1, item=self.item, is_default=1))
			and self.is_active
		):
			self.db_set("is_default", 1)
			frappe.db.set_value("Item", self.item, "default_bom", self.name)
		else:
			self.db_set("is_default", 0)
			item = frappe.get_doc("Item", self.item)
			if item.default_bom == self.name:
				frappe.db.set_value("Item", self.item, "default_bom", None)

	def clear_operations(self):
		if not self.with_operations:
			self.set("operations", [])

	def clear_inspection(self):
		if not self.inspection_required:
			self.quality_inspection_template = None

	def validate_main_item(self):
		"""Validate main FG item"""
		item = self.get_item_det(self.item)
		if not item:
			frappe.throw(_("Item {0} does not exist in the system or has expired").format(self.item))
		else:
			ret = frappe.db.get_value("Item", self.item, ["description", "stock_uom", "item_name"])
			self.description = ret[0]
			self.uom = ret[1]
			self.item_name = ret[2]

		if not self.quantity:
			frappe.throw(_("Quantity should be greater than 0"))

	def validate_currency(self):
		if self.rm_cost_as_per == "Price List":
			price_list_currency = frappe.db.get_value("Price List", self.buying_price_list, "currency")
			if price_list_currency not in (self.currency, self.company_currency()):
				frappe.throw(
					_("Currency of the price list {0} must be {1} or {2}").format(
						self.buying_price_list, self.currency, self.company_currency()
					)
				)

	def update_stock_qty(self):
		for m in self.get("items"):
			if not m.conversion_factor:
				m.conversion_factor = flt(get_conversion_factor(m.item_code, m.uom)["conversion_factor"])
			if m.uom and m.qty:
				m.stock_qty = flt(m.conversion_factor) * flt(m.qty)
			if not m.uom and m.stock_uom:
				m.uom = m.stock_uom
				m.qty = m.stock_qty

	def validate_uom_is_interger(self):
		from erpnext.utilities.transaction_base import validate_uom_is_integer

		validate_uom_is_integer(self, "uom", "qty", "BOM Item")
		validate_uom_is_integer(self, "stock_uom", "stock_qty", "BOM Item")

	def set_conversion_rate(self):
		if self.currency == self.company_currency():
			self.conversion_rate = 1
		elif self.conversion_rate == 1 or flt(self.conversion_rate) <= 0:
			self.conversion_rate = get_exchange_rate(
				self.currency, self.company_currency(), args="for_buying"
			)

	def set_plc_conversion_rate(self):
		if self.rm_cost_as_per in ["Valuation Rate", "Last Purchase Rate"]:
			self.plc_conversion_rate = 1
		elif not self.plc_conversion_rate and self.price_list_currency:
			self.plc_conversion_rate = get_exchange_rate(
				self.price_list_currency, self.company_currency(), args="for_buying"
			)

	def validate_materials(self):
		"""Validate raw material entries"""

		if not self.get("items"):
			frappe.throw(_("Raw Materials cannot be blank."))

		check_list = []
		for m in self.get("items"):
			if m.bom_no:
				validate_bom_no(m.item_code, m.bom_no)
			if flt(m.qty) <= 0:
				frappe.throw(_("Quantity required for Item {0} in row {1}").format(m.item_code, m.idx))
			check_list.append(m)

	def check_recursion(self, bom_list=None):
		"""Check whether recursion occurs in any bom"""

		def _throw_error(bom_name):
			frappe.throw(
				_("BOM recursion: {1} cannot be parent or child of {0}").format(self.name, bom_name),
				exc=BOMRecursionError,
			)

		bom_list = self.traverse_tree()
		child_items = frappe.get_all(
			"BOM Item",
			fields=["bom_no", "item_code"],
			filters={"parent": ("in", bom_list), "parenttype": "BOM"},
		)

		for item in child_items:
			if self.name == item.bom_no:
				_throw_error(self.name)
			if self.item == item.item_code and item.bom_no:
				# Same item but with different BOM should not be allowed.
				# Same item can appear recursively once as long as it doesn't have BOM.
				_throw_error(item.bom_no)

		if self.name in {d.bom_no for d in self.items}:
			_throw_error(self.name)

	def traverse_tree(self, bom_list=None):
		def _get_children(bom_no):
			children = frappe.cache().hget("bom_children", bom_no)
			if children is None:
				children = frappe.db.sql_list(
					"""SELECT `bom_no` FROM `tabBOM Item`
					WHERE `parent`=%s AND `bom_no`!='' AND `parenttype`='BOM'""",
					bom_no,
				)
				frappe.cache().hset("bom_children", bom_no, children)
			return children

		count = 0
		if not bom_list:
			bom_list = []

		if self.name not in bom_list:
			bom_list.append(self.name)

		while count < len(bom_list):
			for child_bom in _get_children(bom_list[count]):
				if child_bom not in bom_list:
					bom_list.append(child_bom)
			count += 1
		bom_list.reverse()
		return bom_list

	def calculate_cost(self, save_updates=False, update_hour_rate=False):
		"""Calculate bom totals"""
		self.calculate_op_cost(update_hour_rate)
		self.calculate_rm_cost(save=save_updates)
		self.calculate_sm_cost(save=save_updates)
		if save_updates:
			# not via doc event, table is not regenerated and needs updation
			self.calculate_exploded_cost()

		old_cost = self.total_cost

		self.total_cost = self.operating_cost + self.raw_material_cost - self.scrap_material_cost
		self.base_total_cost = (
			self.base_operating_cost + self.base_raw_material_cost - self.base_scrap_material_cost
		)

		if self.total_cost != old_cost:
			self.flags.cost_updated = True

	def calculate_op_cost(self, update_hour_rate=False):
		"""Update workstation rate and calculates totals"""
		self.operating_cost = 0
		self.base_operating_cost = 0
		if self.get("with_operations"):
			for d in self.get("operations"):
				if d.workstation:
					self.update_rate_and_time(d, update_hour_rate)

				operating_cost = d.operating_cost
				base_operating_cost = d.base_operating_cost
				if d.set_cost_based_on_bom_qty:
					operating_cost = flt(d.cost_per_unit) * flt(self.quantity)
					base_operating_cost = flt(d.base_cost_per_unit) * flt(self.quantity)

				self.operating_cost += flt(operating_cost)
				self.base_operating_cost += flt(base_operating_cost)

		elif self.get("fg_based_operating_cost"):
			total_operating_cost = flt(self.get("quantity")) * flt(
				self.get("operating_cost_per_bom_quantity")
			)
			self.operating_cost = total_operating_cost
			self.base_operating_cost = flt(total_operating_cost * self.conversion_rate, 2)

	def update_rate_and_time(self, row, update_hour_rate=False):
		if not row.hour_rate or update_hour_rate:
			hour_rate = flt(frappe.get_cached_value("Workstation", row.workstation, "hour_rate"))

			if hour_rate:
				row.hour_rate = (
					hour_rate / flt(self.conversion_rate) if self.conversion_rate and hour_rate else hour_rate
				)

		if row.hour_rate and row.time_in_mins:
			row.base_hour_rate = flt(row.hour_rate) * flt(self.conversion_rate)
			row.operating_cost = flt(row.hour_rate) * flt(row.time_in_mins) / 60.0
			row.base_operating_cost = flt(row.operating_cost) * flt(self.conversion_rate)
			row.cost_per_unit = row.operating_cost / (row.batch_size or 1.0)
			row.base_cost_per_unit = row.base_operating_cost / (row.batch_size or 1.0)

		if update_hour_rate:
			row.db_update()

	def calculate_rm_cost(self, save=False):
		"""Fetch RM rate as per today's valuation rate and calculate totals"""

		total_rm_cost = 0
		base_total_rm_cost = 0

		for d in self.get("items"):
			old_rate = d.rate
			if not self.bom_creator and d.is_stock_item:
				d.rate = self.get_rm_rate(
					{
						"company": self.company,
						"item_code": d.item_code,
						"bom_no": d.bom_no,
						"qty": d.qty,
						"uom": d.uom,
						"stock_uom": d.stock_uom,
						"conversion_factor": d.conversion_factor,
						"sourced_by_supplier": d.sourced_by_supplier,
					}
				)

			d.base_rate = flt(d.rate) * flt(self.conversion_rate)
			d.amount = flt(d.rate, d.precision("rate")) * flt(d.qty, d.precision("qty"))
			d.base_amount = d.amount * flt(self.conversion_rate)
			d.qty_consumed_per_unit = flt(d.stock_qty, d.precision("stock_qty")) / flt(
				self.quantity, self.precision("quantity")
			)

			total_rm_cost += d.amount
			base_total_rm_cost += d.base_amount
			if save and (old_rate != d.rate):
				d.db_update()

		self.raw_material_cost = total_rm_cost
		self.base_raw_material_cost = base_total_rm_cost

	def calculate_sm_cost(self, save=False):
		"""Fetch RM rate as per today's valuation rate and calculate totals"""
		total_sm_cost = 0
		base_total_sm_cost = 0

		for d in self.get("scrap_items"):
			d.base_rate = flt(d.rate, d.precision("rate")) * flt(
				self.conversion_rate, self.precision("conversion_rate")
			)
			d.amount = flt(d.rate, d.precision("rate")) * flt(d.stock_qty, d.precision("stock_qty"))
			d.base_amount = flt(d.amount, d.precision("amount")) * flt(
				self.conversion_rate, self.precision("conversion_rate")
			)
			total_sm_cost += d.amount
			base_total_sm_cost += d.base_amount
			if save:
				d.db_update()

		self.scrap_material_cost = total_sm_cost
		self.base_scrap_material_cost = base_total_sm_cost

	def calculate_exploded_cost(self):
		"Set exploded row cost from it's parent BOM."
		rm_rate_map = self.get_rm_rate_map()

		for row in self.get("exploded_items"):
			old_rate = flt(row.rate)
			row.rate = rm_rate_map.get(row.item_code)
			row.amount = flt(row.stock_qty) * flt(row.rate)

			if old_rate != row.rate:
				# Only db_update if changed
				row.db_update()

	def get_rm_rate_map(self) -> dict[str, float]:
		"Create Raw Material-Rate map for Exploded Items. Fetch rate from Items table or Subassembly BOM."
		rm_rate_map = {}

		for item in self.get("items"):
			if item.bom_no:
				# Get Item-Rate from Subassembly BOM
				explosion_items = frappe.get_all(
					"BOM Explosion Item",
					filters={"parent": item.bom_no},
					fields=["item_code", "rate"],
					order_by=None,  # to avoid sort index creation at db level (granular change)
				)
				explosion_item_rate = {item.item_code: flt(item.rate) for item in explosion_items}
				rm_rate_map.update(explosion_item_rate)
			else:
				rm_rate_map[item.item_code] = flt(item.base_rate) / flt(item.conversion_factor or 1.0)

		return rm_rate_map

	def update_exploded_items(self, save=True):
		"""Update Flat BOM, following will be correct data"""
		self.get_exploded_items()
		self.add_exploded_items(save=save)

	def get_exploded_items(self):
		"""Get all raw materials including items from child bom"""
		self.cur_exploded_items = {}
		for d in self.get("items"):
			if d.bom_no:
				self.get_child_exploded_items(d.bom_no, d.stock_qty)
			elif d.item_code:
				self.add_to_cur_exploded_items(
					frappe._dict(
						{
							"item_code": d.item_code,
							"item_name": d.item_name,
							"operation": d.operation,
							"source_warehouse": d.source_warehouse,
							"description": d.description,
							"image": d.image,
							"stock_uom": d.stock_uom,
							"stock_qty": flt(d.stock_qty),
							"rate": flt(d.base_rate) / (flt(d.conversion_factor) or 1.0),
							"include_item_in_manufacturing": d.include_item_in_manufacturing,
							"sourced_by_supplier": d.sourced_by_supplier,
						}
					)
				)

	def company_currency(self):
		return erpnext.get_company_currency(self.company)

	def add_to_cur_exploded_items(self, args):
		if self.cur_exploded_items.get(args.item_code):
			self.cur_exploded_items[args.item_code]["stock_qty"] += args.stock_qty
		else:
			self.cur_exploded_items[args.item_code] = args

	def get_child_exploded_items(self, bom_no, stock_qty):
		"""Add all items from Flat BOM of child BOM"""
		# Did not use qty_consumed_per_unit in the query, as it leads to rounding loss
		child_fb_items = frappe.db.sql(
			"""
			SELECT
				bom_item.item_code,
				bom_item.item_name,
				bom_item.description,
				bom_item.source_warehouse,
				bom_item.operation,
				bom_item.stock_uom,
				bom_item.stock_qty,
				bom_item.rate,
				bom_item.include_item_in_manufacturing,
				bom_item.sourced_by_supplier,
				bom_item.stock_qty / ifnull(bom.quantity, 1) AS qty_consumed_per_unit
			FROM `tabBOM Explosion Item` bom_item, `tabBOM` bom
			WHERE
				bom_item.parent = bom.name
				AND bom.name = %s
				AND bom.docstatus = 1
		""",
			bom_no,
			as_dict=1,
		)

		for d in child_fb_items:
			self.add_to_cur_exploded_items(
				frappe._dict(
					{
						"item_code": d["item_code"],
						"item_name": d["item_name"],
						"source_warehouse": d["source_warehouse"],
						"operation": d["operation"],
						"description": d["description"],
						"stock_uom": d["stock_uom"],
						"stock_qty": d["qty_consumed_per_unit"] * stock_qty,
						"rate": flt(d["rate"]),
						"include_item_in_manufacturing": d.get("include_item_in_manufacturing", 0),
						"sourced_by_supplier": d.get("sourced_by_supplier", 0),
					}
				)
			)

	def add_exploded_items(self, save=True):
		"Add items to Flat BOM table"
		self.set("exploded_items", [])

		if save:
			frappe.db.sql("""delete from `tabBOM Explosion Item` where parent=%s""", self.name)

		for d in sorted(self.cur_exploded_items, key=itemgetter(0)):
			ch = self.append("exploded_items", {})
			for i in self.cur_exploded_items[d].keys():
				ch.set(i, self.cur_exploded_items[d][i])
			ch.amount = flt(ch.stock_qty) * flt(ch.rate)
			ch.qty_consumed_per_unit = flt(ch.stock_qty) / flt(self.quantity)
			ch.docstatus = self.docstatus

			if save:
				ch.db_insert()

	def validate_bom_links(self):
		if not self.is_active:
			act_pbom = frappe.db.sql(
				"""select distinct bom_item.parent from `tabBOM Item` bom_item
				where bom_item.bom_no = %s and bom_item.docstatus = 1 and bom_item.parenttype='BOM'
				and exists (select * from `tabBOM` where name = bom_item.parent
					and docstatus = 1 and is_active = 1)""",
				self.name,
			)

			if act_pbom and act_pbom[0][0]:
				frappe.throw(_("Cannot deactivate or cancel BOM as it is linked with other BOMs"))

	def validate_transfer_against(self):
		if not self.with_operations:
			self.transfer_material_against = "Work Order"
		if not self.transfer_material_against and not self.is_new():
			frappe.throw(
				_("Setting {} is required").format(self.meta.get_label("transfer_material_against")),
				title=_("Missing value"),
			)

	def set_routing_operations(self):
		if self.routing and self.with_operations and not self.operations:
			self.get_routing()

	def validate_operations(self):
		if self.with_operations and not self.get("operations") and self.docstatus == 1:
			frappe.throw(_("Operations cannot be left blank"))

		if self.with_operations:
			for d in self.operations:
				if not d.description:
					d.description = frappe.db.get_value("Operation", d.operation, "description")
				if not d.batch_size or d.batch_size <= 0:
					d.batch_size = 1

				if not d.workstation and not d.workstation_type:
					frappe.throw(
						_(
							"Row {0}: Workstation or Workstation Type is mandatory for an operation {1}"
						).format(d.idx, d.operation)
					)

	def get_tree_representation(self) -> BOMTree:
		"""Get a complete tree representation preserving order of child items."""
		return BOMTree(self.name)

	def set_process_loss_qty(self):
		if self.process_loss_percentage:
			self.process_loss_qty = flt(self.quantity) * flt(self.process_loss_percentage) / 100

	def validate_scrap_items(self):
		must_be_whole_number = frappe.get_value("UOM", self.uom, "must_be_whole_number")

		if self.process_loss_percentage and self.process_loss_percentage > 100:
			frappe.throw(_("Process Loss Percentage cannot be greater than 100"))

		if self.process_loss_qty and must_be_whole_number and self.process_loss_qty % 1 != 0:
			msg = f"Item: {frappe.bold(self.item)} with Stock UOM: {frappe.bold(self.uom)} can't have fractional process loss qty as UOM {frappe.bold(self.uom)} is a whole Number."
			frappe.throw(msg, title=_("Invalid Process Loss Configuration"))


def get_bom_item_rate(args, bom_doc):
	if bom_doc.rm_cost_as_per == "Valuation Rate":
		rate = get_valuation_rate(args) * (args.get("conversion_factor") or 1)
	elif bom_doc.rm_cost_as_per == "Last Purchase Rate":
		rate = (
			flt(args.get("last_purchase_rate"))
			or flt(frappe.db.get_value("Item", args["item_code"], "last_purchase_rate"))
		) * (args.get("conversion_factor") or 1)
	elif bom_doc.rm_cost_as_per == "Price List":
		if not bom_doc.buying_price_list:
			frappe.throw(_("Please select Price List"))
		bom_args = frappe._dict(
			{
				"doctype": "BOM",
				"price_list": bom_doc.buying_price_list,
				"qty": args.get("qty") or 1,
				"uom": args.get("uom") or args.get("stock_uom"),
				"stock_uom": args.get("stock_uom"),
				"transaction_type": "buying",
				"company": bom_doc.company,
				"currency": bom_doc.currency,
				"conversion_rate": 1,  # Passed conversion rate as 1 purposefully, as conversion rate is applied at the end of the function
				"conversion_factor": args.get("conversion_factor") or 1,
				"plc_conversion_rate": 1,
				"ignore_party": True,
				"ignore_conversion_rate": True,
			}
		)
		item_doc = frappe.get_cached_doc("Item", args.get("item_code"))
		price_list_data = get_price_list_rate(bom_args, item_doc)
		rate = price_list_data.price_list_rate

	return flt(rate)


def get_valuation_rate(data):
	"""
	1) Get average valuation rate from all warehouses
	2) If no value, get last valuation rate from SLE
	3) If no value, get valuation rate from Item
	"""
	from frappe.query_builder.functions import Count, IfNull, Sum
	from pypika import Case

	item_code, company = data.get("item_code"), data.get("company")
	valuation_rate = 0.0

	bin_table = frappe.qb.DocType("Bin")
	wh_table = frappe.qb.DocType("Warehouse")
	item_valuation = (
		frappe.qb.from_(bin_table)
		.join(wh_table)
		.on(bin_table.warehouse == wh_table.name)
		.select(
			Sum(bin_table.stock_value).as_("stock_value"),
			Sum(bin_table.actual_qty).as_("actual_qty")
			)
		.where((bin_table.item_code == item_code) & (wh_table.company == company))
	)

	if data.get("set_rate_based_on_warehouse") and data.get("warehouse"):
		item_valuation = item_valuation.where(bin_table.warehouse == data.get("warehouse"))

	item_valuation = item_valuation.run(as_dict=True)[0]

	stock_value = item_valuation.get("stock_value")
	actual_qty = item_valuation.get("actual_qty")
	if actual_qty and actual_qty > 0:
		valuation_rate = flt(stock_value) / flt(actual_qty)
	else:
		valuation_rate = 0.0

	if not valuation_rate:
		sle = frappe.qb.DocType("Stock Ledger Entry")
		last_val_rate = (
			frappe.qb.from_(sle)
			.select(sle.valuation_rate)
			.where((sle.item_code == item_code) & (sle.valuation_rate > 0) & (sle.is_cancelled == 0))
			.orderby(sle.posting_datetime, order=frappe.qb.desc)
			.orderby(sle.creation, order=frappe.qb.desc)
			.limit(1)
		).run(as_dict=True)


		valuation_rate = flt(last_val_rate[0].get("valuation_rate")) if last_val_rate else 0

	if not valuation_rate:
		valuation_rate = frappe.db.get_value("Item", item_code, "valuation_rate")

	return flt(valuation_rate)


def get_list_context(context):
	context.title = _("Bill of Materials")
	# context.introduction = _('Boms')


def get_bom_items_as_dict(
	bom,
	company,
	qty=1,
	fetch_exploded=1,
	fetch_scrap_items=0,
	include_non_stock_items=False,
	fetch_qty_in_stock_uom=True,
):
	item_dict = {}

	# Did not use qty_consumed_per_unit in the query, as it leads to rounding loss
	query = """select
				bom_item.item_code,
				bom_item.idx,
				item.item_name,
				sum(bom_item.{qty_field}/ifnull(bom.quantity, 1)) * %(qty)s as qty,
				item.image,
				bom.project,
				bom_item.rate,
				sum(bom_item.{qty_field}/ifnull(bom.quantity, 1)) * bom_item.rate * %(qty)s as amount,
				item.stock_uom,
				item.item_group,
				item.allow_alternative_item,
				item_default.default_warehouse,
				item_default.expense_account as expense_account,
				item_default.buying_cost_center as cost_center
				{select_columns}
			from
				`tab{table}` bom_item
				JOIN `tabBOM` bom ON bom_item.parent = bom.name
				JOIN `tabItem` item ON item.name = bom_item.item_code
				LEFT JOIN `tabItem Default` item_default
					ON item_default.parent = item.name and item_default.company = %(company)s
			where
				bom_item.docstatus < 2
				and bom.name = %(bom)s
				and item.is_stock_item in (1, {is_stock_item})
				{where_conditions}
				group by bom_item.item_code,
				bom_item.idx,
                item.item_name,
                item.image,
                bom.project,
                bom_item.rate,
                item.stock_uom,
                item.item_group,
                item.allow_alternative_item,
                item_default.default_warehouse,
                item_default.expense_account,
                item_default.buying_cost_center,
				{group_by_fields}
				order by bom_item.idx"""

	is_stock_item = 0 if include_non_stock_items else 1
	if cint(fetch_exploded):
		query = query.format(
			table="BOM Explosion Item",
			group_by_fields = """bom_item.source_warehouse, bom_item.operation, bom_item.include_item_in_manufacturing, bom_item.description,
                bom_item.sourced_by_supplier""",
			where_conditions="",
			is_stock_item=is_stock_item,
			qty_field="stock_qty",
			select_columns=""", bom_item.source_warehouse, bom_item.operation,
				bom_item.include_item_in_manufacturing, bom_item.description, bom_item.rate, bom_item.sourced_by_supplier,
				(Select idx from `tabBOM Item` where item_code = bom_item.item_code and parent = %(parent)s limit 1) bom_itm_idx""",
		)

		items = frappe.db.sql(
			query, {"parent": bom, "qty": qty, "bom": bom, "company": company}, as_dict=True
		)
	elif fetch_scrap_items:
		query = query.format(
			table="BOM Scrap Item",
			group_by_fields = """item.description""",
			where_conditions="",
			select_columns=", item.description",
			is_stock_item=is_stock_item,
			qty_field="stock_qty",
		)

		items = frappe.db.sql(query, {"qty": qty, "bom": bom, "company": company}, as_dict=True)
	else:
		query = query.format(
			table="BOM Item",
			group_by_fields = """bom_item.source_warehouse, bom_item.operation, bom_item.include_item_in_manufacturing, bom_item.uom, bom_item.conversion_factor, bom_item.description,
                bom_item.sourced_by_supplier, bom_item.base_rate""",
			where_conditions="",
			is_stock_item=is_stock_item,
			qty_field="stock_qty" if fetch_qty_in_stock_uom else "qty",
			select_columns=""", bom_item.uom, bom_item.conversion_factor, bom_item.source_warehouse,
				bom_item.operation, bom_item.include_item_in_manufacturing, bom_item.sourced_by_supplier,
				bom_item.description, bom_item.base_rate as bom_rate""",
		)
		
		items = frappe.db.sql(query, {"qty": qty, "bom": bom, "company": company}, as_dict=True)

	for item in items:
		if item.item_code in item_dict:
			item_dict[item.item_code]["qty"] += flt(item.qty)
		else:
			item_dict[item.item_code] = item

	for item, item_details in item_dict.items():
		for d in [
			["Account", "expense_account", "stock_adjustment_account"],
			["Cost Center", "cost_center", "cost_center"],
			["Warehouse", "default_warehouse", ""],
		]:
			company_in_record = frappe.db.get_value(d[0], item_details.get(d[1]), "company")
			if not item_details.get(d[1]) or (company_in_record and company != company_in_record):
				item_dict[item][d[1]] = frappe.get_cached_value("Company", company, d[2]) if d[2] else None

	return item_dict


@frappe.whitelist()
def get_bom_items(bom, company, qty=1, fetch_exploded=1):
	items = get_bom_items_as_dict(bom, company, qty, fetch_exploded, include_non_stock_items=True).values()
	items = list(items)
	items.sort(key=functools.cmp_to_key(lambda a, b: a.item_code > b.item_code and 1 or -1))
	return items


def validate_bom_no(item, bom_no):
	"""Validate BOM No of sub-contracted items"""
	bom = frappe.get_doc("BOM", bom_no)
	if not bom.is_active:
		frappe.throw(_("BOM {0} must be active").format(bom_no))
	if bom.docstatus != 1:
		if not getattr(frappe.flags, "in_test", False):
			frappe.throw(_("BOM {0} must be submitted").format(bom_no))
	if item:
		rm_item_exists = False
		for d in bom.items:
			if d.item_code.lower() == item.lower():
				rm_item_exists = True
		for d in bom.scrap_items:
			if d.item_code.lower() == item.lower():
				rm_item_exists = True
		if (
			bom.item.lower() == item.lower()
			or bom.item.lower() == cstr(frappe.db.get_value("Item", item, "variant_of")).lower()
		):
			rm_item_exists = True
		if not rm_item_exists:
			frappe.throw(_("BOM {0} does not belong to Item {1}").format(bom_no, item))


@frappe.whitelist()
def get_children(parent=None, is_root=False, **filters):
	if not parent or parent == "BOM":
		frappe.msgprint(_("Please select a BOM"))
		return

	if parent:
		frappe.form_dict.parent = parent

	if frappe.form_dict.parent:
		bom_doc = frappe.get_cached_doc("BOM", frappe.form_dict.parent)
		frappe.has_permission("BOM", doc=bom_doc, throw=True)

		bom_items = frappe.get_all(
			"BOM Item",
			fields=["item_code", "bom_no as value", "stock_qty"],
			filters=[["parent", "=", frappe.form_dict.parent]],
			order_by="idx",
		)

		item_names = tuple(d.get("item_code") for d in bom_items)

		items = frappe.get_list(
			"Item",
			fields=["image", "description", "name", "stock_uom", "item_name", "is_sub_contracted_item"],
			filters=[["name", "in", item_names]],
		)  # to get only required item dicts

		for bom_item in bom_items:
			# extend bom_item dict with respective item dict
			bom_item.update(
				# returns an item dict from items list which matches with item_code
				next(item for item in items if item.get("name") == bom_item.get("item_code"))
			)

			bom_item.parent_bom_qty = bom_doc.quantity
			bom_item.expandable = 0 if bom_item.value in ("", None) else 1
			bom_item.image = frappe.db.escape(bom_item.image)

		return bom_items


def add_additional_cost(stock_entry, work_order):
	# Add non stock items cost in the additional cost
	stock_entry.additional_costs = []
	company_account = frappe.db.get_value(
		"Company",
		work_order.company,
		["expenses_included_in_valuation", "default_operating_cost_account"],
		as_dict=1,
	)

	expense_account = (
		company_account.default_operating_cost_account or company_account.expenses_included_in_valuation
	)
	add_non_stock_items_cost(stock_entry, work_order, expense_account)
	add_operations_cost(stock_entry, work_order, expense_account)


def add_non_stock_items_cost(stock_entry, work_order, expense_account):
	bom = frappe.get_doc("BOM", work_order.bom_no)
	table = "exploded_items" if work_order.get("use_multi_level_bom") else "items"

	items = {}
	for d in bom.get(table):
		items.setdefault(d.item_code, d.amount)

	non_stock_items = frappe.get_all(
		"Item",
		fields="name",
		filters={"name": ("in", list(items.keys())), "ifnull(is_stock_item, 0)": 0},
		as_list=1,
	)

	non_stock_items_cost = 0.0
	for name in non_stock_items:
		non_stock_items_cost += (
			flt(items.get(name[0])) * flt(stock_entry.fg_completed_qty) / flt(bom.quantity)
		)

	if non_stock_items_cost:
		stock_entry.append(
			"additional_costs",
			{
				"expense_account": expense_account,
				"description": _("Non stock items"),
				"amount": non_stock_items_cost,
			},
		)


def add_operations_cost(stock_entry, work_order=None, expense_account=None):
	from erpnext.stock.doctype.stock_entry.stock_entry import get_operating_cost_per_unit

	operating_cost_per_unit = get_operating_cost_per_unit(work_order, stock_entry.bom_no)

	if operating_cost_per_unit:
		stock_entry.append(
			"additional_costs",
			{
				"expense_account": expense_account,
				"description": _("Operating Cost as per Work Order / BOM"),
				"amount": operating_cost_per_unit * flt(stock_entry.fg_completed_qty),
			},
		)

	if work_order and work_order.additional_operating_cost and work_order.qty:
		additional_operating_cost_per_unit = flt(work_order.additional_operating_cost) / flt(work_order.qty)

		if additional_operating_cost_per_unit:
			stock_entry.append(
				"additional_costs",
				{
					"expense_account": expense_account,
					"description": "Additional Operating Cost",
					"amount": additional_operating_cost_per_unit * flt(stock_entry.fg_completed_qty),
				},
			)


@frappe.whitelist()
def get_bom_diff(bom1, bom2):
	from frappe.model import table_fields

	if bom1 == bom2:
		frappe.throw(
			_("BOM 1 {0} and BOM 2 {1} should not be same").format(frappe.bold(bom1), frappe.bold(bom2))
		)

	doc1 = frappe.get_doc("BOM", bom1)
	doc2 = frappe.get_doc("BOM", bom2)

	out = get_diff(doc1, doc2)
	out.row_changed = []
	out.added = []
	out.removed = []

	meta = doc1.meta

	identifiers = {
		"operations": "operation",
		"items": "item_code",
		"scrap_items": "item_code",
		"exploded_items": "item_code",
	}

	for df in meta.fields:
		old_value, new_value = doc1.get(df.fieldname), doc2.get(df.fieldname)

		if df.fieldtype in table_fields:
			identifier = identifiers[df.fieldname]
			# make maps
			old_row_by_identifier, new_row_by_identifier = {}, {}
			for d in old_value:
				old_row_by_identifier[d.get(identifier)] = d
			for d in new_value:
				new_row_by_identifier[d.get(identifier)] = d

			# check rows for additions, changes
			for i, d in enumerate(new_value):
				if d.get(identifier) in old_row_by_identifier:
					diff = get_diff(old_row_by_identifier[d.get(identifier)], d, for_child=True)
					if diff and diff.changed:
						out.row_changed.append((df.fieldname, i, d.get(identifier), diff.changed))
				else:
					out.added.append([df.fieldname, d.as_dict()])

			# check for deletions
			for d in old_value:
				if d.get(identifier) not in new_row_by_identifier:
					out.removed.append([df.fieldname, d.as_dict()])

	return out


@frappe.whitelist()
@frappe.validate_and_sanitize_search_inputs
def item_query(doctype, txt, searchfield, start, page_len, filters):
	meta = frappe.get_meta("Item", cached=True)
	searchfields = meta.get_search_fields()

	order_by = "idx desc, name, item_name"

	fields = ["name", "item_name", "item_group", "description"]
	fields.extend([field for field in searchfields if field not in ["name", "item_group", "description"]])

	searchfields = searchfields + [
		field
		for field in [searchfield or "name", "item_code", "item_group", "item_name"]
		if field not in searchfields
	]

	query_filters = {"disabled": 0, "ifnull(end_of_life, '3099-12-31')": (">", today())}

	or_cond_filters = {}
	if txt:
		for s_field in searchfields:
			or_cond_filters[s_field] = ("like", f"%{txt}%")

		barcodes = frappe.get_all(
    "Item Barcode",
    fields=["distinct parent as item_code", "modified"],
    filters={"barcode": ("like", f"%{txt}%")},
    order_by="modified DESC"
)

		barcodes = [d.item_code for d in barcodes]
		if barcodes:
			or_cond_filters["name"] = ("in", barcodes)

	if filters and filters.get("item_code"):
		has_variants = frappe.get_cached_value("Item", filters.get("item_code"), "has_variants")
		if not has_variants:
			query_filters["has_variants"] = 0

	if filters:
		for fieldname, value in filters.items():
			query_filters[fieldname] = value

	return frappe.get_list(
		"Item",
		fields=fields,
		filters=query_filters,
		or_filters=or_cond_filters,
		order_by=order_by,
		limit_start=start,
		limit_page_length=page_len,
		as_list=1,
	)


@frappe.whitelist()
def make_variant_bom(source_name, bom_no, item, variant_items, target_doc=None):
	from erpnext.manufacturing.doctype.work_order.work_order import add_variant_item

	def postprocess(source, doc):
		doc.item = item
		doc.quantity = 1

		item_data = get_item_details(item)
		doc.update(
			{
				"item_name": item_data.item_name,
				"description": item_data.description,
				"uom": item_data.stock_uom,
				"allow_alternative_item": item_data.allow_alternative_item,
			}
		)

		add_variant_item(variant_items, doc, source_name)

	doc = get_mapped_doc(
		"BOM",
		source_name,
		{
			"BOM": {"doctype": "BOM", "validation": {"docstatus": ["=", 1]}},
			"BOM Item": {
				"doctype": "BOM Item",
				# stop get_mapped_doc copying parent bom_no to children
				"field_no_map": ["bom_no"],
				"condition": lambda doc: doc.has_variants == 0,
			},
		},
		target_doc,
		postprocess,
	)

	return doc


def get_op_cost_from_sub_assemblies(bom_no, op_cost=0):
	# Get operating cost from sub-assemblies

	bom_items = frappe.get_all(
		"BOM Item", filters={"parent": bom_no, "docstatus": 1}, fields=["bom_no"], order_by="idx asc"
	)

	for row in bom_items:
		if not row.bom_no:
			continue

		if cost := frappe.get_cached_value("BOM", row.bom_no, "operating_cost_per_bom_quantity"):
			op_cost += flt(cost)
			get_op_cost_from_sub_assemblies(row.bom_no, op_cost)

	return op_cost


def get_scrap_items_from_sub_assemblies(bom_no, company, qty, scrap_items=None):
	if not scrap_items:
		scrap_items = {}

	bom_items = frappe.get_all(
		"BOM Item",
		filters={"parent": bom_no, "docstatus": 1},
		fields=["bom_no", "qty"],
		order_by="idx asc",
	)

	for row in bom_items:
		if not row.bom_no:
			continue

		qty = flt(row.qty) * flt(qty)
		items = get_bom_items_as_dict(row.bom_no, company, qty=qty, fetch_exploded=0, fetch_scrap_items=1)
		scrap_items.update(items)

		get_scrap_items_from_sub_assemblies(row.bom_no, company, qty, scrap_items)

	return scrap_items<|MERGE_RESOLUTION|>--- conflicted
+++ resolved
@@ -220,8 +220,6 @@
 		if existing_boms:
 			index = self.get_next_version_index(existing_boms)
 		return index
-<<<<<<< HEAD
-=======
 	
 	def onload(self):
 		super().onload()
@@ -235,7 +233,6 @@
 		if use_multi_level_bom is None:
 			use_multi_level_bom = 1
 		self.set_onload("use_multi_level_bom", cint(use_multi_level_bom))
->>>>>>> 74ef245b
 
 	@staticmethod
 	def get_next_version_index(existing_boms: list[str]) -> int:
