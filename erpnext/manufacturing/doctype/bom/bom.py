# Copyright (c) 2015, Frappe Technologies Pvt. Ltd. and Contributors
# License: GNU General Public License v3. See license.txt

from typing import List
from collections import deque
import frappe, erpnext
from frappe.utils import cint, cstr, flt, today
from frappe import _
from erpnext.setup.utils import get_exchange_rate
from frappe.website.website_generator import WebsiteGenerator
from erpnext.stock.get_item_details import get_conversion_factor
from erpnext.stock.get_item_details import get_price_list_rate
from frappe.core.doctype.version.version import get_diff
from erpnext.controllers.queries import get_match_cond
from erpnext.stock.doctype.item.item import get_item_details
from frappe.model.mapper import get_mapped_doc

import functools

from operator import itemgetter

form_grid_templates = {
	"items": "templates/form_grid/item_grid.html"
}


class BOMTree:
	"""Full tree representation of a BOM"""

	# specifying the attributes to save resources
	# ref: https://docs.python.org/3/reference/datamodel.html#slots
	__slots__ = ["name", "child_items", "is_bom", "item_code", "exploded_qty", "qty"]

	def __init__(self, name: str, is_bom: bool = True, exploded_qty: float = 1.0, qty: float = 1) -> None:
		self.name = name  # name of node, BOM number if is_bom else item_code
		self.child_items: List["BOMTree"] = []  # list of child items
		self.is_bom = is_bom   # true if the node is a BOM and not a leaf item
		self.item_code: str = None  # item_code associated with node
		self.qty = qty  # required unit quantity to make one unit of parent item.
		self.exploded_qty = exploded_qty  # total exploded qty required for making root of tree.
		if not self.is_bom:
			self.item_code = self.name
		else:
			self.__create_tree()

	def __create_tree(self):
		bom = frappe.get_cached_doc("BOM", self.name)
		self.item_code = bom.item

		for item in bom.get("items", []):
			qty = item.qty / bom.quantity  # quantity per unit
			exploded_qty = self.exploded_qty * qty
			if item.bom_no:
				child = BOMTree(item.bom_no, exploded_qty=exploded_qty, qty=qty)
				self.child_items.append(child)
			else:
				self.child_items.append(
					BOMTree(item.item_code, is_bom=False, exploded_qty=exploded_qty, qty=qty)
				)

	def level_order_traversal(self) -> List["BOMTree"]:
		"""Get level order traversal of tree.
		E.g. for following tree the traversal will return list of nodes in order from top to bottom.
		BOM:
			- SubAssy1
				- item1
				- item2
			- SubAssy2
				- item3
			- item4

		returns = [SubAssy1, item1, item2, SubAssy2, item3, item4]
		"""
		traversal = []
		q = deque()
		q.append(self)

		while q:
			node = q.popleft()

			for child in node.child_items:
				traversal.append(child)
				q.append(child)

		return traversal

	def __str__(self) -> str:
		return (
			f"{self.item_code}{' - ' + self.name if self.is_bom else ''} qty(per unit): {self.qty}"
			f" exploded_qty: {self.exploded_qty}"
		)

	def __repr__(self, level: int = 0) -> str:
		rep = "┃  " * (level - 1) + "┣━ " * (level > 0) + str(self) + "\n"
		for child in self.child_items:
			rep += child.__repr__(level=level + 1)
		return rep

class BOM(WebsiteGenerator):
	website = frappe._dict(
		# page_title_field = "item_name",
		condition_field = "show_in_website",
		template = "templates/generators/bom.html"
	)

	def autoname(self):
		names = frappe.db.sql_list("""select name from `tabBOM` where item=%s""", self.item)

		if names:
			# name can be BOM/ITEM/001, BOM/ITEM/001-1, BOM-ITEM-001, BOM-ITEM-001-1

			# split by item
			names = [name.split(self.item, 1) for name in names]
			names = [d[-1][1:] for d in filter(lambda x: len(x) > 1 and x[-1], names)]

			# split by (-) if cancelled
			if names:
				names = [cint(name.split('-')[-1]) for name in names]
				idx = max(names) + 1
			else:
				idx = 1
		else:
			idx = 1

		name = 'BOM-' + self.item + ('-%.3i' % idx)
		if frappe.db.exists("BOM", name):
			conflicting_bom = frappe.get_doc("BOM", name)

			if conflicting_bom.item != self.item:
				msg = (_("A BOM with name {0} already exists for item {1}.")
					.format(frappe.bold(name), frappe.bold(conflicting_bom.item)))

				frappe.throw(_("{0}{1} Did you rename the item? Please contact Administrator / Tech support")
					.format(msg, "<br>"))

		self.name = name

	def validate(self):
		self.route = frappe.scrub(self.name).replace('_', '-')

		if not self.company:
			frappe.throw(_("Please select a Company first."), title=_("Mandatory"))

		self.clear_operations()
		self.validate_main_item()
		self.validate_currency()
		self.set_conversion_rate()
		self.set_plc_conversion_rate()
		self.validate_uom_is_interger()
		self.set_bom_material_details()
		self.validate_materials()
		self.set_routing_operations()
		self.validate_operations()
		self.calculate_cost()
		self.update_stock_qty()
		self.validate_scrap_items()
		self.update_cost(update_parent=False, from_child_bom=True, update_hour_rate = False, save=False)
		self.set_bom_level()


	def get_context(self, context):
		context.parents = [{'name': 'boms', 'title': _('All BOMs') }]

	def on_update(self):
		frappe.cache().hdel('bom_children', self.name)
		self.check_recursion()

	def on_submit(self):
		self.manage_default_bom()

	def on_cancel(self):
		frappe.db.set(self, "is_active", 0)
		frappe.db.set(self, "is_default", 0)

		# check if used in any other bom
		self.validate_bom_links()
		self.manage_default_bom()

	def on_update_after_submit(self):
		self.validate_bom_links()
		self.manage_default_bom()

	def get_item_det(self, item_code):
		item = get_item_details(item_code)

		if not item:
			frappe.throw(_("Item: {0} does not exist in the system").format(item_code))

		return item

	@frappe.whitelist()
	def get_routing(self):
		if self.routing:
			self.set("operations", [])
			fields = ["sequence_id", "operation", "workstation", "description",
				"time_in_mins", "batch_size", "operating_cost", "idx", "hour_rate"]

			for row in frappe.get_all("BOM Operation", fields = fields,
				filters = {'parenttype': 'Routing', 'parent': self.routing}, order_by="sequence_id, idx"):
				child = self.append('operations', row)
				child.hour_rate = flt(row.hour_rate / self.conversion_rate, 2)

	def set_bom_material_details(self):
		for item in self.get("items"):
			self.validate_bom_currecny(item)

			ret = self.get_bom_material_detail({
				"company": self.company,
				"item_code": item.item_code,
				"item_name": item.item_name,
				"bom_no": item.bom_no,
				"stock_qty": item.stock_qty,
				"include_item_in_manufacturing": item.include_item_in_manufacturing,
				"qty": item.qty,
				"uom": item.uom,
				"stock_uom": item.stock_uom,
				"conversion_factor": item.conversion_factor,
				"sourced_by_supplier": item.sourced_by_supplier
			})
			for r in ret:
				if not item.get(r):
					item.set(r, ret[r])

	@frappe.whitelist()
	def get_bom_material_detail(self, args=None):
		""" Get raw material details like uom, desc and rate"""
		if not args:
			args = frappe.form_dict.get('args')

		if isinstance(args, str):
			import json
			args = json.loads(args)

		item = self.get_item_det(args['item_code'])

		args['bom_no'] = args['bom_no'] or item and cstr(item['default_bom']) or ''
		args['transfer_for_manufacture'] = (cstr(args.get('include_item_in_manufacturing', '')) or
			item and item.include_item_in_manufacturing or 0)
		args.update(item)

		rate = self.get_rm_rate(args)
		ret_item = {
			 'item_name'	: item and args['item_name'] or '',
			 'description'  : item and args['description'] or '',
			 'image'		: item and args['image'] or '',
			 'stock_uom'	: item and args['stock_uom'] or '',
			 'uom'			: item and args['stock_uom'] or '',
 			 'conversion_factor': 1,
			 'bom_no'		: args['bom_no'],
			 'rate'			: rate,
			 'qty'			: args.get("qty") or args.get("stock_qty") or 1,
			 'stock_qty'	: args.get("qty") or args.get("stock_qty") or 1,
			 'base_rate'	: flt(rate) * (flt(self.conversion_rate) or 1),
			 'include_item_in_manufacturing': cint(args.get('transfer_for_manufacture')),
			 'sourced_by_supplier'		: args.get('sourced_by_supplier', 0)
		}

		return ret_item

	def validate_bom_currecny(self, item):
		if item.get('bom_no') and frappe.db.get_value('BOM', item.get('bom_no'), 'currency') != self.currency:
			frappe.throw(_("Row {0}: Currency of the BOM #{1} should be equal to the selected currency {2}")
				.format(item.idx, item.bom_no, self.currency))

	def get_rm_rate(self, arg):
		"""	Get raw material rate as per selected method, if bom exists takes bom cost """
		rate = 0
		if not self.rm_cost_as_per:
			self.rm_cost_as_per = "Valuation Rate"

		if arg.get('scrap_items'):
			rate = get_valuation_rate(arg)
		elif arg:
			#Customer Provided parts and Supplier sourced parts will have zero rate
			if not frappe.db.get_value('Item', arg["item_code"], 'is_customer_provided_item') and not arg.get('sourced_by_supplier'):
				if arg.get('bom_no') and self.set_rate_of_sub_assembly_item_based_on_bom:
					rate = flt(self.get_bom_unitcost(arg['bom_no'])) * (arg.get("conversion_factor") or 1)
				else:
					rate = get_bom_item_rate(arg, self)

					if not rate:
						if self.rm_cost_as_per == "Price List":
							frappe.msgprint(_("Price not found for item {0} in price list {1}")
								.format(arg["item_code"], self.buying_price_list), alert=True)
						else:
							frappe.msgprint(_("{0} not found for item {1}")
								.format(self.rm_cost_as_per, arg["item_code"]), alert=True)
		return flt(rate) * flt(self.plc_conversion_rate or 1) / (self.conversion_rate or 1)

	@frappe.whitelist()
	def update_cost(self, update_parent=True, from_child_bom=False, update_hour_rate = True, save=True):
		if self.docstatus == 2:
			return

		existing_bom_cost = self.total_cost

		for d in self.get("items"):
			rate = self.get_rm_rate({
				"company": self.company,
				"item_code": d.item_code,
				"bom_no": d.bom_no,
				"qty": d.qty,
				"uom": d.uom,
				"stock_uom": d.stock_uom,
				"conversion_factor": d.conversion_factor,
				"sourced_by_supplier": d.sourced_by_supplier
			})

			if rate:
				d.rate = rate
			d.amount = flt(d.rate) * flt(d.qty)
			d.base_rate = flt(d.rate) * flt(self.conversion_rate)
			d.base_amount = flt(d.amount) * flt(self.conversion_rate)

			if save:
				d.db_update()

		if self.docstatus == 1:
			self.flags.ignore_validate_update_after_submit = True
			self.calculate_cost(update_hour_rate)
		if save:
			self.db_update()

		self.update_exploded_items(save=save)

		# update parent BOMs
		if self.total_cost != existing_bom_cost and update_parent:
			parent_boms = frappe.db.sql_list("""select distinct parent from `tabBOM Item`
				where bom_no = %s and docstatus=1 and parenttype='BOM'""", self.name)

			for bom in parent_boms:
				frappe.get_doc("BOM", bom).update_cost(from_child_bom=True)

		if not from_child_bom:
			frappe.msgprint(_("Cost Updated"))

	def update_parent_cost(self):
		if self.total_cost:
			cost = self.total_cost / self.quantity

			frappe.db.sql("""update `tabBOM Item` set rate=%s, amount=stock_qty*%s
				where bom_no = %s and docstatus < 2 and parenttype='BOM'""",
				(cost, cost, self.name))

	def get_bom_unitcost(self, bom_no):
		bom = frappe.db.sql("""select name, base_total_cost/quantity as unit_cost from `tabBOM`
			where is_active = 1 and name = %s""", bom_no, as_dict=1)
		return bom and bom[0]['unit_cost'] or 0

	def manage_default_bom(self):
		""" Uncheck others if current one is selected as default or
			check the current one as default if it the only bom for the selected item,
			update default bom in item master
		"""
		if self.is_default and self.is_active:
			from frappe.model.utils import set_default
			set_default(self, "item")
			item = frappe.get_doc("Item", self.item)
			if item.default_bom != self.name:
				frappe.db.set_value('Item', self.item, 'default_bom', self.name)
		elif not frappe.db.exists(dict(doctype='BOM', docstatus=1, item=self.item, is_default=1)) \
			and self.is_active:
			frappe.db.set(self, "is_default", 1)
		else:
			frappe.db.set(self, "is_default", 0)
			item = frappe.get_doc("Item", self.item)
			if item.default_bom == self.name:
				frappe.db.set_value('Item', self.item, 'default_bom', None)

	def clear_operations(self):
		if not self.with_operations:
			self.set('operations', [])

	def validate_main_item(self):
		""" Validate main FG item"""
		item = self.get_item_det(self.item)
		if not item:
			frappe.throw(_("Item {0} does not exist in the system or has expired").format(self.item))
		else:
			ret = frappe.db.get_value("Item", self.item, ["description", "stock_uom", "item_name"])
			self.description = ret[0]
			self.uom = ret[1]
			self.item_name= ret[2]

		if not self.quantity:
			frappe.throw(_("Quantity should be greater than 0"))

	def validate_currency(self):
		if self.rm_cost_as_per == 'Price List':
			price_list_currency = frappe.db.get_value('Price List', self.buying_price_list, 'currency')
			if price_list_currency not in (self.currency, self.company_currency()):
				frappe.throw(_("Currency of the price list {0} must be {1} or {2}")
					.format(self.buying_price_list, self.currency, self.company_currency()))

	def update_stock_qty(self):
		for m in self.get('items'):
			if not m.conversion_factor:
				m.conversion_factor = flt(get_conversion_factor(m.item_code, m.uom)['conversion_factor'])
			if m.uom and m.qty:
				m.stock_qty = flt(m.conversion_factor)*flt(m.qty)
			if not m.uom and m.stock_uom:
				m.uom = m.stock_uom
				m.qty = m.stock_qty

	def validate_uom_is_interger(self):
		from erpnext.utilities.transaction_base import validate_uom_is_integer
		validate_uom_is_integer(self, "uom", "qty", "BOM Item")
		validate_uom_is_integer(self, "stock_uom", "stock_qty", "BOM Item")

	def set_conversion_rate(self):
		if self.currency == self.company_currency():
			self.conversion_rate = 1
		elif self.conversion_rate == 1 or flt(self.conversion_rate) <= 0:
			self.conversion_rate = get_exchange_rate(self.currency, self.company_currency(), args="for_buying")

	def set_plc_conversion_rate(self):
		if self.rm_cost_as_per in ["Valuation Rate", "Last Purchase Rate"]:
			self.plc_conversion_rate = 1
		elif not self.plc_conversion_rate and self.price_list_currency:
			self.plc_conversion_rate = get_exchange_rate(self.price_list_currency,
				self.company_currency(), args="for_buying")

	def validate_materials(self):
		""" Validate raw material entries """

		if not self.get('items'):
			frappe.throw(_("Raw Materials cannot be blank."))

		check_list = []
		for m in self.get('items'):
			if m.bom_no:
				validate_bom_no(m.item_code, m.bom_no)
			if flt(m.qty) <= 0:
				frappe.throw(_("Quantity required for Item {0} in row {1}").format(m.item_code, m.idx))
			check_list.append(m)

	def check_recursion(self, bom_list=[]):
		""" Check whether recursion occurs in any bom"""
		bom_list = self.traverse_tree()
		bom_nos = frappe.get_all('BOM Item', fields=["bom_no"],
			filters={'parent': ('in', bom_list), 'parenttype': 'BOM'})

		raise_exception = False
		if bom_nos and self.name in [d.bom_no for d in bom_nos]:
			raise_exception = True

		if not raise_exception:
			bom_nos = frappe.get_all('BOM Item', fields=["parent"],
				filters={'bom_no': self.name, 'parenttype': 'BOM'})

			if self.name in [d.parent for d in bom_nos]:
				raise_exception = True

		if raise_exception:
			frappe.throw(_("BOM recursion: {0} cannot be parent or child of {1}").format(self.name, self.name))

	def traverse_tree(self, bom_list=None):
		def _get_children(bom_no):
			children = frappe.cache().hget('bom_children', bom_no)
			if children is None:
				children = frappe.db.sql_list("""SELECT `bom_no` FROM `tabBOM Item`
					WHERE `parent`=%s AND `bom_no`!='' AND `parenttype`='BOM'""", bom_no)
				frappe.cache().hset('bom_children', bom_no, children)
			return children

		count = 0
		if not bom_list:
			bom_list = []

		if self.name not in bom_list:
			bom_list.append(self.name)

		while(count < len(bom_list)):
			for child_bom in _get_children(bom_list[count]):
				if child_bom not in bom_list:
					bom_list.append(child_bom)
			count += 1
		bom_list.reverse()
		return bom_list

	def calculate_cost(self, update_hour_rate = False):
		"""Calculate bom totals"""
		self.calculate_op_cost(update_hour_rate)
		self.calculate_rm_cost()
		self.calculate_sm_cost()
		self.total_cost = self.operating_cost + self.raw_material_cost - self.scrap_material_cost
		self.base_total_cost = self.base_operating_cost + self.base_raw_material_cost - self.base_scrap_material_cost

	def calculate_op_cost(self, update_hour_rate = False):
		"""Update workstation rate and calculates totals"""
		self.operating_cost = 0
		self.base_operating_cost = 0
		for d in self.get('operations'):
			if d.workstation:
				self.update_rate_and_time(d, update_hour_rate)

			self.operating_cost += flt(d.operating_cost)
			self.base_operating_cost += flt(d.base_operating_cost)

	def update_rate_and_time(self, row, update_hour_rate = False):
		if not row.hour_rate or update_hour_rate:
			hour_rate = flt(frappe.get_cached_value("Workstation", row.workstation, "hour_rate"))
			row.hour_rate = (hour_rate / flt(self.conversion_rate)
				if self.conversion_rate and hour_rate else hour_rate)

			if self.routing:
				row.time_in_mins = flt(frappe.db.get_value("BOM Operation", {
						"workstation": row.workstation,
						"operation": row.operation,
						"sequence_id": row.sequence_id,
						"parent": self.routing
				}, ["time_in_mins"]))

		if row.hour_rate and row.time_in_mins:
			row.base_hour_rate = flt(row.hour_rate) * flt(self.conversion_rate)
			row.operating_cost = flt(row.hour_rate) * flt(row.time_in_mins) / 60.0
			row.base_operating_cost = flt(row.operating_cost) * flt(self.conversion_rate)

		if update_hour_rate:
			row.db_update()

	def calculate_rm_cost(self):
		"""Fetch RM rate as per today's valuation rate and calculate totals"""
		total_rm_cost = 0
		base_total_rm_cost = 0

		for d in self.get('items'):
			d.base_rate = flt(d.rate) * flt(self.conversion_rate)
			d.amount = flt(d.rate, d.precision("rate")) * flt(d.qty, d.precision("qty"))
			d.base_amount = d.amount * flt(self.conversion_rate)
			d.qty_consumed_per_unit = flt(d.stock_qty, d.precision("stock_qty")) \
				/ flt(self.quantity, self.precision("quantity"))

			total_rm_cost += d.amount
			base_total_rm_cost += d.base_amount

		self.raw_material_cost = total_rm_cost
		self.base_raw_material_cost = base_total_rm_cost

	def calculate_sm_cost(self):
		"""Fetch RM rate as per today's valuation rate and calculate totals"""
		total_sm_cost = 0
		base_total_sm_cost = 0

		for d in self.get('scrap_items'):
			d.base_rate = flt(d.rate, d.precision("rate")) * flt(self.conversion_rate, self.precision("conversion_rate"))
			d.amount = flt(d.rate, d.precision("rate")) * flt(d.stock_qty, d.precision("stock_qty"))
			d.base_amount = flt(d.amount, d.precision("amount")) * flt(self.conversion_rate, self.precision("conversion_rate"))
			total_sm_cost += d.amount
			base_total_sm_cost += d.base_amount

		self.scrap_material_cost = total_sm_cost
		self.base_scrap_material_cost = base_total_sm_cost

	def update_new_bom(self, old_bom, new_bom, rate):
		for d in self.get("items"):
			if d.bom_no != old_bom: continue

			d.bom_no = new_bom
			d.rate = rate
			d.amount = (d.stock_qty or d.qty) * rate

	def update_exploded_items(self, save=True):
		""" Update Flat BOM, following will be correct data"""
		self.get_exploded_items()
		self.add_exploded_items(save=save)

	def get_exploded_items(self):
		""" Get all raw materials including items from child bom"""
		self.cur_exploded_items = {}
		for d in self.get('items'):
			if d.bom_no:
				self.get_child_exploded_items(d.bom_no, d.stock_qty)
			else:
				self.add_to_cur_exploded_items(frappe._dict({
					'item_code'		: d.item_code,
					'item_name'		: d.item_name,
					'operation'		: d.operation,
					'source_warehouse': d.source_warehouse,
					'description'	: d.description,
					'image'			: d.image,
					'stock_uom'		: d.stock_uom,
					'stock_qty'		: flt(d.stock_qty),
					'rate'			: flt(d.base_rate) / (flt(d.conversion_factor) or 1.0),
					'include_item_in_manufacturing': d.include_item_in_manufacturing,
					'sourced_by_supplier': d.sourced_by_supplier
				}))

	def company_currency(self):
		return erpnext.get_company_currency(self.company)

	def add_to_cur_exploded_items(self, args):
		if self.cur_exploded_items.get(args.item_code):
			self.cur_exploded_items[args.item_code]["stock_qty"] += args.stock_qty
		else:
			self.cur_exploded_items[args.item_code] = args

	def get_child_exploded_items(self, bom_no, stock_qty):
		""" Add all items from Flat BOM of child BOM"""
		# Did not use qty_consumed_per_unit in the query, as it leads to rounding loss
		child_fb_items = frappe.db.sql("""
			SELECT
				bom_item.item_code,
				bom_item.item_name,
				bom_item.description,
				bom_item.source_warehouse,
				bom_item.operation,
				bom_item.stock_uom,
				bom_item.stock_qty,
				bom_item.rate,
				bom_item.include_item_in_manufacturing,
				bom_item.sourced_by_supplier,
				bom_item.stock_qty / ifnull(bom.quantity, 1) AS qty_consumed_per_unit
			FROM `tabBOM Explosion Item` bom_item, tabBOM bom
			WHERE
				bom_item.parent = bom.name
				AND bom.name = %s
				AND bom.docstatus = 1
		""", bom_no, as_dict = 1)

		for d in child_fb_items:
			self.add_to_cur_exploded_items(frappe._dict({
				'item_code'				: d['item_code'],
				'item_name'				: d['item_name'],
				'source_warehouse'		: d['source_warehouse'],
				'operation'				: d['operation'],
				'description'			: d['description'],
				'stock_uom'				: d['stock_uom'],
				'stock_qty'				: d['qty_consumed_per_unit'] * stock_qty,
				'rate'					: flt(d['rate']),
				'include_item_in_manufacturing': d.get('include_item_in_manufacturing', 0),
				'sourced_by_supplier': d.get('sourced_by_supplier', 0)
			}))

	def add_exploded_items(self, save=True):
		"Add items to Flat BOM table"
		self.set('exploded_items', [])

		if save:
			frappe.db.sql("""delete from `tabBOM Explosion Item` where parent=%s""", self.name)

		for d in sorted(self.cur_exploded_items, key=itemgetter(0)):
			ch = self.append('exploded_items', {})
			for i in self.cur_exploded_items[d].keys():
				ch.set(i, self.cur_exploded_items[d][i])
			ch.amount = flt(ch.stock_qty) * flt(ch.rate)
			ch.qty_consumed_per_unit = flt(ch.stock_qty) / flt(self.quantity)
			ch.docstatus = self.docstatus

			if save:
				ch.db_insert()

	def validate_bom_links(self):
		if not self.is_active:
			act_pbom = frappe.db.sql("""select distinct bom_item.parent from `tabBOM Item` bom_item
				where bom_item.bom_no = %s and bom_item.docstatus = 1 and bom_item.parenttype='BOM'
				and exists (select * from `tabBOM` where name = bom_item.parent
					and docstatus = 1 and is_active = 1)""", self.name)

			if act_pbom and act_pbom[0][0]:
				frappe.throw(_("Cannot deactivate or cancel BOM as it is linked with other BOMs"))

	def set_routing_operations(self):
		if self.routing and self.with_operations and not self.operations:
			self.get_routing()

	def validate_operations(self):
		if self.with_operations and not self.get('operations') and self.docstatus == 1:
			frappe.throw(_("Operations cannot be left blank"))

		if self.with_operations:
			for d in self.operations:
				if not d.description:
					d.description = frappe.db.get_value('Operation', d.operation, 'description')
				if not d.batch_size or d.batch_size <= 0:
					d.batch_size = 1

<<<<<<< HEAD
	def validate_scrap_items(self):
		for item in self.scrap_items:
			if item.item_code == self.item and not item.is_process_loss:
				frappe.throw(_('Scrap/Loss Item:') + f' {frappe.bold(item.item_code)} ' +
					_('should have') + ' ' + frappe.bold(_('Is Process Loss')) + ' ' + ('checked'))
			elif item.item_code != self.item and item.is_process_loss:
				frappe.throw(_('Scrap/Loss Item:') + f' {frappe.bold(item.item_code)} ' +
					_('should not have') + ' ' + frappe.bold(_('Is Process Loss')) + ' ' + ('checked'))

			must_be_whole_number = frappe.get_value("UOM", item.stock_uom, "must_be_whole_number")
			if item.is_process_loss and must_be_whole_number:
				frappe.throw(_('Item:') + f' {frappe.bold(item.item_code)} ' +
					_('with Stock UOM:') + f' {frappe.bold(item.stock_uom)} ' +
					_('cannot be a Scrap/Loss Item'))

			if item.is_process_loss and (item.stock_qty >= self.quantity):
				frappe.throw(_('Scrap/Loss Item:') + f' {item.item_code} ' +
					_('should have') +' '+frappe.bold(_('Qty')) + ' ' +
					_('less than finished goods') + ' ' + frappe.bold(_('Quantity')))

			if item.is_process_loss and (item.rate > 0):
				frappe.throw(_('Scrap/Loss Item:') + f' {item.item_code} ' +
					_('should have') + ' ' + frappe.bold(_('Rate')) +
					' ' + _('set to 0 because') + ' ' +
					frappe.bold(_('Is Process Loss')) + ' ' + _('is checked'))
=======
	def get_tree_representation(self) -> BOMTree:
		"""Get a complete tree representation preserving order of child items."""
		return BOMTree(self.name)

	def set_bom_level(self, update=False):
		levels = []

		self.bom_level = 0
		for row in self.items:
			if row.bom_no:
				levels.append(frappe.get_cached_value("BOM", row.bom_no, "bom_level") or 0)

		if levels:
			self.bom_level = max(levels) + 1

		if update:
			self.db_set("bom_level", self.bom_level)
>>>>>>> f60cba28

def get_bom_item_rate(args, bom_doc):
	if bom_doc.rm_cost_as_per == 'Valuation Rate':
		rate = get_valuation_rate(args) * (args.get("conversion_factor") or 1)
	elif bom_doc.rm_cost_as_per == 'Last Purchase Rate':
		rate = ( flt(args.get('last_purchase_rate')) \
			or frappe.db.get_value("Item", args['item_code'], "last_purchase_rate")) \
				* (args.get("conversion_factor") or 1)
	elif bom_doc.rm_cost_as_per == "Price List":
		if not bom_doc.buying_price_list:
			frappe.throw(_("Please select Price List"))
		bom_args = frappe._dict({
			"doctype": "BOM",
			"price_list": bom_doc.buying_price_list,
			"qty": args.get("qty") or 1,
			"uom": args.get("uom") or args.get("stock_uom"),
			"stock_uom": args.get("stock_uom"),
			"transaction_type": "buying",
			"company": bom_doc.company,
			"currency": bom_doc.currency,
			"conversion_rate": 1, # Passed conversion rate as 1 purposefully, as conversion rate is applied at the end of the function
			"conversion_factor": args.get("conversion_factor") or 1,
			"plc_conversion_rate": 1,
			"ignore_party": True,
			"ignore_conversion_rate": True
		})
		item_doc = frappe.get_cached_doc("Item", args.get("item_code"))
		out = frappe._dict()
		get_price_list_rate(bom_args, item_doc, out)
		rate = out.price_list_rate

	return rate

def get_valuation_rate(args):
	""" Get weighted average of valuation rate from all warehouses """

	total_qty, total_value, valuation_rate = 0.0, 0.0, 0.0
	item_bins = frappe.db.sql("""
		select
			bin.actual_qty, bin.stock_value
		from
			`tabBin` bin, `tabWarehouse` warehouse
		where
			bin.item_code=%(item)s
			and bin.warehouse = warehouse.name
			and warehouse.company=%(company)s""",
		{"item": args['item_code'], "company": args['company']}, as_dict=1)

	for d in item_bins:
		total_qty += flt(d.actual_qty)
		total_value += flt(d.stock_value)

	if total_qty:
		valuation_rate =  total_value / total_qty

	if valuation_rate <= 0:
		last_valuation_rate = frappe.db.sql("""select valuation_rate
			from `tabStock Ledger Entry`
			where item_code = %s and valuation_rate > 0
			order by posting_date desc, posting_time desc, creation desc limit 1""", args['item_code'])

		valuation_rate = flt(last_valuation_rate[0][0]) if last_valuation_rate else 0

	if not valuation_rate:
		valuation_rate = frappe.db.get_value("Item", args['item_code'], "valuation_rate")

	return flt(valuation_rate)

def get_list_context(context):
	context.title = _("Bill of Materials")
	# context.introduction = _('Boms')

def get_bom_items_as_dict(bom, company, qty=1, fetch_exploded=1, fetch_scrap_items=0, include_non_stock_items=False, fetch_qty_in_stock_uom=True):
	item_dict = {}

	# Did not use qty_consumed_per_unit in the query, as it leads to rounding loss
	query = """select
				bom_item.item_code,
				bom_item.idx,
				item.item_name,
				sum(bom_item.{qty_field}/ifnull(bom.quantity, 1)) * %(qty)s as qty,
				item.image,
				bom.project,
				bom_item.rate,
				bom_item.amount,
				item.stock_uom,
				item.item_group,
				item.allow_alternative_item,
				item_default.default_warehouse,
				item_default.expense_account as expense_account,
				item_default.buying_cost_center as cost_center
				{select_columns}
			from
				`tab{table}` bom_item
				JOIN `tabBOM` bom ON bom_item.parent = bom.name
				JOIN `tabItem` item ON item.name = bom_item.item_code
				LEFT JOIN `tabItem Default` item_default
					ON item_default.parent = item.name and item_default.company = %(company)s
			where
				bom_item.docstatus < 2
				and bom.name = %(bom)s
				and ifnull(item.has_variants, 0) = 0
				and item.is_stock_item in (1, {is_stock_item})
				{where_conditions}
				group by item_code, stock_uom
				order by idx"""

	is_stock_item = 0 if include_non_stock_items else 1
	if cint(fetch_exploded):
		query = query.format(table="BOM Explosion Item",
			where_conditions="",
			is_stock_item=is_stock_item,
			qty_field="stock_qty",
			select_columns = """, bom_item.source_warehouse, bom_item.operation,
				bom_item.include_item_in_manufacturing, bom_item.description, bom_item.rate, bom_item.sourced_by_supplier,
				(Select idx from `tabBOM Item` where item_code = bom_item.item_code and parent = %(parent)s limit 1) as idx""")

		items = frappe.db.sql(query, { "parent": bom, "qty": qty, "bom": bom, "company": company }, as_dict=True)
	elif fetch_scrap_items:
		query = query.format(
			table="BOM Scrap Item", where_conditions="",
			select_columns=", bom_item.idx, item.description, is_process_loss",
			is_stock_item=is_stock_item, qty_field="stock_qty"
		)

		items = frappe.db.sql(query, { "qty": qty, "bom": bom, "company": company }, as_dict=True)
	else:
		query = query.format(table="BOM Item", where_conditions="", is_stock_item=is_stock_item,
			qty_field="stock_qty" if fetch_qty_in_stock_uom else "qty",
			select_columns = """, bom_item.uom, bom_item.conversion_factor, bom_item.source_warehouse,
				bom_item.idx, bom_item.operation, bom_item.include_item_in_manufacturing, bom_item.sourced_by_supplier,
				bom_item.description, bom_item.base_rate as rate """)
		items = frappe.db.sql(query, { "qty": qty, "bom": bom, "company": company }, as_dict=True)

	for item in items:
		if item.item_code in item_dict:
			item_dict[item.item_code]["qty"] += flt(item.qty)
		else:
			item_dict[item.item_code] = item

	for item, item_details in item_dict.items():
		for d in [["Account", "expense_account", "stock_adjustment_account"],
			["Cost Center", "cost_center", "cost_center"], ["Warehouse", "default_warehouse", ""]]:
				company_in_record = frappe.db.get_value(d[0], item_details.get(d[1]), "company")
				if not item_details.get(d[1]) or (company_in_record and company != company_in_record):
					item_dict[item][d[1]] = frappe.get_cached_value('Company',  company,  d[2]) if d[2] else None

	return item_dict

@frappe.whitelist()
def get_bom_items(bom, company, qty=1, fetch_exploded=1):
	items = get_bom_items_as_dict(bom, company, qty, fetch_exploded, include_non_stock_items=True).values()
	items = list(items)
	items.sort(key = functools.cmp_to_key(lambda a, b: a.item_code > b.item_code and 1 or -1))
	return items

def validate_bom_no(item, bom_no):
	"""Validate BOM No of sub-contracted items"""
	bom = frappe.get_doc("BOM", bom_no)
	if not bom.is_active:
		frappe.throw(_("BOM {0} must be active").format(bom_no))
	if bom.docstatus != 1:
		if not getattr(frappe.flags, "in_test", False):
			frappe.throw(_("BOM {0} must be submitted").format(bom_no))
	if item:
		rm_item_exists = False
		for d in bom.items:
			if (d.item_code.lower() == item.lower()):
				rm_item_exists = True
		for d in bom.scrap_items:
			if (d.item_code.lower() == item.lower()):
				rm_item_exists = True
		if bom.item.lower() == item.lower() or \
			bom.item.lower() == cstr(frappe.db.get_value("Item", item, "variant_of")).lower():
 				rm_item_exists = True
		if not rm_item_exists:
			frappe.throw(_("BOM {0} does not belong to Item {1}").format(bom_no, item))

@frappe.whitelist()
def get_children(doctype, parent=None, is_root=False, **filters):
	if not parent or parent=="BOM":
		frappe.msgprint(_('Please select a BOM'))
		return

	if parent:
		frappe.form_dict.parent = parent

	if frappe.form_dict.parent:
		bom_doc = frappe.get_cached_doc("BOM", frappe.form_dict.parent)
		frappe.has_permission("BOM", doc=bom_doc, throw=True)

		bom_items = frappe.get_all('BOM Item',
			fields=['item_code', 'bom_no as value', 'stock_qty'],
			filters=[['parent', '=', frappe.form_dict.parent]],
			order_by='idx')

		item_names = tuple(d.get('item_code') for d in bom_items)

		items = frappe.get_list('Item',
			fields=['image', 'description', 'name', 'stock_uom', 'item_name', 'is_sub_contracted_item'],
			filters=[['name', 'in', item_names]]) # to get only required item dicts

		for bom_item in bom_items:
			# extend bom_item dict with respective item dict
			bom_item.update(
				# returns an item dict from items list which matches with item_code
				next(item for item in items if item.get('name')
					== bom_item.get('item_code'))
			)

			bom_item.parent_bom_qty = bom_doc.quantity
			bom_item.expandable = 0 if bom_item.value in ('', None)  else 1
			bom_item.image = frappe.db.escape(bom_item.image)

		return bom_items

def get_boms_in_bottom_up_order(bom_no=None):
	def _get_parent(bom_no):
		return frappe.db.sql_list("""
			select distinct bom_item.parent from `tabBOM Item` bom_item
			where bom_item.bom_no = %s and bom_item.docstatus=1 and bom_item.parenttype='BOM'
				and exists(select bom.name from `tabBOM` bom where bom.name=bom_item.parent and bom.is_active=1)
		""", bom_no)

	count = 0
	bom_list = []
	if bom_no:
		bom_list.append(bom_no)
	else:
		# get all leaf BOMs
		bom_list = frappe.db.sql_list("""select name from `tabBOM` bom
			where docstatus=1 and is_active=1
				and not exists(select bom_no from `tabBOM Item`
					where parent=bom.name and ifnull(bom_no, '')!='')""")

	while(count < len(bom_list)):
		for child_bom in _get_parent(bom_list[count]):
			if child_bom not in bom_list:
				bom_list.append(child_bom)
		count += 1

	return bom_list

def add_additional_cost(stock_entry, work_order):
	# Add non stock items cost in the additional cost
	stock_entry.additional_costs = []
	expenses_included_in_valuation = frappe.get_cached_value("Company", work_order.company,
		"expenses_included_in_valuation")

	add_non_stock_items_cost(stock_entry, work_order, expenses_included_in_valuation)
	add_operations_cost(stock_entry, work_order, expenses_included_in_valuation)

def add_non_stock_items_cost(stock_entry, work_order, expense_account):
	bom = frappe.get_doc('BOM', work_order.bom_no)
	table = 'exploded_items' if work_order.get('use_multi_level_bom') else 'items'

	items = {}
	for d in bom.get(table):
		items.setdefault(d.item_code, d.amount)

	non_stock_items = frappe.get_all('Item',
		fields="name", filters={'name': ('in', list(items.keys())), 'ifnull(is_stock_item, 0)': 0}, as_list=1)

	non_stock_items_cost = 0.0
	for name in non_stock_items:
		non_stock_items_cost += flt(items.get(name[0])) * flt(stock_entry.fg_completed_qty) / flt(bom.quantity)

	if non_stock_items_cost:
		stock_entry.append('additional_costs', {
			'expense_account': expense_account,
			'description': _("Non stock items"),
			'amount': non_stock_items_cost
		})

def add_operations_cost(stock_entry, work_order=None, expense_account=None):
	from erpnext.stock.doctype.stock_entry.stock_entry import get_operating_cost_per_unit
	operating_cost_per_unit = get_operating_cost_per_unit(work_order, stock_entry.bom_no)

	if operating_cost_per_unit:
		stock_entry.append('additional_costs', {
			"expense_account": expense_account,
			"description": _("Operating Cost as per Work Order / BOM"),
			"amount": operating_cost_per_unit * flt(stock_entry.fg_completed_qty)
		})

	if work_order and work_order.additional_operating_cost and work_order.qty:
		additional_operating_cost_per_unit = \
			flt(work_order.additional_operating_cost) / flt(work_order.qty)

		if additional_operating_cost_per_unit:
			stock_entry.append('additional_costs', {
				"expense_account": expense_account,
				"description": "Additional Operating Cost",
				"amount": additional_operating_cost_per_unit * flt(stock_entry.fg_completed_qty)
			})

@frappe.whitelist()
def get_bom_diff(bom1, bom2):
	from frappe.model import table_fields

	if bom1 == bom2:
		frappe.throw(_("BOM 1 {0} and BOM 2 {1} should not be same")
			.format(frappe.bold(bom1), frappe.bold(bom2)))

	doc1 = frappe.get_doc('BOM', bom1)
	doc2 = frappe.get_doc('BOM', bom2)

	out = get_diff(doc1, doc2)
	out.row_changed = []
	out.added = []
	out.removed = []

	meta = doc1.meta

	identifiers = {
		'operations': 'operation',
		'items': 'item_code',
		'scrap_items': 'item_code',
		'exploded_items': 'item_code'
	}

	for df in meta.fields:
		old_value, new_value = doc1.get(df.fieldname), doc2.get(df.fieldname)

		if df.fieldtype in table_fields:
			identifier = identifiers[df.fieldname]
			# make maps
			old_row_by_identifier, new_row_by_identifier = {}, {}
			for d in old_value:
				old_row_by_identifier[d.get(identifier)] = d
			for d in new_value:
				new_row_by_identifier[d.get(identifier)] = d

			# check rows for additions, changes
			for i, d in enumerate(new_value):
				if d.get(identifier) in old_row_by_identifier:
					diff = get_diff(old_row_by_identifier[d.get(identifier)], d, for_child=True)
					if diff and diff.changed:
						out.row_changed.append((df.fieldname, i, d.get(identifier), diff.changed))
				else:
					out.added.append([df.fieldname, d.as_dict()])

			# check for deletions
			for d in old_value:
				if not d.get(identifier) in new_row_by_identifier:
					out.removed.append([df.fieldname, d.as_dict()])

	return out

@frappe.whitelist()
@frappe.validate_and_sanitize_search_inputs
def item_query(doctype, txt, searchfield, start, page_len, filters):
	meta = frappe.get_meta("Item", cached=True)
	searchfields = meta.get_search_fields()

	order_by = "idx desc, name, item_name"

	fields = ["name", "item_group", "item_name", "description"]
	fields.extend([field for field in searchfields
		if not field in ["name", "item_group", "description"]])

	searchfields = searchfields + [field for field in [searchfield or "name", "item_code", "item_group", "item_name"]
		if not field in searchfields]

	query_filters = {
		"disabled": 0,
		"ifnull(end_of_life, '5050-50-50')": (">", today())
	}

	or_cond_filters = {}
	if txt:
		for s_field in searchfields:
			or_cond_filters[s_field] = ("like", "%{0}%".format(txt))

		barcodes = frappe.get_all("Item Barcode",
			fields=["distinct parent as item_code"],
			filters = {"barcode": ("like", "%{0}%".format(txt))})

		barcodes = [d.item_code for d in barcodes]
		if barcodes:
			or_cond_filters["name"] = ("in", barcodes)

	for cond in get_match_cond(doctype, as_condition=False):
		for key, value in cond.items():
			if key == doctype:
				key = "name"

			query_filters[key] = ("in", value)

	if filters and filters.get("item_code"):
		has_variants = frappe.get_cached_value("Item", filters.get("item_code"), "has_variants")
		if not has_variants:
			query_filters["has_variants"] = 0

	if filters and filters.get("is_stock_item"):
		query_filters["is_stock_item"] = 1

	return frappe.get_all("Item",
		fields = fields, filters=query_filters,
		or_filters = or_cond_filters, order_by=order_by,
		limit_start=start, limit_page_length=page_len, as_list=1)

@frappe.whitelist()
def make_variant_bom(source_name, bom_no, item, variant_items, target_doc=None):
	from erpnext.manufacturing.doctype.work_order.work_order import add_variant_item

	def postprocess(source, doc):
		doc.item = item
		doc.quantity = 1

		item_data = get_item_details(item)
		doc.update({
			"item_name": item_data.item_name,
			"description": item_data.description,
			"uom": item_data.stock_uom,
			"allow_alternative_item": item_data.allow_alternative_item
		})

		add_variant_item(variant_items, doc, source_name)

	doc = get_mapped_doc('BOM', source_name, {
		'BOM': {
			'doctype': 'BOM',
			'validation': {
				'docstatus': ['=', 1]
			}
		},
		'BOM Item': {
			'doctype': 'BOM Item',
			# stop get_mapped_doc copying parent bom_no to children
			'field_no_map': ['bom_no'],
			'condition': lambda doc: doc.has_variants == 0
		},
	}, target_doc, postprocess)

	return doc<|MERGE_RESOLUTION|>--- conflicted
+++ resolved
@@ -675,7 +675,7 @@
 				if not d.batch_size or d.batch_size <= 0:
 					d.batch_size = 1
 
-<<<<<<< HEAD
+
 	def validate_scrap_items(self):
 		for item in self.scrap_items:
 			if item.item_code == self.item and not item.is_process_loss:
@@ -701,7 +701,7 @@
 					_('should have') + ' ' + frappe.bold(_('Rate')) +
 					' ' + _('set to 0 because') + ' ' +
 					frappe.bold(_('Is Process Loss')) + ' ' + _('is checked'))
-=======
+
 	def get_tree_representation(self) -> BOMTree:
 		"""Get a complete tree representation preserving order of child items."""
 		return BOMTree(self.name)
@@ -719,7 +719,6 @@
 
 		if update:
 			self.db_set("bom_level", self.bom_level)
->>>>>>> f60cba28
 
 def get_bom_item_rate(args, bom_doc):
 	if bom_doc.rm_cost_as_per == 'Valuation Rate':
