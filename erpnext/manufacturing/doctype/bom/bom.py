# Copyright (c) 2015, Frappe Technologies Pvt. Ltd. and Contributors
# License: GNU General Public License v3. See license.txt

from __future__ import unicode_literals
import frappe, erpnext
from frappe.utils import cint, cstr, flt, today
from frappe import _
from erpnext.setup.utils import get_exchange_rate
from frappe.website.website_generator import WebsiteGenerator
from erpnext.stock.get_item_details import get_conversion_factor
from erpnext.stock.get_item_details import get_price_list_rate
from frappe.core.doctype.version.version import get_diff
from erpnext.controllers.queries import get_match_cond
from erpnext.stock.doctype.item.item import get_item_details
from frappe.model.mapper import get_mapped_doc

import functools

from six import string_types

from operator import itemgetter

form_grid_templates = {
	"items": "templates/form_grid/item_grid.html"
}

class BOM(WebsiteGenerator):
	website = frappe._dict(
		# page_title_field = "item_name",
		condition_field = "show_in_website",
		template = "templates/generators/bom.html"
	)

	def autoname(self):
		names = frappe.db.sql_list("""select name from `tabBOM` where item=%s""", self.item)

		if names:
			# name can be BOM/ITEM/001, BOM/ITEM/001-1, BOM-ITEM-001, BOM-ITEM-001-1

			# split by item
			names = [name.split(self.item, 1) for name in names]
			names = [d[-1][1:] for d in filter(lambda x: len(x) > 1 and x[-1], names)]

			# split by (-) if cancelled
			if names:
				names = [cint(name.split('-')[-1]) for name in names]
				idx = max(names) + 1
			else:
				idx = 1
		else:
			idx = 1

		name = 'BOM-' + self.item + ('-%.3i' % idx)
		if frappe.db.exists("BOM", name):
			conflicting_bom = frappe.get_doc("BOM", name)

			if conflicting_bom.item != self.item:

				frappe.throw(_("""A BOM with name {0} already exists for item {1}.
					<br> Did you rename the item? Please contact Administrator / Tech support
				""").format(frappe.bold(name), frappe.bold(conflicting_bom.item)))

		self.name = name

	def validate(self):
		self.route = frappe.scrub(self.name).replace('_', '-')
		self.clear_operations()
		self.validate_main_item()
		self.validate_currency()
		self.set_conversion_rate()
		self.set_plc_conversion_rate()
		self.validate_uom_is_interger()
		self.set_bom_material_details()
		self.validate_materials()
		self.validate_operations()
		self.calculate_cost()
		self.update_cost(update_parent=False, from_child_bom=True, save=False)

	def get_context(self, context):
		context.parents = [{'name': 'boms', 'title': _('All BOMs') }]

	def on_update(self):
		frappe.cache().hdel('bom_children', self.name)
		self.check_recursion()
		self.update_stock_qty()
		self.update_exploded_items()

	def on_submit(self):
		self.manage_default_bom()

	def on_cancel(self):
		frappe.db.set(self, "is_active", 0)
		frappe.db.set(self, "is_default", 0)

		# check if used in any other bom
		self.validate_bom_links()
		self.manage_default_bom()

	def on_update_after_submit(self):
		self.validate_bom_links()
		self.manage_default_bom()

	def get_item_det(self, item_code):
		item = get_item_details(item_code)

		if not item:
			frappe.throw(_("Item: {0} does not exist in the system").format(item_code))

		return item

	def get_routing(self):
		if self.routing:
			self.set("operations", [])
			for d in frappe.get_all("BOM Operation", fields = ["*"],
				filters = {'parenttype': 'Routing', 'parent': self.routing}, order_by="idx"):
				child = self.append('operations', {
					"operation": d.operation,
					"workstation": d.workstation,
					"description": d.description,
					"time_in_mins": d.time_in_mins,
					"batch_size": d.batch_size,
					"operating_cost": d.operating_cost,
					"idx": d.idx
				})
				child.hour_rate = flt(d.hour_rate / self.conversion_rate, 2)

	def set_bom_material_details(self):
		for item in self.get("items"):
			self.validate_bom_currecny(item)

			ret = self.get_bom_material_detail({
				"item_code": item.item_code,
				"item_name": item.item_name,
				"bom_no": item.bom_no,
				"stock_qty": item.stock_qty,
				"include_item_in_manufacturing": item.include_item_in_manufacturing,
				"qty": item.qty,
				"uom": item.uom,
				"stock_uom": item.stock_uom,
				"conversion_factor": item.conversion_factor
			})
			for r in ret:
				if not item.get(r):
					item.set(r, ret[r])

	def get_bom_material_detail(self, args=None):
		""" Get raw material details like uom, desc and rate"""
		if not args:
			args = frappe.form_dict.get('args')

		if isinstance(args, string_types):
			import json
			args = json.loads(args)

		item = self.get_item_det(args['item_code'])

		args['bom_no'] = args['bom_no'] or item and cstr(item['default_bom']) or ''
		args['transfer_for_manufacture'] = (cstr(args.get('include_item_in_manufacturing', '')) or
			item and item.include_item_in_manufacturing or 0)
		args.update(item)

		rate = self.get_rm_rate(args)
		ret_item = {
			 'item_name'	: item and args['item_name'] or '',
			 'description'  : item and args['description'] or '',
			 'image'		: item and args['image'] or '',
			 'stock_uom'	: item and args['stock_uom'] or '',
			 'uom'			: item and args['stock_uom'] or '',
 			 'conversion_factor': 1,
			 'bom_no'		: args['bom_no'],
			 'rate'			: rate,
			 'qty'			: args.get("qty") or args.get("stock_qty") or 1,
			 'stock_qty'	: args.get("qty") or args.get("stock_qty") or 1,
			 'base_rate'	: flt(rate) * (flt(self.conversion_rate) or 1),
			 'include_item_in_manufacturing': cint(args['transfer_for_manufacture']) or 0
		}

		return ret_item

	def validate_bom_currecny(self, item):
		if item.get('bom_no') and frappe.db.get_value('BOM', item.get('bom_no'), 'currency') != self.currency:
			frappe.throw(_("Row {0}: Currency of the BOM #{1} should be equal to the selected currency {2}")
				.format(item.idx, item.bom_no, self.currency))

	def get_rm_rate(self, arg):
		"""	Get raw material rate as per selected method, if bom exists takes bom cost """
		rate = 0
		if not self.rm_cost_as_per:
			self.rm_cost_as_per = "Valuation Rate"

		if arg.get('scrap_items'):
			rate = get_valuation_rate(arg)
		elif arg:
			#Customer Provided parts will have zero rate
			if not frappe.db.get_value('Item', arg["item_code"], 'is_customer_provided_item'):
				if arg.get('bom_no') and self.set_rate_of_sub_assembly_item_based_on_bom:
					rate = flt(self.get_bom_unitcost(arg['bom_no'])) * (arg.get("conversion_factor") or 1)
				else:
<<<<<<< HEAD
					if self.rm_cost_as_per == 'Valuation Rate':
						rate = self.get_valuation_rate(arg) * (arg.get("conversion_factor") or 1)
					elif self.rm_cost_as_per == 'Last Purchase Rate':
						rate = flt(arg.get('last_purchase_rate') \
							or frappe.db.get_value("Item", arg['item_code'], "last_purchase_rate")) \
								* (arg.get("conversion_factor") or 1)
					elif self.rm_cost_as_per == "Price List":
						if not self.buying_price_list:
							frappe.throw(_("Please select Price List"))
						args = frappe._dict({
							"doctype": "BOM",
							"price_list": self.buying_price_list,
							"qty": arg.get("qty") or 1,
							"uom": arg.get("uom") or arg.get("stock_uom"),
							"stock_uom": arg.get("stock_uom"),
							"transaction_type": "buying",
							"company": self.company,
							"currency": self.currency,
							"conversion_rate": 1, # Passed conversion rate as 1 purposefully, as conversion rate is applied at the end of the function
							"conversion_factor": arg.get("conversion_factor") or 1,
							"plc_conversion_rate": 1,
							"ignore_party": True
						})
						item_doc = frappe.get_doc("Item", arg.get("item_code"))
						out = frappe._dict()
						get_price_list_rate(args, item_doc, out)
						rate = out.price_list_rate
=======
					rate = get_bom_item_rate(arg, self)
>>>>>>> 00175c96

					if not rate:
						if self.rm_cost_as_per == "Price List":
							frappe.msgprint(_("Price not found for item {0} in price list {1}")
								.format(arg["item_code"], self.buying_price_list), alert=True)
						else:
							frappe.msgprint(_("{0} not found for item {1}")
								.format(self.rm_cost_as_per, arg["item_code"]), alert=True)

		return flt(rate) * flt(self.plc_conversion_rate or 1) / (self.conversion_rate or 1)

	def update_cost(self, update_parent=True, from_child_bom=False, save=True):
		if self.docstatus == 2:
			return

		existing_bom_cost = self.total_cost

		for d in self.get("items"):
			rate = self.get_rm_rate({
				"item_code": d.item_code,
				"bom_no": d.bom_no,
				"qty": d.qty,
				"uom": d.uom,
				"stock_uom": d.stock_uom,
				"conversion_factor": d.conversion_factor
			})

			if rate:
				d.rate = rate
			d.amount = flt(d.rate) * flt(d.qty)
			d.base_rate = flt(d.rate) * flt(self.conversion_rate)
			d.base_amount = flt(d.amount) * flt(self.conversion_rate)

			if save:
				d.db_update()

		if self.docstatus == 1:
			self.flags.ignore_validate_update_after_submit = True
			self.calculate_cost()
		if save:
			self.db_update()
		self.update_exploded_items()

		# update parent BOMs
		if self.total_cost != existing_bom_cost and update_parent:
			parent_boms = frappe.db.sql_list("""select distinct parent from `tabBOM Item`
				where bom_no = %s and docstatus=1 and parenttype='BOM'""", self.name)

			for bom in parent_boms:
				frappe.get_doc("BOM", bom).update_cost(from_child_bom=True)

		if not from_child_bom:
			frappe.msgprint(_("Cost Updated"))

	def update_parent_cost(self):
		if self.total_cost:
			cost = self.total_cost / self.quantity

			frappe.db.sql("""update `tabBOM Item` set rate=%s, amount=stock_qty*%s
				where bom_no = %s and docstatus < 2 and parenttype='BOM'""",
				(cost, cost, self.name))

	def get_bom_unitcost(self, bom_no):
		bom = frappe.db.sql("""select name, base_total_cost/quantity as unit_cost from `tabBOM`
			where is_active = 1 and name = %s""", bom_no, as_dict=1)
		return bom and bom[0]['unit_cost'] or 0

	def manage_default_bom(self):
		""" Uncheck others if current one is selected as default or
			check the current one as default if it the only bom for the selected item,
			update default bom in item master
		"""
		if self.is_default and self.is_active:
			from frappe.model.utils import set_default
			set_default(self, "item")
			item = frappe.get_doc("Item", self.item)
			if item.default_bom != self.name:
				frappe.db.set_value('Item', self.item, 'default_bom', self.name)
		elif not frappe.db.exists(dict(doctype='BOM', docstatus=1, item=self.item, is_default=1)) \
			and self.is_active:
			frappe.db.set(self, "is_default", 1)
		else:
			frappe.db.set(self, "is_default", 0)
			item = frappe.get_doc("Item", self.item)
			if item.default_bom == self.name:
				frappe.db.set_value('Item', self.item, 'default_bom', None)

	def clear_operations(self):
		if not self.with_operations:
			self.set('operations', [])

	def validate_main_item(self):
		""" Validate main FG item"""
		item = self.get_item_det(self.item)
		if not item:
			frappe.throw(_("Item {0} does not exist in the system or has expired").format(self.item))
		else:
			ret = frappe.db.get_value("Item", self.item, ["description", "stock_uom", "item_name"])
			self.description = ret[0]
			self.uom = ret[1]
			self.item_name= ret[2]

		if not self.quantity:
			frappe.throw(_("Quantity should be greater than 0"))

	def validate_currency(self):
		if self.rm_cost_as_per == 'Price List':
			price_list_currency = frappe.db.get_value('Price List', self.buying_price_list, 'currency')
			if price_list_currency not in (self.currency, self.company_currency()):
				frappe.throw(_("Currency of the price list {0} must be {1} or {2}")
					.format(self.buying_price_list, self.currency, self.company_currency()))

	def update_stock_qty(self):
		for m in self.get('items'):
			if not m.conversion_factor:
				m.conversion_factor = flt(get_conversion_factor(m.item_code, m.uom)['conversion_factor'])
			if m.uom and m.qty:
				m.stock_qty = flt(m.conversion_factor)*flt(m.qty)
			if not m.uom and m.stock_uom:
				m.uom = m.stock_uom
				m.qty = m.stock_qty

			m.db_update()

	def validate_uom_is_interger(self):
		from erpnext.utilities.transaction_base import validate_uom_is_integer
		validate_uom_is_integer(self, "uom", "qty", "BOM Item")
		validate_uom_is_integer(self, "stock_uom", "stock_qty", "BOM Item")

	def set_conversion_rate(self):
		if self.currency == self.company_currency():
			self.conversion_rate = 1
		elif self.conversion_rate == 1 or flt(self.conversion_rate) <= 0:
			self.conversion_rate = get_exchange_rate(self.currency, self.company_currency(), args="for_buying")

	def set_plc_conversion_rate(self):
		if self.rm_cost_as_per in ["Valuation Rate", "Last Purchase Rate"]:
			self.plc_conversion_rate = 1
		elif not self.plc_conversion_rate and self.price_list_currency:
			self.plc_conversion_rate = get_exchange_rate(self.price_list_currency,
				self.company_currency(), args="for_buying")

	def validate_materials(self):
		""" Validate raw material entries """

		if not self.get('items'):
			frappe.throw(_("Raw Materials cannot be blank."))

		check_list = []
		for m in self.get('items'):
			if m.bom_no:
				validate_bom_no(m.item_code, m.bom_no)
			if flt(m.qty) <= 0:
				frappe.throw(_("Quantity required for Item {0} in row {1}").format(m.item_code, m.idx))
			check_list.append(m)

	def check_recursion(self, bom_list=[]):
		""" Check whether recursion occurs in any bom"""
		bom_list = self.traverse_tree()
		bom_nos = frappe.get_all('BOM Item', fields=["bom_no"],
			filters={'parent': ('in', bom_list), 'parenttype': 'BOM'})

		raise_exception = False
		if bom_nos and self.name in [d.bom_no for d in bom_nos]:
			raise_exception = True

		if not raise_exception:
			bom_nos = frappe.get_all('BOM Item', fields=["parent"],
				filters={'bom_no': self.name, 'parenttype': 'BOM'})

			if self.name in [d.parent for d in bom_nos]:
				raise_exception = True

		if raise_exception:
			frappe.throw(_("BOM recursion: {0} cannot be parent or child of {1}").format(self.name, self.name))

	def update_cost_and_exploded_items(self, bom_list=[]):
		bom_list = self.traverse_tree(bom_list)
		for bom in bom_list:
			bom_obj = frappe.get_doc("BOM", bom)
			bom_obj.check_recursion(bom_list=bom_list)
			bom_obj.update_exploded_items()

		return bom_list

	def traverse_tree(self, bom_list=None):
		def _get_children(bom_no):
			children = frappe.cache().hget('bom_children', bom_no)
			if children is None:
				children = frappe.db.sql_list("""SELECT `bom_no` FROM `tabBOM Item`
					WHERE `parent`=%s AND `bom_no`!='' AND `parenttype`='BOM'""", bom_no)
				frappe.cache().hset('bom_children', bom_no, children)
			return children

		count = 0
		if not bom_list:
			bom_list = []

		if self.name not in bom_list:
			bom_list.append(self.name)

		while(count < len(bom_list)):
			for child_bom in _get_children(bom_list[count]):
				if child_bom not in bom_list:
					bom_list.append(child_bom)
			count += 1
		bom_list.reverse()
		return bom_list

	def calculate_cost(self):
		"""Calculate bom totals"""
		self.calculate_op_cost()
		self.calculate_rm_cost()
		self.calculate_sm_cost()
		self.total_cost = self.operating_cost + self.raw_material_cost - self.scrap_material_cost
		self.base_total_cost = self.base_operating_cost + self.base_raw_material_cost - self.base_scrap_material_cost

	def calculate_op_cost(self):
		"""Update workstation rate and calculates totals"""
		self.operating_cost = 0
		self.base_operating_cost = 0
		for d in self.get('operations'):
			if d.workstation:
				if not d.hour_rate:
					hour_rate = flt(frappe.db.get_value("Workstation", d.workstation, "hour_rate"))
					d.hour_rate = hour_rate / flt(self.conversion_rate) if self.conversion_rate else hour_rate

			if d.hour_rate and d.time_in_mins:
				d.base_hour_rate = flt(d.hour_rate) * flt(self.conversion_rate)
				d.operating_cost = flt(d.hour_rate) * flt(d.time_in_mins) / 60.0
				d.base_operating_cost = flt(d.operating_cost) * flt(self.conversion_rate)

			self.operating_cost += flt(d.operating_cost)
			self.base_operating_cost += flt(d.base_operating_cost)

	def calculate_rm_cost(self):
		"""Fetch RM rate as per today's valuation rate and calculate totals"""
		total_rm_cost = 0
		base_total_rm_cost = 0

		for d in self.get('items'):
			d.base_rate = flt(d.rate) * flt(self.conversion_rate)
			d.amount = flt(d.rate, d.precision("rate")) * flt(d.qty, d.precision("qty"))
			d.base_amount = d.amount * flt(self.conversion_rate)
			d.qty_consumed_per_unit = flt(d.stock_qty, d.precision("stock_qty")) \
				/ flt(self.quantity, self.precision("quantity"))

			total_rm_cost += d.amount
			base_total_rm_cost += d.base_amount

		self.raw_material_cost = total_rm_cost
		self.base_raw_material_cost = base_total_rm_cost

	def calculate_sm_cost(self):
		"""Fetch RM rate as per today's valuation rate and calculate totals"""
		total_sm_cost = 0
		base_total_sm_cost = 0

		for d in self.get('scrap_items'):
			d.base_rate = flt(d.rate, d.precision("rate")) * flt(self.conversion_rate, self.precision("conversion_rate"))
			d.amount = flt(d.rate, d.precision("rate")) * flt(d.stock_qty, d.precision("stock_qty"))
			d.base_amount = flt(d.amount, d.precision("amount")) * flt(self.conversion_rate, self.precision("conversion_rate"))
			total_sm_cost += d.amount
			base_total_sm_cost += d.base_amount

		self.scrap_material_cost = total_sm_cost
		self.base_scrap_material_cost = base_total_sm_cost

	def update_new_bom(self, old_bom, new_bom, rate):
		for d in self.get("items"):
			if d.bom_no != old_bom: continue

			d.bom_no = new_bom
			d.rate = rate
			d.amount = (d.stock_qty or d.qty) * rate

	def update_exploded_items(self):
		""" Update Flat BOM, following will be correct data"""
		self.get_exploded_items()
		self.add_exploded_items()

	def get_exploded_items(self):
		""" Get all raw materials including items from child bom"""
		self.cur_exploded_items = {}
		for d in self.get('items'):
			if d.bom_no:
				self.get_child_exploded_items(d.bom_no, d.stock_qty)
			else:
				self.add_to_cur_exploded_items(frappe._dict({
					'item_code'		: d.item_code,
					'item_name'		: d.item_name,
					'operation'		: d.operation,
					'source_warehouse': d.source_warehouse,
					'description'	: d.description,
					'image'			: d.image,
					'stock_uom'		: d.stock_uom,
					'stock_qty'		: flt(d.stock_qty),
					'rate'			: flt(d.base_rate) / flt(d.conversion_factor),
					'include_item_in_manufacturing': d.include_item_in_manufacturing
				}))

	def company_currency(self):
		return erpnext.get_company_currency(self.company)

	def add_to_cur_exploded_items(self, args):
		if self.cur_exploded_items.get(args.item_code):
			self.cur_exploded_items[args.item_code]["stock_qty"] += args.stock_qty
		else:
			self.cur_exploded_items[args.item_code] = args

	def get_child_exploded_items(self, bom_no, stock_qty):
		""" Add all items from Flat BOM of child BOM"""
		# Did not use qty_consumed_per_unit in the query, as it leads to rounding loss
		child_fb_items = frappe.db.sql("""
			SELECT
				bom_item.item_code,
				bom_item.item_name,
				bom_item.description,
				bom_item.source_warehouse,
				bom_item.operation,
				bom_item.stock_uom,
				bom_item.stock_qty,
				bom_item.rate,
				bom_item.include_item_in_manufacturing,
				bom_item.stock_qty / ifnull(bom.quantity, 1) AS qty_consumed_per_unit
			FROM `tabBOM Explosion Item` bom_item, tabBOM bom
			WHERE
				bom_item.parent = bom.name
				AND bom.name = %s
				AND bom.docstatus = 1
		""", bom_no, as_dict = 1)

		for d in child_fb_items:
			self.add_to_cur_exploded_items(frappe._dict({
				'item_code'				: d['item_code'],
				'item_name'				: d['item_name'],
				'source_warehouse'		: d['source_warehouse'],
				'operation'				: d['operation'],
				'description'			: d['description'],
				'stock_uom'				: d['stock_uom'],
				'stock_qty'				: d['qty_consumed_per_unit'] * stock_qty,
				'rate'					: flt(d['rate']),
				'include_item_in_manufacturing': d.get('include_item_in_manufacturing', 0)
			}))

	def add_exploded_items(self):
		"Add items to Flat BOM table"
		frappe.db.sql("""delete from `tabBOM Explosion Item` where parent=%s""", self.name)
		self.set('exploded_items', [])

		for d in sorted(self.cur_exploded_items, key=itemgetter(0)):
			ch = self.append('exploded_items', {})
			for i in self.cur_exploded_items[d].keys():
				ch.set(i, self.cur_exploded_items[d][i])
			ch.amount = flt(ch.stock_qty) * flt(ch.rate)
			ch.qty_consumed_per_unit = flt(ch.stock_qty) / flt(self.quantity)
			ch.docstatus = self.docstatus
			ch.db_insert()

	def validate_bom_links(self):
		if not self.is_active:
			act_pbom = frappe.db.sql("""select distinct bom_item.parent from `tabBOM Item` bom_item
				where bom_item.bom_no = %s and bom_item.docstatus = 1 and bom_item.parenttype='BOM'
				and exists (select * from `tabBOM` where name = bom_item.parent
					and docstatus = 1 and is_active = 1)""", self.name)

			if act_pbom and act_pbom[0][0]:
				frappe.throw(_("Cannot deactivate or cancel BOM as it is linked with other BOMs"))

	def validate_operations(self):
		if self.with_operations and not self.get('operations'):
			frappe.throw(_("Operations cannot be left blank"))

		if self.with_operations:
			for d in self.operations:
				if not d.description:
					d.description = frappe.db.get_value('Operation', d.operation, 'description')
				if not d.batch_size or d.batch_size <= 0:
					d.batch_size = 1

def get_bom_item_rate(args, bom_doc):
	if bom_doc.rm_cost_as_per == 'Valuation Rate':
		rate = get_valuation_rate(args) * (args.get("conversion_factor") or 1)
	elif bom_doc.rm_cost_as_per == 'Last Purchase Rate':
		rate = ( flt(args.get('last_purchase_rate')) \
			or frappe.db.get_value("Item", args['item_code'], "last_purchase_rate")) \
				* (args.get("conversion_factor") or 1)
	elif bom_doc.rm_cost_as_per == "Price List":
		if not bom_doc.buying_price_list:
			frappe.throw(_("Please select Price List"))
		bom_args = frappe._dict({
			"doctype": "BOM",
			"price_list": bom_doc.buying_price_list,
			"qty": args.get("qty") or 1,
			"uom": args.get("uom") or args.get("stock_uom"),
			"stock_uom": args.get("stock_uom"),
			"transaction_type": "buying",
			"company": bom_doc.company,
			"currency": bom_doc.currency,
			"conversion_rate": 1, # Passed conversion rate as 1 purposefully, as conversion rate is applied at the end of the function
			"conversion_factor": args.get("conversion_factor") or 1,
			"plc_conversion_rate": 1,
			"ignore_party": True
		})
		item_doc = frappe.get_cached_doc("Item", args.get("item_code"))
		out = frappe._dict()
		get_price_list_rate(bom_args, item_doc, out)
		rate = out.price_list_rate

	return rate

def get_valuation_rate(args):
	""" Get weighted average of valuation rate from all warehouses """

	total_qty, total_value, valuation_rate = 0.0, 0.0, 0.0
	for d in frappe.db.sql("""select actual_qty, stock_value from `tabBin`
		where item_code=%s""", args['item_code'], as_dict=1):
			total_qty += flt(d.actual_qty)
			total_value += flt(d.stock_value)

	if total_qty:
		valuation_rate =  total_value / total_qty

	if valuation_rate <= 0:
		last_valuation_rate = frappe.db.sql("""select valuation_rate
			from `tabStock Ledger Entry`
			where item_code = %s and valuation_rate > 0
			order by posting_date desc, posting_time desc, creation desc limit 1""", args['item_code'])

		valuation_rate = flt(last_valuation_rate[0][0]) if last_valuation_rate else 0

	if not valuation_rate:
		valuation_rate = frappe.db.get_value("Item", args['item_code'], "valuation_rate")

	return flt(valuation_rate)

def get_list_context(context):
	context.title = _("Bill of Materials")
	# context.introduction = _('Boms')

def get_bom_items_as_dict(bom, company, qty=1, fetch_exploded=1, fetch_scrap_items=0, include_non_stock_items=False, fetch_qty_in_stock_uom=True):
	item_dict = {}

	# Did not use qty_consumed_per_unit in the query, as it leads to rounding loss
	query = """select
				bom_item.item_code,
				bom_item.idx,
				item.item_name,
				sum(bom_item.{qty_field}/ifnull(bom.quantity, 1)) * %(qty)s as qty,
				item.image,
				bom.project,
				bom_item.rate,
				bom_item.amount,
				item.stock_uom,
				item.item_group,
				item.allow_alternative_item,
				item_default.default_warehouse,
				item_default.expense_account as expense_account,
				item_default.buying_cost_center as cost_center
				{select_columns}
			from
				`tab{table}` bom_item
				JOIN `tabBOM` bom ON bom_item.parent = bom.name
				JOIN `tabItem` item ON item.name = bom_item.item_code
				LEFT JOIN `tabItem Default` item_default
					ON item_default.parent = item.name and item_default.company = %(company)s
			where
				bom_item.docstatus < 2
				and bom.name = %(bom)s
				and ifnull(item.has_variants, 0) = 0
				and item.is_stock_item in (1, {is_stock_item})
				{where_conditions}
				group by item_code, stock_uom
				order by idx"""

	is_stock_item = 0 if include_non_stock_items else 1
	if cint(fetch_exploded):
		query = query.format(table="BOM Explosion Item",
			where_conditions="",
			is_stock_item=is_stock_item,
			qty_field="stock_qty",
			select_columns = """, bom_item.source_warehouse, bom_item.operation,
				bom_item.include_item_in_manufacturing, bom_item.description, bom_item.rate,
				(Select idx from `tabBOM Item` where item_code = bom_item.item_code and parent = %(parent)s limit 1) as idx""")

		items = frappe.db.sql(query, { "parent": bom, "qty": qty, "bom": bom, "company": company }, as_dict=True)
	elif fetch_scrap_items:
		query = query.format(table="BOM Scrap Item", where_conditions="",
			select_columns=", bom_item.idx, item.description", is_stock_item=is_stock_item, qty_field="stock_qty")

		items = frappe.db.sql(query, { "qty": qty, "bom": bom, "company": company }, as_dict=True)
	else:
		query = query.format(table="BOM Item", where_conditions="", is_stock_item=is_stock_item,
			qty_field="stock_qty" if fetch_qty_in_stock_uom else "qty",
			select_columns = """, bom_item.uom, bom_item.conversion_factor, bom_item.source_warehouse,
				bom_item.idx, bom_item.operation, bom_item.include_item_in_manufacturing,
				bom_item.description, bom_item.base_rate as rate """)
		items = frappe.db.sql(query, { "qty": qty, "bom": bom, "company": company }, as_dict=True)

	for item in items:
		if item.item_code in item_dict:
			item_dict[item.item_code]["qty"] += flt(item.qty)
		else:
			item_dict[item.item_code] = item

	for item, item_details in item_dict.items():
		for d in [["Account", "expense_account", "stock_adjustment_account"],
			["Cost Center", "cost_center", "cost_center"], ["Warehouse", "default_warehouse", ""]]:
				company_in_record = frappe.db.get_value(d[0], item_details.get(d[1]), "company")
				if not item_details.get(d[1]) or (company_in_record and company != company_in_record):
					item_dict[item][d[1]] = frappe.get_cached_value('Company',  company,  d[2]) if d[2] else None

	return item_dict

@frappe.whitelist()
def get_bom_items(bom, company, qty=1, fetch_exploded=1):
	items = get_bom_items_as_dict(bom, company, qty, fetch_exploded, include_non_stock_items=True).values()
	items = list(items)
	items.sort(key = functools.cmp_to_key(lambda a, b: a.item_code > b.item_code and 1 or -1))
	return items

def validate_bom_no(item, bom_no):
	"""Validate BOM No of sub-contracted items"""
	bom = frappe.get_doc("BOM", bom_no)
	if not bom.is_active:
		frappe.throw(_("BOM {0} must be active").format(bom_no))
	if bom.docstatus != 1:
		if not getattr(frappe.flags, "in_test", False):
			frappe.throw(_("BOM {0} must be submitted").format(bom_no))
	if item:
		rm_item_exists = False
		for d in bom.items:
			if (d.item_code.lower() == item.lower()):
				rm_item_exists = True
		for d in bom.scrap_items:
			if (d.item_code.lower() == item.lower()):
				rm_item_exists = True
		if bom.item.lower() == item.lower() or \
			bom.item.lower() == cstr(frappe.db.get_value("Item", item, "variant_of")).lower():
 				rm_item_exists = True
		if not rm_item_exists:
			frappe.throw(_("BOM {0} does not belong to Item {1}").format(bom_no, item))

@frappe.whitelist()
def get_children(doctype, parent=None, is_root=False, **filters):
	if not parent or parent=="BOM":
		frappe.msgprint(_('Please select a BOM'))
		return

	if parent:
		frappe.form_dict.parent = parent

	if frappe.form_dict.parent:
		bom_doc = frappe.get_doc("BOM", frappe.form_dict.parent)
		frappe.has_permission("BOM", doc=bom_doc, throw=True)

		bom_items = frappe.get_all('BOM Item',
			fields=['item_code', 'bom_no as value', 'stock_qty'],
			filters=[['parent', '=', frappe.form_dict.parent]],
			order_by='idx')

		item_names = tuple(d.get('item_code') for d in bom_items)

		items = frappe.get_list('Item',
			fields=['image', 'description', 'name', 'stock_uom', 'item_name'],
			filters=[['name', 'in', item_names]]) # to get only required item dicts

		for bom_item in bom_items:
			# extend bom_item dict with respective item dict
			bom_item.update(
				# returns an item dict from items list which matches with item_code
				next(item for item in items if item.get('name')
					== bom_item.get('item_code'))
			)

			bom_item.parent_bom_qty = bom_doc.quantity
			bom_item.expandable = 0 if bom_item.value in ('', None)  else 1

		return bom_items

def get_boms_in_bottom_up_order(bom_no=None):
	def _get_parent(bom_no):
		return frappe.db.sql_list("""
			select distinct bom_item.parent from `tabBOM Item` bom_item
			where bom_item.bom_no = %s and bom_item.docstatus=1 and bom_item.parenttype='BOM'
				and exists(select bom.name from `tabBOM` bom where bom.name=bom_item.parent and bom.is_active=1)
		""", bom_no)

	count = 0
	bom_list = []
	if bom_no:
		bom_list.append(bom_no)
	else:
		# get all leaf BOMs
		bom_list = frappe.db.sql_list("""select name from `tabBOM` bom
			where docstatus=1 and is_active=1
				and not exists(select bom_no from `tabBOM Item`
					where parent=bom.name and ifnull(bom_no, '')!='')""")

	while(count < len(bom_list)):
		for child_bom in _get_parent(bom_list[count]):
			if child_bom not in bom_list:
				bom_list.append(child_bom)
		count += 1

	return bom_list

def add_additional_cost(stock_entry, work_order):
	# Add non stock items cost in the additional cost
	stock_entry.additional_costs = []
	expenses_included_in_valuation = frappe.get_cached_value("Company", work_order.company,
		"expenses_included_in_valuation")

	add_non_stock_items_cost(stock_entry, work_order, expenses_included_in_valuation)
	add_operations_cost(stock_entry, work_order, expenses_included_in_valuation)

def add_non_stock_items_cost(stock_entry, work_order, expense_account):
	bom = frappe.get_doc('BOM', work_order.bom_no)
	table = 'exploded_items' if work_order.get('use_multi_level_bom') else 'items'

	items = {}
	for d in bom.get(table):
		items.setdefault(d.item_code, d.amount)

	non_stock_items = frappe.get_all('Item',
		fields="name", filters={'name': ('in', list(items.keys())), 'ifnull(is_stock_item, 0)': 0}, as_list=1)

	non_stock_items_cost = 0.0
	for name in non_stock_items:
		non_stock_items_cost += flt(items.get(name[0])) * flt(stock_entry.fg_completed_qty) / flt(bom.quantity)

	if non_stock_items_cost:
<<<<<<< HEAD
		stock_entry.append('additional_costs', {
			'expense_account': expense_account,
			'description': _("Non stock items"),
			'amount': non_stock_items_cost
		})

def add_operations_cost(stock_entry, work_order=None, expense_account=None):
	from erpnext.stock.doctype.stock_entry.stock_entry import get_operating_cost_per_unit
	operating_cost_per_unit = get_operating_cost_per_unit(work_order, stock_entry.bom_no)

	if operating_cost_per_unit:
		stock_entry.append('additional_costs', {
			"expense_account": expense_account,
			"description": _("Operating Cost as per Work Order / BOM"),
			"amount": operating_cost_per_unit * flt(stock_entry.fg_completed_qty)
		})

=======
		stock_entry.append('additional_costs', {
			'expense_account': expense_account,
			'description': _("Non stock items"),
			'amount': non_stock_items_cost
		})

def add_operations_cost(stock_entry, work_order=None, expense_account=None):
	from erpnext.stock.doctype.stock_entry.stock_entry import get_operating_cost_per_unit
	operating_cost_per_unit = get_operating_cost_per_unit(work_order, stock_entry.bom_no)

	if operating_cost_per_unit:
		stock_entry.append('additional_costs', {
			"expense_account": expense_account,
			"description": _("Operating Cost as per Work Order / BOM"),
			"amount": operating_cost_per_unit * flt(stock_entry.fg_completed_qty)
		})

>>>>>>> 00175c96
	if work_order and work_order.additional_operating_cost and work_order.qty:
		additional_operating_cost_per_unit = \
			flt(work_order.additional_operating_cost) / flt(work_order.qty)

		if additional_operating_cost_per_unit:
			stock_entry.append('additional_costs', {
				"expense_account": expense_account,
				"description": "Additional Operating Cost",
				"amount": additional_operating_cost_per_unit * flt(stock_entry.fg_completed_qty)
			})

@frappe.whitelist()
def get_bom_diff(bom1, bom2):
	from frappe.model import table_fields

	if bom1 == bom2:
		frappe.throw(_("BOM 1 {0} and BOM 2 {1} should not be same")
			.format(frappe.bold(bom1), frappe.bold(bom2)))

	doc1 = frappe.get_doc('BOM', bom1)
	doc2 = frappe.get_doc('BOM', bom2)

	out = get_diff(doc1, doc2)
	out.row_changed = []
	out.added = []
	out.removed = []

	meta = doc1.meta

	identifiers = {
		'operations': 'operation',
		'items': 'item_code',
		'scrap_items': 'item_code',
		'exploded_items': 'item_code'
	}

	for df in meta.fields:
		old_value, new_value = doc1.get(df.fieldname), doc2.get(df.fieldname)

		if df.fieldtype in table_fields:
			identifier = identifiers[df.fieldname]
			# make maps
			old_row_by_identifier, new_row_by_identifier = {}, {}
			for d in old_value:
				old_row_by_identifier[d.get(identifier)] = d
			for d in new_value:
				new_row_by_identifier[d.get(identifier)] = d

			# check rows for additions, changes
			for i, d in enumerate(new_value):
				if d.get(identifier) in old_row_by_identifier:
					diff = get_diff(old_row_by_identifier[d.get(identifier)], d, for_child=True)
					if diff and diff.changed:
						out.row_changed.append((df.fieldname, i, d.get(identifier), diff.changed))
				else:
					out.added.append([df.fieldname, d.as_dict()])

			# check for deletions
			for d in old_value:
				if not d.get(identifier) in new_row_by_identifier:
					out.removed.append([df.fieldname, d.as_dict()])

	return out

@frappe.whitelist()
def item_query(doctype, txt, searchfield, start, page_len, filters):
	meta = frappe.get_meta("Item", cached=True)
	searchfields = meta.get_search_fields()

	order_by = "idx desc, name, item_name"

	fields = ["name", "item_group", "item_name", "description"]
	fields.extend([field for field in searchfields
		if not field in ["name", "item_group", "description"]])

	searchfields = searchfields + [field for field in [searchfield or "name", "item_code", "item_group", "item_name"]
		if not field in searchfields]

	query_filters = {
		"disabled": 0,
		"ifnull(end_of_life, '5050-50-50')": (">", today())
	}

	or_cond_filters = {}
	if txt:
		for s_field in searchfields:
			or_cond_filters[s_field] = ("like", "%{0}%".format(txt))

		barcodes = frappe.get_all("Item Barcode",
			fields=["distinct parent as item_code"],
			filters = {"barcode": ("like", "%{0}%".format(txt))})

		barcodes = [d.item_code for d in barcodes]
		if barcodes:
			or_cond_filters["name"] = ("in", barcodes)

	for cond in get_match_cond(doctype, as_condition=False):
		for key, value in cond.items():
			if key == doctype:
				key = "name"

			query_filters[key] = ("in", value)

	if filters and filters.get("item_code"):
		has_variants = frappe.get_cached_value("Item", filters.get("item_code"), "has_variants")
		if not has_variants:
			query_filters["has_variants"] = 0

	return frappe.get_all("Item",
		fields = fields, filters=query_filters,
		or_filters = or_cond_filters, order_by=order_by,
		limit_start=start, limit_page_length=page_len, as_list=1)

@frappe.whitelist()
def make_variant_bom(source_name, bom_no, item, variant_items, target_doc=None):
	from erpnext.manufacturing.doctype.work_order.work_order import add_variant_item

	def postprocess(source, doc):
		doc.item = item
		doc.quantity = 1

		item_data = get_item_details(item)
		doc.update({
			"item_name": item_data.item_name,
			"description": item_data.description,
			"uom": item_data.stock_uom,
			"allow_alternative_item": item_data.allow_alternative_item
		})

		add_variant_item(variant_items, doc, source_name)

	doc = get_mapped_doc('BOM', source_name, {
		'BOM': {
			'doctype': 'BOM',
			'validation': {
				'docstatus': ['=', 1]
			}
		},
		'BOM Item': {
			'doctype': 'BOM Item',
			'condition': lambda doc: doc.has_variants == 0
		},
	}, target_doc, postprocess)

	return doc<|MERGE_RESOLUTION|>--- conflicted
+++ resolved
@@ -196,37 +196,7 @@
 				if arg.get('bom_no') and self.set_rate_of_sub_assembly_item_based_on_bom:
 					rate = flt(self.get_bom_unitcost(arg['bom_no'])) * (arg.get("conversion_factor") or 1)
 				else:
-<<<<<<< HEAD
-					if self.rm_cost_as_per == 'Valuation Rate':
-						rate = self.get_valuation_rate(arg) * (arg.get("conversion_factor") or 1)
-					elif self.rm_cost_as_per == 'Last Purchase Rate':
-						rate = flt(arg.get('last_purchase_rate') \
-							or frappe.db.get_value("Item", arg['item_code'], "last_purchase_rate")) \
-								* (arg.get("conversion_factor") or 1)
-					elif self.rm_cost_as_per == "Price List":
-						if not self.buying_price_list:
-							frappe.throw(_("Please select Price List"))
-						args = frappe._dict({
-							"doctype": "BOM",
-							"price_list": self.buying_price_list,
-							"qty": arg.get("qty") or 1,
-							"uom": arg.get("uom") or arg.get("stock_uom"),
-							"stock_uom": arg.get("stock_uom"),
-							"transaction_type": "buying",
-							"company": self.company,
-							"currency": self.currency,
-							"conversion_rate": 1, # Passed conversion rate as 1 purposefully, as conversion rate is applied at the end of the function
-							"conversion_factor": arg.get("conversion_factor") or 1,
-							"plc_conversion_rate": 1,
-							"ignore_party": True
-						})
-						item_doc = frappe.get_doc("Item", arg.get("item_code"))
-						out = frappe._dict()
-						get_price_list_rate(args, item_doc, out)
-						rate = out.price_list_rate
-=======
 					rate = get_bom_item_rate(arg, self)
->>>>>>> 00175c96
 
 					if not rate:
 						if self.rm_cost_as_per == "Price List":
@@ -859,7 +829,6 @@
 		non_stock_items_cost += flt(items.get(name[0])) * flt(stock_entry.fg_completed_qty) / flt(bom.quantity)
 
 	if non_stock_items_cost:
-<<<<<<< HEAD
 		stock_entry.append('additional_costs', {
 			'expense_account': expense_account,
 			'description': _("Non stock items"),
@@ -877,25 +846,6 @@
 			"amount": operating_cost_per_unit * flt(stock_entry.fg_completed_qty)
 		})
 
-=======
-		stock_entry.append('additional_costs', {
-			'expense_account': expense_account,
-			'description': _("Non stock items"),
-			'amount': non_stock_items_cost
-		})
-
-def add_operations_cost(stock_entry, work_order=None, expense_account=None):
-	from erpnext.stock.doctype.stock_entry.stock_entry import get_operating_cost_per_unit
-	operating_cost_per_unit = get_operating_cost_per_unit(work_order, stock_entry.bom_no)
-
-	if operating_cost_per_unit:
-		stock_entry.append('additional_costs', {
-			"expense_account": expense_account,
-			"description": _("Operating Cost as per Work Order / BOM"),
-			"amount": operating_cost_per_unit * flt(stock_entry.fg_completed_qty)
-		})
-
->>>>>>> 00175c96
 	if work_order and work_order.additional_operating_cost and work_order.qty:
 		additional_operating_cost_per_unit = \
 			flt(work_order.additional_operating_cost) / flt(work_order.qty)
