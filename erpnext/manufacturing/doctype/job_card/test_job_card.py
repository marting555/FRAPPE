--- conflicted
+++ resolved
@@ -541,8 +541,6 @@
 		)[0].name
 
 		jc = frappe.get_doc("Job Card", first_job_card)
-<<<<<<< HEAD
-=======
 		for row in jc.scheduled_time_logs:
 			jc.append(
 				"time_logs",
@@ -553,7 +551,6 @@
 				},
 			)
 
->>>>>>> 44bad3bd
 		jc.time_logs[0].completed_qty = 8
 		jc.save()
 		jc.submit()
@@ -570,8 +567,6 @@
 		)[0].name
 
 		jc2 = frappe.get_doc("Job Card", second_job_card)
-<<<<<<< HEAD
-=======
 		for row in jc2.scheduled_time_logs:
 			jc2.append(
 				"time_logs",
@@ -581,14 +576,11 @@
 					"time_in_mins": row.time_in_mins,
 				},
 			)
->>>>>>> 44bad3bd
 		jc2.time_logs[0].completed_qty = 10
 
 		self.assertRaises(frappe.ValidationError, jc2.save)
 
 		jc2.load_from_db()
-<<<<<<< HEAD
-=======
 		for row in jc2.scheduled_time_logs:
 			jc2.append(
 				"time_logs",
@@ -599,7 +591,6 @@
 				},
 			)
 
->>>>>>> 44bad3bd
 		jc2.time_logs[0].completed_qty = 8
 		jc2.save()
 		jc2.submit()
