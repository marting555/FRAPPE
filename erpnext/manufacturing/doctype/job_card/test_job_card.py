--- conflicted
+++ resolved
@@ -1,70 +1,6 @@
 # Copyright (c) 2021, Frappe Technologies Pvt. Ltd. and Contributors
 # See license.txt
 
-<<<<<<< HEAD
-import unittest
-import frappe
-from frappe.utils import random_string
-from erpnext.manufacturing.doctype.workstation.test_workstation import make_workstation
-from erpnext.manufacturing.doctype.work_order.test_work_order import make_wo_order_test_record
-from erpnext.manufacturing.doctype.job_card.job_card import OperationMismatchError
-
-class TestJobCard(unittest.TestCase):
-	def test_job_card(self):
-		data = frappe.get_cached_value('BOM',
-			{'docstatus': 1, 'with_operations': 1, 'company': '_Test Company'}, ['name', 'item'])
-
-		if data:
-			bom, bom_item = data
-
-			work_order = make_wo_order_test_record(item=bom_item, qty=1, bom_no=bom)
-
-			job_cards = frappe.get_all('Job Card',
-				filters = {'work_order': work_order.name}, fields = ["operation_id", "name"])
-
-			if job_cards:
-				job_card = job_cards[0]
-				frappe.db.set_value("Job Card", job_card.name, "operation_row_number", job_card.operation_id)
-
-				doc = frappe.get_doc("Job Card", job_card.name)
-				doc.operation_id = "Test Data"
-				self.assertRaises(OperationMismatchError, doc.save)
-
-	def test_job_card_with_different_work_station(self):
-		data = frappe.get_cached_value('BOM',
-			{'docstatus': 1, 'with_operations': 1, 'company': '_Test Company'}, ['name', 'item'])
-
-		if data:
-			bom, bom_item = data
-
-			work_order = make_wo_order_test_record(item=bom_item, qty=1, bom_no=bom)
-
-			job_card = frappe.get_all('Job Card',
-				filters = {'work_order': work_order.name},
-				fields = ["operation_id", "workstation", "name", "for_quantity"])[0]
-
-			if job_card:
-				workstation = frappe.db.get_value("Workstation",
-					{"name": ("not in", [job_card.workstation])}, "name")
-
-				if not workstation or job_card.workstation == workstation:
-					workstation = make_workstation(workstation_name=random_string(5)).name
-
-				doc = frappe.get_doc("Job Card", job_card.name)
-				doc.workstation = workstation
-				doc.append("time_logs", {
-					"from_time": "2009-01-01 12:06:25",
-					"to_time": "2009-01-01 12:37:25",
-					"time_in_mins": "31.00002",
-					"completed_qty": job_card.for_quantity
-				})
-				doc.submit()
-
-				completed_qty = frappe.db.get_value("Work Order Operation", job_card.operation_id, "completed_qty")
-				self.assertEqual(completed_qty, job_card.for_quantity)
-
-				doc.cancel()
-=======
 import frappe
 from frappe.utils import random_string
 
@@ -393,5 +329,4 @@
 	bom.rm_cost_as_per = "Valuation Rate"
 	bom.items[0].uom = "_Test UOM 1"
 	bom.items[0].conversion_factor = 5
-	bom.insert()
->>>>>>> 540559d6
+	bom.insert()