--- conflicted
+++ resolved
@@ -11,20 +11,6 @@
 				}
 			};
 		});
-<<<<<<< HEAD
-	},
-
-	refresh: function(frm) {
-
-		if(frm.doc.docstatus == 0) {
-			frm.set_df_property("operation", "read_only", frm.doc.operation_id ? 1 : 0);
-		}
-		frappe.flags.pause_job = 0;
-		frappe.flags.resume_job = 0;
-
-		if(!frm.doc.__islocal && frm.doc.items && frm.doc.items.length) {
-			if (frm.doc.for_quantity != frm.doc.transferred_qty) {
-=======
 
 		frm.set_indicator_formatter('sub_operation',
 			function(doc) {
@@ -52,7 +38,6 @@
 			let excess_transfer_allowed = frm.doc.__onload.job_card_excess_transfer;
 
 			if (to_request || excess_transfer_allowed) {
->>>>>>> 540559d6
 				frm.add_custom_button(__("Material Request"), () => {
 					frm.trigger("make_material_request");
 				});
@@ -69,14 +54,6 @@
 			}
 		}
 
-<<<<<<< HEAD
-		frm.trigger("toggle_operation_number");
-
-		if (frm.doc.docstatus == 0 && (frm.doc.for_quantity > frm.doc.total_completed_qty || !frm.doc.for_quantity)
-			&& (frm.doc.items || !frm.doc.items.length || frm.doc.for_quantity == frm.doc.transferred_qty)) {
-			frm.trigger("prepare_timer_buttons");
-		}
-=======
 		if (frm.doc.docstatus == 1 && !frm.doc.is_corrective_job_card) {
 			frm.trigger('setup_corrective_job_card');
 		}
@@ -173,7 +150,6 @@
 				}
 			}
 		});
->>>>>>> 540559d6
 	},
 
 	operation: function(frm) {
@@ -224,46 +200,6 @@
 
 	prepare_timer_buttons: function(frm) {
 		frm.trigger("make_dashboard");
-<<<<<<< HEAD
-		if (!frm.doc.job_started) {
-			frm.add_custom_button(__("Start"), () => {
-				if (!frm.doc.employee) {
-					frappe.prompt({fieldtype: 'Link', label: __('Employee'), options: "Employee",
-						fieldname: 'employee'}, d => {
-						if (d.employee) {
-							frm.set_value("employee", d.employee);
-						} else {
-							frm.events.start_job(frm);
-						}
-					}, __("Enter Value"), __("Start"));
-				} else {
-					frm.events.start_job(frm);
-				}
-			}).addClass("btn-primary");
-		} else if (frm.doc.status == "On Hold") {
-			frm.add_custom_button(__("Resume"), () => {
-				frappe.flags.resume_job = 1;
-				frm.events.start_job(frm);
-			}).addClass("btn-primary");
-		} else {
-			frm.add_custom_button(__("Pause"), () => {
-				frappe.flags.pause_job = 1;
-				frm.set_value("status", "On Hold");
-				frm.events.complete_job(frm);
-			});
-
-			frm.add_custom_button(__("Complete"), () => {
-				let completed_time = frappe.datetime.now_datetime();
-				frm.trigger("hide_timer");
-
-				if (frm.doc.for_quantity) {
-					frappe.prompt({fieldtype: 'Float', label: __('Completed Quantity'),
-						fieldname: 'qty', reqd: 1, default: frm.doc.for_quantity}, data => {
-							frm.events.complete_job(frm, completed_time, data.qty);
-						}, __("Enter Value"), __("Complete"));
-				} else {
-					frm.events.complete_job(frm, completed_time, 0);
-=======
 
 		if (!frm.doc.started_time && !frm.doc.current_time) {
 			frm.add_custom_button(__("Start Job"), () => {
@@ -305,59 +241,11 @@
 					}, __("Enter Value"));
 				} else {
 					frm.events.complete_job(frm, "Complete", 0.0);
->>>>>>> 540559d6
 				}
 			}).addClass("btn-primary");
 		}
 	},
 
-<<<<<<< HEAD
-	start_job: function(frm) {
-		let row = frappe.model.add_child(frm.doc, 'Job Card Time Log', 'time_logs');
-		row.from_time = frappe.datetime.now_datetime();
-		frm.set_value('job_started', 1);
-		frm.set_value('started_time' , row.from_time);
-		frm.set_value("status", "Work In Progress");
-
-		if (!frappe.flags.resume_job) {
-			frm.set_value('current_time' , 0);
-		}
-
-		frm.save();
-	},
-
-	complete_job: function(frm, completed_time, completed_qty) {
-		frm.doc.time_logs.forEach(d => {
-			if (d.from_time && !d.to_time) {
-				d.to_time = completed_time || frappe.datetime.now_datetime();
-				d.completed_qty = completed_qty || 0;
-
-				if(frappe.flags.pause_job) {
-					let currentIncrement = moment(d.to_time).diff(moment(d.from_time),"seconds") || 0;
-					frm.set_value('current_time' , currentIncrement + (frm.doc.current_time || 0));
-				} else {
-					frm.set_value('started_time' , '');
-					frm.set_value('job_started', 0);
-					frm.set_value('current_time' , 0);
-				}
-
-				frm.save();
-			}
-		});
-	},
-
-	validate: function(frm) {
-		if ((!frm.doc.time_logs || !frm.doc.time_logs.length) && frm.doc.started_time) {
-			frm.trigger("reset_timer");
-		}
-	},
-
-	employee: function(frm) {
-		if (frm.doc.job_started && !frm.doc.current_time) {
-			frm.trigger("reset_timer");
-		} else {
-			frm.events.start_job(frm);
-=======
 	start_job: function(frm, status, employee) {
 		const args = {
 			job_card_id: frm.doc.name,
@@ -406,17 +294,11 @@
 	validate: function(frm) {
 		if ((!frm.doc.time_logs || !frm.doc.time_logs.length) && frm.doc.started_time) {
 			frm.trigger("reset_timer");
->>>>>>> 540559d6
 		}
 	},
 
 	reset_timer: function(frm) {
 		frm.set_value('started_time' , '');
-<<<<<<< HEAD
-		frm.set_value('job_started', 0);
-		frm.set_value('current_time' , 0);
-=======
->>>>>>> 540559d6
 	},
 
 	make_dashboard: function(frm) {
@@ -522,10 +404,6 @@
 	},
 
 	to_time: function(frm) {
-<<<<<<< HEAD
-		frm.set_value('job_started', 0);
-=======
->>>>>>> 540559d6
 		frm.set_value('started_time', '');
 	}
 })