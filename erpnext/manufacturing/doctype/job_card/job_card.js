// Copyright (c) 2018, Frappe Technologies Pvt. Ltd. and contributors
// For license information, please see license.txt

frappe.ui.form.on('Job Card', {
	setup: function(frm) {
		frm.set_query('operation', function() {
			return {
				query: 'erpnext.manufacturing.doctype.job_card.job_card.get_operations',
				filters: {
					'work_order': frm.doc.work_order
				}
			};
		});

		frm.set_indicator_formatter('sub_operation',
			function(doc) {
				if (doc.status == "Pending") {
					return "red";
				} else {
					return doc.status === "Complete" ? "green" : "orange";
				}
			}
		);
	},

	refresh: function(frm,cdt,cdn) {
		set_qty_to_table(frm,cdt,cdn)
		frappe.flags.pause_job = 0;
		frappe.flags.resume_job = 0;
<<<<<<< HEAD
		frappe.db.get_value("Work Order", {"name":frm.doc.work_order}, 'transfer_material_against', resp => {
			if(resp.transfer_material_against === "Job Card") {
				frm.add_custom_button(__('Add Additional Items'),function() {
					var usr = frappe.session.user
					frappe.new_doc("Additional Item", {"job_card" : frm.doc.name, "user": usr, 'date': frappe.datetime.now_date()})
				})
			}
		})
		
		if(!frm.doc.__islocal && frm.doc.items && frm.doc.items.length) {
			if (frm.doc.for_quantity != frm.doc.transferred_qty) {
=======
		let has_items = frm.doc.items && frm.doc.items.length;

		if (!frm.doc.__islocal && has_items && frm.doc.docstatus < 2) {
			let to_request = frm.doc.for_quantity > frm.doc.transferred_qty;
			let excess_transfer_allowed = frm.doc.__onload.job_card_excess_transfer;

			if (to_request || excess_transfer_allowed) {
>>>>>>> 90cf6a05
				frm.add_custom_button(__("Material Request"), () => {
					frm.trigger("make_material_request");
				});
			}

			// check if any row has untransferred materials
			// in case of multiple items in JC
			let to_transfer = frm.doc.items.some((row) => row.transferred_qty < row.required_qty);

			if (to_transfer || excess_transfer_allowed) {
				frm.add_custom_button(__("Material Transfer"), () => {
					frm.trigger("make_stock_entry");
				}).addClass("btn-primary");
			}
		}

		if (frm.doc.docstatus == 1 && !frm.doc.is_corrective_job_card) {
			frm.trigger('setup_corrective_job_card');
		}

		frm.set_query("quality_inspection", function() {
			return {
				query: "erpnext.stock.doctype.quality_inspection.quality_inspection.quality_inspection_query",
				filters: {
					"item_code": frm.doc.production_item,
					"reference_name": frm.doc.name
				}
			};
		});

		frm.trigger("toggle_operation_number");

		if (frm.doc.docstatus == 0 && !frm.is_new() &&
			(frm.doc.for_quantity > frm.doc.total_completed_qty || !frm.doc.for_quantity)
			&& (frm.doc.items || !frm.doc.items.length || frm.doc.for_quantity == frm.doc.transferred_qty)) {
			frm.trigger("prepare_timer_buttons");
		}
	},

	setup_corrective_job_card: function(frm) {
		frm.add_custom_button(__('Corrective Job Card'), () => {
			let operations = frm.doc.sub_operations.map(d => d.sub_operation).concat(frm.doc.operation);

			let fields = [
				{
					fieldtype: 'Link', label: __('Corrective Operation'), options: 'Operation',
					fieldname: 'operation', get_query() {
						return {
							filters: {
								"is_corrective_operation": 1
							}
						};
					}
				}, {
					fieldtype: 'Link', label: __('For Operation'), options: 'Operation',
					fieldname: 'for_operation', get_query() {
						return {
							filters: {
								"name": ["in", operations]
							}
						};
					}
				}
			];

			frappe.prompt(fields, d => {
				frm.events.make_corrective_job_card(frm, d.operation, d.for_operation);
			}, __("Select Corrective Operation"));
		}, __('Make'));
	},

	make_corrective_job_card: function(frm, operation, for_operation) {
		frappe.call({
			method: 'erpnext.manufacturing.doctype.job_card.job_card.make_corrective_job_card',
			args: {
				source_name: frm.doc.name,
				operation: operation,
				for_operation: for_operation
			},
			callback: function(r) {
				if (r.message) {
					frappe.model.sync(r.message);
					frappe.set_route("Form", r.message.doctype, r.message.name);
				}
			}
		});
	},

	operation: function(frm) {
		frm.trigger("toggle_operation_number");

		if (frm.doc.operation && frm.doc.work_order) {
			frappe.call({
				method: "erpnext.manufacturing.doctype.job_card.job_card.get_operation_details",
				args: {
					"work_order":frm.doc.work_order,
					"operation":frm.doc.operation
				},
				callback: function (r) {
					if (r.message) {
						if (r.message.length == 1) {
							frm.set_value("operation_id", r.message[0].name);
						} else {
							let args = [];

							r.message.forEach((row) => {
								args.push({ "label": row.idx, "value": row.name });
							});

							let description = __("Operation {0} added multiple times in the work order {1}",
								[frm.doc.operation, frm.doc.work_order]);

							frm.set_df_property("operation_row_number", "options", args);
							frm.set_df_property("operation_row_number", "description", description);
						}

						frm.trigger("toggle_operation_number");
					}
				}
			})
		}
	},

	operation_row_number(frm) {
		if (frm.doc.operation_row_number) {
			frm.set_value("operation_id", frm.doc.operation_row_number);
		}
	},

	toggle_operation_number(frm) {
		frm.toggle_display("operation_row_number", !frm.doc.operation_id && frm.doc.operation);
		frm.toggle_reqd("operation_row_number", !frm.doc.operation_id && frm.doc.operation);
	},

	prepare_timer_buttons: function(frm) {
		frm.trigger("make_dashboard");

		if (!frm.doc.started_time && !frm.doc.current_time) {
			frm.add_custom_button(__("Start Job"), () => {
				if ((frm.doc.employee && !frm.doc.employee.length) || !frm.doc.employee) {
					frappe.prompt({fieldtype: 'Table MultiSelect', label: __('Select Employees'),
						options: "Job Card Time Log", fieldname: 'employees'}, d => {
						frm.events.start_job(frm, "Work In Progress", d.employees);
					}, __("Assign Job to Employee"));
				} else {
					frm.events.start_job(frm, "Work In Progress", frm.doc.employee);
				}
			}).addClass("btn-primary");
		} else if (frm.doc.status == "On Hold") {
			frm.add_custom_button(__("Resume Job"), () => {
				frm.events.start_job(frm, "Resume Job", frm.doc.employee);
			}).addClass("btn-primary");
		} else {
			frm.add_custom_button(__("Pause Job"), () => {
				frm.events.complete_job(frm, "On Hold");
			});

			frm.add_custom_button(__("Complete Job"), () => {
				var sub_operations = frm.doc.sub_operations;

				let set_qty = true;
				if (sub_operations && sub_operations.length > 1) {
					set_qty = false;
					let last_op_row = sub_operations[sub_operations.length - 2];

					if (last_op_row.status == 'Complete') {
						set_qty = true;
					}
				}

				if (set_qty) {
					frappe.prompt({fieldtype: 'Float', label: __('Completed Quantity'),
						fieldname: 'qty', default: frm.doc.for_quantity}, data => {
						frm.events.complete_job(frm, "Complete", data.qty);
					}, __("Enter Value"));
				} else {
					frm.events.complete_job(frm, "Complete", 0.0);
				}
			}).addClass("btn-primary");
		}
	},

	start_job: function(frm, status, employee) {
		const args = {
			job_card_id: frm.doc.name,
			start_time: frappe.datetime.now_datetime(),
			employees: employee,
			status: status
		};
		frm.events.make_time_log(frm, args);
	},

	complete_job: function(frm, status, completed_qty) {
		const args = {
			job_card_id: frm.doc.name,
			complete_time: frappe.datetime.now_datetime(),
			status: status,
			completed_qty: completed_qty
		};
		frm.events.make_time_log(frm, args);
	},

	make_time_log: function(frm, args) {
		frm.events.update_sub_operation(frm, args);

		frappe.call({
			method: "erpnext.manufacturing.doctype.job_card.job_card.make_time_log",
			args: {
				args: args
			},
			freeze: true,
			callback: function () {
				frm.reload_doc();
				frm.trigger("make_dashboard");
			}
		});
	},

	update_sub_operation: function(frm, args) {
		if (frm.doc.sub_operations && frm.doc.sub_operations.length) {
			let sub_operations = frm.doc.sub_operations.filter(d => d.status != 'Complete');
			if (sub_operations && sub_operations.length) {
				args["sub_operation"] = sub_operations[0].sub_operation;
			}
		}
	},

	validate: function(frm) {
		if ((!frm.doc.time_logs || !frm.doc.time_logs.length) && frm.doc.started_time) {
			frm.trigger("reset_timer");
		}
	},

	reset_timer: function(frm) {
		frm.set_value('started_time' , '');
	},

	make_dashboard: function(frm) {
		if(frm.doc.__islocal)
			return;

		frm.dashboard.refresh();
		const timer = `
			<div class="stopwatch" style="font-weight:bold;margin:0px 13px 0px 2px;
				color:#545454;font-size:18px;display:inline-block;vertical-align:text-bottom;>
				<span class="hours">00</span>
				<span class="colon">:</span>
				<span class="minutes">00</span>
				<span class="colon">:</span>
				<span class="seconds">00</span>
			</div>`;

		var section = frm.toolbar.page.add_inner_message(timer);

		let currentIncrement = frm.doc.current_time || 0;
		if (frm.doc.started_time || frm.doc.current_time) {
			if (frm.doc.status == "On Hold") {
				updateStopwatch(currentIncrement);
			} else {
				currentIncrement += moment(frappe.datetime.now_datetime()).diff(moment(frm.doc.started_time),"seconds");
				initialiseTimer();
			}

			function initialiseTimer() {
				const interval = setInterval(function() {
					var current = setCurrentIncrement();
					updateStopwatch(current);
				}, 1000);
			}

			function updateStopwatch(increment) {
				var hours = Math.floor(increment / 3600);
				var minutes = Math.floor((increment - (hours * 3600)) / 60);
				var seconds = increment - (hours * 3600) - (minutes * 60);

				$(section).find(".hours").text(hours < 10 ? ("0" + hours.toString()) : hours.toString());
				$(section).find(".minutes").text(minutes < 10 ? ("0" + minutes.toString()) : minutes.toString());
				$(section).find(".seconds").text(seconds < 10 ? ("0" + seconds.toString()) : seconds.toString());
			}

			function setCurrentIncrement() {
				currentIncrement += 1;
				return currentIncrement;
			}
		}
	},

	hide_timer: function(frm) {
		frm.toolbar.page.inner_toolbar.find(".stopwatch").remove();
	},

	for_quantity: function(frm) {
		frm.doc.items = [];
		frm.call({
			method: "get_required_items",
			doc: frm.doc,
			callback: function() {
				refresh_field("items");
			}
		})
	},

	make_material_request: function(frm) {
		frappe.model.open_mapped_doc({
			method: "erpnext.manufacturing.doctype.job_card.job_card.make_material_request",
			frm: frm,
			run_link_triggers: true
		});
	},

	make_stock_entry: function(frm) {
		frappe.model.open_mapped_doc({
			method: "erpnext.manufacturing.doctype.job_card.job_card.make_stock_entry",
			frm: frm,
			run_link_triggers: true
		});
	},

	timer: function(frm) {
		return `<button> Start </button>`
	},

	set_total_completed_qty: function(frm) {
		frm.doc.total_completed_qty = 0;
		frm.doc.time_logs.forEach(d => {
			if (d.completed_qty) {
				frm.doc.total_completed_qty += d.completed_qty;
			}
		});

		refresh_field("total_completed_qty");
	}
});

frappe.ui.form.on('Job Card Time Log', {
	completed_qty: function(frm) {
		frm.events.set_total_completed_qty(frm);
	},

	to_time: function(frm) {
		frm.set_value('started_time', '');
	}
})

function set_qty_to_table(frm,cdt,cdn){
	var time_log = locals[cdt][cdn].time_logs
	time_log.map(job => {
		job.completed_qty = frm.doc.for_quantity
	})
	frm.refresh_field('time_logs')
}<|MERGE_RESOLUTION|>--- conflicted
+++ resolved
@@ -27,19 +27,6 @@
 		set_qty_to_table(frm,cdt,cdn)
 		frappe.flags.pause_job = 0;
 		frappe.flags.resume_job = 0;
-<<<<<<< HEAD
-		frappe.db.get_value("Work Order", {"name":frm.doc.work_order}, 'transfer_material_against', resp => {
-			if(resp.transfer_material_against === "Job Card") {
-				frm.add_custom_button(__('Add Additional Items'),function() {
-					var usr = frappe.session.user
-					frappe.new_doc("Additional Item", {"job_card" : frm.doc.name, "user": usr, 'date': frappe.datetime.now_date()})
-				})
-			}
-		})
-		
-		if(!frm.doc.__islocal && frm.doc.items && frm.doc.items.length) {
-			if (frm.doc.for_quantity != frm.doc.transferred_qty) {
-=======
 		let has_items = frm.doc.items && frm.doc.items.length;
 
 		if (!frm.doc.__islocal && has_items && frm.doc.docstatus < 2) {
@@ -47,7 +34,6 @@
 			let excess_transfer_allowed = frm.doc.__onload.job_card_excess_transfer;
 
 			if (to_request || excess_transfer_allowed) {
->>>>>>> 90cf6a05
 				frm.add_custom_button(__("Material Request"), () => {
 					frm.trigger("make_material_request");
 				});
