{
<<<<<<< HEAD
 "autoname": "PO-JOB.#####",
=======
 "autoname": "naming_series:",
>>>>>>> fd30b8f4
 "creation": "2018-07-09 17:23:29.518745",
 "doctype": "DocType",
 "editable_grid": 1,
 "engine": "InnoDB",
 "field_order": [
<<<<<<< HEAD
=======
  "naming_series",
>>>>>>> fd30b8f4
  "work_order",
  "bom_no",
  "workstation",
  "operation",
  "column_break_4",
  "posting_date",
  "company",
<<<<<<< HEAD
  "for_quantity",
  "wip_warehouse",
  "timing_detail",
  "employee",
  "time_logs",
  "section_break_13",
  "total_completed_qty",
  "column_break_15",
  "total_time_in_mins",
=======
  "remarks",
  "production_section",
  "production_item",
  "item_name",
  "for_quantity",
  "wip_warehouse",
  "column_break_12",
  "employee",
  "employee_name",
  "status",
  "project",
  "timing_detail",
  "time_logs",
  "section_break_13",
  "total_completed_qty",
  "total_time_in_mins",
  "column_break_15",
>>>>>>> fd30b8f4
  "section_break_8",
  "items",
  "more_information",
  "operation_id",
  "transferred_qty",
  "requested_qty",
<<<<<<< HEAD
  "project",
  "remarks",
  "column_break_20",
  "status",
  "job_started",
  "started_time",
=======
  "column_break_20",
  "barcode",
  "job_started",
  "started_time",
  "current_time",
>>>>>>> fd30b8f4
  "amended_from"
 ],
 "fields": [
  {
   "fieldname": "work_order",
   "fieldtype": "Link",
   "in_list_view": 1,
<<<<<<< HEAD
   "label": "Work Order",
   "options": "Work Order",
   "read_only": 1,
=======
   "in_standard_filter": 1,
   "label": "Work Order",
   "options": "Work Order",
>>>>>>> fd30b8f4
   "reqd": 1,
   "search_index": 1
  },
  {
<<<<<<< HEAD
=======
   "fetch_from": "work_order.bom_no",
>>>>>>> fd30b8f4
   "fieldname": "bom_no",
   "fieldtype": "Link",
   "label": "BOM No",
   "options": "BOM",
   "read_only": 1
  },
  {
   "fieldname": "workstation",
   "fieldtype": "Link",
   "in_list_view": 1,
   "label": "Workstation",
   "options": "Workstation",
   "reqd": 1
  },
  {
   "fieldname": "operation",
   "fieldtype": "Link",
   "in_list_view": 1,
   "label": "Operation",
   "options": "Operation",
   "reqd": 1
  },
  {
   "fieldname": "column_break_4",
   "fieldtype": "Column Break"
  },
  {
   "default": "Today",
   "fieldname": "posting_date",
   "fieldtype": "Date",
   "label": "Posting Date"
  },
  {
   "fieldname": "company",
   "fieldtype": "Link",
   "label": "Company",
   "options": "Company",
   "reqd": 1
  },
  {
   "fieldname": "for_quantity",
   "fieldtype": "Float",
   "in_list_view": 1,
<<<<<<< HEAD
   "label": "For Quantity",
   "reqd": 1
=======
   "label": "Qty To Manufacture"
>>>>>>> fd30b8f4
  },
  {
   "fieldname": "wip_warehouse",
   "fieldtype": "Link",
   "label": "WIP Warehouse",
   "options": "Warehouse",
   "reqd": 1
  },
  {
   "fieldname": "timing_detail",
   "fieldtype": "Section Break",
   "label": "Timing Detail"
  },
  {
   "fieldname": "employee",
   "fieldtype": "Link",
<<<<<<< HEAD
=======
   "in_standard_filter": 1,
>>>>>>> fd30b8f4
   "label": "Employee",
   "options": "Employee"
  },
  {
<<<<<<< HEAD
=======
   "allow_bulk_edit": 1,
>>>>>>> fd30b8f4
   "fieldname": "time_logs",
   "fieldtype": "Table",
   "label": "Time Logs",
   "options": "Job Card Time Log"
  },
  {
   "fieldname": "section_break_13",
   "fieldtype": "Section Break"
  },
  {
   "fieldname": "total_completed_qty",
   "fieldtype": "Float",
   "label": "Total Completed Qty",
   "read_only": 1
  },
  {
   "fieldname": "column_break_15",
   "fieldtype": "Column Break"
  },
  {
   "fieldname": "total_time_in_mins",
   "fieldtype": "Float",
   "label": "Total Time in Mins",
   "read_only": 1
  },
  {
   "fieldname": "section_break_8",
   "fieldtype": "Section Break",
   "label": "Raw Materials"
  },
  {
   "fieldname": "items",
   "fieldtype": "Table",
   "label": "Items",
   "options": "Job Card Item",
   "read_only": 1
  },
  {
   "collapsible": 1,
   "fieldname": "more_information",
   "fieldtype": "Section Break",
   "label": "More Information"
  },
  {
   "fieldname": "operation_id",
   "fieldtype": "Data",
   "hidden": 1,
   "label": "Operation ID",
   "read_only": 1
  },
  {
   "default": "0",
   "fieldname": "transferred_qty",
   "fieldtype": "Float",
   "label": "Transferred Qty",
   "read_only": 1
  },
  {
   "default": "0",
   "fieldname": "requested_qty",
   "fieldtype": "Float",
   "label": "Requested Qty",
   "read_only": 1
  },
  {
   "fieldname": "project",
   "fieldtype": "Link",
   "label": "Project",
   "options": "Project"
  },
  {
   "fieldname": "remarks",
   "fieldtype": "Small Text",
   "label": "Remarks"
  },
  {
   "fieldname": "column_break_20",
   "fieldtype": "Column Break"
  },
  {
   "default": "Open",
   "fieldname": "status",
   "fieldtype": "Select",
   "label": "Status",
   "no_copy": 1,
<<<<<<< HEAD
   "options": "Open\nWork In Progress\nMaterial Transferred\nSubmitted\nCancelled\nCompleted",
=======
   "options": "Open\nWork In Progress\nMaterial Transferred\nOn Hold\nSubmitted\nCancelled\nCompleted",
>>>>>>> fd30b8f4
   "read_only": 1
  },
  {
   "default": "0",
   "fieldname": "job_started",
   "fieldtype": "Check",
   "hidden": 1,
   "label": "Job Started",
   "no_copy": 1,
   "print_hide": 1,
   "read_only": 1
  },
  {
   "fieldname": "started_time",
   "fieldtype": "Datetime",
   "hidden": 1,
   "label": "Started Time",
   "no_copy": 1,
   "print_hide": 1,
   "read_only": 1
  },
  {
   "fieldname": "amended_from",
   "fieldtype": "Link",
   "label": "Amended From",
   "no_copy": 1,
   "options": "Job Card",
   "print_hide": 1,
   "read_only": 1
<<<<<<< HEAD
  }
 ],
 "is_submittable": 1,
 "modified": "2020-03-03 15:37:43.244423",
=======
  },
  {
   "default": "PO-JOB.#####",
   "fieldname": "naming_series",
   "fieldtype": "Select",
   "label": "Naming Series",
   "options": "PO-JOB.#####",
   "reqd": 1
  },
  {
   "fetch_from": "employee.employee_name",
   "fieldname": "employee_name",
   "fieldtype": "Read Only",
   "label": "Employee Name"
  },
  {
   "fieldname": "production_section",
   "fieldtype": "Section Break",
   "label": "Production"
  },
  {
   "fieldname": "column_break_12",
   "fieldtype": "Column Break"
  },
  {
   "fetch_from": "work_order.production_item",
   "fieldname": "production_item",
   "fieldtype": "Read Only",
   "label": "Production Item"
  },
  {
   "fieldname": "barcode",
   "fieldtype": "Barcode",
   "label": "Barcode",
   "read_only": 1
  },
  {
   "fetch_from": "work_order.item_name",
   "fieldname": "item_name",
   "fieldtype": "Read Only",
   "label": "Item Name"
  },
  {
   "fieldname": "current_time",
   "fieldtype": "Int",
   "hidden": 1,
   "label": "Current Time",
   "no_copy": 1,
   "print_hide": 1,
   "read_only": 1
  }
 ],
 "is_submittable": 1,
 "modified": "2020-03-27 13:36:35.417502",
>>>>>>> fd30b8f4
 "modified_by": "Administrator",
 "module": "Manufacturing",
 "name": "Job Card",
 "owner": "Administrator",
 "permissions": [
  {
   "amend": 1,
   "cancel": 1,
   "create": 1,
   "delete": 1,
   "email": 1,
   "export": 1,
   "print": 1,
   "read": 1,
   "report": 1,
   "role": "System Manager",
   "share": 1,
   "submit": 1,
   "write": 1
  },
  {
   "amend": 1,
   "cancel": 1,
   "create": 1,
   "delete": 1,
   "email": 1,
   "export": 1,
   "print": 1,
   "read": 1,
   "report": 1,
   "role": "Manufacturing User",
   "share": 1,
   "submit": 1,
   "write": 1
  },
  {
   "amend": 1,
   "cancel": 1,
   "create": 1,
   "delete": 1,
   "email": 1,
   "export": 1,
   "print": 1,
   "read": 1,
   "report": 1,
   "role": "Manufacturing Manager",
   "share": 1,
   "submit": 1,
   "write": 1
  }
 ],
 "quick_entry": 1,
 "sort_field": "modified",
 "sort_order": "DESC",
 "title_field": "operation",
 "track_changes": 1
}<|MERGE_RESOLUTION|>--- conflicted
+++ resolved
@@ -1,18 +1,11 @@
 {
-<<<<<<< HEAD
- "autoname": "PO-JOB.#####",
-=======
  "autoname": "naming_series:",
->>>>>>> fd30b8f4
  "creation": "2018-07-09 17:23:29.518745",
  "doctype": "DocType",
  "editable_grid": 1,
  "engine": "InnoDB",
  "field_order": [
-<<<<<<< HEAD
-=======
   "naming_series",
->>>>>>> fd30b8f4
   "work_order",
   "bom_no",
   "workstation",
@@ -20,17 +13,6 @@
   "column_break_4",
   "posting_date",
   "company",
-<<<<<<< HEAD
-  "for_quantity",
-  "wip_warehouse",
-  "timing_detail",
-  "employee",
-  "time_logs",
-  "section_break_13",
-  "total_completed_qty",
-  "column_break_15",
-  "total_time_in_mins",
-=======
   "remarks",
   "production_section",
   "production_item",
@@ -48,27 +30,17 @@
   "total_completed_qty",
   "total_time_in_mins",
   "column_break_15",
->>>>>>> fd30b8f4
   "section_break_8",
   "items",
   "more_information",
   "operation_id",
   "transferred_qty",
   "requested_qty",
-<<<<<<< HEAD
-  "project",
-  "remarks",
-  "column_break_20",
-  "status",
-  "job_started",
-  "started_time",
-=======
   "column_break_20",
   "barcode",
   "job_started",
   "started_time",
   "current_time",
->>>>>>> fd30b8f4
   "amended_from"
  ],
  "fields": [
@@ -76,23 +48,14 @@
    "fieldname": "work_order",
    "fieldtype": "Link",
    "in_list_view": 1,
-<<<<<<< HEAD
-   "label": "Work Order",
-   "options": "Work Order",
-   "read_only": 1,
-=======
    "in_standard_filter": 1,
    "label": "Work Order",
    "options": "Work Order",
->>>>>>> fd30b8f4
    "reqd": 1,
    "search_index": 1
   },
   {
-<<<<<<< HEAD
-=======
    "fetch_from": "work_order.bom_no",
->>>>>>> fd30b8f4
    "fieldname": "bom_no",
    "fieldtype": "Link",
    "label": "BOM No",
@@ -136,12 +99,7 @@
    "fieldname": "for_quantity",
    "fieldtype": "Float",
    "in_list_view": 1,
-<<<<<<< HEAD
-   "label": "For Quantity",
-   "reqd": 1
-=======
    "label": "Qty To Manufacture"
->>>>>>> fd30b8f4
   },
   {
    "fieldname": "wip_warehouse",
@@ -158,18 +116,12 @@
   {
    "fieldname": "employee",
    "fieldtype": "Link",
-<<<<<<< HEAD
-=======
    "in_standard_filter": 1,
->>>>>>> fd30b8f4
    "label": "Employee",
    "options": "Employee"
   },
   {
-<<<<<<< HEAD
-=======
    "allow_bulk_edit": 1,
->>>>>>> fd30b8f4
    "fieldname": "time_logs",
    "fieldtype": "Table",
    "label": "Time Logs",
@@ -255,11 +207,7 @@
    "fieldtype": "Select",
    "label": "Status",
    "no_copy": 1,
-<<<<<<< HEAD
-   "options": "Open\nWork In Progress\nMaterial Transferred\nSubmitted\nCancelled\nCompleted",
-=======
    "options": "Open\nWork In Progress\nMaterial Transferred\nOn Hold\nSubmitted\nCancelled\nCompleted",
->>>>>>> fd30b8f4
    "read_only": 1
   },
   {
@@ -289,12 +237,6 @@
    "options": "Job Card",
    "print_hide": 1,
    "read_only": 1
-<<<<<<< HEAD
-  }
- ],
- "is_submittable": 1,
- "modified": "2020-03-03 15:37:43.244423",
-=======
   },
   {
    "default": "PO-JOB.#####",
@@ -349,7 +291,6 @@
  ],
  "is_submittable": 1,
  "modified": "2020-03-27 13:36:35.417502",
->>>>>>> fd30b8f4
  "modified_by": "Administrator",
  "module": "Manufacturing",
  "name": "Job Card",
