--- conflicted
+++ resolved
@@ -11,13 +11,9 @@
   "col_break1",
   "workstation",
   "time_in_mins",
-<<<<<<< HEAD
   "fixed_time",
-  "operating_cost",
-=======
   "costing_section",
   "hour_rate",
->>>>>>> 866763c1
   "base_hour_rate",
   "column_break_9",
   "operating_cost",
@@ -85,6 +81,14 @@
    "reqd": 1
   },
   {
+   "default": "0",
+   "description": "If checked, on Work Order time will be fixed (do not depends on quantity to produce)",
+   "fieldname": "fixed_time",
+   "fieldtype": "Check",
+   "in_list_view": 1,
+   "label": "Fixed Time"
+  },
+  {
    "fieldname": "operating_cost",
    "fieldtype": "Currency",
    "in_list_view": 1,
@@ -132,14 +136,6 @@
    "label": "Sequence ID"
   },
   {
-<<<<<<< HEAD
-   "default": "0",
-   "description": "If checked, on Work Order time will be fixed (do not depends on quantity to produce)",
-   "fieldname": "fixed_time",
-   "fieldtype": "Check",
-   "in_list_view": 1,
-   "label": "Fixed Time"
-=======
    "depends_on": "eval:doc.batch_size > 0 && doc.set_cost_based_on_bom_qty",
    "fieldname": "cost_per_unit",
    "fieldtype": "Float",
@@ -184,18 +180,13 @@
    "fieldname": "set_cost_based_on_bom_qty",
    "fieldtype": "Check",
    "label": "Set Operating Cost Based On BOM Quantity"
->>>>>>> 866763c1
   }
  ],
  "idx": 1,
  "index_web_pages_for_search": 1,
  "istable": 1,
  "links": [],
-<<<<<<< HEAD
- "modified": "2021-08-20 11:42:22.297150",
-=======
  "modified": "2021-09-13 16:45:01.092868",
->>>>>>> 866763c1
  "modified_by": "Administrator",
  "module": "Manufacturing",
  "name": "BOM Operation",
