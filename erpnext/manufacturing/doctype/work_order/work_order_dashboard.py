--- conflicted
+++ resolved
@@ -10,20 +10,15 @@
 		'transactions': [
 			{
 				'label': _('Transactions'),
-<<<<<<< HEAD
 				'items': ['Stock Entry', 'Job Card', 'Pick List', 'Additional Item']
 			},
 			{
 				'label': _('Material'),
 				'items': ['Material Request', 'Material Consumption', 'Material Produce','Add Alternate Item']
 			},
-=======
-				'items': ['Stock Entry', 'Job Card', 'Pick List']
-			},
 			{
 				'label': _('Reference'),
 				'items': ['Serial No', 'Batch']
 			}
->>>>>>> c2b5562a
 		]
 	}