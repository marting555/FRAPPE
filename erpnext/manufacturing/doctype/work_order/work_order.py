--- conflicted
+++ resolved
@@ -6,16 +6,6 @@
 import frappe
 from dateutil.relativedelta import relativedelta
 from frappe import _
-<<<<<<< HEAD
-from frappe.utils import flt, get_datetime, getdate, date_diff, cint, nowdate, get_link_to_form
-from frappe.model.document import Document
-from erpnext.manufacturing.doctype.bom.bom import validate_bom_no, get_bom_items_as_dict
-from dateutil.relativedelta import relativedelta
-from erpnext.stock.doctype.item.item import validate_end_of_life
-from erpnext.manufacturing.doctype.workstation.workstation import WorkstationHolidayError
-from erpnext.projects.doctype.timesheet.timesheet import OverlapError
-from erpnext.manufacturing.doctype.manufacturing_settings.manufacturing_settings import get_mins_between_operations
-=======
 from frappe.model.document import Document
 from frappe.model.mapper import get_mapped_doc
 from frappe.utils import (
@@ -45,7 +35,6 @@
 	get_auto_serial_nos,
 	get_serial_nos,
 )
->>>>>>> 540559d6
 from erpnext.stock.stock_balance import get_planned_qty, update_bin_qty
 from erpnext.stock.utils import get_bin, get_latest_stock_qty, validate_warehouse_company
 from erpnext.utilities.transaction_base import validate_uom_is_integer
@@ -557,11 +546,7 @@
 
 	def calculate_time(self):
 		for d in self.get("operations"):
-<<<<<<< HEAD
-			d.time_in_mins = flt(d.time_in_mins) / flt(bom_qty) * (flt(self.qty) / flt(d.batch_size))
-=======
 			d.time_in_mins = flt(d.time_in_mins) * (flt(self.qty) / flt(d.batch_size))
->>>>>>> 540559d6
 
 		self.calculate_operating_cost()
 
@@ -806,8 +791,6 @@
 		bom.set_bom_material_details()
 		return bom
 
-<<<<<<< HEAD
-=======
 	def update_batch_produced_qty(self, stock_entry_doc):
 		if not cint(frappe.db.get_single_value("Manufacturing Settings", "make_serial_no_batch_from_work_order")):
 			return
@@ -819,7 +802,6 @@
 
 				frappe.db.set_value("Batch", row.batch_no, "produced_qty", flt(qty))
 
->>>>>>> 540559d6
 @frappe.whitelist()
 @frappe.validate_and_sanitize_search_inputs
 def get_bom_operations(doctype, txt, searchfield, start, page_len, filters):
@@ -876,11 +858,7 @@
 	return res
 
 @frappe.whitelist()
-<<<<<<< HEAD
-def make_work_order(bom_no, item, qty=0, project=None):
-=======
 def make_work_order(bom_no, item, qty=0, project=None, variant_items=None):
->>>>>>> 540559d6
 	if not frappe.has_permission("Work Order", "write"):
 		frappe.throw(_("Not permitted"), frappe.PermissionError)
 
@@ -1027,18 +1005,70 @@
 
 @frappe.whitelist()
 def make_job_card(work_order, operations):
-<<<<<<< HEAD
-	if isinstance(operations, string_types):
-=======
 	if isinstance(operations, str):
->>>>>>> 540559d6
 		operations = json.loads(operations)
 
 	work_order = frappe.get_doc('Work Order', work_order)
 	for row in operations:
-<<<<<<< HEAD
+		row = frappe._dict(row)
 		validate_operation_data(row)
-		create_job_card(work_order, row, row.get("qty"), auto_create=True)
+		qty = row.get("qty")
+		while qty > 0:
+			qty = split_qty_based_on_batch_size(work_order, row, qty)
+			if row.job_card_qty > 0:
+				create_job_card(work_order, row, auto_create=True)
+
+@frappe.whitelist()
+def close_work_order(work_order, status):
+	if not frappe.has_permission("Work Order", "write"):
+		frappe.throw(_("Not permitted"), frappe.PermissionError)
+
+	work_order = frappe.get_doc("Work Order", work_order)
+	if work_order.get("operations"):
+		job_cards = frappe.get_list("Job Card",
+			filters={
+				"work_order": work_order.name,
+				"status": "Work In Progress"
+			}, pluck='name')
+
+		if job_cards:
+			job_cards = ", ".join(job_cards)
+			frappe.throw(_("Can not close Work Order. Since {0} Job Cards are in Work In Progress state.").format(job_cards))
+
+	work_order.update_status(status)
+	work_order.update_planned_qty()
+	frappe.msgprint(_("Work Order has been {0}").format(status))
+	work_order.notify_update()
+	return work_order.status
+
+def split_qty_based_on_batch_size(wo_doc, row, qty):
+	if not cint(frappe.db.get_value("Operation",
+		row.operation, "create_job_card_based_on_batch_size")):
+		row.batch_size = row.get("qty") or wo_doc.qty
+
+	row.job_card_qty = row.batch_size
+	if row.batch_size and qty >= row.batch_size:
+		qty -= row.batch_size
+	elif qty > 0:
+		row.job_card_qty = qty
+		qty = 0
+
+	get_serial_nos_for_job_card(row, wo_doc)
+
+	return qty
+
+def get_serial_nos_for_job_card(row, wo_doc):
+	if not wo_doc.serial_no:
+		return
+
+	serial_nos = get_serial_nos(wo_doc.serial_no)
+	used_serial_nos = []
+	for d in frappe.get_all('Job Card', fields=['serial_no'],
+		filters={'docstatus': ('<', 2), 'work_order': wo_doc.name, 'operation_id': row.name}):
+		used_serial_nos.extend(get_serial_nos(d.serial_no))
+
+	serial_nos = sorted(list(set(serial_nos) - set(used_serial_nos)))
+	row.serial_no = '\n'.join(serial_nos[0:row.job_card_qty])
 
 def validate_operation_data(row):
 	if row.get("qty") <= 0:
@@ -1056,84 +1086,6 @@
 				frappe.bold(row.get("pending_qty"))
 			)
 		)
-=======
-		row = frappe._dict(row)
-		validate_operation_data(row)
-		qty = row.get("qty")
-		while qty > 0:
-			qty = split_qty_based_on_batch_size(work_order, row, qty)
-			if row.job_card_qty > 0:
-				create_job_card(work_order, row, auto_create=True)
-
-@frappe.whitelist()
-def close_work_order(work_order, status):
-	if not frappe.has_permission("Work Order", "write"):
-		frappe.throw(_("Not permitted"), frappe.PermissionError)
-
-	work_order = frappe.get_doc("Work Order", work_order)
-	if work_order.get("operations"):
-		job_cards = frappe.get_list("Job Card",
-			filters={
-				"work_order": work_order.name,
-				"status": "Work In Progress"
-			}, pluck='name')
->>>>>>> 540559d6
-
-		if job_cards:
-			job_cards = ", ".join(job_cards)
-			frappe.throw(_("Can not close Work Order. Since {0} Job Cards are in Work In Progress state.").format(job_cards))
-
-	work_order.update_status(status)
-	work_order.update_planned_qty()
-	frappe.msgprint(_("Work Order has been {0}").format(status))
-	work_order.notify_update()
-	return work_order.status
-
-def split_qty_based_on_batch_size(wo_doc, row, qty):
-	if not cint(frappe.db.get_value("Operation",
-		row.operation, "create_job_card_based_on_batch_size")):
-		row.batch_size = row.get("qty") or wo_doc.qty
-
-	row.job_card_qty = row.batch_size
-	if row.batch_size and qty >= row.batch_size:
-		qty -= row.batch_size
-	elif qty > 0:
-		row.job_card_qty = qty
-		qty = 0
-
-	get_serial_nos_for_job_card(row, wo_doc)
-
-	return qty
-
-def get_serial_nos_for_job_card(row, wo_doc):
-	if not wo_doc.serial_no:
-		return
-
-	serial_nos = get_serial_nos(wo_doc.serial_no)
-	used_serial_nos = []
-	for d in frappe.get_all('Job Card', fields=['serial_no'],
-		filters={'docstatus': ('<', 2), 'work_order': wo_doc.name, 'operation_id': row.name}):
-		used_serial_nos.extend(get_serial_nos(d.serial_no))
-
-	serial_nos = sorted(list(set(serial_nos) - set(used_serial_nos)))
-	row.serial_no = '\n'.join(serial_nos[0:row.job_card_qty])
-
-def validate_operation_data(row):
-	if row.get("qty") <= 0:
-		frappe.throw(_("Quantity to Manufacture can not be zero for the operation {0}")
-			.format(
-				frappe.bold(row.get("operation"))
-			)
-		)
-
-	if row.get("qty") > row.get("pending_qty"):
-		frappe.throw(_("For operation {0}: Quantity ({1}) can not be greter than pending quantity({2})")
-			.format(
-				frappe.bold(row.get("operation")),
-				frappe.bold(row.get("qty")),
-				frappe.bold(row.get("pending_qty"))
-			)
-		)
 
 def create_job_card(work_order, row, enable_capacity_planning=False, auto_create=False):
 	doc = frappe.new_doc("Job Card")
@@ -1142,11 +1094,7 @@
 		'operation': row.get("operation"),
 		'workstation': row.get("workstation"),
 		'posting_date': nowdate(),
-<<<<<<< HEAD
-		'for_quantity': qty or work_order.get('qty', 0),
-=======
 		'for_quantity': row.job_card_qty or work_order.get('qty', 0),
->>>>>>> 540559d6
 		'operation_id': row.get("name"),
 		'bom_no': work_order.bom_no,
 		'project': work_order.project,
@@ -1166,11 +1114,7 @@
 			doc.schedule_time_logs(row)
 
 		doc.insert()
-<<<<<<< HEAD
-		frappe.msgprint(_("Job card {0} created").format(get_link_to_form("Job Card", doc.name)))
-=======
 		frappe.msgprint(_("Job card {0} created").format(get_link_to_form("Job Card", doc.name)), alert=True)
->>>>>>> 540559d6
 
 	return doc
 
