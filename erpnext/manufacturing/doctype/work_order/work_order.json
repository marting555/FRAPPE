--- conflicted
+++ resolved
@@ -575,11 +575,7 @@
  "image_field": "image",
  "is_submittable": 1,
  "links": [],
-<<<<<<< HEAD
  "modified": "2021-11-03 11:02:58.427166",
-=======
- "modified": "2021-10-27 19:21:35.139888",
->>>>>>> a5902fa3
  "modified_by": "Administrator",
  "module": "Manufacturing",
  "name": "Work Order",
