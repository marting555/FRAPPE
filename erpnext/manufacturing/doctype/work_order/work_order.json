--- conflicted
+++ resolved
@@ -593,11 +593,7 @@
  "image_field": "image",
  "is_submittable": 1,
  "links": [],
-<<<<<<< HEAD
  "modified": "2021-05-05 08:15:59.377560",
-=======
- "modified": "2021-05-01 20:07:00.577877",
->>>>>>> f616c34e
  "modified_by": "Administrator",
  "module": "Manufacturing",
  "name": "Work Order",
