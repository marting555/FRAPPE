{
 "actions": [],
 "allow_import": 1,
 "autoname": "naming_series:",
 "creation": "2013-01-10 16:34:16",
 "doctype": "DocType",
 "document_type": "Setup",
 "engine": "InnoDB",
 "field_order": [
  "item",
  "naming_series",
  "status",
  "production_item",
  "item_name",
  "image",
  "bom_no",
  "work_order_total_cost",
  "column_break1",
  "company",
  "qty",
  "material_transferred_for_manufacturing",
  "produced_qty",
  "total_manufacture_of_scrap",
  "scrap_total_cost",
  "sales_order",
  "project",
  "serial_no_and_batch_for_finished_good_section",
  "has_serial_no",
  "has_batch_no",
  "column_break_17",
  "serial_no",
  "batch_size",
  "settings_section",
  "allow_alternative_item",
  "use_multi_level_bom",
  "column_break_18",
  "skip_transfer",
  "from_wip_warehouse",
  "update_consumed_material_cost_in_project",
  "warehouses",
  "source_warehouse",
  "wip_warehouse",
  "column_break_12",
  "fg_warehouse",
  "scrap_warehouse",
  "required_items_section",
  "required_items",
  "time",
  "planned_start_date",
  "planned_end_date",
  "expected_delivery_date",
  "column_break_13",
  "actual_start_date",
  "actual_end_date",
  "lead_time",
  "operations_section",
  "transfer_material_against",
  "operations",
  "section_break_22",
  "planned_operating_cost",
  "additional_operating_cost",
  "column_break_24",
<<<<<<< HEAD
  "actual_operating_cost",
=======
  "corrective_operation_cost",
>>>>>>> c2b5562a
  "total_operating_cost",
  "column_break_47",
  "planned_rm_cost",
  "scrap_cost",
  "actual_rm_cost",
  "weight_details_section",
  "bom_yeild",
  "bom_weight",
  "planned_total_weight",
  "transferred_total_weight",
  "consumed_total_weight",
  "column_break_53",
  "planned_rm_weight",
  "transfered_rm_weight",
  "actual_rm_weight",
  "consumption_deviation",
  "column_break_56",
  "actual_fg_weight",
  "actual_yeild",
  "yeild_deviation",
  "more_info",
  "description",
  "stock_uom",
  "column_break2",
  "material_request",
  "material_request_item",
  "sales_order_item",
  "production_plan",
  "production_plan_item",
  "product_bundle_item",
  "amended_from"
 ],
 "fields": [
  {
   "fieldname": "item",
   "fieldtype": "Section Break",
   "options": "fa fa-gift"
  },
  {
   "fieldname": "naming_series",
   "fieldtype": "Select",
   "label": "Series",
   "no_copy": 1,
   "options": "MFG-WO-.YYYY.-",
   "print_hide": 1,
   "reqd": 1,
   "set_only_once": 1
  },
  {
   "default": "Draft",
   "depends_on": "eval:!doc.__islocal",
   "fieldname": "status",
   "fieldtype": "Select",
   "label": "Status",
   "no_copy": 1,
   "oldfieldname": "status",
   "oldfieldtype": "Select",
   "options": "\nDraft\nSubmitted\nNot Started\nIn Process\nCompleted\nStopped\nCancelled",
   "read_only": 1,
   "reqd": 1,
   "search_index": 1
  },
  {
   "fieldname": "production_item",
   "fieldtype": "Link",
   "in_global_search": 1,
   "in_list_view": 1,
   "in_standard_filter": 1,
   "label": "Item To Manufacture",
   "oldfieldname": "production_item",
   "oldfieldtype": "Link",
   "options": "Item",
   "reqd": 1
  },
  {
   "depends_on": "eval:doc.production_item",
   "fetch_from": "production_item.item_name",
   "fetch_if_empty": 1,
   "fieldname": "item_name",
   "fieldtype": "Data",
   "label": "Item Name",
   "read_only": 1
  },
  {
   "fetch_from": "production_item.image",
   "fieldname": "image",
   "fieldtype": "Attach Image",
   "hidden": 1,
   "label": "Image",
   "options": "image",
   "print_hide": 1,
   "read_only": 1
  },
  {
   "fieldname": "bom_no",
   "fieldtype": "Link",
   "label": "BOM No",
   "oldfieldname": "bom_no",
   "oldfieldtype": "Link",
   "options": "BOM",
   "reqd": 1
  },
  {
   "default": "0",
   "fieldname": "allow_alternative_item",
   "fieldtype": "Check",
   "label": "Allow Alternative Item"
  },
  {
   "default": "1",
   "description": "Plan material for sub-assemblies",
   "fieldname": "use_multi_level_bom",
   "fieldtype": "Check",
   "label": "Use Multi-Level BOM",
   "print_hide": 1
  },
  {
   "default": "0",
   "description": "Check if material transfer entry is not required",
   "fieldname": "skip_transfer",
   "fieldtype": "Check",
   "label": "Skip Material Transfer to WIP Warehouse"
  },
  {
   "fieldname": "column_break1",
   "fieldtype": "Column Break",
   "oldfieldtype": "Column Break",
   "width": "50%"
  },
  {
   "fieldname": "company",
   "fieldtype": "Link",
   "label": "Company",
   "oldfieldname": "company",
   "oldfieldtype": "Link",
   "options": "Company",
   "remember_last_selected_value": 1,
   "reqd": 1
  },
  {
   "fieldname": "qty",
   "fieldtype": "Float",
   "label": "Qty To Manufacture",
   "oldfieldname": "qty",
   "oldfieldtype": "Currency",
   "reqd": 1
  },
  {
   "allow_on_submit": 1,
   "default": "0",
   "depends_on": "eval:doc.docstatus==1 && doc.skip_transfer==0",
   "fieldname": "material_transferred_for_manufacturing",
   "fieldtype": "Float",
   "label": "Material Transferred for Manufacturing",
   "no_copy": 1,
   "read_only": 1
  },
  {
   "default": "0",
   "depends_on": "eval:doc.docstatus==1",
   "fieldname": "produced_qty",
   "fieldtype": "Float",
   "label": "Manufactured Qty",
   "no_copy": 1,
   "oldfieldname": "produced_qty",
   "oldfieldtype": "Currency",
   "read_only": 1
  },
  {
   "allow_on_submit": 1,
   "fieldname": "sales_order",
   "fieldtype": "Link",
   "in_global_search": 1,
   "label": "Sales Order",
   "options": "Sales Order"
  },
  {
   "fieldname": "project",
   "fieldtype": "Link",
   "label": "Project",
   "oldfieldname": "project",
   "oldfieldtype": "Link",
   "options": "Project"
  },
  {
   "default": "0",
   "depends_on": "skip_transfer",
   "fieldname": "from_wip_warehouse",
   "fieldtype": "Check",
   "label": "Backflush Raw Materials From Work-in-Progress Warehouse"
  },
  {
   "fieldname": "warehouses",
   "fieldtype": "Section Break",
   "label": "Warehouses",
   "options": "fa fa-building"
  },
  {
   "description": "This is a location where operations are executed.",
   "fieldname": "wip_warehouse",
   "fieldtype": "Link",
   "label": "Work-in-Progress Warehouse",
   "mandatory_depends_on": "eval:!doc.skip_transfer || doc.from_wip_warehouse",
   "options": "Warehouse"
  },
  {
   "description": "This is a location where final product stored.",
   "fieldname": "fg_warehouse",
   "fieldtype": "Link",
   "label": "Target Warehouse",
   "options": "Warehouse",
   "reqd": 1
  },
  {
   "fieldname": "column_break_12",
   "fieldtype": "Column Break"
  },
  {
   "description": "This is a location where scraped materials are stored.",
   "fieldname": "scrap_warehouse",
   "fieldtype": "Link",
   "label": "Scrap Warehouse",
   "options": "Warehouse"
  },
  {
   "fieldname": "required_items_section",
   "fieldtype": "Section Break",
   "label": "Required Items"
  },
  {
   "allow_on_submit": 1,
   "fieldname": "required_items",
   "fieldtype": "Table",
   "label": "Required Items",
   "no_copy": 1,
   "options": "Work Order Item",
   "print_hide": 1
  },
  {
   "fieldname": "time",
   "fieldtype": "Section Break",
   "label": "Time",
   "options": "fa fa-time"
  },
  {
   "allow_on_submit": 1,
   "default": "now",
   "fieldname": "planned_start_date",
   "fieldtype": "Datetime",
   "label": "Planned Start Date",
   "reqd": 1
  },
  {
   "allow_on_submit": 1,
   "fieldname": "actual_start_date",
   "fieldtype": "Datetime",
   "label": "Actual Start Date",
   "read_only_depends_on": "eval:doc.operations && doc.operations.length > 0"
  },
  {
   "fieldname": "column_break_13",
   "fieldtype": "Column Break"
  },
  {
   "allow_on_submit": 1,
   "fieldname": "planned_end_date",
   "fieldtype": "Datetime",
   "label": "Planned End Date",
   "no_copy": 1,
   "read_only_depends_on": "eval:doc.operations && doc.operations.length > 0"
  },
  {
   "allow_on_submit": 1,
   "fieldname": "actual_end_date",
   "fieldtype": "Datetime",
   "label": "Actual End Date",
   "read_only_depends_on": "eval:doc.operations && doc.operations.length > 0"
  },
  {
   "allow_on_submit": 1,
   "fieldname": "expected_delivery_date",
   "fieldtype": "Date",
   "label": "Expected Delivery Date"
  },
  {
   "fieldname": "operations_section",
   "fieldtype": "Section Break",
   "label": "Operations",
   "options": "fa fa-wrench"
  },
  {
   "default": "Work Order",
   "depends_on": "operations",
   "fieldname": "transfer_material_against",
   "fieldtype": "Select",
   "label": "Transfer Material Against",
   "options": "\nWork Order\nJob Card"
  },
  {
   "fieldname": "operations",
   "fieldtype": "Table",
   "label": "Operations",
   "options": "Work Order Operation"
  },
  {
   "depends_on": "operations",
   "fieldname": "section_break_22",
   "fieldtype": "Section Break",
   "label": "Operation Cost"
  },
  {
   "fieldname": "planned_operating_cost",
   "fieldtype": "Currency",
   "label": "Planned Operating Cost",
   "no_copy": 1,
   "options": "Company:company:default_currency",
   "read_only": 1
  },
  {
   "fieldname": "actual_operating_cost",
   "fieldtype": "Currency",
   "label": "Actual Operating Cost",
   "no_copy": 1,
   "options": "Company:company:default_currency",
   "read_only": 1
  },
  {
   "fieldname": "additional_operating_cost",
   "fieldtype": "Currency",
   "label": "Additional Operating Cost",
   "no_copy": 1,
   "options": "Company:company:default_currency"
  },
  {
   "fieldname": "column_break_24",
   "fieldtype": "Column Break"
  },
  {
   "fieldname": "total_operating_cost",
   "fieldtype": "Currency",
   "label": "Total Operating Cost",
   "options": "Company:company:default_currency",
   "read_only": 1
  },
  {
   "collapsible": 1,
   "fieldname": "more_info",
   "fieldtype": "Section Break",
   "label": "More Information",
   "options": "fa fa-file-text"
  },
  {
   "fieldname": "description",
   "fieldtype": "Small Text",
   "label": "Item Description",
   "read_only": 1
  },
  {
   "fieldname": "stock_uom",
   "fieldtype": "Link",
   "label": "Stock UOM",
   "oldfieldname": "stock_uom",
   "oldfieldtype": "Data",
   "options": "UOM",
   "read_only": 1
  },
  {
   "fieldname": "column_break2",
   "fieldtype": "Column Break",
   "width": "50%"
  },
  {
   "description": "Manufacture against Material Request",
   "fieldname": "material_request",
   "fieldtype": "Link",
   "label": "Material Request",
   "options": "Material Request"
  },
  {
   "fieldname": "material_request_item",
   "fieldtype": "Data",
   "hidden": 1,
   "label": "Material Request Item",
   "read_only": 1
  },
  {
   "fieldname": "sales_order_item",
   "fieldtype": "Data",
   "hidden": 1,
   "label": "Sales Order Item",
   "read_only": 1
  },
  {
   "fieldname": "production_plan",
   "fieldtype": "Link",
   "label": "Production Plan",
   "no_copy": 1,
   "options": "Production Plan",
   "print_hide": 1,
   "read_only": 1
  },
  {
   "fieldname": "production_plan_item",
   "fieldtype": "Data",
   "label": "Production Plan Item",
   "no_copy": 1,
   "print_hide": 1,
   "read_only": 1
  },
  {
   "fieldname": "product_bundle_item",
   "fieldtype": "Link",
   "label": "Product Bundle Item",
   "no_copy": 1,
   "options": "Item",
   "print_hide": 1,
   "read_only": 1
  },
  {
   "fieldname": "amended_from",
   "fieldtype": "Link",
   "ignore_user_permissions": 1,
   "label": "Amended From",
   "no_copy": 1,
   "oldfieldname": "amended_from",
   "oldfieldtype": "Data",
   "options": "Work Order",
   "read_only": 1
  },
  {
   "fieldname": "settings_section",
   "fieldtype": "Section Break",
   "label": "Settings"
  },
  {
   "fieldname": "column_break_18",
   "fieldtype": "Column Break"
  },
  {
   "default": "1",
   "fieldname": "update_consumed_material_cost_in_project",
   "fieldtype": "Check",
   "label": "Update Consumed Material Cost In Project"
  },
  {
   "description": "This is a location where raw materials are available.",
   "fieldname": "source_warehouse",
   "fieldtype": "Link",
   "label": "Source Warehouse",
   "options": "Warehouse"
  },
  {
   "description": "In Mins",
   "fieldname": "lead_time",
   "fieldtype": "Float",
   "label": "Lead Time",
   "read_only": 1
  },
  {
<<<<<<< HEAD
   "fieldname": "column_break_47",
   "fieldtype": "Column Break"
  },
  {
   "allow_on_submit": 1,
   "fieldname": "planned_rm_cost",
   "fieldtype": "Currency",
   "label": "Planned RM Cost",
   "no_copy": 1,
   "options": "Company:company:default_currency",
   "read_only": 1
  },
  {
   "allow_on_submit": 1,
   "fieldname": "actual_rm_cost",
   "fieldtype": "Currency",
   "label": "Actual RM Cost",
   "no_copy": 1,
   "options": "Company:company:default_currency",
   "read_only": 1
  },
  {
   "fieldname": "weight_details_section",
   "fieldtype": "Section Break",
   "label": "Weight Details"
  },
  {
   "fieldname": "bom_yeild",
   "fieldtype": "Float",
   "label": "BOM Yeild",
   "no_copy": 1,
   "read_only": 1
  },
  {
   "fieldname": "bom_weight",
   "fieldtype": "Float",
   "label": "BOM Weight",
   "no_copy": 1,
   "read_only": 1
  },
  {
   "fieldname": "column_break_53",
   "fieldtype": "Column Break"
  },
  {
   "fieldname": "actual_rm_weight",
   "fieldtype": "Float",
   "label": "Actual RM weight",
   "no_copy": 1,
   "read_only": 1
  },
  {
   "fieldname": "actual_fg_weight",
   "fieldtype": "Float",
   "label": "Actual FG Weight",
   "no_copy": 1,
   "read_only": 1
  },
  {
   "fieldname": "column_break_56",
   "fieldtype": "Column Break"
  },
  {
   "fieldname": "actual_yeild",
   "fieldtype": "Float",
   "label": "Actual Yeild",
   "no_copy": 1,
   "read_only": 1
  },
  {
   "fieldname": "yeild_deviation",
   "fieldtype": "Float",
   "label": "Yeild Deviation",
   "no_copy": 1,
   "read_only": 1
  },
  {
   "fieldname": "scrap_cost",
   "fieldtype": "Currency",
   "label": "Scrap Cost",
   "options": "Company:company:default_currency"
  },
  {
   "fieldname": "planned_rm_weight",
   "fieldtype": "Float",
   "label": "Planned RM Weight",
   "no_copy": 1,
   "read_only": 1
  },
  {
   "allow_on_submit": 1,
   "fieldname": "consumption_deviation",
   "fieldtype": "Float",
   "label": "Consumption Deviation",
   "no_copy": 1,
   "read_only": 1
  },
  {
   "fieldname": "transfered_rm_weight",
   "fieldtype": "Float",
   "label": "Transfered RM Weight",
   "no_copy": 1,
   "read_only": 1
  },
  {
   "fieldname": "planned_total_weight",
   "fieldtype": "Float",
   "label": "Planned Total Weight",
   "no_copy": 1,
   "read_only": 1
  },
  {
   "fieldname": "transferred_total_weight",
   "fieldtype": "Float",
   "label": "Transferred Total Weight",
   "no_copy": 1,
   "read_only": 1
  },
  {
   "fieldname": "consumed_total_weight",
   "fieldtype": "Float",
   "label": "Consumed Total Weight",
   "no_copy": 1,
   "read_only": 1
  },
  {
   "allow_on_submit": 1,
   "fieldname": "total_manufacture_of_scrap",
   "fieldtype": "Float",
   "label": "Total Manufacture Of Scrap",
   "read_only": 1
  },
  {
   "allow_on_submit": 1,
   "fieldname": "scrap_total_cost",
   "fieldtype": "Float",
   "label": "Scrap Total Cost",
   "read_only": 1
  },
  {
   "allow_on_submit": 1,
   "fieldname": "work_order_total_cost",
   "fieldtype": "Currency",
   "label": "Work Order Total Cost",
=======
   "collapsible": 1,
   "depends_on": "eval:!doc.__islocal",
   "fieldname": "serial_no_and_batch_for_finished_good_section",
   "fieldtype": "Section Break",
   "label": "Serial No and Batch for Finished Good"
  },
  {
   "fieldname": "column_break_17",
   "fieldtype": "Column Break"
  },
  {
   "default": "0",
   "fetch_from": "production_item.has_serial_no",
   "fieldname": "has_serial_no",
   "fieldtype": "Check",
   "label": "Has Serial No",
   "read_only": 1
  },
  {
   "default": "0",
   "fetch_from": "production_item.has_batch_no",
   "fieldname": "has_batch_no",
   "fieldtype": "Check",
   "label": "Has Batch No",
   "read_only": 1
  },
  {
   "depends_on": "has_serial_no",
   "fieldname": "serial_no",
   "fieldtype": "Small Text",
   "label": "Serial Nos",
   "no_copy": 1
  },
  {
   "default": "0",
   "depends_on": "has_batch_no",
   "fieldname": "batch_size",
   "fieldtype": "Float",
   "label": "Batch Size"
  },
  {
   "allow_on_submit": 1,
   "description": "From Corrective Job Card",
   "fieldname": "corrective_operation_cost",
   "fieldtype": "Currency",
   "label": "Corrective Operation Cost",
   "no_copy": 1,
   "print_hide": 1,
>>>>>>> c2b5562a
   "read_only": 1
  }
 ],
 "icon": "fa fa-cogs",
 "idx": 1,
 "image_field": "image",
 "is_submittable": 1,
 "links": [],
<<<<<<< HEAD
 "modified": "2021-07-02 12:43:30.367234",
=======
 "modified": "2021-06-20 15:19:14.902699",
>>>>>>> c2b5562a
 "modified_by": "Administrator",
 "module": "Manufacturing",
 "name": "Work Order",
 "owner": "Administrator",
 "permissions": [
  {
   "amend": 1,
   "cancel": 1,
   "create": 1,
   "delete": 1,
   "email": 1,
   "export": 1,
   "import": 1,
   "print": 1,
   "read": 1,
   "report": 1,
   "role": "Manufacturing User",
   "set_user_permissions": 1,
   "share": 1,
   "submit": 1,
   "write": 1
  },
  {
   "read": 1,
   "report": 1,
   "role": "Stock User"
  }
 ],
 "sort_field": "modified",
 "sort_order": "ASC",
 "title_field": "production_item",
 "track_changes": 1,
 "track_seen": 1
}<|MERGE_RESOLUTION|>--- conflicted
+++ resolved
@@ -60,11 +60,8 @@
   "planned_operating_cost",
   "additional_operating_cost",
   "column_break_24",
-<<<<<<< HEAD
   "actual_operating_cost",
-=======
   "corrective_operation_cost",
->>>>>>> c2b5562a
   "total_operating_cost",
   "column_break_47",
   "planned_rm_cost",
@@ -524,7 +521,6 @@
    "read_only": 1
   },
   {
-<<<<<<< HEAD
    "fieldname": "column_break_47",
    "fieldtype": "Column Break"
   },
@@ -668,8 +664,9 @@
    "allow_on_submit": 1,
    "fieldname": "work_order_total_cost",
    "fieldtype": "Currency",
-   "label": "Work Order Total Cost",
-=======
+   "label": "Work Order Total Cost"
+  },
+  {
    "collapsible": 1,
    "depends_on": "eval:!doc.__islocal",
    "fieldname": "serial_no_and_batch_for_finished_good_section",
@@ -718,7 +715,6 @@
    "label": "Corrective Operation Cost",
    "no_copy": 1,
    "print_hide": 1,
->>>>>>> c2b5562a
    "read_only": 1
   }
  ],
@@ -727,11 +723,7 @@
  "image_field": "image",
  "is_submittable": 1,
  "links": [],
-<<<<<<< HEAD
- "modified": "2021-07-02 12:43:30.367234",
-=======
  "modified": "2021-06-20 15:19:14.902699",
->>>>>>> c2b5562a
  "modified_by": "Administrator",
  "module": "Manufacturing",
  "name": "Work Order",
