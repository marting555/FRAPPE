--- conflicted
+++ resolved
@@ -6,11 +6,7 @@
 
 from frappe.utils import getdate, date_diff, add_days, cstr
 from frappe import _, throw
-<<<<<<< HEAD
-from frappe.utils.nestedset import NestedSet, rebuild_tree
-=======
 from frappe.utils.nestedset import NestedSet
->>>>>>> 58384215
 
 class CircularReferenceError(frappe.ValidationError): pass
 
@@ -122,17 +118,10 @@
 		end_date = self.exp_end_date or self.act_end_date
 		if end_date:
 			for task_name in frappe.db.sql("""
-<<<<<<< HEAD
-				select name from `tabTask` as parent 
-				where parent.project = %(project)s 
-					and parent.name in (
-						select parent from `tabTask Depends On` as child 
-=======
 				select name from `tabTask` as parent
 				where parent.project = %(project)s
 					and parent.name in (
 						select parent from `tabTask Depends On` as child
->>>>>>> 58384215
 						where child.task = %(task)s and child.project = %(project)s)
 			""", {'project': self.project, 'task':self.name }, as_dict=1):
 				task = frappe.get_doc("Task", task_name.name)
@@ -154,14 +143,6 @@
 
 		self.update_nsm_model()
 
-<<<<<<< HEAD
-@frappe.whitelist()
-def check_if_child_exists(name):
-	return frappe.db.sql("""select name from `tabTask`
-		where parent_task = %s""", name)
-
-=======
->>>>>>> 58384215
 @frappe.whitelist()
 def check_if_child_exists(name):
 	return frappe.db.sql("""select name from `tabTask`
@@ -193,24 +174,6 @@
 		and `status` not in ('Closed', 'Cancelled')""")
 
 @frappe.whitelist()
-<<<<<<< HEAD
-def get_children():
-	doctype = frappe.local.form_dict.get('doctype')
-
-	parent_field = 'parent_' + doctype.lower().replace(' ', '_')
-	parent = frappe.form_dict.get("parent") or ""
-
-	if parent == "task":
-		parent = ""
-
-	tasks = frappe.db.sql("""select name as value,
-		is_group as expandable
-		from `tab{doctype}`
-		where docstatus < 2
-		and ifnull(`{parent_field}`,'') = %s
-		order by name""".format(doctype=frappe.db.escape(doctype),
-		parent_field=frappe.db.escape(parent_field)), (parent), as_dict=1)
-=======
 def get_children(doctype, parent, task=None, project=None, is_root=False):
 	conditions = ''
 
@@ -233,37 +196,12 @@
 		where docstatus < 2
 		{conditions}
 		order by name""".format(conditions=conditions), as_dict=1)
->>>>>>> 58384215
 
 	# return tasks
 	return tasks
 
 @frappe.whitelist()
 def add_node():
-<<<<<<< HEAD
-    from frappe.desk.treeview import make_tree_args
-    args = frappe.form_dict
-    args.update({
-    	"name_field": "subject"
-    })
-    args = make_tree_args(**args)
-
-    if args.parent_task == 'task':
-        args.parent_task = None
-
-    frappe.get_doc(args).insert()
-
-@frappe.whitelist()
-def add_multiple_tasks(data, parent):
-    data = json.loads(data)['tasks']
-    tasks = data.split('\n')
-    new_doc = {'doctype': 'Task', 'parent_task': parent}
-
-    for d in tasks:
-        new_doc['subject'] = d
-        new_task = frappe.get_doc(new_doc)
-        new_task.insert()
-=======
 	from frappe.desk.treeview import make_tree_args
 	args = frappe.form_dict
 	args.update({
@@ -286,5 +224,4 @@
 	for d in tasks:
 		new_doc['subject'] = d
 		new_task = frappe.get_doc(new_doc)
-		new_task.insert()
->>>>>>> 58384215
+		new_task.insert()