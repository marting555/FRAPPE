--- conflicted
+++ resolved
@@ -167,17 +167,10 @@
 		self.update_nsm_model()
 
 	def update_status(self):
-<<<<<<< HEAD
-		if self.status not in ('Cancelled', 'Closed') and self.exp_end_date:
-			from datetime import datetime
-			if self.exp_end_date < datetime.now().date():
-				self.db_set('status', 'Overdue')
-=======
 		if self.status not in ('Cancelled', 'Completed') and self.exp_end_date:
 			from datetime import datetime
 			if self.exp_end_date < datetime.now().date():
 				self.db_set('status', 'Overdue', update_modified=False)
->>>>>>> 0c0604b7
 				self.update_project()
 
 @frappe.whitelist()
@@ -211,11 +204,7 @@
 		task.save()
 
 def set_tasks_as_overdue():
-<<<<<<< HEAD
-	tasks = frappe.get_all("Task", filters={'status':['not in',['Cancelled', 'Closed']]})
-=======
 	tasks = frappe.get_all("Task", filters={'status':['not in',['Cancelled', 'Completed']]})
->>>>>>> 0c0604b7
 	for task in tasks:
 		frappe.get_doc("Task", task.name).update_status()
 
