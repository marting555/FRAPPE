--- conflicted
+++ resolved
@@ -11,11 +11,6 @@
 from erpnext.controllers.queries import get_match_cond
 from frappe.utils import flt, time_diff_in_hours, get_datetime, getdate, cint
 from frappe.model.document import Document
-<<<<<<< HEAD
-from frappe.model.mapper import get_mapped_doc
-from frappe.utils.user import is_website_user
-=======
->>>>>>> bc3acdd0
 from erpnext.manufacturing.doctype.workstation.workstation import (check_if_within_operating_hours,
 	WorkstationHolidayError)
 from erpnext.manufacturing.doctype.manufacturing_settings.manufacturing_settings import get_mins_between_operations
@@ -370,11 +365,6 @@
 	filters = json.loads(filters)
 	from frappe.desk.calendar import get_event_conditions
 	conditions = get_event_conditions("Timesheet", filters)
-
-<<<<<<< HEAD
-	conditions = get_conditions(filters)
-=======
->>>>>>> bc3acdd0
 	return frappe.db.sql("""select `tabTimesheet Detail`.name as name,
 			`tabTimesheet Detail`.docstatus as status, `tabTimesheet Detail`.parent as parent,
 			from_time as start_date, hours, activity_type,
@@ -389,7 +379,6 @@
 			"start": start,
 			"end": end
 		}, as_dict=True, update={"allDay": 0})
-<<<<<<< HEAD
 
 def get_conditions(filters):
 	conditions = []
@@ -421,6 +410,4 @@
 		"title": _("Timesheets"),
 		"get_list": get_timesheets_list,
 		"row_template": "templates/includes/timesheet/timesheet_row.html"
-	}
-=======
->>>>>>> bc3acdd0
+	}