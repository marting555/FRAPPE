--- conflicted
+++ resolved
@@ -265,8 +265,6 @@
 
 
 @frappe.whitelist()
-<<<<<<< HEAD
-=======
 def get_timesheet_detail_rate(timelog, currency):
 	timelog_detail = frappe.db.sql("""SELECT tsd.billing_amount as billing_amount,
 		ts.currency as currency FROM `tabTimesheet Detail` tsd
@@ -280,7 +278,6 @@
 	return timelog_detail.billing_amount
 
 @frappe.whitelist()
->>>>>>> 540559d6
 @frappe.validate_and_sanitize_search_inputs
 def get_timesheet(doctype, txt, searchfield, start, page_len, filters):
 	if not filters: filters = {}
