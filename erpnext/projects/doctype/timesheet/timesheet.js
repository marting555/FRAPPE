// Copyright (c) 2015, Frappe Technologies Pvt. Ltd. and Contributors
// License: GNU General Public License v3. See license.txt

frappe.ui.form.on("Timesheet", {
	setup: function (frm) {
		frappe.require("/assets/erpnext/js/projects/timer.js");
		frm.add_fetch('employee', 'employee_name', 'employee_name');
		frm.fields_dict.employee.get_query = function () {
			return {
				filters: {
					'status': 'Active'
				}
			};
		};

		frm.fields_dict['time_logs'].grid.get_field('task').get_query = function (frm, cdt, cdn) {
			var child = locals[cdt][cdn];
			return {
				filters: {
					'project': child.project,
					'status': ["!=", "Cancelled"]
				}
			};
		};

		frm.fields_dict['time_logs'].grid.get_field('project').get_query = function () {
			return {
				filters: {
					'company': frm.doc.company
				}
			};
		};
	},

<<<<<<< HEAD
	onload: function (frm) {
=======
	onload: function(frm) {
>>>>>>> 5a6d7706
		if (frm.doc.__islocal && frm.doc.time_logs) {
			calculate_time_and_amount(frm);
		}

		if (frm.is_new() && !frm.doc.employee) {
			set_employee_and_company(frm);
		}
	},

	refresh: function (frm) {
		if (frm.doc.docstatus == 1) {
			if (frm.doc.per_billed < 100 && frm.doc.total_billable_hours && frm.doc.total_billable_hours > frm.doc.total_billed_hours) {
				frm.add_custom_button(__('Create Sales Invoice'), function () {
					frm.trigger("make_invoice");
				},
				"fa fa-file-text");
			}

			if (!frm.doc.salary_slip && frm.doc.employee) {
				frm.add_custom_button(__('Create Salary Slip'), function () {
					frm.trigger("make_salary_slip");
				},
				"fa fa-file-text");
			}
		}

		if (frm.doc.docstatus < 1 && !cur_frm.doc.__islocal) {

			let button = 'Start Timer';
			$.each(frm.doc.time_logs || [], function (i, row) {
				if ((row.from_time <= frappe.datetime.now_datetime()) && !row.completed) {
					button = 'Resume Timer';
				}
			});

			frm.add_custom_button(__(button), function () {
				var flag = true;
				$.each(frm.doc.time_logs || [], function (i, row) {
					// Fetch the row for which from_time is not present
					if (flag && row.activity_type && !row.from_time) {
						erpnext.timesheet.timer(frm, row);
						row.from_time = frappe.datetime.now_datetime();
						frm.refresh_fields("time_logs");
						frm.save();
						flag = false;
					}
					// Fetch the row for timer where activity is not completed and from_time is before now_time
					if (flag && row.from_time <= frappe.datetime.now_datetime() && !row.completed) {
						let timestamp = moment(frappe.datetime.now_datetime()).diff(moment(row.from_time), "seconds");
						erpnext.timesheet.timer(frm, row, timestamp);
						flag = false;
					}
				});
				// If no activities found to start a timer, create new
				if (flag) {
					erpnext.timesheet.timer(frm);
				}
			}).addClass("btn-primary");
		}
		if (frm.doc.per_billed > 0) {
			frm.fields_dict["time_logs"].grid.toggle_enable("billing_hours", false);
			frm.fields_dict["time_logs"].grid.toggle_enable("is_billable", false);
		}
		frm.trigger('setup_filters');
		frm.trigger('set_dynamic_field_label');
	},

	customer: function (frm) {
		frm.set_query('parent_project', function (doc) {
			return {
				filters: {
					"customer": doc.customer
				}
			};
		});
		frm.set_query('project', 'time_logs', function (doc) {
			return {
				filters: {
					"customer": doc.customer
				}
			};
		});
		frm.refresh();
	},

	currency: function (frm) {
		let base_currency = frappe.defaults.get_global_default('currency');
		if (base_currency != frm.doc.currency) {
			frappe.call({
				method: "erpnext.setup.utils.get_exchange_rate",
				args: {
					from_currency: frm.doc.currency,
					to_currency: base_currency
				},
				callback: function (r) {
					if (r.message) {
						frm.set_value('exchange_rate', flt(r.message));
						frm.set_df_property("exchange_rate", "description", "1 " + frm.doc.currency + " = [?] " + base_currency);
					}
				}
			});
		}
		frm.trigger('set_dynamic_field_label');
	},

	exchange_rate: function (frm) {
		$.each(frm.doc.time_logs, function (i, d) {
			calculate_billing_costing_amount(frm, d.doctype, d.name);
		});
		calculate_time_and_amount(frm);
	},

	set_dynamic_field_label: function (frm) {
		let base_currency = frappe.defaults.get_global_default('currency');
		frm.set_currency_labels(["base_total_costing_amount", "base_total_billable_amount", "base_total_billed_amount"], base_currency);
		frm.set_currency_labels(["total_costing_amount", "total_billable_amount", "total_billed_amount"], frm.doc.currency);

		frm.toggle_display(["base_total_costing_amount", "base_total_billable_amount", "base_total_billed_amount"],
			frm.doc.currency != base_currency);

		if (frm.doc.time_logs.length > 0) {
			frm.set_currency_labels(["base_billing_rate", "base_billing_amount", "base_costing_rate", "base_costing_amount"], base_currency, "time_logs");
			frm.set_currency_labels(["billing_rate", "billing_amount", "costing_rate", "costing_amount"], frm.doc.currency, "time_logs");

			let time_logs_grid = frm.fields_dict.time_logs.grid;
			$.each(["base_billing_rate", "base_billing_amount", "base_costing_rate", "base_costing_amount"], function (i, d) {
				if (frappe.meta.get_docfield(time_logs_grid.doctype, d))
					time_logs_grid.set_column_disp(d, frm.doc.currency != base_currency);
			});
		}
		frm.refresh_fields();
	},

	make_invoice: function (frm) {
		let fields = [{
			"fieldtype": "Link",
			"label": __("Item Code"),
			"fieldname": "item_code",
			"options": "Item"
		}];

		if (!frm.doc.customer) {
			fields.push({
				"fieldtype": "Link",
				"label": __("Customer"),
				"fieldname": "customer",
				"options": "Customer",
				"default": frm.doc.customer
			});
		}

		let dialog = new frappe.ui.Dialog({
			title: __("Create Sales Invoice"),
			fields: fields
		});

		dialog.set_primary_action(__('Create Sales Invoice'), () => {
			var args = dialog.get_values();
			if (!args) return;
			dialog.hide();
			return frappe.call({
				type: "GET",
				method: "erpnext.projects.doctype.timesheet.timesheet.make_sales_invoice",
				args: {
					"source_name": frm.doc.name,
					"item_code": args.item_code,
					"customer": frm.doc.customer || args.customer,
					"currency": frm.doc.currency
				},
				freeze: true,
				callback: function (r) {
					if (!r.exc) {
						frappe.model.sync(r.message);
						frappe.set_route("Form", r.message.doctype, r.message.name);
					}
				}
			});
		});
		dialog.show();
	},

	make_salary_slip: function (frm) {
		frappe.model.open_mapped_doc({
			method: "erpnext.projects.doctype.timesheet.timesheet.make_salary_slip",
			frm: frm
		});
	},

	parent_project: function (frm) {
		set_project_in_timelog(frm);
	}
});

frappe.ui.form.on("Timesheet Detail", {
	time_logs_remove: function (frm) {
		calculate_time_and_amount(frm);
	},

	task: (frm, cdt, cdn) => {
		let row = frm.selected_doc;
		if (row.task) {
			frappe.db.get_value("Task", row.task, "project", (r) => {
				frappe.model.set_value(cdt, cdn, "project", r.project);
			});
		}
	},

	from_time: function (frm, cdt, cdn) {
		calculate_end_time(frm, cdt, cdn);
	},

	to_time: function (frm, cdt, cdn) {
		var child = locals[cdt][cdn];

		if (frm._setting_hours) return;

		var hours = moment(child.to_time).diff(moment(child.from_time), "seconds") / 3600;
		frappe.model.set_value(cdt, cdn, "hours", hours);
	},

	time_logs_add: function (frm, cdt, cdn) {
		if (frm.doc.parent_project) {
			frappe.model.set_value(cdt, cdn, 'project', frm.doc.parent_project);
		}
	},

	hours: function (frm, cdt, cdn) {
		calculate_end_time(frm, cdt, cdn);
		calculate_billing_costing_amount(frm, cdt, cdn);
		calculate_time_and_amount(frm);
	},

	billing_hours: function (frm, cdt, cdn) {
		calculate_billing_costing_amount(frm, cdt, cdn);
		calculate_time_and_amount(frm);
	},

	billing_rate: function (frm, cdt, cdn) {
		calculate_billing_costing_amount(frm, cdt, cdn);
		calculate_time_and_amount(frm);
	},

	costing_rate: function (frm, cdt, cdn) {
		calculate_billing_costing_amount(frm, cdt, cdn);
		calculate_time_and_amount(frm);
	},

	is_billable: function (frm, cdt, cdn) {
		update_billing_hours(frm, cdt, cdn);
		update_time_rates(frm, cdt, cdn);
		calculate_billing_costing_amount(frm, cdt, cdn);
		calculate_time_and_amount(frm);
	},

<<<<<<< HEAD
	is_overtime: function(frm, cdt, cdn) {
		let child = locals[cdt][cdn];
		if (child.is_overtime) {
			get_overtime_type(frm, cdt, cdn);
		}
	},

	activity_type: function (frm, cdt, cdn) {
=======
	activity_type: function (frm, cdt, cdn) {
		if (!frappe.get_doc(cdt, cdn).activity_type) return;

>>>>>>> 5a6d7706
		frappe.call({
			method: "erpnext.projects.doctype.timesheet.timesheet.get_activity_cost",
			args: {
				employee: frm.doc.employee,
				activity_type: frm.selected_doc.activity_type,
				currency: frm.doc.currency
			},
			callback: function (r) {
				if (r.message) {
<<<<<<< HEAD
					frappe.model.set_value(cdt, cdn, 'billing_rate', r.message['billing_rate']);
					frappe.model.set_value(cdt, cdn, 'costing_rate', r.message['costing_rate']);
=======
					frappe.model.set_value(cdt, cdn, "billing_rate", r.message["billing_rate"]);
					frappe.model.set_value(cdt, cdn, "costing_rate", r.message["costing_rate"]);
>>>>>>> 5a6d7706
					calculate_billing_costing_amount(frm, cdt, cdn);
				}
			}
		});
	}
});

var get_overtime_type = function(frm, cdt, cdn) {
	if (frm.doc.employee) {
		frappe.call({
			method: "erpnext.hr.doctype.attendance.attendance.get_overtime_type",
			args: {
				employee: frm.doc.employee
			},
			callback: function (r) {
				if (r.message) {
					frappe.model.set_value(cdt, cdn, 'overtime_type', r.message);
				} else {
					frappe.model.set_value(cdt, cdn, 'is_overtime', 0);
					frappe.throw(__("Define Overtime Type for Employee "+frm.doc.employee+" "));
				}
			}
		});
	} else {
		frappe.model.set_value(cdt, cdn, 'is_overtime', 0);
		frappe.throw({message: __("Select Employee if applicable for overtime"), title: "Employee Missing"});
	}
};

var calculate_end_time = function (frm, cdt, cdn) {
	let child = locals[cdt][cdn];

	if (!child.from_time) {
		// if from_time value is not available then set the current datetime
		frappe.model.set_value(cdt, cdn, "from_time", frappe.datetime.get_datetime_as_string());
	}

	let d = moment(child.from_time);
	if (child.hours) {
		d.add(child.hours, "hours");
		frm._setting_hours = true;
		frappe.model.set_value(cdt, cdn, "to_time",
			d.format(frappe.defaultDatetimeFormat)).then(() => {
			frm._setting_hours = false;
		});
	}
};

var update_billing_hours = function (frm, cdt, cdn) {
	let child = frappe.get_doc(cdt, cdn);
	if (!child.is_billable) {
		frappe.model.set_value(cdt, cdn, 'billing_hours', 0.0);
	} else {
		// bill all hours by default
		frappe.model.set_value(cdt, cdn, "billing_hours", child.hours);
	}
};

var update_time_rates = function (frm, cdt, cdn) {
	let child = frappe.get_doc(cdt, cdn);
	if (!child.is_billable) {
		frappe.model.set_value(cdt, cdn, 'billing_rate', 0.0);
	}
};

var calculate_billing_costing_amount = function (frm, cdt, cdn) {
	let row = frappe.get_doc(cdt, cdn);
	let billing_amount = 0.0;
	let base_billing_amount = 0.0;
	let exchange_rate = flt(frm.doc.exchange_rate);
	frappe.model.set_value(cdt, cdn, 'base_billing_rate', flt(row.billing_rate) * exchange_rate);
	frappe.model.set_value(cdt, cdn, 'base_costing_rate', flt(row.costing_rate) * exchange_rate);
	if (row.billing_hours && row.is_billable) {
		base_billing_amount = flt(row.billing_hours) * flt(row.base_billing_rate);
		billing_amount = flt(row.billing_hours) * flt(row.billing_rate);
	}

	frappe.model.set_value(cdt, cdn, 'base_billing_amount', base_billing_amount);
	frappe.model.set_value(cdt, cdn, 'base_costing_amount', flt(row.base_costing_rate) * flt(row.hours));
	frappe.model.set_value(cdt, cdn, 'billing_amount', billing_amount);
	frappe.model.set_value(cdt, cdn, 'costing_amount', flt(row.costing_rate) * flt(row.hours));
};

var calculate_time_and_amount = function (frm) {
	let tl = frm.doc.time_logs || [];
	let total_working_hr = 0;
	let total_billing_hr = 0;
	let total_billable_amount = 0;
	let total_costing_amount = 0;
	for (var i = 0; i < tl.length; i++) {
		if (tl[i].hours) {
			total_working_hr += tl[i].hours;
			total_billable_amount += tl[i].billing_amount;
			total_costing_amount += tl[i].costing_amount;

			if (tl[i].is_billable) {
				total_billing_hr += tl[i].billing_hours;
			}
		}
	}

	frm.set_value("total_billable_hours", total_billing_hr);
	frm.set_value("total_hours", total_working_hr);
	frm.set_value("total_billable_amount", total_billable_amount);
	frm.set_value("total_costing_amount", total_costing_amount);
};

// set employee (and company) to the one that's currently logged in
const set_employee_and_company = function (frm) {
	const options = {
		user_id: frappe.session.user
	};
	const fields = ['name', 'company'];
	frappe.db.get_value('Employee', options, fields).then(({
		message
	}) => {
		if (message) {
			// there is an employee with the currently logged in user_id
			frm.set_value("employee", message.name);
			frm.set_value("company", message.company);
		}
	});
};

function set_project_in_timelog(frm) {
	if (frm.doc.parent_project) {
		$.each(frm.doc.time_logs || [], function (i, item) {
			frappe.model.set_value(item.doctype, item.name, "project", frm.doc.parent_project);
		});
	}
}<|MERGE_RESOLUTION|>--- conflicted
+++ resolved
@@ -2,20 +2,20 @@
 // License: GNU General Public License v3. See license.txt
 
 frappe.ui.form.on("Timesheet", {
-	setup: function (frm) {
+	setup: function(frm) {
 		frappe.require("/assets/erpnext/js/projects/timer.js");
 		frm.add_fetch('employee', 'employee_name', 'employee_name');
-		frm.fields_dict.employee.get_query = function () {
+		frm.fields_dict.employee.get_query = function() {
 			return {
-				filters: {
+				filters:{
 					'status': 'Active'
 				}
 			};
 		};
 
-		frm.fields_dict['time_logs'].grid.get_field('task').get_query = function (frm, cdt, cdn) {
+		frm.fields_dict['time_logs'].grid.get_field('task').get_query = function(frm, cdt, cdn) {
 			var child = locals[cdt][cdn];
-			return {
+			return{
 				filters: {
 					'project': child.project,
 					'status': ["!=", "Cancelled"]
@@ -23,8 +23,8 @@
 			};
 		};
 
-		frm.fields_dict['time_logs'].grid.get_field('project').get_query = function () {
-			return {
+		frm.fields_dict['time_logs'].grid.get_field('project').get_query = function() {
+			return{
 				filters: {
 					'company': frm.doc.company
 				}
@@ -32,11 +32,7 @@
 		};
 	},
 
-<<<<<<< HEAD
-	onload: function (frm) {
-=======
 	onload: function(frm) {
->>>>>>> 5a6d7706
 		if (frm.doc.__islocal && frm.doc.time_logs) {
 			calculate_time_and_amount(frm);
 		}
@@ -46,37 +42,33 @@
 		}
 	},
 
-	refresh: function (frm) {
-		if (frm.doc.docstatus == 1) {
-			if (frm.doc.per_billed < 100 && frm.doc.total_billable_hours && frm.doc.total_billable_hours > frm.doc.total_billed_hours) {
-				frm.add_custom_button(__('Create Sales Invoice'), function () {
-					frm.trigger("make_invoice");
-				},
-				"fa fa-file-text");
+	refresh: function(frm) {
+		if(frm.doc.docstatus==1) {
+			if(frm.doc.per_billed < 100 && frm.doc.total_billable_hours && frm.doc.total_billable_hours > frm.doc.total_billed_hours){
+				frm.add_custom_button(__('Create Sales Invoice'), function() { frm.trigger("make_invoice") },
+					"fa fa-file-text");
 			}
 
-			if (!frm.doc.salary_slip && frm.doc.employee) {
-				frm.add_custom_button(__('Create Salary Slip'), function () {
-					frm.trigger("make_salary_slip");
-				},
-				"fa fa-file-text");
+			if(!frm.doc.salary_slip && frm.doc.employee){
+				frm.add_custom_button(__('Create Salary Slip'), function() { frm.trigger("make_salary_slip") },
+					"fa fa-file-text");
 			}
 		}
 
 		if (frm.doc.docstatus < 1 && !cur_frm.doc.__islocal) {
 
 			let button = 'Start Timer';
-			$.each(frm.doc.time_logs || [], function (i, row) {
+			$.each(frm.doc.time_logs || [], function(i, row) {
 				if ((row.from_time <= frappe.datetime.now_datetime()) && !row.completed) {
 					button = 'Resume Timer';
 				}
 			});
 
-			frm.add_custom_button(__(button), function () {
+			frm.add_custom_button(__(button), function() {
 				var flag = true;
-				$.each(frm.doc.time_logs || [], function (i, row) {
+				$.each(frm.doc.time_logs || [], function(i, row) {
 					// Fetch the row for which from_time is not present
-					if (flag && row.activity_type && !row.from_time) {
+					if (flag && row.activity_type && !row.from_time){
 						erpnext.timesheet.timer(frm, row);
 						row.from_time = frappe.datetime.now_datetime();
 						frm.refresh_fields("time_logs");
@@ -85,7 +77,7 @@
 					}
 					// Fetch the row for timer where activity is not completed and from_time is before now_time
 					if (flag && row.from_time <= frappe.datetime.now_datetime() && !row.completed) {
-						let timestamp = moment(frappe.datetime.now_datetime()).diff(moment(row.from_time), "seconds");
+						let timestamp = moment(frappe.datetime.now_datetime()).diff(moment(row.from_time),"seconds");
 						erpnext.timesheet.timer(frm, row, timestamp);
 						flag = false;
 					}
@@ -96,7 +88,7 @@
 				}
 			}).addClass("btn-primary");
 		}
-		if (frm.doc.per_billed > 0) {
+		if(frm.doc.per_billed > 0) {
 			frm.fields_dict["time_logs"].grid.toggle_enable("billing_hours", false);
 			frm.fields_dict["time_logs"].grid.toggle_enable("is_billable", false);
 		}
@@ -104,15 +96,15 @@
 		frm.trigger('set_dynamic_field_label');
 	},
 
-	customer: function (frm) {
-		frm.set_query('parent_project', function (doc) {
+	customer: function(frm) {
+		frm.set_query('parent_project', function(doc) {
 			return {
 				filters: {
 					"customer": doc.customer
 				}
 			};
 		});
-		frm.set_query('project', 'time_logs', function (doc) {
+		frm.set_query('project', 'time_logs', function(doc) {
 			return {
 				filters: {
 					"customer": doc.customer
@@ -122,7 +114,7 @@
 		frm.refresh();
 	},
 
-	currency: function (frm) {
+	currency: function(frm) {
 		let base_currency = frappe.defaults.get_global_default('currency');
 		if (base_currency != frm.doc.currency) {
 			frappe.call({
@@ -131,7 +123,7 @@
 					from_currency: frm.doc.currency,
 					to_currency: base_currency
 				},
-				callback: function (r) {
+				callback: function(r) {
 					if (r.message) {
 						frm.set_value('exchange_rate', flt(r.message));
 						frm.set_df_property("exchange_rate", "description", "1 " + frm.doc.currency + " = [?] " + base_currency);
@@ -142,14 +134,14 @@
 		frm.trigger('set_dynamic_field_label');
 	},
 
-	exchange_rate: function (frm) {
-		$.each(frm.doc.time_logs, function (i, d) {
+	exchange_rate: function(frm) {
+		$.each(frm.doc.time_logs, function(i, d) {
 			calculate_billing_costing_amount(frm, d.doctype, d.name);
 		});
 		calculate_time_and_amount(frm);
 	},
 
-	set_dynamic_field_label: function (frm) {
+	set_dynamic_field_label: function(frm) {
 		let base_currency = frappe.defaults.get_global_default('currency');
 		frm.set_currency_labels(["base_total_costing_amount", "base_total_billable_amount", "base_total_billed_amount"], base_currency);
 		frm.set_currency_labels(["total_costing_amount", "total_billable_amount", "total_billed_amount"], frm.doc.currency);
@@ -162,7 +154,7 @@
 			frm.set_currency_labels(["billing_rate", "billing_amount", "costing_rate", "costing_amount"], frm.doc.currency, "time_logs");
 
 			let time_logs_grid = frm.fields_dict.time_logs.grid;
-			$.each(["base_billing_rate", "base_billing_amount", "base_costing_rate", "base_costing_amount"], function (i, d) {
+			$.each(["base_billing_rate", "base_billing_amount", "base_costing_rate", "base_costing_amount"], function(i, d) {
 				if (frappe.meta.get_docfield(time_logs_grid.doctype, d))
 					time_logs_grid.set_column_disp(d, frm.doc.currency != base_currency);
 			});
@@ -170,7 +162,7 @@
 		frm.refresh_fields();
 	},
 
-	make_invoice: function (frm) {
+	make_invoice: function(frm) {
 		let fields = [{
 			"fieldtype": "Link",
 			"label": __("Item Code"),
@@ -195,7 +187,7 @@
 
 		dialog.set_primary_action(__('Create Sales Invoice'), () => {
 			var args = dialog.get_values();
-			if (!args) return;
+			if(!args) return;
 			dialog.hide();
 			return frappe.call({
 				type: "GET",
@@ -207,8 +199,8 @@
 					"currency": frm.doc.currency
 				},
 				freeze: true,
-				callback: function (r) {
-					if (!r.exc) {
+				callback: function(r) {
+					if(!r.exc) {
 						frappe.model.sync(r.message);
 						frappe.set_route("Form", r.message.doctype, r.message.name);
 					}
@@ -218,20 +210,20 @@
 		dialog.show();
 	},
 
-	make_salary_slip: function (frm) {
+	make_salary_slip: function(frm) {
 		frappe.model.open_mapped_doc({
 			method: "erpnext.projects.doctype.timesheet.timesheet.make_salary_slip",
 			frm: frm
 		});
 	},
 
-	parent_project: function (frm) {
+	parent_project: function(frm) {
 		set_project_in_timelog(frm);
 	}
 });
 
 frappe.ui.form.on("Timesheet Detail", {
-	time_logs_remove: function (frm) {
+	time_logs_remove: function(frm) {
 		calculate_time_and_amount(frm);
 	},
 
@@ -244,54 +236,53 @@
 		}
 	},
 
-	from_time: function (frm, cdt, cdn) {
+	from_time: function(frm, cdt, cdn) {
 		calculate_end_time(frm, cdt, cdn);
 	},
 
-	to_time: function (frm, cdt, cdn) {
+	to_time: function(frm, cdt, cdn) {
 		var child = locals[cdt][cdn];
 
-		if (frm._setting_hours) return;
+		if(frm._setting_hours) return;
 
 		var hours = moment(child.to_time).diff(moment(child.from_time), "seconds") / 3600;
 		frappe.model.set_value(cdt, cdn, "hours", hours);
 	},
 
-	time_logs_add: function (frm, cdt, cdn) {
-		if (frm.doc.parent_project) {
+	time_logs_add: function(frm, cdt, cdn) {
+		if(frm.doc.parent_project) {
 			frappe.model.set_value(cdt, cdn, 'project', frm.doc.parent_project);
 		}
 	},
 
-	hours: function (frm, cdt, cdn) {
+	hours: function(frm, cdt, cdn) {
 		calculate_end_time(frm, cdt, cdn);
 		calculate_billing_costing_amount(frm, cdt, cdn);
 		calculate_time_and_amount(frm);
 	},
 
-	billing_hours: function (frm, cdt, cdn) {
+	billing_hours: function(frm, cdt, cdn) {
 		calculate_billing_costing_amount(frm, cdt, cdn);
 		calculate_time_and_amount(frm);
 	},
 
-	billing_rate: function (frm, cdt, cdn) {
+	billing_rate: function(frm, cdt, cdn) {
 		calculate_billing_costing_amount(frm, cdt, cdn);
 		calculate_time_and_amount(frm);
 	},
 
-	costing_rate: function (frm, cdt, cdn) {
+	costing_rate: function(frm, cdt, cdn) {
 		calculate_billing_costing_amount(frm, cdt, cdn);
 		calculate_time_and_amount(frm);
 	},
 
-	is_billable: function (frm, cdt, cdn) {
+	is_billable: function(frm, cdt, cdn) {
 		update_billing_hours(frm, cdt, cdn);
 		update_time_rates(frm, cdt, cdn);
 		calculate_billing_costing_amount(frm, cdt, cdn);
 		calculate_time_and_amount(frm);
 	},
 
-<<<<<<< HEAD
 	is_overtime: function(frm, cdt, cdn) {
 		let child = locals[cdt][cdn];
 		if (child.is_overtime) {
@@ -300,11 +291,8 @@
 	},
 
 	activity_type: function (frm, cdt, cdn) {
-=======
-	activity_type: function (frm, cdt, cdn) {
 		if (!frappe.get_doc(cdt, cdn).activity_type) return;
 
->>>>>>> 5a6d7706
 		frappe.call({
 			method: "erpnext.projects.doctype.timesheet.timesheet.get_activity_cost",
 			args: {
@@ -314,13 +302,8 @@
 			},
 			callback: function (r) {
 				if (r.message) {
-<<<<<<< HEAD
-					frappe.model.set_value(cdt, cdn, 'billing_rate', r.message['billing_rate']);
-					frappe.model.set_value(cdt, cdn, 'costing_rate', r.message['costing_rate']);
-=======
 					frappe.model.set_value(cdt, cdn, "billing_rate", r.message["billing_rate"]);
 					frappe.model.set_value(cdt, cdn, "costing_rate", r.message["costing_rate"]);
->>>>>>> 5a6d7706
 					calculate_billing_costing_amount(frm, cdt, cdn);
 				}
 			}
@@ -353,13 +336,13 @@
 var calculate_end_time = function (frm, cdt, cdn) {
 	let child = locals[cdt][cdn];
 
-	if (!child.from_time) {
+	if(!child.from_time) {
 		// if from_time value is not available then set the current datetime
 		frappe.model.set_value(cdt, cdn, "from_time", frappe.datetime.get_datetime_as_string());
 	}
 
 	let d = moment(child.from_time);
-	if (child.hours) {
+	if(child.hours) {
 		d.add(child.hours, "hours");
 		frm._setting_hours = true;
 		frappe.model.set_value(cdt, cdn, "to_time",
@@ -369,7 +352,7 @@
 	}
 };
 
-var update_billing_hours = function (frm, cdt, cdn) {
+var update_billing_hours = function(frm, cdt, cdn) {
 	let child = frappe.get_doc(cdt, cdn);
 	if (!child.is_billable) {
 		frappe.model.set_value(cdt, cdn, 'billing_hours', 0.0);
@@ -379,14 +362,14 @@
 	}
 };
 
-var update_time_rates = function (frm, cdt, cdn) {
+var update_time_rates = function(frm, cdt, cdn) {
 	let child = frappe.get_doc(cdt, cdn);
 	if (!child.is_billable) {
 		frappe.model.set_value(cdt, cdn, 'billing_rate', 0.0);
 	}
 };
 
-var calculate_billing_costing_amount = function (frm, cdt, cdn) {
+var calculate_billing_costing_amount = function(frm, cdt, cdn) {
 	let row = frappe.get_doc(cdt, cdn);
 	let billing_amount = 0.0;
 	let base_billing_amount = 0.0;
@@ -404,13 +387,13 @@
 	frappe.model.set_value(cdt, cdn, 'costing_amount', flt(row.costing_rate) * flt(row.hours));
 };
 
-var calculate_time_and_amount = function (frm) {
+var calculate_time_and_amount = function(frm) {
 	let tl = frm.doc.time_logs || [];
 	let total_working_hr = 0;
 	let total_billing_hr = 0;
 	let total_billable_amount = 0;
 	let total_costing_amount = 0;
-	for (var i = 0; i < tl.length; i++) {
+	for(var i=0; i<tl.length; i++) {
 		if (tl[i].hours) {
 			total_working_hr += tl[i].hours;
 			total_billable_amount += tl[i].billing_amount;
@@ -429,14 +412,10 @@
 };
 
 // set employee (and company) to the one that's currently logged in
-const set_employee_and_company = function (frm) {
-	const options = {
-		user_id: frappe.session.user
-	};
+const set_employee_and_company = function(frm) {
+	const options = { user_id: frappe.session.user };
 	const fields = ['name', 'company'];
-	frappe.db.get_value('Employee', options, fields).then(({
-		message
-	}) => {
+	frappe.db.get_value('Employee', options, fields).then(({ message }) => {
 		if (message) {
 			// there is an employee with the currently logged in user_id
 			frm.set_value("employee", message.name);
@@ -446,8 +425,8 @@
 };
 
 function set_project_in_timelog(frm) {
-	if (frm.doc.parent_project) {
-		$.each(frm.doc.time_logs || [], function (i, item) {
+	if(frm.doc.parent_project) {
+		$.each(frm.doc.time_logs || [], function(i, item) {
 			frappe.model.set_value(item.doctype, item.name, "project", frm.doc.parent_project);
 		});
 	}
