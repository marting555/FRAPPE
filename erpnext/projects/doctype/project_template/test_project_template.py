--- conflicted
+++ resolved
@@ -27,26 +27,4 @@
 			})
 		doc.insert()
 
-<<<<<<< HEAD
-	return frappe.get_doc('Project Template', 'Test Project Template')
-
-def make_project_template(project_template_name, project_tasks=[]):
-	if not frappe.db.exists('Project Template', project_template_name):
-		frappe.get_doc(dict(
-			doctype = 'Project Template',
-			name = project_template_name,
-			tasks = project_tasks or [
-				dict(subject='Task 1', description='Task 1 description',
-					start=0, duration=3),
-				dict(subject='Task 2', description='Task 2 description',
-					start=0, duration=2),
-				dict(subject='Task 3', description='Task 3 description',
-					start=2, duration=4),
-				dict(subject='Task 4', description='Task 4 description',
-					start=3, duration=2),
-			]
-		)).insert()
-
-=======
->>>>>>> 540559d6
 	return frappe.get_doc('Project Template', project_template_name)