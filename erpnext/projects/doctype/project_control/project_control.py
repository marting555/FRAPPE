--- conflicted
+++ resolved
@@ -130,15 +130,10 @@
 			msg2="""<h2>Two days to complete: %(name)s</h2>
 			<p>This is a reminder for the task %(name)s has been assigned to you 
 				by %(senders_name)s on %(opening_date)s</p>
-<<<<<<< HEAD
-			<p><b>Subject</b> %(subject)s</p>
-=======
 			<p><b>Subject:</b> %(subject)s </p>
->>>>>>> a9cca2e2
 			<p><b>Project:</b> %(project)s</p>
 			<p><b>Expected Start Date:</b> %(exp_start_date)s</p>
-			<p><b>Expected End Date:</b> %(exp_end_date)s</p>
-			<p><b>Review Date:</b> %(review_date)s</p>
+			<p><b>Expected End Date:</b> %(exp_end_date)s</p>			
 			<p><b>Details:</b> %(description)s</p>
 			<p>If you have already completed this task, please update the system</p>
 			<p>Good Luck!</p>
