--- conflicted
+++ resolved
@@ -35,27 +35,3 @@
 		}, 1500)
 	}
 };
-<<<<<<< HEAD
-=======
-
-const installErpCalendar = async () => {
-	const el = document.createElement('erp-calendar')
-	const {aws_url} = await frappe.db.get_doc('Whatsapp Config')
-	el.setAttribute('url', location.origin);
-	el.setAttribute('aws_url', aws_url)
-	if(!document.querySelector('erp-calendar')){
-		frappe.require('erp-calendar.bundle.js').then(() => {
-			document.querySelector('body').appendChild(el)
-		})
-	}
-}
-
-
-navigation.addEventListener("navigatesuccess", async () => {
-	if (/\/project\.*/.test(location.pathname)){
-		await installErpCalendar()
-	} else {
-		document.querySelector('erp-calendar')?.remove()
-	}
-})
->>>>>>> 9bc36d19
