// Copyright (c) 2015, Frappe Technologies Pvt. Ltd. and Contributors
// License: GNU General Public License v3. See license.txt
frappe.ui.form.on("Project", {
	setup(frm) {
		frm.make_methods = {
			Timesheet: () => {
				open_form(frm, "Timesheet", "Timesheet Detail", "time_logs");
			},
			"Purchase Order": () => {
				open_form(frm, "Purchase Order", "Purchase Order Item", "items");
			},
			"Purchase Receipt": () => {
				open_form(frm, "Purchase Receipt", "Purchase Receipt Item", "items");
			},
			"Purchase Invoice": () => {
				open_form(frm, "Purchase Invoice", "Purchase Invoice Item", "items");
			},
		};
	},
	onload: function (frm) {
		const so = frm.get_docfield("sales_order");
		so.get_route_options_for_new_doc = () => {
			if (frm.is_new()) return {};
			return {
				customer: frm.doc.customer,
				project_name: frm.doc.name,
			};
		};

		frm.set_query("user", "users", function () {
			return {
				query: "erpnext.projects.doctype.project.project.get_users_for_project",
			};
		});

		frm.set_query("department", function (doc) {
			return {
				filters: {
					company: doc.company,
				},
			};
		});

		// sales order
		frm.set_query("sales_order", function () {
			var filters = {
				project: ["in", frm.doc.__islocal ? [""] : [frm.doc.name, ""]],
				company: frm.doc.company,
			};

			if (frm.doc.customer) {
				filters["customer"] = frm.doc.customer;
			}

			return {
				filters: filters,
			};
		});

		frm.set_query("cost_center", () => {
			return {
				filters: {
					company: frm.doc.company,
				},
			};
		});

		frm.set_query('quotations', function () {
			var filters = [
				['status', '=', 'Draft']
			]

			return {
				filters,
			}
		})

		frm.set_query('sales_invoice', function () {
			const filters = [
				['status', '=', 'Unpaid']
			]
			return { filters }
		})

		frappe.realtime.off("docinfo_update");
		frappe.realtime.on('docinfo_update', (data) => {
			if (data.key === "attachment_logs") {
				insertCarousel(frm)
			}
		})

		const sidebar = $(".layout-side-section");

		if (sidebar.is(':visible')) {
			sidebar.hide();
		}
	},

	refresh: async function (frm) {
		if (frm.doc.__islocal) {
			frm.web_link && frm.web_link.remove();
		} else {
			frm.add_web_link("/projects?project=" + encodeURIComponent(frm.doc.name));
<<<<<<< HEAD

			frm.trigger("show_dashboard");
=======
			frm.trigger('show_dashboard');
>>>>>>> dd96e3c3
		}

<<<<<<< HEAD
	set_custom_buttons: function (frm) {
		if (!frm.is_new()) {
			frm.add_custom_button(
				__("Duplicate Project with Tasks"),
				() => {
					frm.events.create_duplicate(frm);
				},
				__("Actions")
			);

			frm.add_custom_button(
				__("Update Total Purchase Cost"),
				() => {
					frm.events.update_total_purchase_cost(frm);
				},
				__("Actions")
			);

			frm.trigger("set_project_status_button");

			if (frappe.model.can_read("Task")) {
				frm.add_custom_button(
					__("Gantt Chart"),
					function () {
						frappe.route_options = {
							project: frm.doc.name,
						};
						frappe.set_route("List", "Task", "Gantt");
					},
					__("View")
				);

				frm.add_custom_button(
					__("Kanban Board"),
					() => {
						frappe
							.call(
								"erpnext.projects.doctype.project.project.create_kanban_board_if_not_exists",
								{
									project: frm.doc.name,
								}
							)
							.then(() => {
								frappe.set_route("List", "Task", "Kanban", frm.doc.project_name);
							});
					},
					__("View")
				);
			}
		}
	},

	update_total_purchase_cost: function (frm) {
		frappe.call({
			method: "erpnext.projects.doctype.project.project.recalculate_project_total_purchase_cost",
			args: { project: frm.doc.name },
			freeze: true,
			freeze_message: __("Recalculating Purchase Cost against this Project..."),
			callback: function (r) {
				if (r && !r.exc) {
					frappe.msgprint(__("Total Purchase Cost has been updated"));
					frm.refresh();
				}
			},
		});
	},

	set_project_status_button: function (frm) {
		frm.add_custom_button(
			__("Set Project Status"),
			() => frm.events.get_project_status_dialog(frm).show(),
			__("Actions")
		);
	},

	get_project_status_dialog: function (frm) {
		const dialog = new frappe.ui.Dialog({
			title: __("Set Project Status"),
			fields: [
				{
					fieldname: "status",
					fieldtype: "Select",
					label: "Status",
					reqd: 1,
					options: "Completed\nCancelled",
				},
			],
			primary_action: function () {
				frm.events.set_status(frm, dialog.get_values().status);
				dialog.hide();
			},
			primary_action_label: __("Set Project Status"),
		});
		return dialog;
	},

	create_duplicate: function (frm) {
		return new Promise((resolve) => {
			frappe.prompt("Project Name", (data) => {
				frappe
					.xcall("erpnext.projects.doctype.project.project.create_duplicate_project", {
						prev_doc: frm.doc,
						project_name: data.value,
					})
					.then(() => {
						frappe.set_route("Form", "Project", data.value);
=======
		if (!frm.is_new() && !await erpnext.utils.isWorkshopViewer(frm)) {
			frm.add_custom_button(__("Generate Quotation"), async () => {
				const doc = await frappe.model.get_new_doc('Quotation');
				doc.party_name = frm.doc.customer;
				frappe.new_doc('Quotation', {
					project_name: frm.doc.name,
					party_name: frm.doc.customer,
					quotation_to: 'Customer'
				});
			})
			frm.add_custom_button(__("View Customer Details"), async () => {
				const customer = await frappe.db.get_doc('Customer', frm.doc.customer)
				const linked_contacts_and_addresses = await frappe.db.get_list(
					"Address",
					{
						filters: [
							["disabled", "=", 0],
							["address_type", "in", ["Billing", "Shipping"]],
							["Dynamic Link", "link_doctype", "=", "Customer"],
							["Dynamic Link", "link_name", "=", `${frm.doc.customer}`],
							["Dynamic Link", "parenttype", "=", "Address"]
						],
						fields: ["address_line1", "address_line2", "country", "city", "pincode", "state", "address_type"]
					}
				);


				let billingAddress = null;
				let shippingAddress = null;

				// Find the first Billing and Shipping address
				for (let address of linked_contacts_and_addresses) {
					if (address.address_type === 'Billing' && !billingAddress) {
						billingAddress = address;
					} else if (address.address_type === 'Shipping' && !shippingAddress) {
						shippingAddress = address;
					}

					// Exit the loop if both addresses are found
					if (billingAddress && shippingAddress) {
						break;
					}
				}

				let addresses_info = '';
				if (billingAddress) {
					addresses_info += `
						<br><b>Address Type: Billing</b><br>
						Address Line 1: ${billingAddress.address_line1}<br>
						Address Line 2: ${billingAddress.address_line2 || 'N/A'}<br>
						Country: ${billingAddress.country}<br>
						City: ${billingAddress.city}<br>
						Postal Code: ${billingAddress.pincode || 'N/A'}<br>
						State/Province: ${billingAddress.state}<br>
					`;
				}

				if (shippingAddress) {
					addresses_info += `
						<br><b>Address Type: Shipping</b><br>
						Address Line 1: ${shippingAddress.address_line1}<br>
						Address Line 2: ${shippingAddress.address_line2 || 'N/A'}<br>
						Country: ${shippingAddress.country}<br>
						City: ${shippingAddress.city}<br>
						Postal Code: ${shippingAddress.pincode || 'N/A'}<br>
						State/Province: ${shippingAddress.state}<br>
					`;
				}

				frappe.msgprint({
					title: __('Customer Information'),
					indicator: 'green',
					message: __(
						`Name: ${customer.name || 'No name provided'}<br>` +
						`Phone: ${customer.phone_number || customer.mobile_no || 'No phone number provided'}<br>` +
						`Email: ${customer.email_id || 'No email provided'}<br><br>` +
						`Addresses: ${addresses_info || 'No addresses found'}`
					)
				});
			})
			frm.add_custom_button("Validate Bank Transfer Payment", async () => {
				if (frm.doc.status === "Invoice paid" || frm.doc.status === "Completed" || frm.doc.status === "Cancelled") {
						frappe.msgprint('The project is already paid, completed, or cancelled');
						return;
				}
				frappe.prompt([
						{
								label: 'Select Payment Type',
								fieldname: 'confirm_method',
								fieldtype: 'Select',
								options: ['workshop', 'loan car'],
								reqd: 1,
								description: `
									<ul style="color: #d14343; padding-left: 20px;">
											<li>Approved quotations will be marked as paid.</li>
											<li>An invoice will be generated.</li>
											<li>The invoice will be sent to the customer.</li>
											<li>The project status will be updated to "Invoice Paid".</li>
											<li>This action can <span style="font-weight: bold;">NOT</span> be undone.</li>
									</ul>
							`
						}
				], 
				async (values) => {
						frappe.confirm(
								"Are you sure you want to mark approved quotations as paid? By confirming, you acknowledge that the payment has been verified in the company's account.",
								async () => {
										try {
												const response = await frappe.call({
														method: "frappe.desk.reportview.get_list",
														args: {
																doctype: "Quotation",
																filters: [["project_name", "=", frm.doc.name], ["status", "=", "Approved"]],
																fields: ["name", "grand_total"]
														}
												});
		
												if (response.message && response.message.length > 0) {
														const quotations = response.message;
														const totalAmount = quotations.reduce((sum, q) => sum + q.grand_total, 0);
														const { aws_url, confirm_payment_webhook } = await frappe.db.get_doc('Rest Config');
														if (!aws_url || !confirm_payment_webhook) {
																frappe.msgprint('AWS URL or Confirm Payment Webhook not found');
																return;
														}
		
														const paymentData = {
																confirm_payment_webhook: confirm_payment_webhook,
																selected_method: values.confirm_method,
																name: frm.doc.name,
																payment_gateway: "manual",
																total: totalAmount
														};
		
														const apiResponse = await fetch(`${aws_url}manual-confirm-payment`, {
																method: 'POST',
																headers: {
																		'Content-Type': 'application/json',
																},
																body: JSON.stringify(paymentData)
														});
		
														if (apiResponse.ok) {
																frappe.msgprint({
																		title: 'Success',
																		indicator: 'green',
																		message: 'Payment confirmed successfully'
																});
																frm.reload_doc();
														} else {
																throw new Error('API call failed');
														}
												} else {
														frappe.msgprint('No quotations found for this project');
												}
										} catch (error) {
												frappe.msgprint({
														title: 'Error',
														indicator: 'red',
														message: 'An error occurred while processing the payment: ' + error.message
												});
										}
								},
								() => {
										frappe.msgprint('Payment action cancelled');
								}
						);
				},
				'Confirm Payment Method',
				'Confirm Payment Type and Proceed');
		});
		
		
		}

		if (!await erpnext.utils.isWorkshopViewer(this.frm)) {
			installChat(frm);
			installQuotationItems(frm);
			insertCarousel(frm);
			insertVinSearchButton(frm);
			insertResendPaymentLink(frm);
			insertDiagnoseResultTranslation(frm);
			insertUpdateQueuePositionButton(frm);
			insertLoanCarButton(frm)
			frm.trigger("set_custom_buttons");
		} else {
			const sidebar = $(".layout-side-section");
			if (sidebar.is(':visible')) {
				sidebar.hide();
			}
		}

		if (!frm.previous_status) {
			frm.previous_status = frm.doc.status
		}
	},
	create_duplicate: function (frm) {
		return new Promise(resolve => {
			frappe.prompt('Project Name', (data) => {
				frappe.xcall('erpnext.projects.doctype.project.project.create_duplicate_project',
					{
						prev_doc: frm.doc,
						project_name: data.value
					}).then(() => {
						frappe.set_route('Form', "Project", data.value);
>>>>>>> dd96e3c3
						frappe.show_alert(__("Duplicate project has been created"));
					});
				resolve();
			});
		});
	},

	set_status: function (frm, status) {
<<<<<<< HEAD
		frappe.confirm(__("Set Project and all Tasks to status {0}?", [__(status).bold()]), () => {
			frappe
				.xcall("erpnext.projects.doctype.project.project.set_project_status", {
					project: frm.doc.name,
					status: status,
				})
				.then(() => {
=======
		frappe.confirm(__('Set Project and all Tasks to status {0}?', [status.bold()]), () => {
			frappe.xcall('erpnext.projects.doctype.project.project.set_project_status',
				{ project: frm.doc.name, status: status }).then(() => {
>>>>>>> dd96e3c3
					frm.reload_doc();
				});
		});
	},
<<<<<<< HEAD
=======
	before_save: function (frm) {
		if (frm.doc.__islocal) {
			frm.previous_status = null;
		} else {
			if (frm.doc.status === "Completed" && frm.previous_status === "Remote diagnose") {
				showSentMessageAfterRemoteDiagnoseDialog(frm.docname)
			}
			frm.previous_status = frm.doc.status;
		}
	},
	status: async function (frm) {
		let new_value = frm.doc.status;

		if (new_value === "Quality check approved") {
			const incomplete_requirements = frm.doc.requirements.filter(requirement => !requirement.completed)

			const quotations = await frappe.db.get_list("Quotation", {
				filters: [
					['project_name', '=', frm.docname],
					['status', "!=", "Approved"],
					['status', "!=", "Ordered"]
				],
				fields: ["name", "status"]
			})

			if (!quotations?.length && !incomplete_requirements.length) return

			showConfirmationDialog(frm, quotations, incomplete_requirements)
		}

		if (new_value === "Completed") {
			const loan_car = await frappe.db.get_list('Loan car', { fields: ["name", "status"], filters: [["project", "=", frm.docname], ["status", "!=", "Paid"], ["status", "!=", "Done"], ["status", "!=", "Cancelled"]] })

			if (!loan_car.length) return

			frm.undo_manager.undo();

			showLoanCarNotPaidAlert(loan_car[0])
		}
	},
	validate: function (frm) {
		const regex = /^(?=.*[a-zA-Z0-9])[\s\S]{4,}$/g

		if (!regex.test(frm.doc.plate)) {
			frappe.msgprint(__('Please enter a valid license plate. It cannot be empty or contain only special characters.'));
			frappe.validated = false;
		}
	}
>>>>>>> dd96e3c3
});

function showConfirmationDialog(frm, quotations, incomplete_requirements) {
	const dialog = new frappe.ui.Dialog({
		title: 'Confirm',
		fields: buildFields(frm, quotations, incomplete_requirements),
		primary_action_label: 'Confirm',
		primary_action: function () {
			dialog.hide();
		},
		secondary_action_label: 'Cancel',
		secondary_action: function () {
			frm.undo_manager.undo();
			dialog.hide();
		}
	});

	dialog.$wrapper.find('.modal-header .modal-actions').hide();
	dialog.$wrapper.modal({ backdrop: 'static', keyboard: false })

	dialog.show();
}

function showLoanCarNotPaidAlert(loan_car) {
	const dialog = new frappe.ui.Dialog({
		title: 'Loan Car Alert',
		fields: [
			{
				fieldtype: 'HTML',
				options: `<p>Loan car: <a href="/app/loan-car/${loan_car.name}" target="__blank">${loan_car.name}</a> is is status: ${loan_car.status}</p> `
			},
		],
		primary_action_label: 'Ok',
		primary_action: function () {
			dialog.hide();
		},
	});

	dialog.$wrapper.find('.modal-header .modal-actions').hide();
	dialog.$wrapper.modal({ backdrop: 'static', keyboard: false })

	dialog.show();
}

function buildFields(frm, quotations, incomplete_requirements) {
	const quotation_fields = [
		{
			fieldtype: 'HTML',
			options: `<h3>Pending Quotations</h3> `
		},
		{
			fieldtype: 'HTML',
			options: `<p>Client <a href="/app/customer/${frm.doc.customer}"><strong>${frm.doc.customer}</strong></a> with project <strong>${frm.docname}</strong> has the following quotation pending approval:</p> `
		},
		{
			fieldtype: 'HTML',
			options: `
				<ul style="border-bottom: 1px solid black;padding-bottom:1rem;">
				${quotations.map(quotation => `<li><strong>Quotation:</strong> <a href="/app/quotation/${quotation.name}" target="__blank">${quotation.name}</a>, <strong>Status:</strong> ${quotation.status}.</li>\n`)}
				</ul> 
			`
		}
	]
	const requirements_fields = [
		{
			fieldtype: 'HTML',
			options: `<h3>Incomplete Client Requirements</h3> `
		},
		{
			fieldtype: 'HTML',
			options: `
				<ul>
				${incomplete_requirements.map(item => `<li><strong>Requirement:</strong> ${item.requirement}</li>\n`)}
				</ul> 
			`
		},
	]
	const question_field = {
		fieldtype: 'HTML',
		options: `
			<p>Are you sure you want to proceed? ${quotations.length ? "The quotations listed will not be included in the invoice" : ""}</p>
		`
	}

	let fields = []

	if (quotations.length) {
		fields.push(...quotation_fields)
	}

	if (incomplete_requirements.length) {
		fields.push(...requirements_fields)
	}

	fields.push(question_field)

	return fields
}

let instaling = false;
async function installChat(frm) {
	if (document.querySelector('#chat-container')) {
		document.querySelector('#chat-container').remove();
	}
	frm.page.container.removeClass("full-width");
	if (instaling) return;
	instaling = true;
	if (!frm.is_new()) {
		const { 0: conversation } = await frappe.db.get_list('Conversation', {
			filters: [['from', '=', frm.doc.custom_customers_phone_number]],
			fields: ["*"]
		});

		if (!conversation) {
			instaling = false;
			return;
		};
		const chatContainer = document.createElement('div')

		const button = document.createElement('button')
		button.classList.add('btn', 'btn-default', 'ellipsis')
		button.textContent = 'Toggle WhatsApp'
		button.addEventListener('click', () => {
			if (chatContainer.style.display === 'none') {
				chatContainer.style.display = 'block';
			} else {
				chatContainer.style.display = 'none';
			}
		})

		document.querySelector('#custom_actions')
			.innerHTML = '';
		document.querySelector('#custom_actions')
			.appendChild(button)

		chatContainer.id = 'chat-container'
		const chat = document.createElement('erp-chat')
		const section = document.querySelector('#page-Project > div.container.page-body > div.page-wrapper > div > div.row.layout-main')

		const { aws_url } = await frappe.db.get_doc('Whatsapp Config')
		chat.setAttribute('url', aws_url)
		chat.setAttribute('user-name', frappe.user_info().fullname)

		frappe.realtime.off(`msg-${conversation.name}`)
		frappe.realtime.on(`msg-${conversation.name}`, (data) => {
			chat._instance.exposed.addMessage(data);
		})
		frappe.realtime.off(`translation-${frm.doc.name}`)
		frappe.realtime.on(`translation-${frm.doc.name}`, (data) => {
			chat._instance.exposed.onTranslate(data);
		})
		frappe.require('erp-whatsapp-chat.bundle.js')
			.then(() => {
				chatContainer.appendChild(chat)
				section.appendChild(chatContainer)
				setTimeout(() => {
					chat._instance.exposed.setFrappe(frappe)
					chat._instance.exposed.setConversation(conversation)
				}, 100);
			})


		frm.page.container.addClass("full-width");
	}
	instaling = false;
}

let is_quotation_installed = false;
function installQuotationItems(frm) {
	if (frm.is_new()) return;
	if (is_quotation_installed) return;

	const container = document.querySelector('div[data-fieldname="customer_details"] .section-body');
	if (!container) {
		return;
	}

	// Eliminar el componente existente si está presente
	const existingComponent = container.querySelector("erp-quotation-items");
	if (existingComponent) {
		existingComponent.remove();
	}

	is_quotation_installed = true;

	// Crear un contenedor adicional para manejar el desbordamiento
	const wrapper = document.createElement("div");
	wrapper.style.width = '100%';  // Ajusta al tamaño del contenedor
	wrapper.style.overflow = 'auto';  // Permite el scroll si es necesario

	frappe.require("erp-quotation-items.bundle.js").then(() => {
		const element = document.createElement("erp-quotation-items");
		element.style.width = '100%';  // Asegura que el componente no exceda el contenedor
		element.style.maxWidth = '100%';  // Evita que el componente se expanda más allá del contenedor
		element.style.boxSizing = 'border-box';  // Incluye padding y border en el ancho total
		element.style.display = 'block';  // Asegura que el componente se comporte como un bloque

		// Añadir el componente al contenedor wrapper
		wrapper.appendChild(element);
		container.appendChild(wrapper);

		// Forzar un redibujado del contenedor
		container.style.overflow = 'hidden';  // Establecer overflow a hidden
		container.offsetHeight;  // Forzar un reflujo
		container.style.overflow = 'auto';  // Restaurar overflow a auto

		setTimeout(() => {
			element._instance.exposed.setFrappe(frappe);
			element._instance.exposed.setProjectName(frm.doc.name);
			element._instance.exposed.setUserSession(frappe.session)
			is_quotation_installed = false;
		}, 100);
	}).catch((err) => {
		console.error("Error loading erp-quotation-items", err);
		is_quotation_installed = false;
	});
}

function open_form(frm, doctype, child_doctype, parentfield) {
	frappe.model.with_doctype(doctype, () => {
		let new_doc = frappe.model.get_new_doc(doctype);

		// add a new row and set the project
		let new_child_doc = frappe.model.get_new_doc(child_doctype);
		new_child_doc.project = frm.doc.name;
		new_child_doc.parent = new_doc.name;
		new_child_doc.parentfield = parentfield;
		new_child_doc.parenttype = doctype;
		new_doc[parentfield] = [new_child_doc];
		new_doc.project = frm.doc.name;

		frappe.ui.form.make_quick_entry(doctype, null, null, new_doc);
	});
<<<<<<< HEAD
=======

}

let touchTimeout;
async function insertCarousel(frm) {
	frappe.require('glider.bundle.js', () => {
		setTimeout(() => {
			frappe.db.get_list("File", {
				filters: [
					['attached_to_name', 'in', frm.doc.name],
					['attached_to_doctype', '=', "Project"]
				],
				fields: ["file_url", "file_type"],
				limit: 10
			}).then((attachments) => {
				const tracker = document.querySelector('.glider-track')
				const container = document.querySelector('.glider-contain')
				const gliderEl = document.querySelector('.glider')

				if (!gliderEl) return null

				const glider = new Glider(gliderEl, {
					slidesToShow: 1,
					draggable: true,
					dots: '.dots',
					arrows: {
						prev: '.glider-prev',
						next: '.glider-next'
					},
					responsive: [
						{
							breakpoint: 600,
							settings: {
								slidesToShow: 2,
								slidesToScroll: 2,
								duration: 0.25
							}
						}, {
							breakpoint: 1024,
							settings: {
								slidesToShow: 5,
								slidesToScroll: 5,
								duration: 0.25
							}
						}
					]
				})

				//remove all items
				if (tracker && glider) {
					for (let index = 0; index < tracker.childElementCount; index++) {
						glider.removeItem(index)
					}
				}

				if (attachments && attachments.length > 0 && glider) {
					container.style = 'height: auto;overflow:hidden;'

					for (const attachment of attachments) {
						const el = createAttachmentElement(attachment)
						if (el) {
							setListeners(el, attachment)
							glider.addItem(el)
						}
					}

				} else {
					container.style = 'height: 0;overflow:hidden;'
				}
			})
		}, 3000)// if this time is less than 3 sec it'll be render a wrong carousel
	})
}

function setListeners(el, attachment) {
	let element = el

	if (attachment.file_type === "MOV" || attachment.file_type === "MP4") return null
	if (attachment.file_type === 'PDF' || attachment.file_url === 'TXT') {
		element = el.querySelector('#touch-overlay')
	}
	element.addEventListener('touchstart', (e) => handleTouchStart(e, attachment))
	element.addEventListener('touchend', handleTouchEnd)

}

function createAttachmentElement(attachment) {
	let el;

	switch (attachment.file_type) {
		case "PDF":
		case "TXT":
			el = document.createElement('div')
			el.style = `width: 100%;overflow: hidden; position: relative;`
			el.innerHTML = `<iframe src="${attachment.file_url}" frameborder="0" class="glider-iframe"></iframe> <div id="touch-overlay"></div>`
			break;
		case "MOV":
		case "MP4":
			el = document.createElement('video')
			el.className = 'video-container'
			el.setAttribute('controls', 'true')
			el.setAttribute('src', attachment.file_url)
			break;
		default:
			el = document.createElement('img')
			el.setAttribute('src', attachment.file_url)
	}

	return el
}


function handleTouchStart(e, attachment) {
	touchTimeout = setTimeout(() => {
		const attachmentContainer = document.querySelector('#selected-attachment')
		const el = createAttachmentElement(attachment)
		attachmentContainer.addEventListener('touchend', handleTouchEnd)
		attachmentContainer.appendChild(el)
		attachmentContainer.removeAttribute('hidden')
	}, 1000)
}

function handleTouchEnd(e) {
	clearTimeout(touchTimeout)
	const attachmentContainer = document.querySelector('#selected-attachment')
	if (attachmentContainer) {
		attachmentContainer.innerHTML = ``
		attachmentContainer.setAttribute('hidden', "true")
	}
}

async function insertVinSearchButton(frm) {
	const container = document.querySelector('div[data-fieldname="vin"] .form-group .clearfix');

	if (!container || document.getElementById('vinSearch')) {
		return;
	}

	const button = document.createElement('button');
	button.id = 'vinSearch';
	button.style = 'border:none;background:black;padding:2px;color:white;border-radius:5px;position:relative;'

	const tooltip = document.createElement('span');
	tooltip.textContent = "Vin Search";
	tooltip.style = 'font-size:12px;background:#171717;color:white;padding:4px;border-radius:4px;opacity:0;transition:opacity 0.3s;position:absolute;margin-left:4px;'

	const spinner = document.createElement('div')
	spinner.setAttribute('hidden', 'true')
	spinner.classList = 'vin-search-spinner'

	const iconSpan = document.createElement('span');
	iconSpan.innerHTML = `
	<svg xmlns="http://www.w3.org/2000/svg" width="18" height="18" viewBox="0 0 24 24"><g fill="none" fill-rule="evenodd">
		<path d="m12.593 23.258l-.011.002l-.071.035l-.02.004l-.014-.004l-.071-.035q-.016-.005-.024.005l-.004.01l-.017.428l.005.02l.01.013l.104.074l.015.004l.012-.004l.104-.074l.012-.016l.004-.017l-.017-.427q-.004-.016-.017-.018m.265-.113l-.013.002l-.185.093l-.01.01l-.003.011l.018.43l.005.012l.008.007l.201.093q.019.005.029-.008l.004-.014l-.034-.614q-.005-.018-.02-.022m-.715.002a.02.02 0 0 0-.027.006l-.006.014l-.034.614q.001.018.017.024l.015-.002l.201-.093l.01-.008l.004-.011l.017-.43l-.003-.012l-.01-.01z"/><path fill="currentColor" d="M10.5 4a6.5 6.5 0 1 0 0 13a6.5 6.5 0 0 0 0-13M2 10.5a8.5 8.5 0 1 1 15.176 5.262l3.652 3.652a1 1 0 0 1-1.414 1.414l-3.652-3.652A8.5 8.5 0 0 1 2 10.5M9.5 7a1 1 0 0 1 1-1a4.5 4.5 0 0 1 4.5 4.5a1 1 0 1 1-2 0A2.5 2.5 0 0 0 10.5 8a1 1 0 0 1-1-1"/></g>
	</svg>
	`;

	button.addEventListener('mouseover', () => {
		tooltip.style.visibility = 'visible';
		tooltip.style.opacity = '1';
	});

	button.addEventListener('mouseout', () => {
		tooltip.style.visibility = 'hidden';
		tooltip.style.opacity = '0';
	});

	button.addEventListener('click', async function () {
		button.setAttribute('hidden', 'true')
		spinner.removeAttribute('hidden')
		const { vin_search_url } = await frappe.db.get_doc('Vin Search')

		const data = await fetch(`${vin_search_url}/${frm.doc.vin}`).then(response => response.json()).catch(error => {
			frappe.throw(__('Error', error));
		})
			.finally(() => {
				button.removeAttribute('hidden')
				spinner.setAttribute('hidden', 'true')
			});

		if (data.errors) {
			frappe.show_alert({
				message: __(`${data.errors}`),
				indicator: 'red'
			}, 5);

			if (!data.vehicle_identification_no) {
				return
			}
		}

		const partsObject = {};

		data.parts?.forEach(part => {
			partsObject[part.name] = part.partNumber;
		});
		frm.set_value({
			vin: data.vehicle_identification_no,
			model: data.model,
			model_year: data.year,
			brand: data.make,
			engine_liters: data.engine_liters,
			engine_code: data.engine_code,
			dsg_model: data.dsg_family || (data.dsg ? data.dsg[0] : ''),
			dsg_code: data.dsg_code,
			ecu_number: data.ecu_code,
			sales_type: data.sales_type,
			date_of_production: data.date_of_production,
			axle_drive: data.axle_drive,
			equipment: data.equipment,
			roof_color: data.roof_color,
			exterior_color_paint_code: data.exterior_color_paint_code,
			model_description: data.model_description,
			gearbox_code: data.gearbox_code,
			dsg_family: data.dsg_family,
			transmission_code: data.transmission_code ?? "",

			dsg_gearbox: partsObject["gearbox"] ?? partsObject["speed dual clutch gearbox"] ?? "",
			mechatronic: partsObject["mechatronic"] ?? partsObject["mechatronic with software"] ?? "",
			flywheel: partsObject["flywheel"] ?? "",
			clutch: partsObject["clutch"] ?? partsObject["repair set for multi-coupling"] ?? "",
		}).then(() => {
			frm.save();
		});
		
	});

	button.appendChild(iconSpan);
	container.appendChild(button);
	container.appendChild(tooltip);
	container.appendChild(spinner);

}

function showSentMessageAfterRemoteDiagnoseDialog(project_name) {
	const dialog = new frappe.ui.Dialog({
		title: 'Remote Diagnose Completed',
		fields: [
			{
				fieldtype: 'HTML',
				options: `<p>Would you like to send the customer an invitation to schedule an appointment with our workshop?</p> `
			},
		],
		primary_action_label: 'Yes',
		primary_action: async function () {
			const { aws_url } = await frappe.db.get_doc("Whatsapp Config")
			await frappe.call({
				method: 'frappe.desk.doctype.kanban_board.kanban_board.call_send_whatsapp_message',
				args: { aws_url: aws_url, project_name: project_name }
			})
			dialog.hide();
		},
		secondary_action_label: 'No',
		secondary_action: function () {
			dialog.hide();
		}
	});

	dialog.show();
}
async function insertResendPaymentLink(frm) {
	if (["Quality check approved"].includes(frm.doc.status)) {
		frm.add_custom_button(__('Resend Payment Link'), () => {
			var d = new frappe.ui.Dialog({
				title: __("The message and payment Link will be sent to the client"),
				fields: [],
				primary_action_label: __("Send"),
				primary_action: async function () {
					const { aws_url } = await frappe.db.get_doc('Queue Settings')
					const url = `${aws_url}project/quality-approved`;
					const obj = {
						"name": frm.doc.name,
					};

					fetch(url, {
						method: 'POST',
						headers: {
							'Content-Type': 'application/json',
						},
						body: JSON.stringify(obj),
					})
						.then(async (response) => {
							if (!response.ok) {
								// Manejo de error basado en el estado de la respuesta
								const errorMessage = await response.text();
								throw new Error(`HTTP error ${response.status}: ${errorMessage}`);
							}
							return response
						})
						.then((data) => {
							frappe.show_alert({
								message: __('Message sent successfully'),
								indicator: 'green'
							}, 10);
						})
						.catch((error) => {
							frappe.show_alert({
								message: __('An error occurred while sending the message'),
								indicator: 'red'
							}, 10);
							console.error('Error:', error);
						});


					d.hide();
				},
				secondary_action_label: __("Cancel"),
				secondary_action: function () {
					d.hide();
				}
			});

			d.show();
		});
	}
}

async function insertDiagnoseResultTranslation(frm) {
	const lang = frappe?.boot?.user?.language || 'nl'
	const languages = new Set(['nl', 'en', 'uk', lang])
	const field = document.querySelector('div[data-fieldname="diagnose_result"]');
	const container = field.querySelector('.clearfix');
	container.style = 'display:flex;gap:1rem;align-items:center;'

	const spinner = document.createElement('div')
	spinner.setAttribute('hidden', 'true')
	spinner.classList = 'vin-search-spinner'
	spinner.style = `position: relative !important;`

	if (container.getElementsByClassName('flag').length) return

	for (const lang of languages) {
		const el = document.createElement(`div`)
		el.classList = `flag ${lang}`
		el.title = `translate diagnose result to ${lang}`

		el.addEventListener('click', () => onClick(frm, spinner, field, lang))
		container.appendChild(el)
	}

	container.appendChild(spinner);
}

async function onClick(frm, spinner, field, lang) {
	const flags = document.getElementsByClassName('flag')

	for (const flag of flags) {
		flag.setAttribute('hidden', 'true')
	}
	spinner.removeAttribute('hidden')

	const { aws_url } = await frappe.db.get_doc('Queue Settings')

	if (!aws_url) return

	const response = await fetch(`${aws_url}project/translate-diagnose-result`, {
		method: "POST",
		body: JSON.stringify({
			project_name: frm.docname,
			language: lang,
			diagnose_result: frm.doc.diagnose_result
		})
	}).then(res => res.json())

	spinner.setAttribute('hidden', 'true')

	for (const flag of flags) {
		flag.removeAttribute('hidden')
	}

	if (!response.translation) {
		frappe.show_alert({
			message: __(response.message),
			indicator: 'red'
		}, 5);
		return
	}

	let translation = null;

	translation = field.querySelector('#translation-container') || document.createElement('div')
	translation.id = 'translation-container'

	translation.style = 'background:#f3f3f3;padding:12px 15px;height:300px;overflow:scroll;font-size:13px;margin-bottom:1rem;'
	translation.innerHTML = response.translation

	field.appendChild(translation)
}

async function insertUpdateQueuePositionButton(frm) {
	const { aws_url } = await frappe.db.get_doc('Queue Settings')
	if (!aws_url) return
	const getSelectUrl = `${aws_url}queue/select`
	const setPositionUrl = `${aws_url}queue/set-position`

	const getSelect = (project_name) => {
		return fetch(
			`${getSelectUrl}?name=${project_name}`
		).then((res) => res.json());
	};

	const setPosition = (data) => {
		return fetch(setPositionUrl, {
			method: 'POST',
			headers: {
				'Content-Type': 'application/json',
			},
			body: JSON.stringify(data)
		})
	}

	const option = $('.form-page select[data-fieldname="status"]')
		.find('option[value="In queue"]')

	const { doc } = frm;
	const cardName = $('.frappe-list .kanban-card-title.ellipsis');
	cardName.html(cardName.html() + doc.model != "" ? " " + doc.model : "");


	frm.set_df_property("queue_position", "read_only", frm.is_new() ? 0 : 1);
	if (!frm.is_new() && doc.status === 'In queue') {
		frm.add_custom_button('Change queue position', async () => {
			const select = await getSelect(doc.name)

			let d = new frappe.ui.Dialog({
				title: 'Enter the new position.',
				fields: [
					{
						label: 'New position',
						fieldname: 'new_position',
						options: select.options,
						fieldtype: 'Select',
						default: select.current.toString()
					},
				],
				size: 'small', // small, large, extra-large
				primary_action_label: 'Submit',
				primary_action(values) {
					setPosition({
						name: doc.name,
						...values
					}).then(() => {
						frappe.show_alert({
							message: __('Position updated successfuly'),
							indicator: 'green'
						}, 5);
					})
					d.hide();
				},
			});
			d.show();
		}, null, false);
	}

	getSelect(doc.name).then((data) => {
		frm.set_df_property('queue_position', 'options', data.options)
		frm.set_value('queue_position', data.current)
	})
}

async function insertLoanCarButton(frm) {
	const loan_car = await frappe.db.get_list('Loan car', { filters: [['project', '=', frm.docname]], fields: ["name", "creation"], order_by: 'creation DESC' })

	if (!loan_car?.length) return

	frm.add_custom_button('View Loan Car Details', async () => {
		frappe.open_in_new_tab = true
		frappe.set_route('Form', 'Loan car', loan_car[0].name)
	})
>>>>>>> dd96e3c3
}<|MERGE_RESOLUTION|>--- conflicted
+++ resolved
@@ -101,122 +101,9 @@
 			frm.web_link && frm.web_link.remove();
 		} else {
 			frm.add_web_link("/projects?project=" + encodeURIComponent(frm.doc.name));
-<<<<<<< HEAD
-
 			frm.trigger("show_dashboard");
-=======
-			frm.trigger('show_dashboard');
->>>>>>> dd96e3c3
-		}
-
-<<<<<<< HEAD
-	set_custom_buttons: function (frm) {
-		if (!frm.is_new()) {
-			frm.add_custom_button(
-				__("Duplicate Project with Tasks"),
-				() => {
-					frm.events.create_duplicate(frm);
-				},
-				__("Actions")
-			);
-
-			frm.add_custom_button(
-				__("Update Total Purchase Cost"),
-				() => {
-					frm.events.update_total_purchase_cost(frm);
-				},
-				__("Actions")
-			);
-
-			frm.trigger("set_project_status_button");
-
-			if (frappe.model.can_read("Task")) {
-				frm.add_custom_button(
-					__("Gantt Chart"),
-					function () {
-						frappe.route_options = {
-							project: frm.doc.name,
-						};
-						frappe.set_route("List", "Task", "Gantt");
-					},
-					__("View")
-				);
-
-				frm.add_custom_button(
-					__("Kanban Board"),
-					() => {
-						frappe
-							.call(
-								"erpnext.projects.doctype.project.project.create_kanban_board_if_not_exists",
-								{
-									project: frm.doc.name,
-								}
-							)
-							.then(() => {
-								frappe.set_route("List", "Task", "Kanban", frm.doc.project_name);
-							});
-					},
-					__("View")
-				);
-			}
-		}
-	},
-
-	update_total_purchase_cost: function (frm) {
-		frappe.call({
-			method: "erpnext.projects.doctype.project.project.recalculate_project_total_purchase_cost",
-			args: { project: frm.doc.name },
-			freeze: true,
-			freeze_message: __("Recalculating Purchase Cost against this Project..."),
-			callback: function (r) {
-				if (r && !r.exc) {
-					frappe.msgprint(__("Total Purchase Cost has been updated"));
-					frm.refresh();
-				}
-			},
-		});
-	},
-
-	set_project_status_button: function (frm) {
-		frm.add_custom_button(
-			__("Set Project Status"),
-			() => frm.events.get_project_status_dialog(frm).show(),
-			__("Actions")
-		);
-	},
-
-	get_project_status_dialog: function (frm) {
-		const dialog = new frappe.ui.Dialog({
-			title: __("Set Project Status"),
-			fields: [
-				{
-					fieldname: "status",
-					fieldtype: "Select",
-					label: "Status",
-					reqd: 1,
-					options: "Completed\nCancelled",
-				},
-			],
-			primary_action: function () {
-				frm.events.set_status(frm, dialog.get_values().status);
-				dialog.hide();
-			},
-			primary_action_label: __("Set Project Status"),
-		});
-		return dialog;
-	},
-
-	create_duplicate: function (frm) {
-		return new Promise((resolve) => {
-			frappe.prompt("Project Name", (data) => {
-				frappe
-					.xcall("erpnext.projects.doctype.project.project.create_duplicate_project", {
-						prev_doc: frm.doc,
-						project_name: data.value,
-					})
-					.then(() => {
-						frappe.set_route("Form", "Project", data.value);
-=======
+		}
+
 		if (!frm.is_new() && !await erpnext.utils.isWorkshopViewer(frm)) {
 			frm.add_custom_button(__("Generate Quotation"), async () => {
 				const doc = await frappe.model.get_new_doc('Quotation');
@@ -319,7 +206,7 @@
 									</ul>
 							`
 						}
-				], 
+				],
 				async (values) => {
 						frappe.confirm(
 								"Are you sure you want to mark approved quotations as paid? By confirming, you acknowledge that the payment has been verified in the company's account.",
@@ -333,7 +220,7 @@
 																fields: ["name", "grand_total"]
 														}
 												});
-		
+
 												if (response.message && response.message.length > 0) {
 														const quotations = response.message;
 														const totalAmount = quotations.reduce((sum, q) => sum + q.grand_total, 0);
@@ -342,7 +229,7 @@
 																frappe.msgprint('AWS URL or Confirm Payment Webhook not found');
 																return;
 														}
-		
+
 														const paymentData = {
 																confirm_payment_webhook: confirm_payment_webhook,
 																selected_method: values.confirm_method,
@@ -350,7 +237,7 @@
 																payment_gateway: "manual",
 																total: totalAmount
 														};
-		
+
 														const apiResponse = await fetch(`${aws_url}manual-confirm-payment`, {
 																method: 'POST',
 																headers: {
@@ -358,7 +245,7 @@
 																},
 																body: JSON.stringify(paymentData)
 														});
-		
+
 														if (apiResponse.ok) {
 																frappe.msgprint({
 																		title: 'Success',
@@ -388,8 +275,8 @@
 				'Confirm Payment Method',
 				'Confirm Payment Type and Proceed');
 		});
-		
-		
+
+
 		}
 
 		if (!await erpnext.utils.isWorkshopViewer(this.frm)) {
@@ -406,23 +293,119 @@
 			const sidebar = $(".layout-side-section");
 			if (sidebar.is(':visible')) {
 				sidebar.hide();
-			}
-		}
+
 
 		if (!frm.previous_status) {
 			frm.previous_status = frm.doc.status
 		}
 	},
+
+	set_custom_buttons: function (frm) {
+		if (!frm.is_new()) {
+			frm.add_custom_button(
+				__("Duplicate Project with Tasks"),
+				() => {
+					frm.events.create_duplicate(frm);
+				},
+				__("Actions")
+			);
+
+			frm.add_custom_button(
+				__("Update Total Purchase Cost"),
+				() => {
+					frm.events.update_total_purchase_cost(frm);
+				},
+				__("Actions")
+			);
+
+			frm.trigger("set_project_status_button");
+
+			if (frappe.model.can_read("Task")) {
+				frm.add_custom_button(
+					__("Gantt Chart"),
+					function () {
+						frappe.route_options = {
+							project: frm.doc.name,
+						};
+						frappe.set_route("List", "Task", "Gantt");
+					},
+					__("View")
+				);
+
+				frm.add_custom_button(
+					__("Kanban Board"),
+					() => {
+						frappe
+							.call(
+								"erpnext.projects.doctype.project.project.create_kanban_board_if_not_exists",
+								{
+									project: frm.doc.name,
+								}
+							)
+							.then(() => {
+								frappe.set_route("List", "Task", "Kanban", frm.doc.project_name);
+							});
+					},
+					__("View")
+				);
+			}
+		}
+	},
+
+	update_total_purchase_cost: function (frm) {
+		frappe.call({
+			method: "erpnext.projects.doctype.project.project.recalculate_project_total_purchase_cost",
+			args: { project: frm.doc.name },
+			freeze: true,
+			freeze_message: __("Recalculating Purchase Cost against this Project..."),
+			callback: function (r) {
+				if (r && !r.exc) {
+					frappe.msgprint(__("Total Purchase Cost has been updated"));
+					frm.refresh();
+				}
+			},
+		});
+	},
+
+	set_project_status_button: function (frm) {
+		frm.add_custom_button(
+			__("Set Project Status"),
+			() => frm.events.get_project_status_dialog(frm).show(),
+			__("Actions")
+		);
+	},
+
+	get_project_status_dialog: function (frm) {
+		const dialog = new frappe.ui.Dialog({
+			title: __("Set Project Status"),
+			fields: [
+				{
+					fieldname: "status",
+					fieldtype: "Select",
+					label: "Status",
+					reqd: 1,
+					options: "Completed\nCancelled",
+				},
+			],
+			primary_action: function () {
+				frm.events.set_status(frm, dialog.get_values().status);
+				dialog.hide();
+			},
+			primary_action_label: __("Set Project Status"),
+		});
+		return dialog;
+	},
+
 	create_duplicate: function (frm) {
-		return new Promise(resolve => {
-			frappe.prompt('Project Name', (data) => {
-				frappe.xcall('erpnext.projects.doctype.project.project.create_duplicate_project',
-					{
+		return new Promise((resolve) => {
+			frappe.prompt("Project Name", (data) => {
+				frappe
+					.xcall("erpnext.projects.doctype.project.project.create_duplicate_project", {
 						prev_doc: frm.doc,
-						project_name: data.value
-					}).then(() => {
-						frappe.set_route('Form', "Project", data.value);
->>>>>>> dd96e3c3
+						project_name: data.value,
+					})
+					.then(() => {
+						frappe.set_route("Form", "Project", data.value);
 						frappe.show_alert(__("Duplicate project has been created"));
 					});
 				resolve();
@@ -431,7 +414,6 @@
 	},
 
 	set_status: function (frm, status) {
-<<<<<<< HEAD
 		frappe.confirm(__("Set Project and all Tasks to status {0}?", [__(status).bold()]), () => {
 			frappe
 				.xcall("erpnext.projects.doctype.project.project.set_project_status", {
@@ -439,18 +421,11 @@
 					status: status,
 				})
 				.then(() => {
-=======
-		frappe.confirm(__('Set Project and all Tasks to status {0}?', [status.bold()]), () => {
-			frappe.xcall('erpnext.projects.doctype.project.project.set_project_status',
-				{ project: frm.doc.name, status: status }).then(() => {
->>>>>>> dd96e3c3
 					frm.reload_doc();
 				});
 		});
 	},
-<<<<<<< HEAD
-=======
-	before_save: function (frm) {
+before_save: function (frm) {
 		if (frm.doc.__islocal) {
 			frm.previous_status = null;
 		} else {
@@ -498,7 +473,6 @@
 			frappe.validated = false;
 		}
 	}
->>>>>>> dd96e3c3
 });
 
 function showConfirmationDialog(frm, quotations, incomplete_requirements) {
@@ -558,7 +532,7 @@
 			options: `
 				<ul style="border-bottom: 1px solid black;padding-bottom:1rem;">
 				${quotations.map(quotation => `<li><strong>Quotation:</strong> <a href="/app/quotation/${quotation.name}" target="__blank">${quotation.name}</a>, <strong>Status:</strong> ${quotation.status}.</li>\n`)}
-				</ul> 
+				</ul>
 			`
 		}
 	]
@@ -572,7 +546,7 @@
 			options: `
 				<ul>
 				${incomplete_requirements.map(item => `<li><strong>Requirement:</strong> ${item.requirement}</li>\n`)}
-				</ul> 
+				</ul>
 			`
 		},
 	]
@@ -732,9 +706,6 @@
 
 		frappe.ui.form.make_quick_entry(doctype, null, null, new_doc);
 	});
-<<<<<<< HEAD
-=======
-
 }
 
 let touchTimeout;
@@ -958,7 +929,7 @@
 		}).then(() => {
 			frm.save();
 		});
-		
+
 	});
 
 	button.appendChild(iconSpan);
@@ -1203,5 +1174,4 @@
 		frappe.open_in_new_tab = true
 		frappe.set_route('Form', 'Loan car', loan_car[0].name)
 	})
->>>>>>> dd96e3c3
 }