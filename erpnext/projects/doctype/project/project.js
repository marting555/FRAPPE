// Copyright (c) 2015, Frappe Technologies Pvt. Ltd. and Contributors
// License: GNU General Public License v3. See license.txt
frappe.ui.form.on("Project", {
	setup: function(frm) {
		frm.make_methods = {
			'Timesheet': () => {
				open_form(frm, "Timesheet", "Timesheet Detail", "time_logs");
			},
<<<<<<< HEAD
		}

		frm.custom_make_buttons = {};
		frm.make_button_dts = [
			'Quotation', 'Sales Order', 'Delivery Note', 'Sales Invoice',
			'Maintenance Visit', 'Warranty Claim', 'Quality Inspection',
			'Stock Entry'
		];
		$.each(frm.make_button_dts, function (i, dt) {
			frm.custom_make_buttons[dt] = __(dt);
		});

		frm.set_indicator_formatter('title',
			function (doc) {
				let indicator = 'orange';
				if (doc.status == 'Overdue') {
					indicator = 'red';
				} else if (doc.status == 'Cancelled') {
					indicator = 'dark grey';
				} else if (doc.status == 'Closed') {
					indicator = 'green';
				}
				return indicator;
			}
		);
=======
			'Purchase Order': () => {
				open_form(frm, "Purchase Order", "Purchase Order Item", "items");
			},
			'Purchase Receipt': () => {
				open_form(frm, "Purchase Receipt", "Purchase Receipt Item", "items");
			},
			'Purchase Invoice': () => {
				open_form(frm, "Purchase Invoice", "Purchase Invoice Item", "items");
			},
		};
>>>>>>> bd5b37db
	},
	onload: function (frm) {
		var so = frappe.meta.get_docfield("Project", "sales_order");
		so.get_route_options_for_new_doc = function (field) {
			if (frm.is_new()) return;
			return {
				"customer": frm.doc.customer,
				"project_name": frm.doc.name
			};
		};

		frm.set_query('customer', 'erpnext.controllers.queries.customer_query');

		frm.set_query("user", "users", function () {
			return {
				query: "erpnext.projects.doctype.project.project.get_users_for_project"
			};
		});

		// sales order
		frm.set_query('sales_order', function () {
			var filters = {
				'project': ["in", frm.doc.__islocal ? [""] : [frm.doc.name, ""]]
			};

			if (frm.doc.customer) {
				filters["customer"] = frm.doc.customer;
			}

			return {
				filters: filters
			};
		});
<<<<<<< HEAD

		if (frappe.model.can_read("Task")) {
			frm.add_custom_button(__("Gantt Chart"), function () {
				frappe.route_options = {
					"project": frm.doc.name
				};
				frappe.set_route("List", "Task", "Gantt");
			});

			frm.add_custom_button(__("Kanban Board"), () => {
				frappe.call('erpnext.projects.doctype.project.project.create_kanban_board_if_not_exists', {
					project: frm.doc.name
				}).then(() => {
					frappe.set_route('List', 'Task', 'Kanban', frm.doc.name);
				});
			});
		}
=======
>>>>>>> bd5b37db
	},

	refresh: function (frm) {
		if (frappe.defaults.get_default("project_naming_by")!="Naming Series") {
			frm.toggle_display("naming_series", false);
		} else {
			erpnext.toggle_naming_series();
		}

		if (frm.doc.__islocal) {
			frm.web_link && frm.web_link.remove();
		} else {
			frm.add_web_link("/projects?project=" + encodeURIComponent(frm.doc.name));

			frm.trigger('show_dashboard');
		}
		frm.events.set_buttons(frm);
	},

	set_buttons: function(frm) {
		if (!frm.is_new()) {
			frm.add_custom_button(__('Duplicate Project with Tasks'), () => {
				frm.events.create_duplicate(frm);
			});

			frm.add_custom_button(__('Completed'), () => {
				frm.events.set_status(frm, 'Completed');
			}, __('Set Status'));

			frm.add_custom_button(__('Cancelled'), () => {
				frm.events.set_status(frm, 'Cancelled');
			}, __('Set Status'));
		}

<<<<<<< HEAD
		if (!frm.doc.__islocal) {
			var item_table_fieldnames = {
				'Maintenance Visit': 'purposes',
				'Stock Entry': 'items',
				'Delivery Note': 'items'
			};

			$.each(frm.make_button_dts, function (i, dt) {
				var items_fieldname = item_table_fieldnames[dt];

				frm.add_custom_button(__(dt), function() {
					frappe.new_doc(dt, {
						customer: frm.doc.customer,
						party: frm.doc.customer,
						party_name: frm.doc.customer,
						quotation_to: 'Customer',
						party_type: 'Customer',
						project: frm.doc.name,
						set_project: frm.doc.name,
						item_code: frm.doc.item_code,
						serial_no: frm.doc.serial_no,
						item_serial_no: frm.doc.serial_no
					}).then(r => {
						if (dt == "Stock Entry") {
							cur_frm.set_value('purpose', 'Material Receipt');
							cur_frm.set_value('for_maintenance', 1);
						}
						if (items_fieldname) {
							cur_frm.doc[items_fieldname] = [];
							var child = cur_frm.add_child(items_fieldname, {
								project: frm.doc.name,
								serial_no: frm.doc.serial_no
							});
							if (frm.doc.item_code) {
								frappe.model.set_value(child.doctype, child.name, 'item_code', frm.doc.item_code);
							}
						}
					});
				}, __("Make"));
			});
		}
=======
		if (frappe.model.can_read("Task")) {
			frm.add_custom_button(__("Gantt Chart"), function () {
				frappe.route_options = {
					"project": frm.doc.name
				};
				frappe.set_route("List", "Task", "Gantt");
			});

			frm.add_custom_button(__("Kanban Board"), () => {
				frappe.call('erpnext.projects.doctype.project.project.create_kanban_board_if_not_exists', {
					project: frm.doc.project_name
				}).then(() => {
					frappe.set_route('List', 'Task', 'Kanban', frm.doc.project_name);
				});
			});
		}
	},

	create_duplicate: function(frm) {
		return new Promise(resolve => {
			frappe.prompt('Project Name', (data) => {
				frappe.xcall('erpnext.projects.doctype.project.project.create_duplicate_project',
					{
						prev_doc: frm.doc,
						project_name: data.value
					}).then(() => {
					frappe.set_route('Form', "Project", data.value);
					frappe.show_alert(__("Duplicate project has been created"));
				});
				resolve();
			});
		});
>>>>>>> bd5b37db
	},

	serial_no: function (frm) {
		if (frm.doc.serial_no) {
			frappe.call({
				method: "erpnext.stock.doctype.serial_no.serial_no.get_serial_no_item_customer",
				args: {
					serial_no: frm.doc.serial_no
				},
				callback: function (r) {
					if (r.message) {
						$.each(r.message || {}, function (k, v) {
							frm.set_value(k, v);
						});
					}
				}
			})
		}
	}

	set_status: function(frm, status) {
		frappe.confirm(__('Set Project and all Tasks to status {0}?', [status.bold()]), () => {
			frappe.xcall('erpnext.projects.doctype.project.project.set_project_status',
				{project: frm.doc.name, status: status}).then(() => { /* page will auto reload */ });
		});
	},

});

function open_form(frm, doctype, child_doctype, parentfield) {
	frappe.model.with_doctype(doctype, () => {
		let new_doc = frappe.model.get_new_doc(doctype);

		// add a new row and set the project
		let new_child_doc = frappe.model.get_new_doc(child_doctype);
		new_child_doc.project = frm.doc.name;
		new_child_doc.parent = new_doc.name;
		new_child_doc.parentfield = parentfield;
		new_child_doc.parenttype = doctype;
		new_doc[parentfield] = [new_child_doc];

		frappe.ui.form.make_quick_entry(doctype, null, null, new_doc);
	});

}<|MERGE_RESOLUTION|>--- conflicted
+++ resolved
@@ -6,8 +6,16 @@
 			'Timesheet': () => {
 				open_form(frm, "Timesheet", "Timesheet Detail", "time_logs");
 			},
-<<<<<<< HEAD
-		}
+			'Purchase Order': () => {
+				open_form(frm, "Purchase Order", "Purchase Order Item", "items");
+			},
+			'Purchase Receipt': () => {
+				open_form(frm, "Purchase Receipt", "Purchase Receipt Item", "items");
+			},
+			'Purchase Invoice': () => {
+				open_form(frm, "Purchase Invoice", "Purchase Invoice Item", "items");
+			},
+		};
 
 		frm.custom_make_buttons = {};
 		frm.make_button_dts = [
@@ -32,18 +40,6 @@
 				return indicator;
 			}
 		);
-=======
-			'Purchase Order': () => {
-				open_form(frm, "Purchase Order", "Purchase Order Item", "items");
-			},
-			'Purchase Receipt': () => {
-				open_form(frm, "Purchase Receipt", "Purchase Receipt Item", "items");
-			},
-			'Purchase Invoice': () => {
-				open_form(frm, "Purchase Invoice", "Purchase Invoice Item", "items");
-			},
-		};
->>>>>>> bd5b37db
 	},
 	onload: function (frm) {
 		var so = frappe.meta.get_docfield("Project", "sales_order");
@@ -77,7 +73,39 @@
 				filters: filters
 			};
 		});
-<<<<<<< HEAD
+	},
+
+	refresh: function (frm) {
+		if (frappe.defaults.get_default("project_naming_by")!="Naming Series") {
+			frm.toggle_display("naming_series", false);
+		} else {
+			erpnext.toggle_naming_series();
+		}
+
+		if (frm.doc.__islocal) {
+			frm.web_link && frm.web_link.remove();
+		} else {
+			frm.add_web_link("/projects?project=" + encodeURIComponent(frm.doc.name));
+
+			frm.trigger('show_dashboard');
+		}
+		frm.events.set_buttons(frm);
+	},
+
+	set_buttons: function(frm) {
+		if (!frm.is_new()) {
+			frm.add_custom_button(__('Duplicate Project with Tasks'), () => {
+				frm.events.create_duplicate(frm);
+			});
+
+			frm.add_custom_button(__('Completed'), () => {
+				frm.events.set_status(frm, 'Completed');
+			}, __('Set Status'));
+
+			frm.add_custom_button(__('Cancelled'), () => {
+				frm.events.set_status(frm, 'Cancelled');
+			}, __('Set Status'));
+		}
 
 		if (frappe.model.can_read("Task")) {
 			frm.add_custom_button(__("Gantt Chart"), function () {
@@ -89,49 +117,13 @@
 
 			frm.add_custom_button(__("Kanban Board"), () => {
 				frappe.call('erpnext.projects.doctype.project.project.create_kanban_board_if_not_exists', {
-					project: frm.doc.name
+					project: frm.doc.project_name
 				}).then(() => {
-					frappe.set_route('List', 'Task', 'Kanban', frm.doc.name);
+					frappe.set_route('List', 'Task', 'Kanban', frm.doc.project_name);
 				});
 			});
 		}
-=======
->>>>>>> bd5b37db
-	},
-
-	refresh: function (frm) {
-		if (frappe.defaults.get_default("project_naming_by")!="Naming Series") {
-			frm.toggle_display("naming_series", false);
-		} else {
-			erpnext.toggle_naming_series();
-		}
-
-		if (frm.doc.__islocal) {
-			frm.web_link && frm.web_link.remove();
-		} else {
-			frm.add_web_link("/projects?project=" + encodeURIComponent(frm.doc.name));
-
-			frm.trigger('show_dashboard');
-		}
-		frm.events.set_buttons(frm);
-	},
-
-	set_buttons: function(frm) {
-		if (!frm.is_new()) {
-			frm.add_custom_button(__('Duplicate Project with Tasks'), () => {
-				frm.events.create_duplicate(frm);
-			});
-
-			frm.add_custom_button(__('Completed'), () => {
-				frm.events.set_status(frm, 'Completed');
-			}, __('Set Status'));
-
-			frm.add_custom_button(__('Cancelled'), () => {
-				frm.events.set_status(frm, 'Cancelled');
-			}, __('Set Status'));
-		}
-
-<<<<<<< HEAD
+
 		if (!frm.doc.__islocal) {
 			var item_table_fieldnames = {
 				'Maintenance Visit': 'purposes',
@@ -173,23 +165,6 @@
 				}, __("Make"));
 			});
 		}
-=======
-		if (frappe.model.can_read("Task")) {
-			frm.add_custom_button(__("Gantt Chart"), function () {
-				frappe.route_options = {
-					"project": frm.doc.name
-				};
-				frappe.set_route("List", "Task", "Gantt");
-			});
-
-			frm.add_custom_button(__("Kanban Board"), () => {
-				frappe.call('erpnext.projects.doctype.project.project.create_kanban_board_if_not_exists', {
-					project: frm.doc.project_name
-				}).then(() => {
-					frappe.set_route('List', 'Task', 'Kanban', frm.doc.project_name);
-				});
-			});
-		}
 	},
 
 	create_duplicate: function(frm) {
@@ -206,7 +181,6 @@
 				resolve();
 			});
 		});
->>>>>>> bd5b37db
 	},
 
 	serial_no: function (frm) {
