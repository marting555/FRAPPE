--- conflicted
+++ resolved
@@ -107,28 +107,7 @@
 				};
 			};
 		}
-<<<<<<< HEAD
-
-		var vehicle_field = me.frm.get_docfield("applies_to_vehicle");
-		if (vehicle_field) {
-			vehicle_field.get_route_options_for_new_doc = function () {
-				return {
-					"item_code": me.frm.doc.applies_to_item,
-					"item_name": me.frm.doc.applies_to_item_name,
-					"unregistered": me.frm.doc.vehicle_unregistered,
-					"license_plate": me.frm.doc.vehicle_license_plate,
-					"chassis_no": me.frm.doc.vehicle_chassis_no,
-					"engine_no": me.frm.doc.vehicle_engine_no,
-					"color": me.frm.doc.vehicle_color,
-					"warranty_no": me.frm.doc.vehicle_warranty_no,
-					"delivery_date": me.frm.doc.vehicle_delivery_date,
-				}
-			}
-		}
-	}
-=======
-	},
->>>>>>> 623a214f
+	}
 
 	setup_naming_series() {
 		if (frappe.defaults.get_default("project_naming_by")!="Naming Series") {
@@ -406,30 +385,7 @@
 		});
 	}
 
-<<<<<<< HEAD
-	set_applies_to_read_only() {
-		var me = this;
-		var read_only_fields = [
-			'applies_to_item', 'applies_to_item_name',
-			'vehicle_license_plate', 'vehicle_unregistered',
-			'vehicle_chassis_no', 'vehicle_engine_no',
-			'vehicle_color',
-			'vehicle_warranty_no', 'vehicle_delivery_date',
-		];
-
-		var read_only = me.frm.doc.applies_to_vehicle ? 1 : 0;
-
-		$.each(read_only_fields, function (i, f) {
-			if (me.frm.fields_dict[f]) {
-				me.frm.set_df_property(f, "read_only", read_only);
-			}
-		});
-	}
-
 	create_duplicate() {
-=======
-	create_duplicate: function() {
->>>>>>> 623a214f
 		var me = this;
 		return new Promise(resolve => {
 			frappe.prompt('Project Name', (data) => {
@@ -509,16 +465,7 @@
 		erpnext.utils.get_address_display(this.frm, "customer_address");
 	}
 
-<<<<<<< HEAD
-	applies_to_item() {
-		this.get_applies_to_details();
-	}
 	applies_to_vehicle() {
-		this.set_applies_to_read_only();
-		this.get_applies_to_details();
-=======
-	applies_to_vehicle: function () {
->>>>>>> 623a214f
 		this.reload_customer_vehicle_selector();
 	}
 	vehicle_owner() {
@@ -537,36 +484,7 @@
 		erpnext.utils.format_vehicle_id(this.frm, 'vehicle_license_plate');
 	}
 
-<<<<<<< HEAD
-	get_applies_to_details() {
-		var me = this;
-		var args = this.get_applies_to_args();
-		return frappe.call({
-			method: "erpnext.stock.get_item_details.get_applies_to_details",
-			args: {
-				args: args
-			},
-			callback: function(r) {
-				if(!r.exc) {
-					return me.frm.set_value(r.message);
-				}
-			}
-		});
-	}
-
-	get_applies_to_args() {
-		return {
-			applies_to_item: this.frm.doc.applies_to_item,
-			applies_to_vehicle: this.frm.doc.applies_to_vehicle,
-			doctype: this.frm.doc.doctype,
-			name: this.frm.doc.name,
-		}
-	}
-
 	serial_no() {
-=======
-	serial_no: function () {
->>>>>>> 623a214f
 		var me = this;
 		if (me.frm.doc.serial_no) {
 			frappe.call({
