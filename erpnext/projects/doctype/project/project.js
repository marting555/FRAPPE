--- conflicted
+++ resolved
@@ -10,12 +10,8 @@
 erpnext.projects.ProjectController = class ProjectController extends erpnext.contacts.QuickContacts {
 	setup() {
 		this.setup_make_methods();
-<<<<<<< HEAD
-	}
-=======
 		erpnext.setup_applies_to_fields(this.frm);
-	},
->>>>>>> d34d0de6
+	}
 
 	onload() {
 		super.onload();
