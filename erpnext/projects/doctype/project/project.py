# Copyright (c) 2017, Frappe Technologies Pvt. Ltd. and Contributors
# License: GNU General Public License v3. See license.txt


import frappe
from email_reply_parser import EmailReplyParser
from frappe import _
from frappe.desk.reportview import get_match_cond
from frappe.model.document import Document
from frappe.utils import add_days, flt, get_datetime, get_time, get_url, nowtime, today

from erpnext.controllers.queries import get_filters_cond
from erpnext.education.doctype.student_attendance.student_attendance import get_holiday_list
from erpnext.hr.doctype.daily_work_summary.daily_work_summary import get_users_email
from erpnext.hr.doctype.holiday_list.holiday_list import is_holiday


class Project(Document):
	def get_feed(self):
		return "{0}: {1}".format(_(self.status), frappe.safe_decode(self.project_name))

	def onload(self):
		self.set_onload(
			"activity_summary",
			frappe.db.sql(
				"""select activity_type,
			sum(hours) as total_hours
			from `tabTimesheet Detail` where project=%s and docstatus < 2 group by activity_type
			order by total_hours desc""",
				self.name,
				as_dict=True,
			),
		)

		self.update_costing()

	def before_print(self, settings=None):
		self.onload()

	def validate(self):
		if not self.is_new():
			self.copy_from_template()
		self.send_welcome_email()
		self.update_costing()
		self.update_percent_complete()

	def copy_from_template(self):
		"""
		Copy tasks from template
		"""
		if self.project_template and not frappe.db.get_all("Task", dict(project=self.name), limit=1):

			# has a template, and no loaded tasks, so lets create
			if not self.expected_start_date:
				# project starts today
				self.expected_start_date = today()

			template = frappe.get_doc("Project Template", self.project_template)

			if not self.project_type:
				self.project_type = template.project_type

			# create tasks from template
			project_tasks = []
			tmp_task_details = []
			for task in template.tasks:
				template_task_details = frappe.get_doc("Task", task.task)
				tmp_task_details.append(template_task_details)
				task = self.create_task_from_template(template_task_details)
				project_tasks.append(task)
			self.dependency_mapping(tmp_task_details, project_tasks)

	def create_task_from_template(self, task_details):
<<<<<<< HEAD
		return frappe.get_doc(dict(
				doctype = 'Task',
				subject = task_details.subject,
				project = self.name,
				status = 'Open',
				item_code=task_details.item_code,
				is_milestone=task_details.is_milestone,
				exp_start_date = self.calculate_start_date(task_details),
				exp_end_date = self.calculate_end_date(task_details),
				description = task_details.description,
				task_weight = task_details.task_weight,
				type = task_details.type,
				issue = task_details.issue,
				is_group = task_details.is_group
			)).insert()
=======
		return frappe.get_doc(
			dict(
				doctype="Task",
				subject=task_details.subject,
				project=self.name,
				status="Open",
				exp_start_date=self.calculate_start_date(task_details),
				exp_end_date=self.calculate_end_date(task_details),
				description=task_details.description,
				task_weight=task_details.task_weight,
				type=task_details.type,
				issue=task_details.issue,
				is_group=task_details.is_group,
			)
		).insert()
>>>>>>> 71f72458

	def calculate_start_date(self, task_details):
		self.start_date = add_days(self.expected_start_date, task_details.start)
		self.start_date = self.update_if_holiday(self.start_date)
		return self.start_date

	def calculate_end_date(self, task_details):
		self.end_date = add_days(self.start_date, task_details.duration)
		return self.update_if_holiday(self.end_date)

	def update_if_holiday(self, date):
		holiday_list = self.holiday_list or get_holiday_list(self.company)
		while is_holiday(holiday_list, date):
			date = add_days(date, 1)
		return date

	def dependency_mapping(self, template_tasks, project_tasks):
		for template_task in template_tasks:
			project_task = list(filter(lambda x: x.subject == template_task.subject, project_tasks))[0]
			project_task = frappe.get_doc("Task", project_task.name)
			self.check_depends_on_value(template_task, project_task, project_tasks)
			self.check_for_parent_tasks(template_task, project_task, project_tasks)

	def check_depends_on_value(self, template_task, project_task, project_tasks):
		if template_task.get("depends_on") and not project_task.get("depends_on"):
			for child_task in template_task.get("depends_on"):
				child_task_subject = frappe.db.get_value("Task", child_task.task, "subject")
				corresponding_project_task = list(
					filter(lambda x: x.subject == child_task_subject, project_tasks)
				)
				if len(corresponding_project_task):
					project_task.append("depends_on", {"task": corresponding_project_task[0].name})
					project_task.save()

	def check_for_parent_tasks(self, template_task, project_task, project_tasks):
		if template_task.get("parent_task") and not project_task.get("parent_task"):
			parent_task_subject = frappe.db.get_value("Task", template_task.get("parent_task"), "subject")
			corresponding_project_task = list(
				filter(lambda x: x.subject == parent_task_subject, project_tasks)
			)
			if len(corresponding_project_task):
				project_task.parent_task = corresponding_project_task[0].name
				project_task.save()

	def is_row_updated(self, row, existing_task_data, fields):
		if self.get("__islocal") or not existing_task_data:
			return True

		d = existing_task_data.get(row.task_id, {})

		for field in fields:
			if row.get(field) != d.get(field):
				return True

	def update_project(self):
		"""Called externally by Task"""
		self.update_percent_complete()
		self.update_costing()
		self.db_update()

	def after_insert(self):
		self.copy_from_template()
		if self.sales_order:
			frappe.db.set_value("Sales Order", self.sales_order, "project", self.name)

	def on_trash(self):
		frappe.db.set_value("Sales Order", {"project": self.name}, "project", "")

	def update_percent_complete(self):
		if self.percent_complete_method == "Manual":
			if self.status == "Completed":
				self.percent_complete = 100
			return

		total = frappe.db.count("Task", dict(project=self.name))

		if not total:
			self.percent_complete = 0
		else:
			if (self.percent_complete_method == "Task Completion" and total > 0) or (
				not self.percent_complete_method and total > 0
			):
				completed = frappe.db.sql(
					"""select count(name) from tabTask where
					project=%s and status in ('Cancelled', 'Completed')""",
					self.name,
				)[0][0]
				self.percent_complete = flt(flt(completed) / total * 100, 2)

			if self.percent_complete_method == "Task Progress" and total > 0:
				progress = frappe.db.sql(
					"""select sum(progress) from tabTask where
					project=%s""",
					self.name,
				)[0][0]
				self.percent_complete = flt(flt(progress) / total, 2)

			if self.percent_complete_method == "Task Weight" and total > 0:
				weight_sum = frappe.db.sql(
					"""select sum(task_weight) from tabTask where
					project=%s""",
					self.name,
				)[0][0]
				weighted_progress = frappe.db.sql(
					"""select progress, task_weight from tabTask where
					project=%s""",
					self.name,
					as_dict=1,
				)
				pct_complete = 0
				for row in weighted_progress:
					pct_complete += row["progress"] * frappe.utils.safe_div(row["task_weight"], weight_sum)
				self.percent_complete = flt(flt(pct_complete), 2)

		# don't update status if it is cancelled
		if self.status == "Cancelled":
			return

		if self.percent_complete == 100:
			self.status = "Completed"

	def update_costing(self):
		from_time_sheet = frappe.db.sql(
			"""select
			sum(costing_amount) as costing_amount,
			sum(billing_amount) as billing_amount,
			min(from_time) as start_date,
			max(to_time) as end_date,
			sum(hours) as time
			from `tabTimesheet Detail` where project = %s and docstatus = 1""",
			self.name,
			as_dict=1,
		)[0]

		from_expense_claim = frappe.db.sql(
			"""select
			sum(total_sanctioned_amount) as total_sanctioned_amount
			from `tabExpense Claim` where project = %s
			and docstatus = 1""",
			self.name,
			as_dict=1,
		)[0]

		self.actual_start_date = from_time_sheet.start_date
		self.actual_end_date = from_time_sheet.end_date

		self.total_costing_amount = from_time_sheet.costing_amount
		self.total_billable_amount = from_time_sheet.billing_amount
		self.actual_time = from_time_sheet.time

		self.total_expense_claim = from_expense_claim.total_sanctioned_amount
		self.update_purchase_costing()
		self.update_sales_amount()
		self.update_billed_amount()
		self.calculate_gross_margin()

	def calculate_gross_margin(self):
		expense_amount = (
			flt(self.total_costing_amount)
			+ flt(self.total_expense_claim)
			+ flt(self.total_purchase_cost)
			+ flt(self.get("total_consumed_material_cost", 0))
		)

		self.gross_margin = flt(self.total_billed_amount) - expense_amount
		if self.total_billed_amount:
			self.per_gross_margin = (self.gross_margin / flt(self.total_billed_amount)) * 100

	def update_purchase_costing(self):
		total_purchase_cost = frappe.db.sql(
			"""select sum(base_net_amount)
			from `tabPurchase Invoice Item` where project = %s and docstatus=1""",
			self.name,
		)

		self.total_purchase_cost = total_purchase_cost and total_purchase_cost[0][0] or 0

	def update_sales_amount(self):
		total_sales_amount = frappe.db.sql(
			"""select sum(base_net_total)
			from `tabSales Order` where project = %s and docstatus=1""",
			self.name,
		)

		self.total_sales_amount = total_sales_amount and total_sales_amount[0][0] or 0

	def update_billed_amount(self):
		total_billed_amount = frappe.db.sql(
			"""select sum(base_net_total)
			from `tabSales Invoice` where project = %s and docstatus=1""",
			self.name,
		)

		self.total_billed_amount = total_billed_amount and total_billed_amount[0][0] or 0

	def after_rename(self, old_name, new_name, merge=False):
		if old_name == self.copied_from:
			frappe.db.set_value("Project", new_name, "copied_from", new_name)

	def send_welcome_email(self):
		url = get_url("/project/?name={0}".format(self.name))
		messages = (
			_("You have been invited to collaborate on the project: {0}").format(self.name),
			url,
			_("Join"),
		)

		content = """
		<p>{0}.</p>
		<p><a href="{1}">{2}</a></p>
		"""

		for user in self.users:
			if user.welcome_email_sent == 0:
				frappe.sendmail(
					user.user, subject=_("Project Collaboration Invitation"), content=content.format(*messages)
				)
				user.welcome_email_sent = 1


def get_timeline_data(doctype, name):
	"""Return timeline for attendance"""
	return dict(
		frappe.db.sql(
			"""select unix_timestamp(from_time), count(*)
		from `tabTimesheet Detail` where project=%s
			and from_time > date_sub(curdate(), interval 1 year)
			and docstatus < 2
			group by date(from_time)""",
			name,
		)
	)


def get_project_list(
	doctype, txt, filters, limit_start, limit_page_length=20, order_by="modified"
):
	return frappe.db.sql(
		"""select distinct project.*
		from tabProject project, `tabProject User` project_user
		where
			(project_user.user = %(user)s
			and project_user.parent = project.name)
			or project.owner = %(user)s
			order by project.modified desc
			limit {0}, {1}
		""".format(
			limit_start, limit_page_length
		),
		{"user": frappe.session.user},
		as_dict=True,
		update={"doctype": "Project"},
	)


def get_list_context(context=None):
	return {
		"show_sidebar": True,
		"show_search": True,
		"no_breadcrumbs": True,
		"title": _("Projects"),
		"get_list": get_project_list,
		"row_template": "templates/includes/projects/project_row.html",
	}


@frappe.whitelist()
@frappe.validate_and_sanitize_search_inputs
def get_users_for_project(doctype, txt, searchfield, start, page_len, filters):
	conditions = []
	return frappe.db.sql(
		"""select name, concat_ws(' ', first_name, middle_name, last_name)
		from `tabUser`
		where enabled=1
			and name not in ("Guest", "Administrator")
			and ({key} like %(txt)s
				or full_name like %(txt)s)
			{fcond} {mcond}
		order by
			if(locate(%(_txt)s, name), locate(%(_txt)s, name), 99999),
			if(locate(%(_txt)s, full_name), locate(%(_txt)s, full_name), 99999),
			idx desc,
			name, full_name
		limit %(start)s, %(page_len)s""".format(
			**{
				"key": searchfield,
				"fcond": get_filters_cond(doctype, filters, conditions),
				"mcond": get_match_cond(doctype),
			}
		),
		{"txt": "%%%s%%" % txt, "_txt": txt.replace("%", ""), "start": start, "page_len": page_len},
	)


@frappe.whitelist()
def get_cost_center_name(project):
	return frappe.db.get_value("Project", project, "cost_center")


def hourly_reminder():
	fields = ["from_time", "to_time"]
	projects = get_projects_for_collect_progress("Hourly", fields)

	for project in projects:
		if get_time(nowtime()) >= get_time(project.from_time) or get_time(nowtime()) <= get_time(
			project.to_time
		):
			send_project_update_email_to_users(project.name)


def project_status_update_reminder():
	daily_reminder()
	twice_daily_reminder()
	weekly_reminder()


def daily_reminder():
	fields = ["daily_time_to_send"]
	projects = get_projects_for_collect_progress("Daily", fields)

	for project in projects:
		if allow_to_make_project_update(project.name, project.get("daily_time_to_send"), "Daily"):
			send_project_update_email_to_users(project.name)


def twice_daily_reminder():
	fields = ["first_email", "second_email"]
	projects = get_projects_for_collect_progress("Twice Daily", fields)
	fields.remove("name")

	for project in projects:
		for d in fields:
			if allow_to_make_project_update(project.name, project.get(d), "Twicely"):
				send_project_update_email_to_users(project.name)


def weekly_reminder():
	fields = ["day_to_send", "weekly_time_to_send"]
	projects = get_projects_for_collect_progress("Weekly", fields)

	current_day = get_datetime().strftime("%A")
	for project in projects:
		if current_day != project.day_to_send:
			continue

		if allow_to_make_project_update(project.name, project.get("weekly_time_to_send"), "Weekly"):
			send_project_update_email_to_users(project.name)


def allow_to_make_project_update(project, time, frequency):
	data = frappe.db.sql(
		""" SELECT name from `tabProject Update`
		WHERE project = %s and date = %s """,
		(project, today()),
	)

	# len(data) > 1 condition is checked for twicely frequency
	if data and (frequency in ["Daily", "Weekly"] or len(data) > 1):
		return False

	if get_time(nowtime()) >= get_time(time):
		return True


@frappe.whitelist()
def create_duplicate_project(prev_doc, project_name):
	"""Create duplicate project based on the old project"""
	import json

	prev_doc = json.loads(prev_doc)

	if project_name == prev_doc.get("name"):
		frappe.throw(_("Use a name that is different from previous project name"))

	# change the copied doc name to new project name
	project = frappe.copy_doc(prev_doc)
	project.name = project_name
	project.project_template = ""
	project.project_name = project_name
	project.insert()

	# fetch all the task linked with the old project
	task_list = frappe.get_all("Task", filters={"project": prev_doc.get("name")}, fields=["name"])

	# Create duplicate task for all the task
	for task in task_list:
		task = frappe.get_doc("Task", task)
		new_task = frappe.copy_doc(task)
		new_task.project = project.name
		new_task.insert()

	project.db_set("project_template", prev_doc.get("project_template"))


def get_projects_for_collect_progress(frequency, fields):
	fields.extend(["name"])

	return frappe.get_all(
		"Project",
		fields=fields,
		filters={"collect_progress": 1, "frequency": frequency, "status": "Open"},
	)


def send_project_update_email_to_users(project):
	doc = frappe.get_doc("Project", project)

	if is_holiday(doc.holiday_list) or not doc.users:
		return

	project_update = frappe.get_doc(
		{
			"doctype": "Project Update",
			"project": project,
			"sent": 0,
			"date": today(),
			"time": nowtime(),
			"naming_series": "UPDATE-.project.-.YY.MM.DD.-",
		}
	).insert()

	subject = "For project %s, update your status" % (project)

	incoming_email_account = frappe.db.get_value(
		"Email Account", dict(enable_incoming=1, default_incoming=1), "email_id"
	)

	frappe.sendmail(
		recipients=get_users_email(doc),
		message=doc.message,
		subject=_(subject),
		reference_doctype=project_update.doctype,
		reference_name=project_update.name,
		reply_to=incoming_email_account,
	)


def collect_project_status():
	for data in frappe.get_all("Project Update", {"date": today(), "sent": 0}):
		replies = frappe.get_all(
			"Communication",
			fields=["content", "text_content", "sender"],
			filters=dict(
				reference_doctype="Project Update",
				reference_name=data.name,
				communication_type="Communication",
				sent_or_received="Received",
			),
			order_by="creation asc",
		)

		for d in replies:
			doc = frappe.get_doc("Project Update", data.name)
			user_data = frappe.db.get_values(
				"User", {"email": d.sender}, ["full_name", "user_image", "name"], as_dict=True
			)[0]

			doc.append(
				"users",
				{
					"user": user_data.name,
					"full_name": user_data.full_name,
					"image": user_data.user_image,
					"project_status": frappe.utils.md_to_html(
						EmailReplyParser.parse_reply(d.text_content) or d.content
					),
				},
			)

			doc.save(ignore_permissions=True)


def send_project_status_email_to_users():
	yesterday = add_days(today(), -1)

	for d in frappe.get_all("Project Update", {"date": yesterday, "sent": 0}):
		doc = frappe.get_doc("Project Update", d.name)

		project_doc = frappe.get_doc("Project", doc.project)

		args = {"users": doc.users, "title": _("Project Summary for {0}").format(yesterday)}

		frappe.sendmail(
			recipients=get_users_email(project_doc),
			template="daily_project_summary",
			args=args,
			subject=_("Daily Project Summary for {0}").format(d.name),
			reference_doctype="Project Update",
			reference_name=d.name,
		)

		doc.db_set("sent", 1)


def update_project_sales_billing():
	sales_update_frequency = frappe.db.get_single_value("Selling Settings", "sales_update_frequency")
	if sales_update_frequency == "Each Transaction":
		return
	elif sales_update_frequency == "Monthly" and frappe.utils.now_datetime().day != 1:
		return

	# Else simply fallback to Daily
	exists_query = (
		"(SELECT 1 from `tab{doctype}` where docstatus = 1 and project = `tabProject`.name)"
	)
	project_map = {}
	for project_details in frappe.db.sql(
		"""
			SELECT name, 1 as order_exists, null as invoice_exists from `tabProject` where
			exists {order_exists}
			union
			SELECT name, null as order_exists, 1 as invoice_exists from `tabProject` where
			exists {invoice_exists}
		""".format(
			order_exists=exists_query.format(doctype="Sales Order"),
			invoice_exists=exists_query.format(doctype="Sales Invoice"),
		),
		as_dict=True,
	):
		project = project_map.setdefault(
			project_details.name, frappe.get_doc("Project", project_details.name)
		)
		if project_details.order_exists:
			project.update_sales_amount()
		if project_details.invoice_exists:
			project.update_billed_amount()

	for project in project_map.values():
		project.save()


@frappe.whitelist()
def create_kanban_board_if_not_exists(project):
	from frappe.desk.doctype.kanban_board.kanban_board import quick_kanban_board

	project = frappe.get_doc("Project", project)
	if not frappe.db.exists("Kanban Board", project.project_name):
		quick_kanban_board("Task", project.project_name, "status", project.name)

	return True


@frappe.whitelist()
def set_project_status(project, status):
	"""
	set status for project and all related tasks
	"""
	if not status in ("Completed", "Cancelled"):
		frappe.throw(_("Status must be Cancelled or Completed"))

	project = frappe.get_doc("Project", project)
	frappe.has_permission(doc=project, throw=True)

	for task in frappe.get_all("Task", dict(project=project.name)):
		frappe.db.set_value("Task", task.name, "status", status)

	project.status = status
	project.save()<|MERGE_RESOLUTION|>--- conflicted
+++ resolved
@@ -71,23 +71,6 @@
 			self.dependency_mapping(tmp_task_details, project_tasks)
 
 	def create_task_from_template(self, task_details):
-<<<<<<< HEAD
-		return frappe.get_doc(dict(
-				doctype = 'Task',
-				subject = task_details.subject,
-				project = self.name,
-				status = 'Open',
-				item_code=task_details.item_code,
-				is_milestone=task_details.is_milestone,
-				exp_start_date = self.calculate_start_date(task_details),
-				exp_end_date = self.calculate_end_date(task_details),
-				description = task_details.description,
-				task_weight = task_details.task_weight,
-				type = task_details.type,
-				issue = task_details.issue,
-				is_group = task_details.is_group
-			)).insert()
-=======
 		return frappe.get_doc(
 			dict(
 				doctype="Task",
@@ -103,7 +86,6 @@
 				is_group=task_details.is_group,
 			)
 		).insert()
->>>>>>> 71f72458
 
 	def calculate_start_date(self, task_details):
 		self.start_date = add_days(self.expected_start_date, task_details.start)
