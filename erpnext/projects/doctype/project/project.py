--- conflicted
+++ resolved
@@ -43,11 +43,8 @@
 		self.send_welcome_email()
 		self.update_costing()
 		self.update_percent_complete()
-<<<<<<< HEAD
-=======
 		self.validate_from_to_dates("expected_start_date", "expected_end_date")
 		self.validate_from_to_dates("actual_start_date", "actual_end_date")
->>>>>>> 44bad3bd
 
 	def copy_from_template(self):
 		"""
@@ -358,7 +355,7 @@
 			else:
 				filters.append([doctype, "name", "like", "%" + txt + "%"])
 
-	response = frappe.get_list(
+	return frappe.get_list(
 		doctype,
 		fields=fields,
 		filters=filters,
@@ -368,8 +365,7 @@
 		order_by=order_by,
 		ignore_permissions=ignore_permissions,
 	)
-	print("====> response ", response)
-	return response
+
 
 def get_list_context(context=None):
 	from erpnext.controllers.website_list_for_contact import get_list_context
