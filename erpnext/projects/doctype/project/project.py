--- conflicted
+++ resolved
@@ -2160,10 +2160,7 @@
 		frappe.throw(_("Repair Order {0} does not exist".format(project)))
 
 	target_doc = frappe.get_doc('Project', project)
-<<<<<<< HEAD
-=======
 	target_doc.check_permission("read")
->>>>>>> 8a39ff86
 
 	cur_dt = get_datetime()
 	cur_date = getdate(cur_dt)
@@ -2181,9 +2178,6 @@
 	target_doc.db_set(feedback_info)
 	target_doc.notify_update()
 
-<<<<<<< HEAD
-=======
 	feedback_info['feedback_dt'] = combine_datetime(cur_date, cur_time)
 
->>>>>>> 8a39ff86
 	return feedback_info