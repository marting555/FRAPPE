--- conflicted
+++ resolved
@@ -283,11 +283,6 @@
 		if self.status == "Cancelled":
 			return
 
-<<<<<<< HEAD
-=======
-		self.status = "Completed" if self.percent_complete == 100 else self.status
-
->>>>>>> c571dec2
 	def update_costing(self):
 		from frappe.query_builder.functions import Max, Min, Sum
 
