{
<<<<<<< HEAD
  "actions": [],
  "allow_import": 1,
  "allow_rename": 1,
  "autoname": "naming_series:",
  "creation": "2013-03-07 11:55:07",
  "doctype": "DocType",
  "document_type": "Setup",
  "engine": "InnoDB",
  "field_order": [
    "naming_series",
    "project_name",
    "queue_position",
    "callback_date",
    "callback_time",
    "status",
    "payment_status",
    "project_type",
    "column_break_5",
    "project_template",
    "expected_start_date",
    "expected_end_date",
    "priority",
    "department",
    "project_mechanic",
    "project_diagnozer",
    "parts_status",
    "software_status",
    "is_active",
    "percent_complete_method",
    "percent_complete",
    "customer_details",
    "customer",
    "column_break_14",
    "sales_order",
    "vehicle_details",
    "plate",
    "VIN",
    "brand",
    "model",
    "hp_kw",
    "engine_liters",
    "column_break_15",
    "engine_code",
    "dsg_model",
    "dsg_code",
    "ecu_number",
    "dsg_gearbox",
    "mechatronic",
    "section_break18",
    "actual_ecu_number",
    "actual_ecu_software_version",
    "column_break_19",
    "actual_dsg_number_software_version",
    "actual_mileage",
    "section_break1",
    "client_description",
    "client_state_detail",
    "client_engine_state",
    "column_break_16",
    "client_dsg_state",
    "column_break_17",
    "client_mileage_state",
    "section_break2",
    "diagnose_result",
    "section_break_18",
    "actual_start_date",
    "actual_time",
    "column_break_20",
    "actual_end_date",
    "project_details",
    "estimated_costing",
    "total_costing_amount",
    "total_purchase_cost",
    "company",
    "column_break_28",
    "total_sales_amount",
    "total_billable_amount",
    "total_billed_amount",
    "total_consumed_material_cost",
    "cost_center",
    "section_break0",
    "notes",
    "users_section",
    "users",
    "copied_from",
    "margin",
    "gross_margin",
    "column_break_37",
    "per_gross_margin",
    "monitor_progress",
    "collect_progress",
    "holiday_list",
    "frequency",
    "from_time",
    "to_time",
    "first_email",
    "second_email",
    "daily_time_to_send",
    "day_to_send",
    "weekly_time_to_send",
    "column_break_45",
    "message"
  ],
  "fields": [
    {
      "fieldname": "project_name",
      "fieldtype": "Data",
      "label": "Project Name",
      "oldfieldtype": "Data",
      "reqd": 1,
      "unique": 1
    },
    {
      "default": "In queue",
      "fieldname": "status",
      "fieldtype": "Select",
      "in_standard_filter": 1,
      "label": "Status",
      "no_copy": 1,
      "oldfieldname": "status",
      "oldfieldtype": "Select",
      "options": "In queue\nIn parking\nPre-diagnose\nDiagnosed\nQuoted\nQuote approved\nRepair ready\nQuick-tested\nFully-tested/adapted\nQuality check approved\nInvoice paid\nCancelled\nIn pause\nNo response from customer\nRequest a callback\nRemote diagnose",
      "search_index": 1
    },
    {
      "fieldname": "queue_position",
      "fieldtype": "Select",
      "in_list_view": 1,
      "label": "Queue position"
    },
    {
      "fieldname": "callback_date",
      "in_list_view": 1,
      "fieldtype": "Date",
      "label": "Callback date"
    },
    {
      "fieldname": "callback_time",
      "fieldtype": "Select",
      "in_list_view": 1,
      "label": "Callback time",
      "options": "\n9:30-10:00\n13:30-14:00\n17:30-18:00"
    },
    {
      "default": "No",
      "fieldname": "payment_status",
      "label": "Payment status",
      "fieldtype": "Select",
      "in_list_view": 1,
      "no_copy": 1,
      "options": "No\nAwaiting approval quotation\nQuotation approved\nInvoice send awaiting payment\nPayment ready."
    },
    {
      "fieldname": "project_type",
      "fieldtype": "Link",
      "in_list_view": 1,
      "in_standard_filter": 1,
      "label": "Project Type",
      "oldfieldname": "project_type",
      "oldfieldtype": "Data",
      "options": "Project Type"
    },
    {
      "fieldname": "is_active",
      "fieldtype": "Select",
      "label": "Is Active",
      "oldfieldname": "is_active",
      "oldfieldtype": "Select",
      "options": "Yes\nNo"
    },
    {
      "fieldname": "column_break_5",
      "fieldtype": "Column Break"
    },
    {
      "allow_in_quick_entry": 1,
      "fieldname": "project_template",
      "fieldtype": "Link",
      "label": "From Template",
      "options": "Project Template",
      "set_only_once": 1
    },
    {
      "fieldname": "expected_start_date",
      "fieldtype": "Date",
      "label": "Expected Start Date",
      "oldfieldname": "project_start_date",
      "oldfieldtype": "Date"
    },
    {
      "bold": 1,
      "fieldname": "expected_end_date",
      "fieldtype": "Date",
      "in_list_view": 1,
      "label": "Expected End Date",
      "oldfieldname": "completion_date",
      "oldfieldtype": "Date"
    },
    {
      "fieldname": "priority",
      "fieldtype": "Select",
      "in_standard_filter": 1,
      "label": "Priority",
      "oldfieldname": "priority",
      "oldfieldtype": "Select",
      "options": "Medium\nLow\nHigh"
    },
    {
      "fieldname": "parts_status",
      "fieldtype": "Select",
      "in_standard_filter": 1,
      "label": "Parts Status",
      "oldfieldname": "parts_status",
      "in_list_view": 1,
      "oldfieldtype": "Select",
      "options": "\nWaiting for parts\nParts are ready for pickup\nParts have been picked up"
    },
    {
      "fieldname": "software_status",
      "fieldtype": "Select",
      "in_standard_filter": 1,
      "label": "Software Status",
      "oldfieldname": "software_status",
      "in_list_view": 1,
      "oldfieldtype": "Select",
      "options": "\nSoftware request\nSoftware is ready for use\nSoftware has been attached"
    },
    {
      "fieldname": "department",
      "fieldtype": "Link",
      "label": "Department",
      "options": "Department"
    },
    {
      "default": "Task Completion",
      "fieldname": "percent_complete_method",
      "fieldtype": "Select",
      "label": "% Complete Method",
      "options": "Manual\nTask Completion\nTask Progress\nTask Weight"
    },
    {
      "bold": 1,
      "fieldname": "percent_complete",
      "fieldtype": "Percent",
      "label": "% Completed",
      "no_copy": 1,
      "read_only": 1
    },
    {
      "fieldname": "project_mechanic",
      "fieldtype": "Link",
      "in_list_view": 1,
      "label": "Mechanic",
      "options": "User"
    },
    {
      "fieldname": "project_diagnozer",
      "fieldtype": "Link",
      "in_list_view": 1,
      "label": "Diagnozer Specialist",
      "options": "User"
    },
    {
      "collapsible": 1,
      "fieldname": "customer_details",
      "fieldtype": "Section Break",
      "label": "Customer",
      "oldfieldtype": "Section Break",
      "options": "fa fa-user"
    },
    {
      "fieldname": "customer",
      "fieldtype": "Link",
      "in_global_search": 1,
      "label": "Customer",
      "oldfieldname": "customer",
      "oldfieldtype": "Link",
      "options": "Customer",
      "print_hide": 1,
      "search_index": 1
    },
    {
      "fieldname": "column_break_14",
      "fieldtype": "Column Break"
    },
    {
      "fieldname": "sales_order",
      "fieldtype": "Link",
      "label": "Sales Order",
      "options": "Sales Order"
    },
    {
      "collapsible": 1,
      "fieldname": "vehicle_details",
      "fieldtype": "Section Break",
      "label": "PL vehicle details",
      "oldfieldtype": "Section Break",
      "options": "fa fa-car"
    },
    {
      "fieldname": "plate",
      "fieldtype": "Data",
      "label": "Licence plate"
    },
    {
      "fieldname": "VIN",
      "fieldtype": "Data",
      "label": "VIN"
    },
    {
      "fieldname": "brand",
      "fieldtype": "Data",
      "label": "Brand"
    },
    {
      "fieldname": "model",
      "fieldtype": "Data",
      "label": "Model"
    },
    {
      "fieldname": "hp_kw",
      "fieldtype": "Data",
      "label": "Hp/KW"
    },
    {
      "fieldname": "engine_liters",
      "fieldtype": "Data",
      "label": "Engine liters"
    },
    {
      "fieldtype": "Column Break",
      "fieldname": "column_break_15"
    },
    {
      "fieldname": "engine_code",
      "fieldtype": "Data",
      "label": "Engine code"
    },
    {
      "fieldname": "dsg_model",
      "fieldtype": "Data",
      "label": "DSG model"
    },
    {
      "fieldname": "dsg_code",
      "fieldtype": "Data",
      "label": "DSG code"
    },
    {
      "fieldname": "ecu_number",
      "fieldtype": "Data",
      "label": "ECU Nr."
    },
    {
      "fieldname": "dsg_gearbox",
      "fieldtype": "Data",
      "label": "DSG gearbox"
    },
    {
      "fieldname": "mechatronic",
      "fieldtype": "Data",
      "label": "Mechatronic"
    },
    {
      "collapsible": 1,
      "fieldname": "section_break18",
      "fieldtype": "Section Break",
      "label": "Actual ECU + DSG",
      "oldfieldtype": "Section Break",
      "options": "fa fa-list"
    },
    {
      "fieldname": "actual_ecu_number",
      "fieldtype": "Data",
      "label": "Actual ECU Number"
    },
    {
      "fieldname": "actual_ecu_software_version",
      "fieldtype": "Data",
      "label": "Actual ECU software version"
    },
    {
      "fieldname": "column_break_19",
      "fieldtype": "Column Break"
    },
    {
      "fieldname": "actual_dsg_number_software_version",
      "fieldtype": "Data",
      "label": "Actual DSG number + software version"
    },
    {
      "fieldname": "actual_mileage",
      "fieldtype": "Data",
      "label": "Actual mileage"
    },
    {
      "collapsible": 1,
      "fieldname": "users_section",
      "fieldtype": "Section Break",
      "label": "Users"
    },
    {
      "description": "Project will be accessible on the website to these users",
      "fieldname": "users",
      "fieldtype": "Table",
      "label": "Users",
      "options": "Project User"
    },
    {
      "fieldname": "copied_from",
      "fieldtype": "Data",
      "hidden": 1,
      "label": "Copied From",
      "read_only": 1
    },
    {
      "collapsible": 1,
      "fieldname": "section_break0",
      "fieldtype": "Section Break",
      "label": "Notes",
      "oldfieldtype": "Section Break",
      "options": "fa fa-list"
    },
    {
      "fieldname": "notes",
      "fieldtype": "Text Editor",
      "label": "Notes",
      "oldfieldname": "notes",
      "oldfieldtype": "Text Editor"
    },
    {
      "collapsible": 1,
      "fieldname": "section_break1",
      "fieldtype": "Section Break",
      "label": "Client problem description",
      "options": "fa fa-list"
    },
    {
      "fieldname": "client_description",
      "in_list_view": 1,
      "fieldtype": "Text Editor",
      "label": "Problem description"
    },
    {
      "collapsible": 1,
      "fieldname": "client_state_detail",
      "fieldtype": "Section Break",
      "label": "Client vehicle state",
      "oldfieldtype": "Section Break",
      "options": "fa fa-car"
    },
    {
      "fieldname": "client_engine_state",
      "fieldtype": "Data",
      "label": "Current engine state"
    },
    {
      "fieldname": "column_break_16",
      "fieldtype": "Column Break"
    },
    {
      "fieldname": "client_dsg_state",
      "fieldtype": "Data",
      "label": "Current DSG state"
    },
    {
      "fieldname": "column_break_17",
      "fieldtype": "Column Break"
    },
    {
      "fieldname": "client_mileage_state",
      "fieldtype": "Data",
      "label": "Current mileage state"
    },
    {
      "collapsible": 1,
      "fieldname": "section_break2",
      "fieldtype": "Section Break",
      "label": "Diagnose",
      "options": "fa fa-list"
    },
    {
      "fieldname": "diagnose_result",
      "fieldtype": "Text Editor",
      "label": "Diagnose result"
    },
    {
      "collapsible": 1,
      "fieldname": "section_break_18",
      "fieldtype": "Section Break",
      "label": "Start and End Dates"
    },
    {
      "fieldname": "actual_start_date",
      "fieldtype": "Date",
      "label": "Actual Start Date (via Time Sheet)",
      "read_only": 1
    },
    {
      "fieldname": "actual_time",
      "fieldtype": "Float",
      "label": "Actual Time (in Hours via Time Sheet)",
      "read_only": 1
    },
    {
      "fieldname": "column_break_20",
      "fieldtype": "Column Break"
    },
    {
      "fieldname": "actual_end_date",
      "fieldtype": "Date",
      "label": "Actual End Date (via Time Sheet)",
      "oldfieldname": "act_completion_date",
      "oldfieldtype": "Date",
      "read_only": 1
    },
    {
      "collapsible": 1,
      "fieldname": "project_details",
      "fieldtype": "Section Break",
      "label": "Costing and Billing",
      "oldfieldtype": "Section Break",
      "options": "fa fa-money"
    },
    {
      "fieldname": "estimated_costing",
      "fieldtype": "Currency",
      "in_list_view": 1,
      "label": "Estimated Cost",
      "oldfieldname": "project_value",
      "oldfieldtype": "Currency",
      "options": "Company:company:default_currency"
    },
    {
      "fieldname": "total_costing_amount",
      "fieldtype": "Currency",
      "label": "Total Costing Amount (via Timesheets)",
      "read_only": 1
    },
    {
      "fieldname": "total_purchase_cost",
      "fieldtype": "Currency",
      "label": "Total Purchase Cost (via Purchase Invoice)",
      "read_only": 1
    },
    {
      "fieldname": "company",
      "fieldtype": "Link",
      "label": "Company",
      "options": "Company",
      "remember_last_selected_value": 1,
      "reqd": 1
    },
    {
      "fieldname": "column_break_28",
      "fieldtype": "Column Break"
    },
    {
      "fieldname": "total_sales_amount",
      "fieldtype": "Currency",
      "label": "Total Sales Amount (via Sales Order)",
      "read_only": 1
    },
    {
      "fieldname": "total_billable_amount",
      "fieldtype": "Currency",
      "label": "Total Billable Amount (via Timesheets)",
      "read_only": 1
    },
    {
      "fieldname": "total_billed_amount",
      "fieldtype": "Currency",
      "label": "Total Billed Amount (via Sales Invoices)",
      "read_only": 1
    },
    {
      "fieldname": "total_consumed_material_cost",
      "fieldtype": "Currency",
      "label": "Total Consumed Material Cost  (via Stock Entry)",
      "read_only": 1
    },
    {
      "fieldname": "cost_center",
      "fieldtype": "Link",
      "label": "Default Cost Center",
      "options": "Cost Center"
    },
    {
      "collapsible": 1,
      "fieldname": "margin",
      "fieldtype": "Section Break",
      "label": "Margin",
      "oldfieldtype": "Column Break",
      "width": "50%"
    },
    {
      "fieldname": "gross_margin",
      "fieldtype": "Currency",
      "label": "Gross Margin",
      "oldfieldname": "gross_margin_value",
      "oldfieldtype": "Currency",
      "options": "Company:company:default_currency",
      "read_only": 1
    },
    {
      "fieldname": "column_break_37",
      "fieldtype": "Column Break"
    },
    {
      "fieldname": "per_gross_margin",
      "fieldtype": "Percent",
      "label": "Gross Margin %",
      "oldfieldname": "per_gross_margin",
      "oldfieldtype": "Currency",
      "read_only": 1
    },
    {
      "collapsible": 1,
      "fieldname": "monitor_progress",
      "fieldtype": "Section Break",
      "label": "Monitor Progress"
    },
    {
      "default": "0",
      "fieldname": "collect_progress",
      "fieldtype": "Check",
      "label": "Collect Progress"
    },
    {
      "depends_on": "collect_progress",
      "fieldname": "holiday_list",
      "fieldtype": "Link",
      "label": "Holiday List",
      "options": "Holiday List"
    },
    {
      "depends_on": "eval:doc.collect_progress == true",
      "fieldname": "frequency",
      "fieldtype": "Select",
      "label": "Frequency To Collect Progress",
      "options": "Hourly\nTwice Daily\nDaily\nWeekly"
    },
    {
      "depends_on": "eval:(doc.frequency == \"Hourly\" && doc.collect_progress)",
      "fieldname": "from_time",
      "fieldtype": "Time",
      "label": "From Time"
    },
    {
      "depends_on": "eval:(doc.frequency == \"Hourly\" && doc.collect_progress)",
      "fieldname": "to_time",
      "fieldtype": "Time",
      "label": "To Time"
    },
    {
      "depends_on": "eval:(doc.frequency == \"Twice Daily\" && doc.collect_progress == true)\n\n",
      "fieldname": "first_email",
      "fieldtype": "Time",
      "label": "First Email"
    },
    {
      "depends_on": "eval:(doc.frequency == \"Twice Daily\" && doc.collect_progress == true)",
      "fieldname": "second_email",
      "fieldtype": "Time",
      "label": "Second Email"
    },
    {
      "depends_on": "eval:(doc.frequency == \"Daily\" && doc.collect_progress == true)",
      "fieldname": "daily_time_to_send",
      "fieldtype": "Time",
      "label": "Daily Time to send"
    },
    {
      "depends_on": "eval:(doc.frequency == \"Weekly\" && doc.collect_progress == true)",
      "fieldname": "day_to_send",
      "fieldtype": "Select",
      "label": "Day to Send",
      "options": "Monday\nTuesday\nWednesday\nThursday\nFriday\nSaturday\nSunday"
    },
    {
      "depends_on": "eval:(doc.frequency == \"Weekly\" && doc.collect_progress == true)",
      "fieldname": "weekly_time_to_send",
      "fieldtype": "Time",
      "label": "Weekly Time to send"
    },
    {
      "fieldname": "column_break_45",
      "fieldtype": "Column Break"
    },
    {
      "depends_on": "collect_progress",
      "description": "Message will be sent to the users to get their status on the Project",
      "fieldname": "message",
      "fieldtype": "Text",
      "label": "Message",
      "mandatory_depends_on": "collect_progress"
    },
    {
      "fieldname": "naming_series",
      "fieldtype": "Select",
      "label": "Series",
      "no_copy": 1,
      "options": "PROJ-.####",
      "print_hide": 1,
      "reqd": 1,
      "set_only_once": 1
    }
  ],
  "icon": "fa fa-puzzle-piece",
  "idx": 29,
  "index_web_pages_for_search": 1,
  "links": [],
  "max_attachments": 4,
  "modified": "2023-02-14 04:54:25.819620",
  "modified_by": "Administrator",
  "module": "Projects",
  "name": "Project",
  "naming_rule": "By \"Naming Series\" field",
  "owner": "Administrator",
  "permissions": [
    {
      "create": 1,
      "delete": 1,
      "email": 1,
      "print": 1,
      "read": 1,
      "report": 1,
      "role": "Projects User",
      "share": 1,
      "write": 1
    },
    {
      "permlevel": 1,
      "read": 1,
      "report": 1,
      "role": "All"
    },
    {
      "create": 1,
      "delete": 1,
      "email": 1,
      "export": 1,
      "print": 1,
      "read": 1,
      "report": 1,
      "role": "Projects Manager",
      "share": 1,
      "write": 1
    }
  ],
  "quick_entry": 1,
  "search_fields": "project_name,customer, status, priority, is_active",
  "show_name_in_global_search": 1,
  "sort_field": "modified",
  "sort_order": "DESC",
  "states": [],
  "timeline_field": "customer",
  "title_field": "project_name",
  "track_seen": 1
=======
 "actions": [],
 "allow_import": 1,
 "allow_rename": 1,
 "autoname": "naming_series:",
 "creation": "2013-03-07 11:55:07",
 "doctype": "DocType",
 "document_type": "Setup",
 "engine": "InnoDB",
 "field_order": [
  "naming_series",
  "project_name",
  "status",
  "project_type",
  "is_active",
  "percent_complete_method",
  "percent_complete",
  "column_break_5",
  "project_template",
  "expected_start_date",
  "expected_end_date",
  "priority",
  "department",
  "customer_details",
  "customer",
  "column_break_14",
  "sales_order",
  "users_section",
  "users",
  "copied_from",
  "section_break0",
  "notes",
  "section_break_18",
  "actual_start_date",
  "actual_time",
  "column_break_20",
  "actual_end_date",
  "project_details",
  "estimated_costing",
  "total_costing_amount",
  "total_purchase_cost",
  "company",
  "column_break_28",
  "total_sales_amount",
  "total_billable_amount",
  "total_billed_amount",
  "total_consumed_material_cost",
  "cost_center",
  "margin",
  "gross_margin",
  "column_break_37",
  "per_gross_margin",
  "monitor_progress",
  "collect_progress",
  "holiday_list",
  "frequency",
  "from_time",
  "to_time",
  "first_email",
  "second_email",
  "daily_time_to_send",
  "day_to_send",
  "weekly_time_to_send",
  "column_break_45",
  "message"
 ],
 "fields": [
  {
   "fieldname": "project_name",
   "fieldtype": "Data",
   "label": "Project Name",
   "oldfieldtype": "Data",
   "reqd": 1,
   "unique": 1
  },
  {
   "default": "Open",
   "fieldname": "status",
   "fieldtype": "Select",
   "in_standard_filter": 1,
   "label": "Status",
   "no_copy": 1,
   "oldfieldname": "status",
   "oldfieldtype": "Select",
   "options": "Open\nCompleted\nCancelled",
   "search_index": 1
  },
  {
   "fieldname": "project_type",
   "fieldtype": "Link",
   "in_list_view": 1,
   "in_standard_filter": 1,
   "label": "Project Type",
   "oldfieldname": "project_type",
   "oldfieldtype": "Data",
   "options": "Project Type"
  },
  {
   "fieldname": "is_active",
   "fieldtype": "Select",
   "label": "Is Active",
   "oldfieldname": "is_active",
   "oldfieldtype": "Select",
   "options": "Yes\nNo"
  },
  {
   "default": "Task Completion",
   "fieldname": "percent_complete_method",
   "fieldtype": "Select",
   "label": "% Complete Method",
   "options": "Manual\nTask Completion\nTask Progress\nTask Weight"
  },
  {
   "bold": 1,
   "fieldname": "percent_complete",
   "fieldtype": "Percent",
   "label": "% Completed",
   "no_copy": 1,
   "read_only": 1
  },
  {
   "fieldname": "column_break_5",
   "fieldtype": "Column Break"
  },
  {
   "allow_in_quick_entry": 1,
   "fieldname": "project_template",
   "fieldtype": "Link",
   "label": "From Template",
   "options": "Project Template",
   "set_only_once": 1
  },
  {
   "fieldname": "expected_start_date",
   "fieldtype": "Date",
   "label": "Expected Start Date",
   "oldfieldname": "project_start_date",
   "oldfieldtype": "Date"
  },
  {
   "bold": 1,
   "fieldname": "expected_end_date",
   "fieldtype": "Date",
   "in_list_view": 1,
   "label": "Expected End Date",
   "oldfieldname": "completion_date",
   "oldfieldtype": "Date"
  },
  {
   "fieldname": "priority",
   "fieldtype": "Select",
   "in_standard_filter": 1,
   "label": "Priority",
   "oldfieldname": "priority",
   "oldfieldtype": "Select",
   "options": "Medium\nLow\nHigh"
  },
  {
   "fieldname": "department",
   "fieldtype": "Link",
   "label": "Department",
   "options": "Department"
  },
  {
   "collapsible": 1,
   "fieldname": "customer_details",
   "fieldtype": "Section Break",
   "label": "Customer Details",
   "oldfieldtype": "Section Break",
   "options": "fa fa-user"
  },
  {
   "fieldname": "customer",
   "fieldtype": "Link",
   "in_global_search": 1,
   "label": "Customer",
   "oldfieldname": "customer",
   "oldfieldtype": "Link",
   "options": "Customer",
   "print_hide": 1,
   "search_index": 1
  },
  {
   "fieldname": "column_break_14",
   "fieldtype": "Column Break"
  },
  {
   "fieldname": "sales_order",
   "fieldtype": "Link",
   "label": "Sales Order",
   "options": "Sales Order"
  },
  {
   "collapsible": 1,
   "fieldname": "users_section",
   "fieldtype": "Section Break",
   "label": "Users"
  },
  {
   "description": "Project will be accessible on the website to these users",
   "fieldname": "users",
   "fieldtype": "Table",
   "label": "Users",
   "options": "Project User"
  },
  {
   "fieldname": "copied_from",
   "fieldtype": "Data",
   "hidden": 1,
   "label": "Copied From",
   "read_only": 1
  },
  {
   "collapsible": 1,
   "fieldname": "section_break0",
   "fieldtype": "Section Break",
   "label": "Notes",
   "oldfieldtype": "Section Break",
   "options": "fa fa-list"
  },
  {
   "fieldname": "notes",
   "fieldtype": "Text Editor",
   "label": "Notes",
   "oldfieldname": "notes",
   "oldfieldtype": "Text Editor"
  },
  {
   "collapsible": 1,
   "fieldname": "section_break_18",
   "fieldtype": "Section Break",
   "label": "Start and End Dates"
  },
  {
   "fieldname": "actual_start_date",
   "fieldtype": "Date",
   "label": "Actual Start Date (via Timesheet)",
   "read_only": 1
  },
  {
   "fieldname": "actual_time",
   "fieldtype": "Float",
   "label": "Actual Time in Hours (via Timesheet)",
   "read_only": 1
  },
  {
   "fieldname": "column_break_20",
   "fieldtype": "Column Break"
  },
  {
   "fieldname": "actual_end_date",
   "fieldtype": "Date",
   "label": "Actual End Date (via Timesheet)",
   "oldfieldname": "act_completion_date",
   "oldfieldtype": "Date",
   "read_only": 1
  },
  {
   "collapsible": 1,
   "fieldname": "project_details",
   "fieldtype": "Section Break",
   "label": "Costing and Billing",
   "oldfieldtype": "Section Break",
   "options": "fa fa-money"
  },
  {
   "fieldname": "estimated_costing",
   "fieldtype": "Currency",
   "in_list_view": 1,
   "label": "Estimated Cost",
   "oldfieldname": "project_value",
   "oldfieldtype": "Currency",
   "options": "Company:company:default_currency"
  },
  {
   "fieldname": "total_costing_amount",
   "fieldtype": "Currency",
   "label": "Total Costing Amount (via Timesheet)",
   "read_only": 1
  },
  {
   "fieldname": "total_purchase_cost",
   "fieldtype": "Currency",
   "label": "Total Purchase Cost (via Purchase Invoice)",
   "read_only": 1
  },
  {
   "fieldname": "company",
   "fieldtype": "Link",
   "label": "Company",
   "options": "Company",
   "remember_last_selected_value": 1,
   "reqd": 1
  },
  {
   "fieldname": "column_break_28",
   "fieldtype": "Column Break"
  },
  {
   "fieldname": "total_sales_amount",
   "fieldtype": "Currency",
   "label": "Total Sales Amount (via Sales Order)",
   "read_only": 1
  },
  {
   "fieldname": "total_billable_amount",
   "fieldtype": "Currency",
   "label": "Total Billable Amount (via Timesheet)",
   "read_only": 1
  },
  {
   "fieldname": "total_billed_amount",
   "fieldtype": "Currency",
   "label": "Total Billed Amount (via Sales Invoice)",
   "read_only": 1
  },
  {
   "fieldname": "total_consumed_material_cost",
   "fieldtype": "Currency",
   "label": "Total Consumed Material Cost (via Stock Entry)",
   "read_only": 1
  },
  {
   "fieldname": "cost_center",
   "fieldtype": "Link",
   "label": "Default Cost Center",
   "options": "Cost Center"
  },
  {
   "collapsible": 1,
   "fieldname": "margin",
   "fieldtype": "Section Break",
   "label": "Margin",
   "oldfieldtype": "Column Break",
   "width": "50%"
  },
  {
   "fieldname": "gross_margin",
   "fieldtype": "Currency",
   "label": "Gross Margin",
   "oldfieldname": "gross_margin_value",
   "oldfieldtype": "Currency",
   "options": "Company:company:default_currency",
   "read_only": 1
  },
  {
   "fieldname": "column_break_37",
   "fieldtype": "Column Break"
  },
  {
   "fieldname": "per_gross_margin",
   "fieldtype": "Percent",
   "label": "Gross Margin %",
   "oldfieldname": "per_gross_margin",
   "oldfieldtype": "Currency",
   "read_only": 1
  },
  {
   "collapsible": 1,
   "fieldname": "monitor_progress",
   "fieldtype": "Section Break",
   "label": "Monitor Progress"
  },
  {
   "default": "0",
   "fieldname": "collect_progress",
   "fieldtype": "Check",
   "label": "Collect Progress",
   "search_index": 1
  },
  {
   "depends_on": "collect_progress",
   "fieldname": "holiday_list",
   "fieldtype": "Link",
   "label": "Holiday List",
   "options": "Holiday List"
  },
  {
   "depends_on": "eval:doc.collect_progress == true",
   "fieldname": "frequency",
   "fieldtype": "Select",
   "label": "Frequency To Collect Progress",
   "options": "Hourly\nTwice Daily\nDaily\nWeekly"
  },
  {
   "depends_on": "eval:(doc.frequency == \"Hourly\" && doc.collect_progress)",
   "fieldname": "from_time",
   "fieldtype": "Time",
   "label": "From Time"
  },
  {
   "depends_on": "eval:(doc.frequency == \"Hourly\" && doc.collect_progress)",
   "fieldname": "to_time",
   "fieldtype": "Time",
   "label": "To Time"
  },
  {
   "depends_on": "eval:(doc.frequency == \"Twice Daily\" && doc.collect_progress == true)\n\n",
   "fieldname": "first_email",
   "fieldtype": "Time",
   "label": "First Email"
  },
  {
   "depends_on": "eval:(doc.frequency == \"Twice Daily\" && doc.collect_progress == true)",
   "fieldname": "second_email",
   "fieldtype": "Time",
   "label": "Second Email"
  },
  {
   "depends_on": "eval:(doc.frequency == \"Daily\" && doc.collect_progress == true)",
   "fieldname": "daily_time_to_send",
   "fieldtype": "Time",
   "label": "Daily Time to send"
  },
  {
   "depends_on": "eval:(doc.frequency == \"Weekly\" && doc.collect_progress == true)",
   "fieldname": "day_to_send",
   "fieldtype": "Select",
   "label": "Day to Send",
   "options": "Monday\nTuesday\nWednesday\nThursday\nFriday\nSaturday\nSunday"
  },
  {
   "depends_on": "eval:(doc.frequency == \"Weekly\" && doc.collect_progress == true)",
   "fieldname": "weekly_time_to_send",
   "fieldtype": "Time",
   "label": "Weekly Time to send"
  },
  {
   "fieldname": "column_break_45",
   "fieldtype": "Column Break"
  },
  {
   "depends_on": "collect_progress",
   "description": "Message will be sent to the users to get their status on the Project",
   "fieldname": "message",
   "fieldtype": "Text",
   "label": "Message",
   "mandatory_depends_on": "collect_progress"
  },
  {
   "fieldname": "naming_series",
   "fieldtype": "Select",
   "label": "Series",
   "no_copy": 1,
   "options": "PROJ-.####",
   "print_hide": 1,
   "reqd": 1,
   "set_only_once": 1
  }
 ],
 "icon": "fa fa-puzzle-piece",
 "idx": 29,
 "index_web_pages_for_search": 1,
 "links": [],
 "max_attachments": 4,
 "modified": "2023-08-28 22:27:28.370849",
 "modified_by": "Administrator",
 "module": "Projects",
 "name": "Project",
 "naming_rule": "By \"Naming Series\" field",
 "owner": "Administrator",
 "permissions": [
  {
   "create": 1,
   "delete": 1,
   "email": 1,
   "print": 1,
   "read": 1,
   "report": 1,
   "role": "Projects User",
   "share": 1,
   "write": 1
  },
  {
   "permlevel": 1,
   "read": 1,
   "report": 1,
   "role": "Desk User"
  },
  {
   "create": 1,
   "delete": 1,
   "email": 1,
   "export": 1,
   "print": 1,
   "read": 1,
   "report": 1,
   "role": "Projects Manager",
   "share": 1,
   "write": 1
  }
 ],
 "quick_entry": 1,
 "search_fields": "project_name,customer, status, priority, is_active",
 "show_name_in_global_search": 1,
 "sort_field": "modified",
 "sort_order": "DESC",
 "states": [],
 "timeline_field": "customer",
 "title_field": "project_name",
 "track_seen": 1
>>>>>>> 44bad3bd
}<|MERGE_RESOLUTION|>--- conflicted
+++ resolved
@@ -1,5 +1,4 @@
 {
-<<<<<<< HEAD
   "actions": [],
   "allow_import": 1,
   "allow_rename": 1,
@@ -735,7 +734,7 @@
       "permlevel": 1,
       "read": 1,
       "report": 1,
-      "role": "All"
+      "role": "Desk User"
     },
     {
       "create": 1,
@@ -759,506 +758,4 @@
   "timeline_field": "customer",
   "title_field": "project_name",
   "track_seen": 1
-=======
- "actions": [],
- "allow_import": 1,
- "allow_rename": 1,
- "autoname": "naming_series:",
- "creation": "2013-03-07 11:55:07",
- "doctype": "DocType",
- "document_type": "Setup",
- "engine": "InnoDB",
- "field_order": [
-  "naming_series",
-  "project_name",
-  "status",
-  "project_type",
-  "is_active",
-  "percent_complete_method",
-  "percent_complete",
-  "column_break_5",
-  "project_template",
-  "expected_start_date",
-  "expected_end_date",
-  "priority",
-  "department",
-  "customer_details",
-  "customer",
-  "column_break_14",
-  "sales_order",
-  "users_section",
-  "users",
-  "copied_from",
-  "section_break0",
-  "notes",
-  "section_break_18",
-  "actual_start_date",
-  "actual_time",
-  "column_break_20",
-  "actual_end_date",
-  "project_details",
-  "estimated_costing",
-  "total_costing_amount",
-  "total_purchase_cost",
-  "company",
-  "column_break_28",
-  "total_sales_amount",
-  "total_billable_amount",
-  "total_billed_amount",
-  "total_consumed_material_cost",
-  "cost_center",
-  "margin",
-  "gross_margin",
-  "column_break_37",
-  "per_gross_margin",
-  "monitor_progress",
-  "collect_progress",
-  "holiday_list",
-  "frequency",
-  "from_time",
-  "to_time",
-  "first_email",
-  "second_email",
-  "daily_time_to_send",
-  "day_to_send",
-  "weekly_time_to_send",
-  "column_break_45",
-  "message"
- ],
- "fields": [
-  {
-   "fieldname": "project_name",
-   "fieldtype": "Data",
-   "label": "Project Name",
-   "oldfieldtype": "Data",
-   "reqd": 1,
-   "unique": 1
-  },
-  {
-   "default": "Open",
-   "fieldname": "status",
-   "fieldtype": "Select",
-   "in_standard_filter": 1,
-   "label": "Status",
-   "no_copy": 1,
-   "oldfieldname": "status",
-   "oldfieldtype": "Select",
-   "options": "Open\nCompleted\nCancelled",
-   "search_index": 1
-  },
-  {
-   "fieldname": "project_type",
-   "fieldtype": "Link",
-   "in_list_view": 1,
-   "in_standard_filter": 1,
-   "label": "Project Type",
-   "oldfieldname": "project_type",
-   "oldfieldtype": "Data",
-   "options": "Project Type"
-  },
-  {
-   "fieldname": "is_active",
-   "fieldtype": "Select",
-   "label": "Is Active",
-   "oldfieldname": "is_active",
-   "oldfieldtype": "Select",
-   "options": "Yes\nNo"
-  },
-  {
-   "default": "Task Completion",
-   "fieldname": "percent_complete_method",
-   "fieldtype": "Select",
-   "label": "% Complete Method",
-   "options": "Manual\nTask Completion\nTask Progress\nTask Weight"
-  },
-  {
-   "bold": 1,
-   "fieldname": "percent_complete",
-   "fieldtype": "Percent",
-   "label": "% Completed",
-   "no_copy": 1,
-   "read_only": 1
-  },
-  {
-   "fieldname": "column_break_5",
-   "fieldtype": "Column Break"
-  },
-  {
-   "allow_in_quick_entry": 1,
-   "fieldname": "project_template",
-   "fieldtype": "Link",
-   "label": "From Template",
-   "options": "Project Template",
-   "set_only_once": 1
-  },
-  {
-   "fieldname": "expected_start_date",
-   "fieldtype": "Date",
-   "label": "Expected Start Date",
-   "oldfieldname": "project_start_date",
-   "oldfieldtype": "Date"
-  },
-  {
-   "bold": 1,
-   "fieldname": "expected_end_date",
-   "fieldtype": "Date",
-   "in_list_view": 1,
-   "label": "Expected End Date",
-   "oldfieldname": "completion_date",
-   "oldfieldtype": "Date"
-  },
-  {
-   "fieldname": "priority",
-   "fieldtype": "Select",
-   "in_standard_filter": 1,
-   "label": "Priority",
-   "oldfieldname": "priority",
-   "oldfieldtype": "Select",
-   "options": "Medium\nLow\nHigh"
-  },
-  {
-   "fieldname": "department",
-   "fieldtype": "Link",
-   "label": "Department",
-   "options": "Department"
-  },
-  {
-   "collapsible": 1,
-   "fieldname": "customer_details",
-   "fieldtype": "Section Break",
-   "label": "Customer Details",
-   "oldfieldtype": "Section Break",
-   "options": "fa fa-user"
-  },
-  {
-   "fieldname": "customer",
-   "fieldtype": "Link",
-   "in_global_search": 1,
-   "label": "Customer",
-   "oldfieldname": "customer",
-   "oldfieldtype": "Link",
-   "options": "Customer",
-   "print_hide": 1,
-   "search_index": 1
-  },
-  {
-   "fieldname": "column_break_14",
-   "fieldtype": "Column Break"
-  },
-  {
-   "fieldname": "sales_order",
-   "fieldtype": "Link",
-   "label": "Sales Order",
-   "options": "Sales Order"
-  },
-  {
-   "collapsible": 1,
-   "fieldname": "users_section",
-   "fieldtype": "Section Break",
-   "label": "Users"
-  },
-  {
-   "description": "Project will be accessible on the website to these users",
-   "fieldname": "users",
-   "fieldtype": "Table",
-   "label": "Users",
-   "options": "Project User"
-  },
-  {
-   "fieldname": "copied_from",
-   "fieldtype": "Data",
-   "hidden": 1,
-   "label": "Copied From",
-   "read_only": 1
-  },
-  {
-   "collapsible": 1,
-   "fieldname": "section_break0",
-   "fieldtype": "Section Break",
-   "label": "Notes",
-   "oldfieldtype": "Section Break",
-   "options": "fa fa-list"
-  },
-  {
-   "fieldname": "notes",
-   "fieldtype": "Text Editor",
-   "label": "Notes",
-   "oldfieldname": "notes",
-   "oldfieldtype": "Text Editor"
-  },
-  {
-   "collapsible": 1,
-   "fieldname": "section_break_18",
-   "fieldtype": "Section Break",
-   "label": "Start and End Dates"
-  },
-  {
-   "fieldname": "actual_start_date",
-   "fieldtype": "Date",
-   "label": "Actual Start Date (via Timesheet)",
-   "read_only": 1
-  },
-  {
-   "fieldname": "actual_time",
-   "fieldtype": "Float",
-   "label": "Actual Time in Hours (via Timesheet)",
-   "read_only": 1
-  },
-  {
-   "fieldname": "column_break_20",
-   "fieldtype": "Column Break"
-  },
-  {
-   "fieldname": "actual_end_date",
-   "fieldtype": "Date",
-   "label": "Actual End Date (via Timesheet)",
-   "oldfieldname": "act_completion_date",
-   "oldfieldtype": "Date",
-   "read_only": 1
-  },
-  {
-   "collapsible": 1,
-   "fieldname": "project_details",
-   "fieldtype": "Section Break",
-   "label": "Costing and Billing",
-   "oldfieldtype": "Section Break",
-   "options": "fa fa-money"
-  },
-  {
-   "fieldname": "estimated_costing",
-   "fieldtype": "Currency",
-   "in_list_view": 1,
-   "label": "Estimated Cost",
-   "oldfieldname": "project_value",
-   "oldfieldtype": "Currency",
-   "options": "Company:company:default_currency"
-  },
-  {
-   "fieldname": "total_costing_amount",
-   "fieldtype": "Currency",
-   "label": "Total Costing Amount (via Timesheet)",
-   "read_only": 1
-  },
-  {
-   "fieldname": "total_purchase_cost",
-   "fieldtype": "Currency",
-   "label": "Total Purchase Cost (via Purchase Invoice)",
-   "read_only": 1
-  },
-  {
-   "fieldname": "company",
-   "fieldtype": "Link",
-   "label": "Company",
-   "options": "Company",
-   "remember_last_selected_value": 1,
-   "reqd": 1
-  },
-  {
-   "fieldname": "column_break_28",
-   "fieldtype": "Column Break"
-  },
-  {
-   "fieldname": "total_sales_amount",
-   "fieldtype": "Currency",
-   "label": "Total Sales Amount (via Sales Order)",
-   "read_only": 1
-  },
-  {
-   "fieldname": "total_billable_amount",
-   "fieldtype": "Currency",
-   "label": "Total Billable Amount (via Timesheet)",
-   "read_only": 1
-  },
-  {
-   "fieldname": "total_billed_amount",
-   "fieldtype": "Currency",
-   "label": "Total Billed Amount (via Sales Invoice)",
-   "read_only": 1
-  },
-  {
-   "fieldname": "total_consumed_material_cost",
-   "fieldtype": "Currency",
-   "label": "Total Consumed Material Cost (via Stock Entry)",
-   "read_only": 1
-  },
-  {
-   "fieldname": "cost_center",
-   "fieldtype": "Link",
-   "label": "Default Cost Center",
-   "options": "Cost Center"
-  },
-  {
-   "collapsible": 1,
-   "fieldname": "margin",
-   "fieldtype": "Section Break",
-   "label": "Margin",
-   "oldfieldtype": "Column Break",
-   "width": "50%"
-  },
-  {
-   "fieldname": "gross_margin",
-   "fieldtype": "Currency",
-   "label": "Gross Margin",
-   "oldfieldname": "gross_margin_value",
-   "oldfieldtype": "Currency",
-   "options": "Company:company:default_currency",
-   "read_only": 1
-  },
-  {
-   "fieldname": "column_break_37",
-   "fieldtype": "Column Break"
-  },
-  {
-   "fieldname": "per_gross_margin",
-   "fieldtype": "Percent",
-   "label": "Gross Margin %",
-   "oldfieldname": "per_gross_margin",
-   "oldfieldtype": "Currency",
-   "read_only": 1
-  },
-  {
-   "collapsible": 1,
-   "fieldname": "monitor_progress",
-   "fieldtype": "Section Break",
-   "label": "Monitor Progress"
-  },
-  {
-   "default": "0",
-   "fieldname": "collect_progress",
-   "fieldtype": "Check",
-   "label": "Collect Progress",
-   "search_index": 1
-  },
-  {
-   "depends_on": "collect_progress",
-   "fieldname": "holiday_list",
-   "fieldtype": "Link",
-   "label": "Holiday List",
-   "options": "Holiday List"
-  },
-  {
-   "depends_on": "eval:doc.collect_progress == true",
-   "fieldname": "frequency",
-   "fieldtype": "Select",
-   "label": "Frequency To Collect Progress",
-   "options": "Hourly\nTwice Daily\nDaily\nWeekly"
-  },
-  {
-   "depends_on": "eval:(doc.frequency == \"Hourly\" && doc.collect_progress)",
-   "fieldname": "from_time",
-   "fieldtype": "Time",
-   "label": "From Time"
-  },
-  {
-   "depends_on": "eval:(doc.frequency == \"Hourly\" && doc.collect_progress)",
-   "fieldname": "to_time",
-   "fieldtype": "Time",
-   "label": "To Time"
-  },
-  {
-   "depends_on": "eval:(doc.frequency == \"Twice Daily\" && doc.collect_progress == true)\n\n",
-   "fieldname": "first_email",
-   "fieldtype": "Time",
-   "label": "First Email"
-  },
-  {
-   "depends_on": "eval:(doc.frequency == \"Twice Daily\" && doc.collect_progress == true)",
-   "fieldname": "second_email",
-   "fieldtype": "Time",
-   "label": "Second Email"
-  },
-  {
-   "depends_on": "eval:(doc.frequency == \"Daily\" && doc.collect_progress == true)",
-   "fieldname": "daily_time_to_send",
-   "fieldtype": "Time",
-   "label": "Daily Time to send"
-  },
-  {
-   "depends_on": "eval:(doc.frequency == \"Weekly\" && doc.collect_progress == true)",
-   "fieldname": "day_to_send",
-   "fieldtype": "Select",
-   "label": "Day to Send",
-   "options": "Monday\nTuesday\nWednesday\nThursday\nFriday\nSaturday\nSunday"
-  },
-  {
-   "depends_on": "eval:(doc.frequency == \"Weekly\" && doc.collect_progress == true)",
-   "fieldname": "weekly_time_to_send",
-   "fieldtype": "Time",
-   "label": "Weekly Time to send"
-  },
-  {
-   "fieldname": "column_break_45",
-   "fieldtype": "Column Break"
-  },
-  {
-   "depends_on": "collect_progress",
-   "description": "Message will be sent to the users to get their status on the Project",
-   "fieldname": "message",
-   "fieldtype": "Text",
-   "label": "Message",
-   "mandatory_depends_on": "collect_progress"
-  },
-  {
-   "fieldname": "naming_series",
-   "fieldtype": "Select",
-   "label": "Series",
-   "no_copy": 1,
-   "options": "PROJ-.####",
-   "print_hide": 1,
-   "reqd": 1,
-   "set_only_once": 1
-  }
- ],
- "icon": "fa fa-puzzle-piece",
- "idx": 29,
- "index_web_pages_for_search": 1,
- "links": [],
- "max_attachments": 4,
- "modified": "2023-08-28 22:27:28.370849",
- "modified_by": "Administrator",
- "module": "Projects",
- "name": "Project",
- "naming_rule": "By \"Naming Series\" field",
- "owner": "Administrator",
- "permissions": [
-  {
-   "create": 1,
-   "delete": 1,
-   "email": 1,
-   "print": 1,
-   "read": 1,
-   "report": 1,
-   "role": "Projects User",
-   "share": 1,
-   "write": 1
-  },
-  {
-   "permlevel": 1,
-   "read": 1,
-   "report": 1,
-   "role": "Desk User"
-  },
-  {
-   "create": 1,
-   "delete": 1,
-   "email": 1,
-   "export": 1,
-   "print": 1,
-   "read": 1,
-   "report": 1,
-   "role": "Projects Manager",
-   "share": 1,
-   "write": 1
-  }
- ],
- "quick_entry": 1,
- "search_fields": "project_name,customer, status, priority, is_active",
- "show_name_in_global_search": 1,
- "sort_field": "modified",
- "sort_order": "DESC",
- "states": [],
- "timeline_field": "customer",
- "title_field": "project_name",
- "track_seen": 1
->>>>>>> 44bad3bd
 }