--- conflicted
+++ resolved
@@ -458,11 +458,7 @@
  "index_web_pages_for_search": 1,
  "links": [],
  "max_attachments": 4,
-<<<<<<< HEAD
- "modified": "2021-09-16 10:13:07.407984",
-=======
  "modified": "2022-05-25 22:45:06.108499",
->>>>>>> 56070c7b
  "modified_by": "Administrator",
  "module": "Projects",
  "name": "Project",
