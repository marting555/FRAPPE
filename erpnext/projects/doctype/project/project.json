--- conflicted
+++ resolved
@@ -446,11 +446,7 @@
  "idx": 29,
  "links": [],
  "max_attachments": 4,
-<<<<<<< HEAD
- "modified": "2020-04-09 14:17:15.524529",
-=======
  "modified": "2020-04-08 22:11:14.552615",
->>>>>>> 00175c96
  "modified_by": "Administrator",
  "module": "Projects",
  "name": "Project",
