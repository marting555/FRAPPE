--- conflicted
+++ resolved
@@ -1309,12 +1309,7 @@
  "icon": "fa fa-puzzle-piece",
  "idx": 29,
  "image_field": "image",
-<<<<<<< HEAD
- "links": [],
- "modified": "2023-01-02 15:18:20.782493",
-=======
  "modified": "2023-01-06 17:55:38.583210",
->>>>>>> 656db5e9
  "modified_by": "Administrator",
  "module": "Projects",
  "name": "Project",
