{
 "actions": [],
 "allow_import": 1,
 "allow_rename": 1,
 "autoname": "naming_series:",
 "creation": "2013-03-07 11:55:07",
 "doctype": "DocType",
 "editable_grid": 1,
 "engine": "InnoDB",
 "field_order": [
  "naming_series",
  "project_name",
  "description_title",
  "queue_position",
  "callback_date",
  "callback_time",
  "status",
  "is_loan_car",
  "loan_car",
  "payment_status",
  "language",
  "has_dongle",
  "dongle_tested",
  "column_break_5",
  "project_template",
  "parts_status",
  "car_driving",
  "test_drive_terms_and_conditions",
  "software_status",
  "expected_start_date",
  "expected_end_date",
  "remote_diagnostic_date",
  "remote_diagnostic_time",
  "priority",
  "department",
  "project_mechanic",
  "project_diagnozer",
  "is_active",
  "percent_complete_method",
  "percent_complete",
  "appointment_date",
  "appointment_time",
  "done",
  "customer_details",
  "project_invoice",
  "customer",
  "sales_order",
  "team_viewer_id",
  "sales_invoice",
  "vehicle_details",
  "plate",
  "vin",
  "brand",
  "model",
  "model_year",
  "hp_kw",
  "engine_liters",
  "type_of_job",
  "clutch",
  "transmission_code",
  "column_break_15",
  "engine_code",
  "dsg_model",
  "dsg_code",
  "ecu_number",
  "dsg_gearbox",
  "mechatronic",
  "project_type",
  "project_description",
  "flywheel",
  "section_break18",
  "actual_ecu_number",
  "actual_ecu_software_version",
  "column_break_19",
  "actual_dsg_number_software_version",
  "actual_mileage",
  "client_requirements_section",
  "requirements",
  "pickup",
  "terms_and_conditions_accepted",
  "client_description",
  "client_state_detail",
  "client_engine_state",
  "column_break_16",
  "client_dsg_state",
  "column_break_17",
  "client_mileage_state",
  "section_break2",
  "diagnose_result",
  "price_agreement",
  "attachments",
  "html_pybn",
  "section_break_18",
  "actual_start_date",
  "actual_time",
  "column_break_20",
  "actual_end_date",
  "project_details",
  "estimated_costing",
  "total_costing_amount",
  "total_purchase_cost",
  "company",
  "column_break_28",
  "total_sales_amount",
  "total_billable_amount",
  "total_billed_amount",
  "total_consumed_material_cost",
  "cost_center",
  "section_break0",
  "notes",
  "internal_notes",
  "users_section",
  "users",
  "copied_from",
  "margin",
  "gross_margin",
  "column_break_37",
  "per_gross_margin",
  "monitor_progress",
  "collect_progress",
  "holiday_list",
  "frequency",
  "from_time",
  "to_time",
  "first_email",
  "second_email",
  "daily_time_to_send",
  "day_to_send",
  "weekly_time_to_send",
  "column_break_45",
  "message",
  "parking_date",
  "assistant_confirmed",
  "bring_car_date",
  "status_modified"
 ],
 "fields": [
  {
   "fieldname": "project_name",
   "fieldtype": "Data",
   "label": "Project Name",
   "oldfieldtype": "Data",
   "reqd": 1,
   "unique": 1
  },
  {
   "fieldname": "description_title",
   "fieldtype": "Data",
   "label": "Description Title",
   "oldfieldtype": "Data"
  },
  {
   "fieldname": "status",
   "fieldtype": "Select",
   "in_list_view": 1,
   "in_standard_filter": 1,
   "label": "Status",
   "no_copy": 1,
   "oldfieldname": "status",
   "oldfieldtype": "Select",
   "options": "\nIn queue\nIn parking\nPre-diagnose\nDiagnosed\nQuoted\nQuote approved\nIn repair\nRepair ready\nFully-tested/adapted\nQuality check approved\nInvoice paid\nAwaiting pickup\nCompleted\nCancelled\nIn pause\nNo response from customer\nRequest a callback\nRemote diagnose\nSoft. showroom\nSoft. internally",
   "search_index": 1
  },
  {
   "default": "No",
   "fieldname": "is_loan_car",
   "fieldtype": "Select",
   "in_list_view": 1,
   "label": "Is loan car",
   "no_copy": 1,
   "options": "No\nYes\nLoaned car\nCar returned",
   "search_index": 1
  },
  {
   "fieldname": "type_of_job",
   "fieldtype": "Select",
   "in_list_view": 1,
   "label": "Type of job",
   "no_copy": 1,
   "options": "Diagnose\nReparatie\nOliewissel\nOverig\nSoftware\nParts",
   "search_index": 1
  },
  {
   "fieldname": "project_description",
   "fieldtype": "Data",
   "in_list_view": 1,
   "label": "Project Description"
  },
  {
   "fieldname": "language",
   "fieldtype": "Data",
   "in_list_view": 1,
   "label": "Language"
  },
  {
   "default": "0",
   "fieldname": "has_dongle",
   "fieldtype": "Check",
   "in_list_view": 1,
   "label": "Has dongle"
  },
  {
   "default": "0",
   "fieldname": "car_driving",
   "fieldtype": "Check",
   "in_list_view": 1,
   "label": "Car Driving"
  },
  {
   "fieldname": "clutch",
   "fieldtype": "Data",
   "in_list_view": 1,
   "label": "Clutch"
  },
  {
   "fieldname": "flywheel",
   "fieldtype": "Data",
   "in_list_view": 1,
   "label": "Flywheel"
  },
  {
    "fieldname": "loan_car",
    "fieldtype": "Text Editor",
    "in_list_view": 1,
    "label": "Loan car"
   },
  {
   "fieldname": "queue_position",
   "fieldtype": "Select",
   "in_list_view": 1,
   "label": "Queue position"
  },
  {
   "fieldname": "callback_date",
   "fieldtype": "Date",
   "in_list_view": 1,
   "label": "Callback date"
  },
  {
   "fieldname": "callback_time",
   "fieldtype": "Select",
   "in_list_view": 1,
   "label": "Callback time",
   "options": "\n9:30-10:00\n13:30-14:00\n17:30-18:00"
  },
  {
   "default": "No",
   "fieldname": "payment_status",
   "fieldtype": "Select",
   "in_list_view": 1,
   "label": "Payment status",
   "no_copy": 1,
   "options": "No\nAwaiting approval quotation\nQuotation approved\nQuotation Declined\nInvoice send awaiting payment\nPayment ready."
  },
  {
   "fieldname": "project_type",
   "fieldtype": "Link",
   "in_list_view": 1,
   "label": "Project Type",
   "oldfieldname": "project_type",
   "oldfieldtype": "Data",
   "options": "Project Type"
  },
  {
   "fieldname": "is_active",
   "fieldtype": "Select",
   "label": "Is Active",
   "oldfieldname": "is_active",
   "oldfieldtype": "Select",
   "options": "Yes\nNo"
  },
  {
   "fieldname": "column_break_5",
   "fieldtype": "Column Break"
  },
  {
   "fieldname": "parts_status",
   "fieldtype": "Select",
   "in_list_view": 1,
   "label": "Parts Status",
   "oldfieldname": "parts_status",
   "oldfieldtype": "Select",
   "options": "\nNew request\nNew order\nProcessing order\nQuality control\nReady for pickup\nIn Transit\nDelivered\nCore return pending\nCore return completed\nWarranty return\nAftersales support\nQuoted\nCompleted order\nCancelled order\nCompleted support\nCompleted warranty return"
  },
  {
   "fieldname": "software_status",
   "fieldtype": "Select",
   "in_list_view": 1,
   "label": "Software Status",
   "oldfieldname": "software_status",
   "oldfieldtype": "Select",
   "options": "\nSoftware request\nSoftware is ready for use\nSoftware has been attached"
  },
  {
   "allow_in_quick_entry": 1,
   "fieldname": "project_template",
   "fieldtype": "Link",
   "label": "From Template",
   "options": "Project Template",
   "set_only_once": 1
  },
  {
   "bold": 1,
   "fieldname": "expected_start_date",
   "fieldtype": "Date",
   "label": "Expected Start Date",
   "oldfieldname": "project_start_date",
   "oldfieldtype": "Date"
  },
  {
   "bold": 1,
   "fieldname": "expected_end_date",
   "fieldtype": "Date",
   "in_list_view": 1,
   "label": "Expected End Date",
   "oldfieldname": "completion_date",
   "oldfieldtype": "Date"
  },
  {
   "bold": 1,
   "description": "Remote Diagnostic Date",
   "fieldname": "remote_diagnostic_date",
   "fieldtype": "Date",
   "in_list_view": 1,
   "label": "R.D Date",
   "oldfieldname": "completion_date",
   "oldfieldtype": "Date"
  },
  {
   "description": "Remote Diagnostic Time",
   "fetch_if_empty": 1,
   "fieldname": "remote_diagnostic_time",
   "fieldtype": "Select",
   "in_list_view": 1,
   "in_preview": 1,
   "label": "R.D Time",
   "options": "\n15:30-16:15\n16:15-17:00"
  },
  {
   "fieldname": "priority",
   "fieldtype": "Select",
   "in_list_view": 1,
   "label": "Priority",
   "oldfieldname": "priority",
   "oldfieldtype": "Select",
   "options": "Medium\nLow\nHigh"
  },
  {
   "fieldname": "department",
   "fieldtype": "Link",
   "label": "Department",
   "options": "Department"
  },
  {
   "default": "Task Completion",
   "fieldname": "percent_complete_method",
   "fieldtype": "Select",
   "label": "% Complete Method",
   "options": "Manual\nTask Completion\nTask Progress\nTask Weight"
  },
  {
   "bold": 1,
   "fieldname": "percent_complete",
   "fieldtype": "Percent",
   "label": "% Completed",
   "no_copy": 1,
   "read_only": 1
  },
  {
   "fieldname": "project_mechanic",
   "fieldtype": "Link",
   "in_list_view": 1,
   "label": "Mechanic",
   "options": "User"
  },
  {
   "fieldname": "project_diagnozer",
   "fieldtype": "Link",
   "in_list_view": 1,
   "label": "Diagnozer Specialist",
   "options": "User"
  },
  {
   "collapsible": 1,
   "fieldname": "customer_details",
   "fieldtype": "Section Break",
   "label": "Quotation",
   "oldfieldtype": "Section Break",
   "options": "fa fa-user"
  },
  {
   "fieldname": "customer",
   "fieldtype": "Link",
   "in_global_search": 1,
   "label": "Customer",
   "oldfieldname": "customer",
   "oldfieldtype": "Link",
   "options": "Customer",
   "print_hide": 1,
   "reqd": 1,
   "search_index": 1
  },
  {
   "fieldname": "sales_order",
   "fieldtype": "Link",
   "label": "Sales Order",
   "options": "Sales Order"
  },
  {
   "fieldname": "project_invoice",
   "fieldtype": "Table",
   "label": "Invoice",
   "options": "Project Invoice"
  },
  {
   "fieldname": "sales_invoice",
   "fieldtype": "Link",
   "label": "Sales Invoice",
   "options": "Sales Invoice"
  },
  {
   "collapsible": 1,
   "fieldname": "vehicle_details",
   "fieldtype": "Section Break",
   "label": "PL vehicle details",
   "oldfieldtype": "Section Break",
   "options": "fa fa-car"
  },
  {
   "fieldname": "plate",
   "fieldtype": "Data",
   "in_list_view": 1,
   "label": "Licence plate",
   "reqd": 1
  },
  {
   "fieldname": "brand",
   "fieldtype": "Data",
   "label": "Brand"
  },
  {
   "fieldname": "model",
   "fieldtype": "Data",
   "in_list_view": 1,
   "label": "Model",
   "search_index": 1
  },
  {
   "fieldname": "hp_kw",
   "fieldtype": "Data",
   "label": "Hp/KW"
  },
  {
   "fieldname": "engine_liters",
   "fieldtype": "Data",
   "label": "Engine liters"
  },
  {
   "fieldname": "column_break_15",
   "fieldtype": "Column Break"
  },
  {
   "fieldname": "engine_code",
   "fieldtype": "Data",
   "label": "Engine code"
  },
  {
   "fieldname": "dsg_model",
   "fieldtype": "Data",
   "in_list_view": 1,
   "label": "DSG model",
   "search_index": 1
  },
  {
   "fieldname": "dsg_code",
   "fieldtype": "Data",
   "label": "DSG code"
  },
  {
   "fieldname": "ecu_number",
   "fieldtype": "Data",
   "label": "ECU Nr."
  },
  {
   "fieldname": "dsg_gearbox",
   "fieldtype": "Data",
   "label": "DSG gearbox"
  },
  {
   "fieldname": "mechatronic",
   "fieldtype": "Data",
   "label": "Mechatronic"
  },
  {
   "collapsible": 1,
   "fieldname": "section_break18",
   "fieldtype": "Section Break",
   "label": "Actual ECU + DSG",
   "oldfieldtype": "Section Break",
   "options": "fa fa-list"
  },
  {
   "fieldname": "actual_ecu_number",
   "fieldtype": "Data",
   "label": "Actual ECU Number"
  },
  {
   "fieldname": "actual_ecu_software_version",
   "fieldtype": "Data",
   "label": "Actual ECU software version"
  },
  {
   "fieldname": "column_break_19",
   "fieldtype": "Column Break"
  },
  {
   "fieldname": "actual_dsg_number_software_version",
   "fieldtype": "Data",
   "label": "Actual DSG number + software version"
  },
  {
   "fieldname": "actual_mileage",
   "fieldtype": "Data",
   "label": "Actual mileage"
  },
  {
   "collapsible": 1,
   "fieldname": "users_section",
   "fieldtype": "Section Break",
   "label": "Users"
  },
  {
   "description": "Project will be accessible on the website to these users",
   "fieldname": "users",
   "fieldtype": "Table",
   "label": "Users",
   "options": "Project User"
  },
  {
   "fieldname": "copied_from",
   "fieldtype": "Data",
   "hidden": 1,
   "label": "Copied From",
   "read_only": 1
  },
  {
   "collapsible": 1,
   "fieldname": "section_break0",
   "fieldtype": "Section Break",
   "ignore_user_permissions": 1,
   "label": "Notes"
  },
  {
   "fieldname": "notes",
   "fieldtype": "Text Editor",
   "in_list_view": 1,
   "label": "Client Notes",
   "print_hide": 1
  },
  {
   "fieldname": "internal_notes",
   "fieldtype": "Text Editor",
   "ignore_user_permissions": 1,
   "in_list_view": 1,
   "in_preview": 1,
   "in_standard_filter": 1,
   "label": "Internal Notes",
   "print_hide": 1
  },
  {
   "fieldname": "client_description",
   "fieldtype": "Text Editor",
   "in_list_view": 1,
   "label": "Problem description"
  },
  {
   "collapsible": 1,
   "fieldname": "client_state_detail",
   "fieldtype": "Section Break",
   "label": "Client vehicle state",
   "oldfieldtype": "Section Break",
   "options": "fa fa-car"
  },
  {
   "fieldname": "client_engine_state",
   "fieldtype": "Data",
   "label": "Current engine state"
  },
  {
   "fieldname": "column_break_16",
   "fieldtype": "Column Break"
  },
  {
   "fieldname": "client_dsg_state",
   "fieldtype": "Data",
   "label": "Current DSG state"
  },
  {
   "fieldname": "column_break_17",
   "fieldtype": "Column Break"
  },
  {
   "fieldname": "client_mileage_state",
   "fieldtype": "Data",
   "in_list_view": 1,
   "label": "Current mileage state"
  },
  {
   "fieldname": "team_viewer_id",
   "fieldtype": "Data",
   "in_list_view": 1,
   "label": "Teamviewer ID"
  },
  {
   "collapsible": 1,
   "fieldname": "section_break2",
   "fieldtype": "Section Break",
   "label": "Diagnose",
   "options": "fa fa-list"
  },
  {
   "default": "<p>Opgemerkte klachten:</p><ul><li></li><li></li><li></li></ul><p>Diagnose data bijzonderheden:</p><ul><li></li><li></li><li></li></ul><p>Reparatie advies:</p><ul><li></li><li></li><li></li></ul>",
   "fieldname": "diagnose_result",
   "fieldtype": "Text Editor",
   "label": "Diagnose result"
  },
  {
   "collapsible": 1,
   "fieldname": "section_break_18",
   "fieldtype": "Section Break",
   "label": "Start and End Dates"
  },
  {
   "fieldname": "actual_start_date",
   "fieldtype": "Date",
   "label": "Actual Start Date (via Time Sheet)",
   "read_only": 1
  },
  {
   "fieldname": "actual_time",
   "fieldtype": "Float",
   "label": "Actual Time (in Hours via Time Sheet)",
   "read_only": 1
  },
  {
   "fieldname": "column_break_20",
   "fieldtype": "Column Break"
  },
  {
   "fieldname": "actual_end_date",
   "fieldtype": "Date",
   "label": "Actual End Date (via Time Sheet)",
   "oldfieldname": "act_completion_date",
   "oldfieldtype": "Date",
   "read_only": 1
  },
  {
   "collapsible": 1,
   "fieldname": "project_details",
   "fieldtype": "Section Break",
   "label": "Costing and Billing",
   "oldfieldtype": "Section Break",
   "options": "fa fa-money"
  },
  {
   "fieldname": "estimated_costing",
   "fieldtype": "Currency",
   "in_list_view": 1,
   "label": "Estimated Cost",
   "oldfieldname": "project_value",
   "oldfieldtype": "Currency",
   "options": "Company:company:default_currency"
  },
  {
   "fieldname": "total_costing_amount",
   "fieldtype": "Currency",
   "label": "Total Costing Amount (via Timesheets)",
   "read_only": 1
  },
  {
   "fieldname": "total_purchase_cost",
   "fieldtype": "Currency",
   "label": "Total Purchase Cost (via Purchase Invoice)",
   "read_only": 1
  },
  {
   "fieldname": "company",
   "fieldtype": "Link",
   "label": "Company",
   "options": "Company",
   "remember_last_selected_value": 1,
   "reqd": 1
  },
  {
   "fieldname": "column_break_28",
   "fieldtype": "Column Break"
  },
  {
   "fieldname": "total_sales_amount",
   "fieldtype": "Currency",
   "label": "Total Sales Amount (via Sales Order)",
   "read_only": 1
  },
  {
   "fieldname": "total_billable_amount",
   "fieldtype": "Currency",
   "label": "Total Billable Amount (via Timesheets)",
   "read_only": 1
  },
  {
   "fieldname": "total_billed_amount",
   "fieldtype": "Currency",
   "label": "Total Billed Amount (via Sales Invoices)",
   "read_only": 1
  },
  {
   "fieldname": "total_consumed_material_cost",
   "fieldtype": "Currency",
   "label": "Total Consumed Material Cost  (via Stock Entry)",
   "read_only": 1
  },
  {
   "fieldname": "cost_center",
   "fieldtype": "Link",
   "label": "Default Cost Center",
   "options": "Cost Center"
  },
  {
   "collapsible": 1,
   "fieldname": "margin",
   "fieldtype": "Section Break",
   "label": "Margin",
   "oldfieldtype": "Column Break",
   "width": "50%"
  },
  {
   "fieldname": "gross_margin",
   "fieldtype": "Currency",
   "label": "Gross Margin",
   "oldfieldname": "gross_margin_value",
   "oldfieldtype": "Currency",
   "options": "Company:company:default_currency",
   "read_only": 1
  },
  {
   "fieldname": "column_break_37",
   "fieldtype": "Column Break"
  },
  {
   "fieldname": "per_gross_margin",
   "fieldtype": "Percent",
   "label": "Gross Margin %",
   "oldfieldname": "per_gross_margin",
   "oldfieldtype": "Currency",
   "read_only": 1
  },
  {
   "collapsible": 1,
   "fieldname": "monitor_progress",
   "fieldtype": "Section Break",
   "label": "Monitor Progress"
  },
  {
   "default": "0",
   "fieldname": "collect_progress",
   "fieldtype": "Check",
   "label": "Collect Progress"
  },
  {
   "depends_on": "collect_progress",
   "fieldname": "holiday_list",
   "fieldtype": "Link",
   "label": "Holiday List",
   "options": "Holiday List"
  },
  {
   "depends_on": "eval:doc.collect_progress == true",
   "fieldname": "frequency",
   "fieldtype": "Select",
   "label": "Frequency To Collect Progress",
   "options": "Hourly\nTwice Daily\nDaily\nWeekly"
  },
  {
   "depends_on": "eval:(doc.frequency == \"Hourly\" && doc.collect_progress)",
   "fieldname": "from_time",
   "fieldtype": "Time",
   "label": "From Time"
  },
  {
   "depends_on": "eval:(doc.frequency == \"Hourly\" && doc.collect_progress)",
   "fieldname": "to_time",
   "fieldtype": "Time",
   "label": "To Time"
  },
  {
   "depends_on": "eval:(doc.frequency == \"Twice Daily\" && doc.collect_progress == true)\n\n",
   "fieldname": "first_email",
   "fieldtype": "Time",
   "label": "First Email"
  },
  {
   "depends_on": "eval:(doc.frequency == \"Twice Daily\" && doc.collect_progress == true)",
   "fieldname": "second_email",
   "fieldtype": "Time",
   "label": "Second Email"
  },
  {
   "depends_on": "eval:(doc.frequency == \"Daily\" && doc.collect_progress == true)",
   "fieldname": "daily_time_to_send",
   "fieldtype": "Time",
   "label": "Daily Time to send"
  },
  {
   "depends_on": "eval:(doc.frequency == \"Weekly\" && doc.collect_progress == true)",
   "fieldname": "day_to_send",
   "fieldtype": "Select",
   "label": "Day to Send",
   "options": "Monday\nTuesday\nWednesday\nThursday\nFriday\nSaturday\nSunday"
  },
  {
   "depends_on": "eval:(doc.frequency == \"Weekly\" && doc.collect_progress == true)",
   "fieldname": "weekly_time_to_send",
   "fieldtype": "Time",
   "label": "Weekly Time to send"
  },
  {
   "fieldname": "column_break_45",
   "fieldtype": "Column Break"
  },
  {
   "depends_on": "collect_progress",
   "description": "Message will be sent to the users to get their status on the Project",
   "fieldname": "message",
   "fieldtype": "Text",
   "label": "Message",
   "mandatory_depends_on": "collect_progress"
  },
  {
   "fieldname": "naming_series",
   "fieldtype": "Select",
   "label": "Series",
   "no_copy": 1,
   "options": "PROJ-.####",
   "print_hide": 1,
   "reqd": 1,
   "set_only_once": 1
  },
  {
   "fieldname": "parking_date",
   "fieldtype": "Data",
   "in_list_view": 1,
   "label": "Parking Date",
   "oldfieldtype": "Data"
  },
  {
   "default": "0",
   "fieldname": "assistant_confirmed",
   "fieldtype": "Check",
   "in_list_view": 1,
   "label": "Assistant Confirmed"
  },
  {
   "fieldname": "bring_car_date",
   "fieldtype": "Data",
   "in_list_view": 1,
   "label": "Bring Car Date"
  },
  {
   "fieldname": "vin",
   "fieldtype": "Data",
   "in_list_view": 1,
   "label": "VIN"
  },
  {
   "default": "0",
   "description": "This option prevents this job card move the queue line (when complete).",
   "fieldname": "done",
   "fieldtype": "Check",
   "label": "freeze queue position"
  },
  {
   "fieldname": "appointment_date",
   "fieldtype": "Date",
   "in_list_view": 1,
   "label": "Fixed appointment date"
  },
  {
   "fieldname": "status_modified",
   "fieldtype": "Date",
   "hidden": 1,
   "in_list_view": 1,
   "label": "status_modified"
  },
  {
   "fieldname": "attachments",
   "fieldtype": "Section Break",
   "label": "Attachments"
  },
  {
   "fieldname": "html_pybn",
   "fieldtype": "HTML"
  },
  {
   "default": "0",
   "fieldname": "test_drive_terms_and_conditions",
   "fieldtype": "Check",
   "in_list_view": 1,
   "label": "Test drive terms and conditions"
  },
  {
   "default": "0",
   "fieldname": "dongle_tested",
   "fieldtype": "Check",
   "in_list_view": 1,
   "label": "Dongle tested"
  },
  {
   "fieldname": "price_agreement",
   "fieldtype": "Currency",
   "label": "Price agreement",
   "options": "Company:company:default_currency"
  },
  {
   "fetch_if_empty": 1,
   "fieldname": "appointment_time",
   "fieldtype": "Select",
   "in_list_view": 1,
   "in_preview": 1,
   "label": "Fixed appointment time",
   "options": "\n9:00-9:30\n9:30-10:00\n10:00-10:30\n10:30-11:00\n11:00-11:30\n11:30-12:00\n12:00-12:30\n12:30-13:00\n13:00-13:30\n13:30-14:00\n14:00-14:30\n14:30-15:00\n15:00-15:30\n15:30-16:00\n16:00-16:30\n16:30-17:00\n17:00-17:30\n17:30-18:00"
  },
  {
   "collapsible": 1,
   "fieldname": "client_requirements_section",
   "fieldtype": "Section Break",
   "label": "Client Requirements"
  },
  {
   "fieldname": "requirements",
   "fieldtype": "Table",
   "label": "Requirement List",
   "options": "Client Requirements"
  },
  {
   "fieldname": "pickup",
   "fieldtype": "Select",
   "in_list_view": 1,
   "label": "Dropoff - Pickup service",
   "options": "\nDropoff service\nPickup service\nDropoff service arranged\nPickup service arranged\nReady",
   "translatable": 1
  },
  {
   "default": "0",
   "fieldname": "terms_and_conditions_accepted",
   "fieldtype": "Check",
   "in_list_view": 1,
   "in_standard_filter": 1,
   "label": "Terms and Conditions accepted"
  },
  {
   "fieldname": "model_year",
   "fieldtype": "Data",
   "label": "Model year"
  },
  {
   "fieldname": "transmission_code",
   "fieldtype": "Data",
   "label": "Transmission Code"
  }
 ],
 "icon": "fa fa-puzzle-piece",
 "idx": 29,
 "index_web_pages_for_search": 1,
 "links": [],
 "max_attachments": 4,
<<<<<<< HEAD
 "modified": "2024-04-24 10:56:16.001032",
=======
 "modified": "2025-02-20 18:14:13.202854",
>>>>>>> dd96e3c3
 "modified_by": "Administrator",
 "module": "Projects",
 "name": "Project",
 "naming_rule": "By \"Naming Series\" field",
 "owner": "Administrator",
 "permissions": [
  {
   "create": 1,
   "delete": 1,
   "email": 1,
   "print": 1,
   "read": 1,
   "report": 1,
   "role": "Projects User",
   "select": 1,
   "share": 1,
   "write": 1
  },
  {
   "permlevel": 1,
   "read": 1,
   "report": 1,
   "role": "Desk User"
  },
  {
   "create": 1,
   "delete": 1,
   "email": 1,
   "export": 1,
   "print": 1,
   "read": 1,
   "report": 1,
   "role": "Projects Manager",
   "select": 1,
   "share": 1,
   "write": 1
  },
  {
   "create": 1,
   "delete": 1,
   "email": 1,
   "export": 1,
   "print": 1,
   "read": 1,
   "report": 1,
   "role": "System Manager",
   "select": 1,
   "share": 1,
   "write": 1
  },
  {
   "email": 1,
   "export": 1,
   "print": 1,
   "report": 1,
   "role": "Employee",
   "select": 1,
   "share": 1
  }
 ],
 "quick_entry": 1,
 "search_fields": "project_name,customer, status",
 "show_name_in_global_search": 1,
 "sort_field": "queue_position",
 "sort_order": "DESC",
 "states": [],
 "timeline_field": "customer",
 "title_field": "project_name",
 "track_seen": 1
}<|MERGE_RESOLUTION|>--- conflicted
+++ resolved
@@ -973,11 +973,7 @@
  "index_web_pages_for_search": 1,
  "links": [],
  "max_attachments": 4,
-<<<<<<< HEAD
  "modified": "2024-04-24 10:56:16.001032",
-=======
- "modified": "2025-02-20 18:14:13.202854",
->>>>>>> dd96e3c3
  "modified_by": "Administrator",
  "module": "Projects",
  "name": "Project",
