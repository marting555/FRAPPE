frappe.provide('frappe.views');

frappe.pages['project'].on_page_load = function(wrapper) {
	let page = frappe.ui.make_app_page({
		parent: wrapper,
		title: 'Project',
		single_column: true
	});

	frappe.model.with_doctype("Project", () => {
		frappe.model.with_doctype("Task", () => {
			new frappe.views.Projects({
				doctype: "Project",
				parent: wrapper,
				page: page
			})
		});
	});
}

frappe.views.Projects = class Projects extends frappe.views.BaseList {
	constructor(opts) {
		super(opts);
		this.show();
		window.cur_list = this;
	}

	setup_defaults() {
		super.setup_defaults();

		this.task_meta = frappe.get_meta("Task");

		this.task_fields = [];
		this.task_columns = []
		this.get_settings("Project", "listview_settings");
		this.get_settings("Task", "task_listview_settings");

		this.menu_items = [];

		if (frappe.user.has_role('System Manager')) {
			this.menu_items.push({
				label: __('Settings'),
				action: () => this.show_list_settings(),
				standard: true
			});
		}
	}

	setup_page() {
		this.$page = $(this.parent);
		this.page.page_form.removeClass('row').addClass('flex');
		this.setup_page_head();
	}

	setup_page_head() {
		this.set_title("Projects");
		this.set_menu_items();
		this.set_breadcrumbs();
	}

	set_menu_items() {
		this.menu_items.map(item => {
			const $item = this.page.add_menu_item(item.label, item.action, item.standard, item.shortcut);
			if (item.class) {
				$item && $item.addClass(item.class);
			}
		});
	}

	show_list_settings() {
		frappe.model.with_doctype('Task', () => {
			new frappe.views.ListSettings({
				listview: this,
				doctype: 'Task',
				settings: this.task_listview_settings,
				meta: frappe.get_meta('Task')
			});
		});
	}

	refresh_columns(meta, list_view_settings) {
		this.task_meta = meta;
		this.task_listview_settings = list_view_settings;
		this.task_columns = this.setup_columns("Task", this.task_meta, this.task_listview_settings);
		this.get_task_list();

	}

	set_title(title) {
		this.page.set_title(title);
	}

	setup_view() {
		this.columns = this.setup_columns("Project", this.meta, this.listview_settings);
		this.task_columns = this.setup_columns("Task", this.task_meta, this.task_listview_settings);

		this.render_header(this.columns);
		this.render_skeleton();
		this.setup_events();
	}

	setup_fields() {
		super.setup_fields();

		this.set_task_fields();
		this.build_task_fields();
	}

	set_task_fields() {
		let fields = [].concat(
			frappe.model.std_fields_list,
			this.get_fields_in_list_view("Task", this.task_meta),
			[this.meta.title_field, this.meta.image_field],
			(this.settings.add_fields || []),
			this.meta.track_seen ? '_seen' : null,
			this.sort_by,
			'enabled',
			'disabled',
			'color'
		);

		fields.forEach(f => this._add_task_field(f));

		this.task_fields.forEach(f => {
			const df = frappe.meta.get_docfield(f[1], f[0]);
			if (df && df.fieldtype === 'Currency' && df.options && !df.options.includes(':')) {
				this._add_field(df.options);
			}
		});
	}

	build_task_fields() {
		// fill in missing doctype
		this.task_fields = this.task_fields.map(f => {
			if (typeof f === 'string') {
				f = [f, this.doctype];
			}
			return f;
		});
		// remove null or undefined values
		this.task_fields = this.task_fields.filter(Boolean);
		//de-duplicate
		this.task_fields = this.task_fields.uniqBy(f => f[0] + f[1]);
	}

	_add_task_field(fieldname) {
		if (!fieldname) return;
		let doctype = "Task";

		if (typeof fieldname === 'object') {
			// df is passed
			const df = fieldname;
			fieldname = df.fieldname;
			doctype = df.parent;
		}

		const is_valid_field = frappe.model.std_fields_list.includes(fieldname)
			|| frappe.meta.has_field(doctype, fieldname)
			|| fieldname === '_seen';

		if (!is_valid_field) {
			return;
		}

		this.task_fields.push([fieldname, doctype]);
	}

	setup_columns(doctype, meta, list_view_settings) {
		// setup columns for list view
		let columns = [];

		const get_df = frappe.meta.get_docfield.bind(null, doctype);

		// 1st column: title_field or name
		if (meta.title_field) {
			columns.push({
				type: 'Subject',
				df: get_df(meta.title_field)
			});
		} else {
			columns.push({
				type: 'Subject',
				df: {
					label: __('Name'),
					fieldname: 'name'
				}
			});
		}

		// 2nd column: Status indicator
		if (frappe.has_indicator(doctype)) {
			// indicator
			columns.push({
				type: 'Status'
			});
		}

		const fields_in_list_view = this.get_fields_in_list_view(doctype, meta);
		// Add rest from in_list_view docfields
		columns = columns.concat(
			fields_in_list_view
				.filter(df => {
					if (frappe.has_indicator(doctype) && df.fieldname === 'status') {
						return false;
					}
					if (!df.in_list_view) {
						return false;
					}
					return df.fieldname !== meta.title_field;
				})
				.map(df => ({
					type: 'Field',
					df
				}))
		);

		if (list_view_settings && list_view_settings.fields) {
			columns = this.reorder_listview_fields(columns, list_view_settings.fields);
		}

		// limit max to 8 columns if no total_fields is set in List View Settings
		// Screen with low density no of columns 4
		// Screen with medium density no of columns 6
		// Screen with high density no of columns 8
		let total_fields = 6;

		if (window.innerWidth <= 1366) {
			total_fields = 4;
		} else if (window.innerWidth >= 1920) {
			total_fields = 8;
		}

		return columns.slice(0, total_fields);
	}

	reorder_listview_fields(columns, fields) {
		let fields_order = [];
		fields = JSON.parse(fields);

		//title_field is fixed
		fields_order.push(columns[0]);
		columns.splice(0, 1);

		for (let fld in fields) {
			for (let col in columns) {
				let field = fields[fld];
				let column =columns[col];

				if (column.type == "Status" && field.fieldname == "status_field") {
					fields_order.push(column);
					break;
				} else if (column.type == "Field" && field.fieldname === column.df.fieldname) {
					fields_order.push(column);
					break;
				}
			}
		}

		return fields_order;
	}

	get_fields_in_list_view(doctype, meta) {
		return meta.fields.filter(df => {
			return frappe.model.is_value_type(df.fieldtype) && (
				df.in_list_view
				&& frappe.perm.has_perm(doctype, df.permlevel, 'read')
			) || (
				df.fieldtype === 'Currency'
				&& df.options
				&& !df.options.includes(':')
			) || (
				df.fieldname === 'status'
			);
		});
	}

	render_skeleton() {
		const $row = this.get_list_row_html_skeleton('<div><input type="checkbox" /></div>');
		this.$result.append($row);
	}

	set_fields() {
		let fields = [].concat(
			frappe.model.std_fields_list,
			this.get_fields_in_list_view("Project", this.meta),
			[this.meta.title_field, this.meta.image_field],
			(this.settings.add_fields || []),
			this.meta.track_seen ? '_seen' : null,
			this.sort_by,
			'enabled',
			'disabled',
			'color'
		);

		fields.forEach(f => this._add_field(f));

		this.fields.forEach(f => {
			const df = frappe.meta.get_docfield(f[1], f[0]);
			if (df && df.fieldtype === 'Currency' && df.options && !df.options.includes(':')) {
				this._add_field(df.options);
			}
		});
	}

	get_task_fields() {
		// convert [fieldname, Doctype] => tabDoctype.fieldname
		return this.task_fields.map(f => frappe.model.get_full_column_name(f[0], f[1]));
	}

	get_call_args(doctype, method, fields, filters, order_by, start) {
		doctype = doctype || "Project";
		method = method || "erpnext.projects.page.project.project.get_projects_data";
		fields = fields || this.get_fields();
		filters = filters || this.get_filters_for_args();
		// order_by = order_by || this.sort_selector.get_sql_string();
		start = start || this.start;

		return {
			method: method,
			args: {
				params: {
					doctype: doctype,
					fields: fields,
					filters: filters,
					with_comment_count: true,
					page_length: this.page_length,
				}
			}
		};
	}

	setup_side_bar() {}

	get_settings(doctype, attr) {
		return frappe.call({
			method: "frappe.desk.listview.get_list_settings",
			args: {
				doctype: doctype
			},
			async: false
		}).then(doc => this[attr] = doc.message || {});
	}

	setup_events() {
		this.get_tasks();
		this.setup_open_doc();
		this.setup_task_tree_dropdown();
		this.setup_create_new_task();
		this.get_projects();
	}

	setup_task_tree_dropdown() {
		this.$result.on('click', '.btn-action', (e) => {
			let el = e.currentTarget;
			let $el = $(el);
			let method = "erpnext.projects.page.project.project.get_tasks";
			let fields = this.get_task_fields();

			let target = unescape(el.getAttribute("data-name"));
			let $row = this.$result.find(`.list-rows[data-name="${target}"]`);
			if (!$row) return;

			$el.find(".octicon").removeClass("octicon-chevron-right").addClass("octicon-chevron-down");

			let list = $row.find(`.nested-list-row-container`);
			let $list = $(list);
			let level = parseInt($row[0].getAttribute("data-level")) + 1;
			let $result = $(`<div class="nested-result">`);

			$list.toggleClass("hide")

			if ($list[0].classList.contains("hide")) {
				$list.find(`.nested-result`).remove();
				$el.find(".octicon").removeClass("octicon-chevron-down").addClass("octicon-chevron-right");
			}

			frappe.call(this.get_call_args("Task", method, fields, [["Task", "parent_task", "=", target]])).then(r => {
				// render
				this.set_title(target);
				// let data = r.message || {};
				// data = !Array.isArray(data) ? frappe.utils.dict(data.keys, data.values) : data;
				this.prepare_data(r);

				list.append($result);
				this.data.map((doc, i) => {
					doc._idx = i;
					doc.doctype = 'Task';
					$result.append(this.get_task_list_row_html(doc, level));
				});
			});
		});
	}

	setup_open_doc() {
		this.$result.on('click', '.btn-open', (e) => {
			e.stopPropagation()
			let el = e.currentTarget;
			let doctype = unescape(el.getAttribute("data-doctype"));
			let name = unescape(el.getAttribute("data-name"));
			frappe.set_route("Form", doctype, name);
		});
	}

	setup_create_new_task() {
		this.$result.on('click', '.create-new', (e) => {
			let parent = unescape(e.currentTarget.getAttribute("data-name"));
			let task = frappe.model.get_new_doc("Task");
			task["parent_task"] = parent;

			frappe.ui.form.make_quick_entry("Task", null, null, task);
		});
	}

	get_projects() {
		this.$frappe_list.on('click', '.btn-prev', (e) => {
			this.set_title("Projects");
			this.remove_previous_button()
			this.render_header(this.columns, true);
			this.filter_area.refresh_filters(this.meta);
			this.filter_area.clear();
			this.refresh();
		})
	}

	get_tasks() {
		this.$result.on('click', '.project-list-row-container', (e) => {
			this.set_title("Tasks");
<<<<<<< HEAD
			this.filter_area.refresh_filters(this.task_meta);
			this.fetch_tasks(unescape(e.currentTarget.getAttribute("data-name")));
		});
	}

	fetch_tasks(project) {
		let method = "erpnext.projects.page.project.project.get_tasks";
		let fields = this.get_task_fields();

		if (project) {
			this.filter_area.add([["Task", "project", "=", project]]);
		}
		let filters = this.get_filters_for_args()
		console.log(filters)
=======
			this.project = unescape(e.currentTarget.getAttribute("data-name")) || this.project;
			this.get_task_list();
		});
	}

	get_task_list() {
		let method = "erpnext.projects.page.project.project.get_tasks";
		let fields = this.get_task_fields();
		let filters = [["Task", "project", "=", this.project],
						["Task", "parent_task", "=", '']];
>>>>>>> eb2569d9

		frappe.call(this.get_call_args("Task", method, fields, filters)).then(r => {
			// render
			this.render_header(this.task_columns, true);
			this.prepare_data(r);
			this.toggle_result_area();
			this.render("Task", true);
			this.render_previous_button();
			this.after_render();
		});
	}

	render(doctype, is_task=false) {
		// clear rows
		this.$result.find('.list-row-container').remove();
		if (this.data.length > 0) {
			// append rows
			this.$result.append(
				this.data.map((doc, i) => {
					doc._idx = i;
					doc.doctype = doctype || this.doctype;
					return is_task ? this.get_task_list_row_html(doc, 0) : this.get_list_row_html(doc);
				}).join('')
			);
		}
	}

	setup_no_result_area() {
		this.$no_result = $(`
			<div class="no-result text-muted flex justify-center align-center">
				${this.get_no_result_message()}
			</div>
		`).hide();
		this.$no_result_prev = $(this.get_previous_header_html()).hide();

		this.$frappe_list.append(this.$no_result_prev);
		this.$frappe_list.append(this.$no_result);
	}

	toggle_result_area() {
		this.$result.toggle(this.data.length > 0);
		this.$paging_area.toggle(this.data.length > 0);
		this.$no_result.toggle(this.data.length == 0);
		this.$no_result_prev.toggle(this.data.length == 0);

		const show_more = (this.start + this.page_length) <= this.data.length;
		this.$paging_area.find('.btn-more')
			.toggle(show_more);
	}

	setup_filter_area() {
		this.filter_area = new CustomFilterArea(this);

		if (this.filters && this.filters.length > 0) {
			return this.filter_area.set(this.filters);
		}
	}

	get_list_row_html(doc) {
		return this.get_list_row_html_skeleton(this.get_left_html(this.columns, doc), this.get_right_html(doc), doc);
	}

	get_task_list_row_html(doc, level) {
		return this.get_task_list_row_html_skeleton(this.get_left_html(this.task_columns, doc, level), this.get_right_html(doc, true), doc, level);
	}

	get_list_row_html_skeleton(left = '', right = '', doc = {}) {
		return `
			<div class="list-row-container project-list-row-container" tabindex="1" data-doctype="Project" data-name="${escape(doc.name)}">
				<div class="level list-row small">
					<div class="level-left ellipsis">
						${left}
					</div>
					<div class="level-right text-muted ellipsis">
						${right}
					</div>
				</div>
			</div>
		`;
	}

	get_task_list_row_html_skeleton(left = '', right = '', doc = {}, level) {
		return `
		<div class="list-rows" data-doctype="Task" data-name="${escape(doc.name)}" data-level="${level}">
			<div class="list-row-container" tabindex="1">
				<div class="level list-row small">
					<div class="level-left ellipsis">
						${left}
					</div>
					<div class="level-right text-muted ellipsis">
						${right}
					</div>
				</div>
			</div>
			<div class="nested-list-row-container hide">
			</div>
		</div>
		`;
	}

	get_left_html(columns, doc, level) {
		return columns.map(col => this.get_column_html(col, columns, doc, level)).join('');
	}

	get_right_html(doc, create_new=false) {
		return this.get_meta_html(doc, create_new);
	}

	get_column_html(col, columns, doc, level) {
		if (col.type === 'Status') {
			return `
				<div class="list-row-col hidden-xs ellipsis">
					${this.get_indicator_html(doc)}
				</div>
			`;
		}

		const df = col.df || {};
		const label = df.label;
		const fieldname = df.fieldname;
		const value = doc[fieldname] || '';

		const format = () => {
			if (df.fieldtype === 'Code') {
				return value;
			} else if (df.fieldtype === 'Percent') {
				return `<div class="progress level" style="margin: 0px;">
						<div class="progress-bar progress-bar-success" role="progressbar"
							aria-valuenow="${value}"
							aria-valuemin="0" aria-valuemax="100" style="width: ${Math.round(value)}%;">
						</div>
					</div>`;
			} else {
				return frappe.format(value, df, null, doc);
			}
		};

		const field_html = () => {
			let html;
			let _value;
			// listview_setting formatter
			if (this.settings.formatters && this.settings.formatters[fieldname]) {
				_value = this.settings.formatters[fieldname](value, df, doc);
			} else {
				let strip_html_required = df.fieldtype == 'Text Editor'
					|| (df.fetch_from && ['Text', 'Small Text'].includes(df.fieldtype));
				if (strip_html_required) {
					_value = strip_html(value);
				} else {
					_value = typeof value === 'string' ? frappe.utils.escape_html(value) : value;
				}
			}

			if (df.fieldtype === 'Image') {
				html = df.options ?
					`<img src="${doc[df.options]}" style="max-level: 30px; max-width: 100%;">` :
					`<div class="missing-image small">
						<span class="octicon octicon-circle-slash"></span>
					</div>`;
			} else if (df.fieldtype === 'Select') {
				html = `<span class="filterable indicator ${frappe.utils.guess_colour(_value)} ellipsis"
					data-filter="${fieldname},=,${value}">
					${__(_value)}
				</span>`;
			} else if (df.fieldtype === 'Link') {
				html = `<a class="filterable text-muted ellipsis"
					data-filter="${fieldname},=,${value}">
					${_value}
				</a>`;
			} else if (['Text Editor', 'Text', 'Small Text', 'HTML Editor'].includes(df.fieldtype)) {
				html = `<span class="text-muted ellipsis">
					${_value}
				</span>`;
			} else {
				html = `<a class="filterable text-muted ellipsis"
					data-filter="${fieldname},=,${value}">
					${format()}
				</a>`;
			}

			return `<span class="ellipsis"
				title="${__(label)}: ${escape(_value)}">
				${html}
			</span>`;
		};

		const class_map = {
			Subject: 'list-subject level',
			Field: 'hidden-xs'
		};
		const css_class = [
			'list-row-col ellipsis',
			class_map[col.type],
			frappe.model.is_numeric_field(df) ? 'text-right' : ''
		].join(' ');

		const html_map = {
			Subject: this.get_subject_html(columns, doc, level),
			Field: field_html()
		};
		const column_html = html_map[col.type];

		return `
			<div class="${css_class}">
				${column_html}
			</div>
		`;
	}

	get_subject_html(columns, doc, level) {
		let user = frappe.session.user;
		let subject_field = columns[0].df;
		let value = doc[subject_field.fieldname] || doc.name;
		let subject = strip_html(value.toString());
		let escaped_subject = frappe.utils.escape_html(subject);

		const liked_by = JSON.parse(doc._liked_by || '[]');
		let heart_class = liked_by.includes(user) ? 'liked-by' : 'text-extra-muted not-liked';

		const seen = JSON.parse(doc._seen || '[]').includes(user) ? '' : 'bold';

		const subject_link = this.get_subject_link(doc, subject, escaped_subject)

		let html = doc.doctype == 'Task' && doc.expandable ? `<a class="btn btn-action btn-xs"
			data-doctype="Task" data-name="${escape(doc.name)}" style="width: 20px;">
				<i class="octicon octicon-chevron-right" />
			</a>` : ``;


		let subject_html = `
			<input class="level-item list-row-checkbox hidden-xs" type="checkbox" data-name="${escape(doc.name)}">
			<span class="level-item" style="margin-bottom: 1px;">
				<i class="octicon octicon-heart like-action ${heart_class}"
					data-name="${doc.name}" data-doctype="${doc.doctype}"
					data-liked-by="${encodeURI(doc._liked_by) || '[]'}">
				</i>
				<span class="likes-count">
					${ liked_by.length > 99 ? __("99") + '+' : __(liked_by.length || '')}
				</span>
			</span>
			<span class="level-item ${seen} ellipsis" title="${escaped_subject}" style="padding-left: ${20*level}px;">
				<span class="level-item" style="margin-bottom: 1px;"">
					${html}
				</span>
				${subject_link}
			</span>
		`;

		return subject_html;
	}

	get_subject_link(doc, subject, escaped_subject) {
		if (doc.doctype === 'Project') {
			return `<span class="ellipsis" title="${escaped_subject}" data-doctype="${doc.doctype}" data-name="${doc.name}">
				${subject}
			</span>`
		} else {
			return `<a href ="desk#Form/Task/${doc.name}" class="ellipsis" title="${escaped_subject}" data-doctype="${doc.doctype}" data-name="${doc.name}">
				${subject}
			</a>`
		}
	}

	get_indicator_html(doc) {
		const indicator = frappe.get_indicator(doc, this.doctype);
		if (indicator) {
			return `<span class="indicator ${indicator[1]} filterable"
				data-filter='${indicator[2]}'>
				${__(indicator[0])}
			<span>`;
		}
		return '';
	}

	get_indicator_dot(doc) {
		const indicator = frappe.get_indicator(doc, this.doctype);
		if (!indicator) return '';
		return `<span class='indicator ${indicator[1]}' title='${__(indicator[0])}'></span>`;
	}

	get_meta_html(doc, create_new) {
		let html = '';

		if (create_new && doc.is_group) {
			html += `
				<div class="level-item hidden-xs">
					<button class="btn create-new btn-default btn-xs"
						data-name="${escape(doc.name)}">
						${__("Add Child")}
					</button>
				</div>
			`;
		}

		if (doc.doctype == 'Project') {
			html += `
				<div class="level-item hidden-xs" style="margin-left: 5px;">
					<button class="btn btn-open btn-default btn-xs"
						data-doctype="${escape(doc.doctype)}" data-name="${escape(doc.name)}">
						${__("Open")}
					</button>
				</div>
			`;
		}

		const modified = comment_when(doc.modified, true);

		const last_assignee = JSON.parse(doc._assign || '[]').slice(-1)[0];
		const assigned_to = last_assignee ?
			`<span class="filterable"
				data-filter="_assign,like,%${last_assignee}%">
				${frappe.avatar(last_assignee)}
			</span>` :
			`<span class="avatar avatar-small avatar-empty"></span>`;

		const comment_count =
			`<span class="${!doc._comment_count ? 'text-extra-muted' : ''} comment-count">
				<i class="octicon octicon-comment-discussion"></i>
				${doc._comment_count > 99 ? "99+" : doc._comment_count}
			</span>`;

		html += `
			<div class="level-item hidden-xs list-row-activity">
				${modified}
				${assigned_to}
				${comment_count}
			</div>
			<div class="level-item visible-xs text-right">
				${this.get_indicator_dot(doc)}
			</div>
		`;

		return html;
	}

	render_header(columns, refresh_header) {
		if (refresh_header) {
			this.$result.find('.list-row-head').remove();
		}

		if (this.$result.find('.list-row-head').length === 0) {
			// append header once
			this.$result.prepend(this.get_header_html(columns));
		}
	}

	render_previous_button() {
		if (this.$result.find('.list-row-previous-head').length === 0) {
			// append header once
			this.$result.prepend(this.get_previous_header_html());
		}
	}

	remove_previous_button() {
		this.$result.find('.list-row-previous-head').remove();
	}

	get_header_html(columns) {
		const subject_field = columns[0].df;

		let subject_html = `
			<input class="level-item list-check-all hidden-xs" type="checkbox" title="${__("Select All")}">
			<span class="level-item list-liked-by-me">
				<i class="octicon octicon-heart text-extra-muted" title="${__("Likes")}"></i>
			</span>
			<span class="level-item">${__(subject_field.label)}</span>
		`;

		const $columns = columns.map(col => {
			let classes = [
				'list-row-col ellipsis',
				col.type == 'Subject' ? 'list-subject level' : 'hidden-xs',
				frappe.model.is_numeric_field(col.df) ? 'text-right' : ''
			].join(' ');

			return `
				<div class="${classes}">
					${col.type === 'Subject' ? subject_html : `
					<span>${__(col.df && col.df.label || col.type)}</span>`}
				</div>
			`;
		}).join('');

		return this.get_header_html_skeleton($columns, '<span class="list-count"></span>');
	}

	get_previous_header_html() {
		return `
			<header class="level list-row list-row-head text-muted small">
				<a class="btn btn-prev btn-xs">
					<i class="octicon octicon-chevron-left" />
					<span style="margin-left: 5px">Projects</span>
				</a>
			</header>
		`;
	}

	on_row_checked() {
		this.$list_head_subject = this.$list_head_subject || this.$result.find('header .list-header-subject');
		this.$checkbox_actions = this.$checkbox_actions || this.$result.find('header .checkbox-actions');

		this.$checks = this.$result.find('.list-row-checkbox:checked');

		this.$list_head_subject.toggle(this.$checks.length === 0);
		this.$checkbox_actions.toggle(this.$checks.length > 0);

		if (this.$checks.length === 0) {
			this.$list_head_subject.find('.list-check-all').prop('checked', false);
		} else {
			this.$checkbox_actions.find('.list-header-meta').html(
				__('{0} items selected', [this.$checks.length])
			);
			this.$checkbox_actions.show();
			this.$list_head_subject.hide();
		}
		this.toggle_actions_menu_button(this.$checks.length > 0);
	}

	get_header_html_skeleton(left = '', right = '') {
		return `
			<header class="level list-row list-row-head text-muted small">
				<div class="level-left list-header-subject">
					${left}
				</div>
				<div class="level-left checkbox-actions">
					<div class="level list-subject">
						<input class="level-item list-check-all hidden-xs" type="checkbox" title="${__("Select All")}">
						<span class="level-item list-header-meta"></span>
					</div>
				</div>
				<div class="level-right">
					${right}
				</div>
			</header>
		`;
	}
}

class CustomFilterArea extends frappe.views.FilterArea {

	refresh_filters(meta) {
		this.list_view.page.clear_fields();
		this.list_view.current_doctype = meta.name;
		// this.$filter_list_wrapper.remove();

		let existing_list = $(this.list_view.parent).find(".filter-list")

		if (existing_list) {
			existing_list.remove()
		}

		this.list_view.doctype = meta.name;
		// this.standard_filters_wrapper = this.list_view.page.page_form;
		// this.$filter_list_wrapper = $('<div class="filter-list">').appendTo(this.list_view.$frappe_list);
		this.$filter_list_wrapper = $('<div class="filter-list">').prependTo(this.list_view.$frappe_list);

		this.make_standard_filters(meta);
		this.make_filter_list(meta.name);
		this.clear(false);
	}

	make_standard_filters(meta) {
		if (!meta) {
			meta = this.list_view.meta;
		}

		let fields = [
			{
				fieldtype: 'Data',
				label: 'Name',
				condition: 'like',
				fieldname: 'name',
				onchange: () => this.refresh_list_view()
			}
		];

		const doctype_fields = meta.fields;
		const title_field = meta.title_field;

		fields = fields.concat(doctype_fields.filter(
			df => (df.fieldname === title_field) || (df.in_standard_filter && frappe.model.is_value_type(df.fieldtype))
		).map(df => {
			let options = df.options;
			let condition = '=';
			let fieldtype = df.fieldtype;
			if (['Text', 'Small Text', 'Text Editor', 'HTML Editor', 'Data', 'Code', 'Read Only'].includes(fieldtype)) {
				fieldtype = 'Data';
				condition = 'like';
			}
			if (df.fieldtype == "Select" && df.options) {
				options = df.options.split("\n");
				if (options.length > 0 && options[0] != "") {
					options.unshift("");
					options = options.join("\n");
				}
			}
			let default_value = (fieldtype === 'Link') ? frappe.defaults.get_user_default(options) : null;
			if (['__default', '__global'].includes(default_value)) {
				default_value = null;
			}
			return {
				fieldtype: fieldtype,
				label: __(df.label),
				options: options,
				fieldname: df.fieldname,
				condition: condition,
				default: default_value,
				onchange: () => this.refresh_list_view(),
				ignore_link_validation: fieldtype === 'Dynamic Link',
				is_filter: 1,
			};
		}));

		fields.map(df => this.list_view.page.add_field(df));
	}

	make_filter_list(doctype) {
		if (!doctype) {
			doctype = this.list_view.doctype;
		}

		this.filter_list = new frappe.ui.FilterGroup({
			base_list: this.list_view,
			parent: this.$filter_list_wrapper,
			doctype: doctype,
			default_filters: [],
			on_change: () => this.refresh_list_view()
		});
	}

	refresh_list_view() {
		if (this.list_view.doctype == "Task") {
			this.list_view.fetch_tasks();
			return;
		}
		this.list_view.start = 0;
		this.list_view.refresh();
		this.list_view.on_filter_change();
	}
}<|MERGE_RESOLUTION|>--- conflicted
+++ resolved
@@ -425,7 +425,6 @@
 	get_tasks() {
 		this.$result.on('click', '.project-list-row-container', (e) => {
 			this.set_title("Tasks");
-<<<<<<< HEAD
 			this.filter_area.refresh_filters(this.task_meta);
 			this.fetch_tasks(unescape(e.currentTarget.getAttribute("data-name")));
 		});
@@ -439,19 +438,8 @@
 			this.filter_area.add([["Task", "project", "=", project]]);
 		}
 		let filters = this.get_filters_for_args()
+		filters.append(["Task", "parent_task", "=", '']);
 		console.log(filters)
-=======
-			this.project = unescape(e.currentTarget.getAttribute("data-name")) || this.project;
-			this.get_task_list();
-		});
-	}
-
-	get_task_list() {
-		let method = "erpnext.projects.page.project.project.get_tasks";
-		let fields = this.get_task_fields();
-		let filters = [["Task", "project", "=", this.project],
-						["Task", "parent_task", "=", '']];
->>>>>>> eb2569d9
 
 		frappe.call(this.get_call_args("Task", method, fields, filters)).then(r => {
 			// render
