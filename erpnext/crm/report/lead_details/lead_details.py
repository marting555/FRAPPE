--- conflicted
+++ resolved
@@ -70,51 +70,9 @@
 
 
 def get_data(filters):
-<<<<<<< HEAD
-	return frappe.db.sql(
-		"""
-		SELECT
-			`tabLead`.name,
-			`tabLead`.lead_name,
-			`tabLead`.status,
-			`tabLead`.lead_owner,
-			`tabLead`.territory,
-			`tabLead`.source,
-			`tabLead`.email_id,
-			`tabLead`.mobile_no,
-			`tabLead`.phone,
-			`tabLead`.owner,
-			`tabLead`.company,
-			concat_ws(', ',
-				trim(',' from `tabAddress`.address_line1),
-				trim(',' from tabAddress.address_line2)
-			) AS address,
-			`tabAddress`.state,
-			`tabAddress`.pincode,
-			`tabAddress`.country
-		FROM
-			`tabLead` left join `tabDynamic Link` on (
-			`tabLead`.name = `tabDynamic Link`.link_name and
-			`tabDynamic Link`.parenttype = 'Address')
-			left join `tabAddress` on (
-			`tabAddress`.name=`tabDynamic Link`.parent)
-		WHERE
-			company = %(company)s
-			AND DATE(`tabLead`.creation) BETWEEN %(from_date)s AND %(to_date)s
-			{conditions}
-		ORDER BY
-			`tabLead`.creation asc """.format(
-			conditions=get_conditions(filters)
-		),
-		filters,
-		as_dict=1,
-	)
-
-=======
 	lead = frappe.qb.DocType("Lead")
 	address = frappe.qb.DocType("Address")
 	dynamic_link = frappe.qb.DocType("Dynamic Link")
->>>>>>> 44bad3bd
 
 	query = (
 		frappe.qb.from_(lead)
