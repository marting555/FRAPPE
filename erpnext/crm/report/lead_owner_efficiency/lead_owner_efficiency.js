--- conflicted
+++ resolved
@@ -1,36 +1,18 @@
 // Copyright (c) 2016, Frappe Technologies Pvt. Ltd. and contributors
 // For license information, please see license.txt
-<<<<<<< HEAD
-	frappe.query_reports["Lead Owner Efficiency"] = {
-		"filters": [
-			{
-				"fieldname": "from_date",
-				"label": __("From Date"),
-				"fieldtype": "Date",
-				"default": erpnext.utils.get_fiscal_year(frappe.datetime.get_today(), true)[1],
-			},
-			{
-				"fieldname": "to_date",
-				"label": __("To Date"),
-				"fieldtype": "Date",
-				"default": erpnext.utils.get_fiscal_year(frappe.datetime.get_today(), true)[2],
-			}
-		]};
-=======
 frappe.query_reports["Lead Owner Efficiency"] = {
 	filters: [
 		{
 			fieldname: "from_date",
 			label: __("From Date"),
 			fieldtype: "Date",
-			default: frappe.defaults.get_user_default("year_start_date"),
+			default: erpnext.utils.get_fiscal_year(frappe.datetime.get_today(), true)[1],
 		},
 		{
 			fieldname: "to_date",
 			label: __("To Date"),
 			fieldtype: "Date",
-			default: frappe.defaults.get_user_default("year_end_date"),
+			default: erpnext.utils.get_fiscal_year(frappe.datetime.get_today(), true)[2],
 		},
 	],
-};
->>>>>>> 3e81f0f5
+};