--- conflicted
+++ resolved
@@ -52,19 +52,11 @@
 			frappe.msgprint(_("Error! Failed to get access token."))
 			frappe.throw(_('Invalid Consumer Key or Consumer Secret Key'))
 
-<<<<<<< HEAD
 	def get_api(self):
 		# authentication of consumer key and secret 
 		auth = tweepy.OAuthHandler(self.consumer_key, self.get_password(fieldname="consumer_secret")) 
 		# authentication of access token and secret 
 		auth.set_access_token(self.access_token, self.access_token_secret) 
-=======
-	def get_api(self, access_token, access_token_secret):
-		# authentication of consumer key and secret
-		auth = tweepy.OAuthHandler(self.consumer_key, self.get_password(fieldname="consumer_secret"))
-		# authentication of access token and secret
-		auth.set_access_token(access_token, access_token_secret)
->>>>>>> 90e240c3
 
 		return tweepy.API(auth)
 
@@ -112,6 +104,11 @@
 				self.db_set("session_status", "Expired")
 				frappe.db.commit()
 			frappe.throw(content["message"],title="Twitter Error {0} : {1}".format(e.response.status_code, e.response.reason))
+	
+	def get_status(self, tweet_id):
+		api = self.get_api()
+		return api.get_status(tweet_id)
+
 
 @frappe.whitelist(allow_guest=True)
 def callback(oauth_token = None, oauth_verifier = None):
