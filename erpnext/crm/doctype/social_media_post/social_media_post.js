--- conflicted
+++ resolved
@@ -1,7 +1,6 @@
 // Copyright (c) 2020, Frappe Technologies Pvt. Ltd. and contributors
 // For license information, please see license.txt
 frappe.ui.form.on('Social Media Post', {
-<<<<<<< HEAD
 	validate: function(frm) {
 		if (frm.doc.twitter === 0 && frm.doc.linkedin === 0) {
 			frappe.throw(__("Select atleast one Social Media Platform to Share on."));
@@ -135,70 +134,4 @@
 			});
 		});
 	}
-});
-=======
-    validate: function(frm){
-        if (frm.doc.twitter === 0 && frm.doc.linkedin === 0){
-            frappe.throw(__("Select atleast one Social Media from Share on."))
-        }
-        if (frm.doc.scheduled_time) {
-            let scheduled_time = new Date(frm.doc.scheduled_time);
-            let date_time = new Date();
-            if (scheduled_time.getTime() < date_time.getTime()){
-                frappe.throw(__("Invalid Scheduled Time"));
-            }
-        }
-        if (frm.doc.text?.length > 280){
-            frappe.throw(__("Length Must be less than 280."))
-        }
-    },
-	refresh: function(frm){
-        if (frm.doc.docstatus === 1){
-            if (frm.doc.post_status != "Posted"){
-                add_post_btn(frm);
-            }
-            else if (frm.doc.post_status == "Posted"){
-                frm.set_df_property('sheduled_time', 'read_only', 1);
-            }
-
-            let html='';
-            if (frm.doc.twitter){
-                let color = frm.doc.twitter_post_id ? "green" : "red";
-                let status = frm.doc.twitter_post_id ? "Posted" : "Not Posted";
-                html += `<div class="col-xs-6">
-                            <span class="indicator whitespace-nowrap ${color}"><span>Twitter : ${status} </span></span>
-                        </div>` ;
-            }
-            if (frm.doc.linkedin){
-                let color = frm.doc.linkedin_post_id ? "green" : "red";
-                let status = frm.doc.linkedin_post_id ? "Posted" : "Not Posted";
-                html += `<div class="col-xs-6">
-                            <span class="indicator whitespace-nowrap ${color}"><span>LinkedIn : ${status} </span></span>
-                        </div>` ;
-            }
-            html = `<div class="row">${html}</div>`;
-            frm.dashboard.set_headline_alert(html);
-        }
-    }
-});
-var add_post_btn = function(frm){
-    frm.add_custom_button(('Post Now'), function(){
-        post(frm);
-    });
-}
-var post = function(frm){
-    frappe.dom.freeze();
-    frappe.call({
-        method: "erpnext.crm.doctype.social_media_post.social_media_post.publish",
-        args: {
-            doctype: frm.doc.doctype,
-            name: frm.doc.name
-        },
-        callback: function(r) {
-            frm.reload_doc();
-            frappe.dom.unfreeze();
-        }
-    })
-
-}
->>>>>>> 85f582b1
+});