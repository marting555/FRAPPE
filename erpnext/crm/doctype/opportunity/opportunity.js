--- conflicted
+++ resolved
@@ -40,13 +40,7 @@
 		this.frm.get_field("items").grid.set_multiple_add("item_code", "qty");
 	}
 
-<<<<<<< HEAD
 	setup_buttons() {
-		this.frm.clear_custom_buttons();
-
-=======
-	setup_buttons: function() {
->>>>>>> 1a2b4e98
 		var me = this;
 		me.frm.clear_custom_buttons();
 
@@ -328,13 +322,7 @@
 		dialog.show();
 	}
 
-<<<<<<< HEAD
 	submit_communication() {
-		this.frm.check_if_unsaved();
-
-=======
-	submit_communication: function() {
->>>>>>> 1a2b4e98
 		var me = this;
 		me.frm.check_if_unsaved();
 
@@ -409,62 +397,36 @@
 		frappe.model.open_mapped_doc({
 			method: "erpnext.crm.doctype.opportunity.opportunity.make_quotation",
 			frm: this.frm
-<<<<<<< HEAD
-		})
-	}
-=======
-		});
-	},
->>>>>>> 1a2b4e98
+		});
+	}
 
 	make_vehicle_quotation() {
 		frappe.model.open_mapped_doc({
 			method: "erpnext.crm.doctype.opportunity.opportunity.make_vehicle_quotation",
 			frm: this.frm
-<<<<<<< HEAD
-		})
-	}
-=======
-		});
-	},
->>>>>>> 1a2b4e98
+		});
+	}
 
 	make_vehicle_booking_order() {
 		frappe.model.open_mapped_doc({
 			method: "erpnext.crm.doctype.opportunity.opportunity.make_vehicle_booking_order",
 			frm: this.frm
-<<<<<<< HEAD
-		})
-	}
-=======
-		});
-	},
->>>>>>> 1a2b4e98
+		});
+	}
 
 	create_appointment() {
 		frappe.model.open_mapped_doc({
 			method: "erpnext.crm.doctype.opportunity.opportunity.make_appointment",
 			frm: this.frm
-<<<<<<< HEAD
-		})
-	}
-=======
-		});
-	},
->>>>>>> 1a2b4e98
+		});
+	}
 
 	make_supplier_quotation() {
 		frappe.model.open_mapped_doc({
 			method: "erpnext.crm.doctype.opportunity.opportunity.make_supplier_quotation",
 			frm: this.frm
-<<<<<<< HEAD
-		})
+		});
 	}
 };
-=======
-		});
-	},
-});
->>>>>>> 1a2b4e98
 
 extend_cscript(cur_frm.cscript, new erpnext.crm.Opportunity({frm: cur_frm}));