// Copyright (c) 2015, Frappe Technologies Pvt. Ltd. and Contributors
// License: GNU General Public License v3. See license.txt

{% include 'erpnext/selling/sales_common.js' %}
frappe.provide("erpnext.crm");

cur_frm.email_field = "contact_email";
frappe.ui.form.on("Opportunity", {
	setup: function(frm) {
		frm.custom_make_buttons = {
			'Quotation': 'Quotation',
			'Supplier Quotation': 'Supplier Quotation'
		},

		frm.set_query("opportunity_from", function() {
			return{
				"filters": {
					"name": ["in", ["Customer", "Lead"]],
				}
			}
		});

		if (frm.doc.opportunity_from && frm.doc.party_name){
			frm.trigger('set_contact_link');
		}
	},
	contact_date: function(frm) {
		if(frm.doc.contact_date < frappe.datetime.now_datetime()){
			frm.set_value("contact_date", "");
			frappe.throw(__("Next follow up date should be greater than now."))
		}
	},

	onload_post_render: function(frm) {
		frm.get_field("items").grid.set_multiple_add("item_code", "qty");
	},

	party_name: function(frm) {
		frm.trigger('set_contact_link');

		if (frm.doc.opportunity_from == "Customer") {
			erpnext.utils.get_party_details(frm);
		} else if (frm.doc.opportunity_from == "Lead") {
			erpnext.utils.map_current_doc({
				method: "erpnext.crm.doctype.lead.lead.make_opportunity",
				source_name: frm.doc.party_name,
				frm: frm
			});
		}
	},

	onload_post_render: function(frm) {
		frm.get_field("items").grid.set_multiple_add("item_code", "qty");
	},

	status:function(frm){
		if (frm.doc.status == "Lost"){
			frm.trigger('set_as_lost_dialog');
		}

	},

	customer_address: function(frm, cdt, cdn) {
		erpnext.utils.get_address_display(frm, 'customer_address', 'address_display', false);
	},

	contact_person: erpnext.utils.get_contact_details,

	opportunity_from: function(frm) {
<<<<<<< HEAD
		frm.toggle_reqd("party_name", frm.doc.opportunity_from);
		frm.trigger("setup_opportunity_from");
		frm.set_value("party_name","");
=======
		frm.trigger('setup_opportunity_from');

		frm.set_value("party_name", "");
>>>>>>> 540559d6
	},

	setup_opportunity_from: function(frm) {
		frm.trigger('setup_queries');
		frm.trigger("set_dynamic_field_label");
	},

	refresh: function(frm) {
		var doc = frm.doc;
<<<<<<< HEAD
		frm.trigger("setup_opportunity_from");
		frm.trigger('toggle_mandatory');
=======
		frm.trigger('setup_opportunity_from');
>>>>>>> 540559d6
		erpnext.toggle_naming_series();

		if(!doc.__islocal && doc.status!=="Lost") {
			if(doc.with_items){
				frm.add_custom_button(__('Supplier Quotation'),
					function() {
						frm.trigger("make_supplier_quotation")
					}, __('Create'));

				frm.add_custom_button(__('Request For Quotation'),
					function() {
						frm.trigger("make_request_for_quotation")
					}, __('Create'));
			}

			if (frm.doc.opportunity_from != "Customer") {
				frm.add_custom_button(__('Customer'),
					function() {
						frm.trigger("make_customer")
					}, __('Create'));
			}

			frm.add_custom_button(__('Quotation'),
				function() {
					frm.trigger("create_quotation")
				}, __('Create'));
		}

		if(!frm.doc.__islocal && frm.perm[0].write && frm.doc.docstatus==0) {
			if(frm.doc.status==="Open") {
				frm.add_custom_button(__("Close"), function() {
					frm.set_value("status", "Closed");
					frm.save();
				});
			} else {
				frm.add_custom_button(__("Reopen"), function() {
					frm.set_value("lost_reasons",[])
					frm.set_value("status", "Open");
					frm.save();
				});
			}
		}
	},

	set_contact_link: function(frm) {
		if(frm.doc.opportunity_from == "Customer" && frm.doc.party_name) {
			frappe.dynamic_link = {doc: frm.doc, fieldname: 'party_name', doctype: 'Customer'}
		} else if(frm.doc.opportunity_from == "Lead" && frm.doc.party_name) {
			frappe.dynamic_link = {doc: frm.doc, fieldname: 'party_name', doctype: 'Lead'}
		}
	},

	set_dynamic_field_label: function(frm){
		if (frm.doc.opportunity_from) {
			frm.set_df_property("party_name", "label", frm.doc.opportunity_from);
		}
	},

	make_supplier_quotation: function(frm) {
		frappe.model.open_mapped_doc({
			method: "erpnext.crm.doctype.opportunity.opportunity.make_supplier_quotation",
			frm: frm
		})
	},

	make_request_for_quotation: function(frm) {
		frappe.model.open_mapped_doc({
			method: "erpnext.crm.doctype.opportunity.opportunity.make_request_for_quotation",
			frm: frm
		})
	},

})

// TODO commonify this code
erpnext.crm.Opportunity = frappe.ui.form.Controller.extend({
	onload: function() {

		if(!this.frm.doc.status) {
			frm.set_value('status', 'Open');
		}
		if(!this.frm.doc.company && frappe.defaults.get_user_default("Company")) {
			frm.set_value('company', frappe.defaults.get_user_default("Company"));
		}
		if(!this.frm.doc.currency) {
			frm.set_value('currency', frappe.defaults.get_user_default("Currency"));
		}

		this.setup_queries();
	},

	setup_queries: function() {
		var me = this;

		if(this.frm.fields_dict.contact_by.df.options.match(/^User/)) {
			this.frm.set_query("contact_by", erpnext.queries.user);
		}

		me.frm.set_query('customer_address', erpnext.queries.address_query);

		this.frm.set_query("item_code", "items", function() {
			return {
				query: "erpnext.controllers.queries.item_query",
				filters: {'is_sales_item': 1}
			};
		});

		me.frm.set_query('contact_person', erpnext.queries['contact_query'])

		if (me.frm.doc.opportunity_from == "Lead") {
			me.frm.set_query('party_name', erpnext.queries['lead']);
		}
		else if (me.frm.doc.opportunity_from == "Customer") {
			me.frm.set_query('party_name', erpnext.queries['customer']);
		}
	},

	create_quotation: function() {
		frappe.model.open_mapped_doc({
			method: "erpnext.crm.doctype.opportunity.opportunity.make_quotation",
			frm: cur_frm
		})
	},

	make_customer: function() {
		frappe.model.open_mapped_doc({
			method: "erpnext.crm.doctype.opportunity.opportunity.make_customer",
			frm: cur_frm
		})
	}
});

$.extend(cur_frm.cscript, new erpnext.crm.Opportunity({frm: cur_frm}));

cur_frm.cscript.item_code = function(doc, cdt, cdn) {
	var d = locals[cdt][cdn];
	if (d.item_code) {
		return frappe.call({
			method: "erpnext.crm.doctype.opportunity.opportunity.get_item_details",
			args: {"item_code":d.item_code},
			callback: function(r, rt) {
				if(r.message) {
					$.each(r.message, function(k, v) {
						frappe.model.set_value(cdt, cdn, k, v);
					});
					refresh_field('image_view', d.name, 'items');
				}
			}
		})
	}
}<|MERGE_RESOLUTION|>--- conflicted
+++ resolved
@@ -67,15 +67,9 @@
 	contact_person: erpnext.utils.get_contact_details,
 
 	opportunity_from: function(frm) {
-<<<<<<< HEAD
-		frm.toggle_reqd("party_name", frm.doc.opportunity_from);
-		frm.trigger("setup_opportunity_from");
-		frm.set_value("party_name","");
-=======
 		frm.trigger('setup_opportunity_from');
 
 		frm.set_value("party_name", "");
->>>>>>> 540559d6
 	},
 
 	setup_opportunity_from: function(frm) {
@@ -85,12 +79,7 @@
 
 	refresh: function(frm) {
 		var doc = frm.doc;
-<<<<<<< HEAD
-		frm.trigger("setup_opportunity_from");
-		frm.trigger('toggle_mandatory');
-=======
 		frm.trigger('setup_opportunity_from');
->>>>>>> 540559d6
 		erpnext.toggle_naming_series();
 
 		if(!doc.__islocal && doc.status!=="Lost") {
