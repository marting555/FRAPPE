# Copyright (c) 2015, Frappe Technologies Pvt. Ltd. and Contributors
# License: GNU General Public License v3. See license.txt

from __future__ import unicode_literals
import frappe, json
from frappe.utils import cstr, cint, get_fullname
from frappe import msgprint, _
from frappe.model.mapper import get_mapped_doc
from erpnext.setup.utils import get_exchange_rate
from erpnext.utilities.transaction_base import TransactionBase
from erpnext.accounts.party import get_party_account_currency
from frappe.email.inbox import link_communication_to_document

class Opportunity(TransactionBase):
	def after_insert(self):
		if self.opportunity_from == "Lead":
			frappe.get_doc("Lead", self.party_name).set_status(update=True)

	def validate(self):
		self._prev = frappe._dict({
			"contact_date": frappe.db.get_value("Opportunity", self.name, "contact_date") if \
				(not cint(self.get("__islocal"))) else None,
			"contact_by": frappe.db.get_value("Opportunity", self.name, "contact_by") if \
				(not cint(self.get("__islocal"))) else None,
		})

		self.make_new_lead_if_required()

		self.validate_item_details()
		self.validate_uom_is_integer("uom", "qty")
		self.validate_cust_name()

		if not self.title:
			self.title = self.customer_name

		if not self.with_items:
			self.items = []

	def make_new_lead_if_required(self):
		"""Set lead against new opportunity"""
		if (not self.get("party_name")) and self.contact_email:
			# check if customer is already created agains the self.contact_email
			customer = frappe.db.sql("""select
				distinct `tabDynamic Link`.link_name as customer
				from
					`tabContact`,
					`tabDynamic Link`
				where `tabContact`.email_id='{0}'
				and
					`tabContact`.name=`tabDynamic Link`.parent
				and
					ifnull(`tabDynamic Link`.link_name, '')<>''
				and
					`tabDynamic Link`.link_doctype='Customer'
			""".format(self.contact_email), as_dict=True)
			if customer and customer[0].customer:
				self.party_name = customer[0].customer
				self.opportunity_from = "Customer"
				return

			lead_name = frappe.db.get_value("Lead", {"email_id": self.contact_email})
			if not lead_name:
				sender_name = get_fullname(self.contact_email)
				if sender_name == self.contact_email:
					sender_name = None

				if not sender_name and ('@' in self.contact_email):
					email_name = self.contact_email.split('@')[0]

					email_split = email_name.split('.')
					sender_name = ''
					for s in email_split:
						sender_name += s.capitalize() + ' '

				lead = frappe.get_doc({
					"doctype": "Lead",
					"email_id": self.contact_email,
					"lead_name": sender_name or 'Unknown'
				})

				lead.flags.ignore_email_validation = True
				lead.insert(ignore_permissions=True)
				lead_name = lead.name

			self.opportunity_from = "Lead"
			self.party_name = lead_name

	def declare_enquiry_lost(self, lost_reasons_list, detailed_reason=None):
		if not self.has_active_quotation():
			frappe.db.set(self, 'status', 'Lost')

			if detailed_reason:
				frappe.db.set(self, 'order_lost_reason', detailed_reason)

			for reason in lost_reasons_list:
				self.append('lost_reasons', reason)

			self.save()

		else:
			frappe.throw(_("Cannot declare as lost, because Quotation has been made."))

	def on_trash(self):
		self.delete_events()

	def has_active_quotation(self):
		if not self.with_items:
			return frappe.get_all('Quotation',
				{
					'opportunity': self.name,
					'status': ("not in", ['Lost', 'Closed']),
					'docstatus': 1
				}, 'name')
		else:
			return frappe.db.sql("""
				select q.name
				from `tabQuotation` q, `tabQuotation Item` qi
				where q.name = qi.parent and q.docstatus=1 and qi.prevdoc_docname =%s
				and q.status not in ('Lost', 'Closed')""", self.name)

	def has_ordered_quotation(self):
		return frappe.db.sql("""
			select q.name
			from `tabQuotation` q, `tabQuotation Item` qi
			where q.name = qi.parent and q.docstatus=1 and qi.prevdoc_docname =%s
			and q.status = 'Ordered'""", self.name)

	def has_lost_quotation(self):
		lost_quotation = frappe.db.sql("""
			select name
			from `tabQuotation`
<<<<<<< HEAD
			where  docstatus=1
				and opportunity =%s
				and status = 'Lost'
=======
			where docstatus=1
				and opportunity =%s and status = 'Lost'
>>>>>>> 00175c96
			""", self.name)
		if lost_quotation:
			if self.has_active_quotation():
				return False
			return True

	def validate_cust_name(self):
		if self.party_name and self.opportunity_from == 'Customer':
			self.customer_name = frappe.db.get_value("Customer", self.party_name, "customer_name")
		elif self.party_name and self.opportunity_from == 'Lead':
			lead_name, company_name = frappe.db.get_value("Lead", self.party_name, ["lead_name", "company_name"])
			self.customer_name = company_name or lead_name

	def on_update(self):
		self.add_calendar_event()

	def add_calendar_event(self, opts=None, force=False):
		if not opts:
			opts = frappe._dict()

		opts.description = ""
		opts.contact_date = self.contact_date

		if self.party_name and self.opportunity_from == 'Customer':
			if self.contact_person:
				opts.description = 'Contact '+cstr(self.contact_person)
			else:
				opts.description = 'Contact customer '+cstr(self.party_name)
		elif self.party_name and self.opportunity_from == 'Lead':
			if self.contact_display:
				opts.description = 'Contact '+cstr(self.contact_display)
			else:
				opts.description = 'Contact lead '+cstr(self.party_name)

		opts.subject = opts.description
		opts.description += '. By : ' + cstr(self.contact_by)

		if self.to_discuss:
			opts.description += ' To Discuss : ' + cstr(self.to_discuss)

		super(Opportunity, self).add_calendar_event(opts, force)

	def validate_item_details(self):
		if not self.get('items'):
			return

		# set missing values
		item_fields = ("item_name", "description", "item_group", "brand")

		for d in self.items:
			if not d.item_code:
				continue

			item = frappe.db.get_value("Item", d.item_code, item_fields, as_dict=True)
			for key in item_fields:
				if not d.get(key): d.set(key, item.get(key))


@frappe.whitelist()
def get_item_details(item_code):
	item = frappe.db.sql("""select item_name, stock_uom, image, description, item_group, brand
		from `tabItem` where name = %s""", item_code, as_dict=1)
	return {
		'item_name': item and item[0]['item_name'] or '',
		'uom': item and item[0]['stock_uom'] or '',
		'description': item and item[0]['description'] or '',
		'image': item and item[0]['image'] or '',
		'item_group': item and item[0]['item_group'] or '',
		'brand': item and item[0]['brand'] or ''
	}

@frappe.whitelist()
def make_quotation(source_name, target_doc=None):
	def set_missing_values(source, target):
		from erpnext.controllers.accounts_controller import get_default_taxes_and_charges
		quotation = frappe.get_doc(target)

		company_currency = frappe.get_cached_value('Company',  quotation.company,  "default_currency")

		if quotation.quotation_to == 'Customer' and quotation.party_name:
			party_account_currency = get_party_account_currency("Customer", quotation.party_name, quotation.company)
		else:
			party_account_currency = company_currency

		quotation.currency = party_account_currency or company_currency

		if company_currency == quotation.currency:
			exchange_rate = 1
		else:
			exchange_rate = get_exchange_rate(quotation.currency, company_currency,
				quotation.transaction_date, args="for_selling")

		quotation.conversion_rate = exchange_rate

		# get default taxes
		taxes = get_default_taxes_and_charges("Sales Taxes and Charges Template", company=quotation.company)
		if taxes.get('taxes'):
			quotation.update(taxes)

		quotation.run_method("set_missing_values")
		quotation.run_method("calculate_taxes_and_totals")
		if not source.with_items:
			quotation.opportunity = source.name

	doclist = get_mapped_doc("Opportunity", source_name, {
		"Opportunity": {
			"doctype": "Quotation",
			"field_map": {
				"opportunity_from": "quotation_to",
				"opportunity_type": "order_type",
				"name": "enq_no",
			}
		},
		"Opportunity Item": {
			"doctype": "Quotation Item",
			"field_map": {
				"parent": "prevdoc_docname",
				"parenttype": "prevdoc_doctype",
				"uom": "stock_uom"
			},
			"add_if_empty": True
		}
	}, target_doc, set_missing_values)

	return doclist

@frappe.whitelist()
def make_request_for_quotation(source_name, target_doc=None):
	doclist = get_mapped_doc("Opportunity", source_name, {
		"Opportunity": {
			"doctype": "Request for Quotation"
		},
		"Opportunity Item": {
			"doctype": "Request for Quotation Item",
			"field_map": [
				["name", "opportunity_item"],
				["parent", "opportunity"],
				["uom", "uom"]
			]
		}
	}, target_doc)

	return doclist

@frappe.whitelist()
def make_supplier_quotation(source_name, target_doc=None):
	doclist = get_mapped_doc("Opportunity", source_name, {
		"Opportunity": {
			"doctype": "Supplier Quotation",
			"field_map": {
				"name": "opportunity"
			}
		},
		"Opportunity Item": {
			"doctype": "Supplier Quotation Item",
			"field_map": {
				"uom": "stock_uom"
			}
		}
	}, target_doc)

	return doclist

@frappe.whitelist()
def set_multiple_status(names, status):
	names = json.loads(names)
	for name in names:
		opp = frappe.get_doc("Opportunity", name)
		opp.status = status
		opp.save()

def auto_close_opportunity():
	""" auto close the `Replied` Opportunities after 7 days """
	auto_close_after_days = frappe.db.get_single_value("Selling Settings", "close_opportunity_after_days") or 15

	opportunities = frappe.db.sql(""" select name from tabOpportunity where status='Replied' and
		modified<DATE_SUB(CURDATE(), INTERVAL %s DAY) """, (auto_close_after_days), as_dict=True)

	for opportunity in opportunities:
		doc = frappe.get_doc("Opportunity", opportunity.get("name"))
		doc.status = "Closed"
		doc.flags.ignore_permissions = True
		doc.flags.ignore_mandatory = True
		doc.save()

@frappe.whitelist()
def make_opportunity_from_communication(communication, ignore_communication_links=False):
	from erpnext.crm.doctype.lead.lead import make_lead_from_communication
	doc = frappe.get_doc("Communication", communication)

	lead = doc.reference_name if doc.reference_doctype == "Lead" else None
	if not lead:
		lead = make_lead_from_communication(communication, ignore_communication_links=True)

	opportunity_from = "Lead"

	opportunity = frappe.get_doc({
		"doctype": "Opportunity",
		"opportunity_from": opportunity_from,
		"lead": lead
	}).insert(ignore_permissions=True)

	link_communication_to_document(doc, "Opportunity", opportunity.name, ignore_communication_links)

	return opportunity.name
@frappe.whitelist()
def get_events(start, end, filters=None):
	"""Returns events for Gantt / Calendar view rendering.
	:param start: Start date-time.
	:param end: End date-time.
	:param filters: Filters (JSON).
	"""
	from frappe.desk.calendar import get_event_conditions
	conditions = get_event_conditions("Opportunity", filters)

	data = frappe.db.sql("""
		select
			distinct `tabOpportunity`.name, `tabOpportunity`.customer_name, `tabOpportunity`.opportunity_amount,
			`tabOpportunity`.title, `tabOpportunity`.contact_date
		from
			`tabOpportunity`
		where
			(`tabOpportunity`.contact_date between %(start)s and %(end)s)
			{conditions}
		""".format(conditions=conditions), {
			"start": start,
			"end": end
		}, as_dict=True, update={"allDay": 0})
	return data<|MERGE_RESOLUTION|>--- conflicted
+++ resolved
@@ -129,14 +129,8 @@
 		lost_quotation = frappe.db.sql("""
 			select name
 			from `tabQuotation`
-<<<<<<< HEAD
-			where  docstatus=1
-				and opportunity =%s
-				and status = 'Lost'
-=======
 			where docstatus=1
 				and opportunity =%s and status = 'Lost'
->>>>>>> 00175c96
 			""", self.name)
 		if lost_quotation:
 			if self.has_active_quotation():
