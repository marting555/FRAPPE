{
 "actions": [],
 "allow_import": 1,
 "allow_rename": 1,
 "autoname": "naming_series:",
 "creation": "2013-03-07 18:50:30",
 "description": "Potential Sales Deal",
 "doctype": "DocType",
 "document_type": "Document",
 "editable_grid": 1,
 "email_append_to": 1,
 "engine": "InnoDB",
 "field_order": [
  "from_section",
  "naming_series",
  "opportunity_from",
  "party_name",
  "customer_name",
  "source",
  "column_break0",
  "title",
  "opportunity_type",
  "status",
  "converted_by",
  "sales_stage",
  "order_lost_reason",
  "first_response_time",
  "expected_closing",
  "next_contact",
  "contact_by",
  "contact_date",
  "column_break2",
  "to_discuss",
  "section_break_14",
  "currency",
  "opportunity_amount",
  "with_items",
  "column_break_17",
  "probability",
  "items_section",
  "items",
  "contact_info",
  "customer_address",
  "address_display",
  "territory",
  "customer_group",
  "column_break3",
  "contact_person",
  "contact_display",
  "contact_email",
  "contact_mobile",
  "more_info",
  "company",
  "campaign",
  "column_break1",
  "transaction_date",
  "language",
  "amended_from",
  "lost_reasons"
 ],
 "fields": [
  {
   "fieldname": "from_section",
   "fieldtype": "Section Break",
   "options": "fa fa-user"
  },
  {
   "fieldname": "naming_series",
   "fieldtype": "Select",
   "in_list_view": 1,
   "label": "Series",
   "no_copy": 1,
   "oldfieldname": "naming_series",
   "oldfieldtype": "Select",
   "options": "CRM-OPP-.YYYY.-",
   "reqd": 1,
   "set_only_once": 1
  },
  {
   "fieldname": "opportunity_from",
   "fieldtype": "Link",
   "in_list_view": 1,
   "in_standard_filter": 1,
   "label": "Opportunity From",
   "oldfieldname": "enquiry_from",
   "oldfieldtype": "Select",
   "options": "DocType",
   "print_hide": 1,
   "reqd": 1
  },
  {
   "bold": 1,
   "fieldname": "party_name",
   "fieldtype": "Dynamic Link",
   "in_standard_filter": 1,
   "label": "Party",
   "oldfieldname": "customer",
   "oldfieldtype": "Link",
   "options": "opportunity_from",
   "print_hide": 1,
   "reqd": 1
  },
  {
   "bold": 1,
   "fieldname": "customer_name",
   "fieldtype": "Data",
   "in_global_search": 1,
   "label": "Customer / Lead Name",
   "read_only": 1
  },
  {
   "fieldname": "column_break0",
   "fieldtype": "Column Break",
   "oldfieldtype": "Column Break",
   "width": "50%"
  },
  {
   "fieldname": "title",
   "fieldtype": "Data",
   "hidden": 1,
   "label": "Title",
   "no_copy": 1
  },
  {
   "default": "Sales",
   "fieldname": "opportunity_type",
   "fieldtype": "Link",
   "in_list_view": 1,
   "label": "Opportunity Type",
   "oldfieldname": "enquiry_type",
   "oldfieldtype": "Select",
   "options": "Opportunity Type"
  },
  {
   "default": "Open",
   "fieldname": "status",
   "fieldtype": "Select",
   "in_list_view": 1,
   "in_standard_filter": 1,
   "label": "Status",
   "no_copy": 1,
   "oldfieldname": "status",
   "oldfieldtype": "Select",
   "options": "Open\nQuotation\nConverted\nLost\nReplied\nClosed",
   "print_hide": 1,
   "reqd": 1
  },
  {
   "depends_on": "eval:doc.status===\"Lost\"",
   "fieldname": "order_lost_reason",
   "fieldtype": "Small Text",
   "label": "Lost Reason",
   "no_copy": 1,
   "read_only": 1
  },
  {
   "fieldname": "expected_closing",
   "fieldtype": "Date",
   "label": "Expected Closing Date"
  },
  {
   "collapsible": 1,
   "collapsible_depends_on": "contact_by",
   "fieldname": "next_contact",
   "fieldtype": "Section Break",
   "label": "Follow Up"
  },
  {
   "fieldname": "contact_by",
   "fieldtype": "Link",
   "in_standard_filter": 1,
   "label": "Next Contact By",
   "oldfieldname": "contact_by",
   "oldfieldtype": "Link",
   "options": "User",
   "width": "75px"
  },
  {
   "fieldname": "contact_date",
   "fieldtype": "Datetime",
   "label": "Next Contact Date",
   "oldfieldname": "contact_date",
   "oldfieldtype": "Date"
  },
  {
   "fieldname": "column_break2",
   "fieldtype": "Column Break",
   "oldfieldtype": "Column Break",
   "width": "50%"
  },
  {
   "fieldname": "to_discuss",
   "fieldtype": "Small Text",
   "label": "To Discuss",
   "no_copy": 1,
   "oldfieldname": "to_discuss",
   "oldfieldtype": "Small Text"
  },
  {
   "fieldname": "section_break_14",
   "fieldtype": "Section Break",
   "label": "Sales"
  },
  {
   "fieldname": "currency",
   "fieldtype": "Link",
   "label": "Currency",
   "options": "Currency"
  },
  {
   "fieldname": "opportunity_amount",
   "fieldtype": "Currency",
   "label": "Opportunity Amount",
   "options": "currency"
  },
  {
   "default": "0",
   "fieldname": "with_items",
   "fieldtype": "Check",
   "label": "With Items"
  },
  {
   "fieldname": "column_break_17",
   "fieldtype": "Column Break"
  },
  {
   "default": "Prospecting",
   "fieldname": "sales_stage",
   "fieldtype": "Link",
   "label": "Sales Stage",
   "options": "Sales Stage"
  },
  {
   "default": "100",
   "fieldname": "probability",
   "fieldtype": "Percent",
   "label": "Probability (%)"
  },
  {
   "depends_on": "with_items",
   "fieldname": "items_section",
   "fieldtype": "Section Break",
   "label": "Items",
   "oldfieldtype": "Section Break",
   "options": "fa fa-shopping-cart"
  },
  {
   "fieldname": "items",
   "fieldtype": "Table",
   "label": "Items",
   "mandatory_depends_on": "eval: doc.with_items == 1",
   "oldfieldname": "enquiry_details",
   "oldfieldtype": "Table",
   "options": "Opportunity Item"
  },
  {
   "collapsible": 1,
   "collapsible_depends_on": "next_contact_by",
   "depends_on": "eval:doc.party_name",
   "fieldname": "contact_info",
   "fieldtype": "Section Break",
   "label": "Contact Info",
   "options": "fa fa-bullhorn"
  },
  {
   "depends_on": "eval:doc.party_name",
   "fieldname": "customer_address",
   "fieldtype": "Link",
   "label": "Customer / Lead Address",
   "options": "Address",
   "print_hide": 1
  },
  {
   "fieldname": "address_display",
   "fieldtype": "Small Text",
   "hidden": 1,
   "label": "Address",
   "oldfieldname": "address",
   "oldfieldtype": "Small Text",
   "read_only": 1
  },
  {
   "fieldname": "territory",
   "fieldtype": "Link",
   "label": "Territory",
   "options": "Territory",
   "print_hide": 1,
   "search_index": 1
  },
  {
   "depends_on": "eval:doc.opportunity_from=='Customer' && doc.party_name",
   "fieldname": "customer_group",
   "fieldtype": "Link",
   "label": "Customer Group",
   "oldfieldname": "customer_group",
   "oldfieldtype": "Link",
   "options": "Customer Group",
   "print_hide": 1,
   "search_index": 1
  },
  {
   "fieldname": "column_break3",
   "fieldtype": "Column Break"
  },
  {
   "depends_on": "eval:doc.party_name",
   "fieldname": "contact_person",
   "fieldtype": "Link",
   "label": "Contact Person",
   "options": "Contact",
   "print_hide": 1
  },
  {
   "depends_on": "eval:doc.opportunity_from=='Customer' && doc.party_name",
   "fieldname": "contact_display",
   "fieldtype": "Small Text",
   "in_global_search": 1,
   "label": "Contact",
   "read_only": 1
  },
  {
   "depends_on": "eval:doc.party_name",
   "fieldname": "contact_email",
   "fieldtype": "Data",
   "label": "Contact Email",
   "options": "Email",
   "read_only": 1
  },
  {
   "depends_on": "eval:doc.party_name",
   "fieldname": "contact_mobile",
   "fieldtype": "Small Text",
   "label": "Contact Mobile No",
   "read_only": 1
  },
  {
   "collapsible": 1,
   "fieldname": "more_info",
   "fieldtype": "Section Break",
   "label": "More Information",
   "oldfieldtype": "Section Break",
   "options": "fa fa-file-text"
  },
  {
   "fieldname": "source",
   "fieldtype": "Link",
   "label": "Source",
   "oldfieldname": "source",
   "oldfieldtype": "Select",
   "options": "Lead Source"
  },
  {
   "depends_on": "eval: doc.source==\"Campaign\"",
   "description": "Enter name of campaign if source of enquiry is campaign",
   "fieldname": "campaign",
   "fieldtype": "Link",
   "label": "Campaign",
   "oldfieldname": "campaign",
   "oldfieldtype": "Link",
   "options": "Campaign"
  },
  {
   "fieldname": "column_break1",
   "fieldtype": "Column Break",
   "oldfieldtype": "Column Break",
   "width": "50%"
  },
  {
   "fieldname": "company",
   "fieldtype": "Link",
   "label": "Company",
   "oldfieldname": "company",
   "oldfieldtype": "Link",
   "options": "Company",
   "print_hide": 1,
   "remember_last_selected_value": 1,
   "reqd": 1,
   "search_index": 1
  },
  {
   "default": "Today",
   "fieldname": "transaction_date",
   "fieldtype": "Date",
   "label": "Opportunity Date",
   "oldfieldname": "transaction_date",
   "oldfieldtype": "Date",
   "reqd": 1,
   "width": "50px"
  },
  {
   "fieldname": "amended_from",
   "fieldtype": "Link",
   "ignore_user_permissions": 1,
   "label": "Amended From",
   "no_copy": 1,
   "oldfieldname": "amended_from",
   "oldfieldtype": "Data",
   "options": "Opportunity",
   "print_hide": 1,
   "read_only": 1,
   "width": "150px"
  },
  {
   "fieldname": "lost_reasons",
   "fieldtype": "Table MultiSelect",
   "label": "Lost Reasons",
   "options": "Opportunity Lost Reason Detail",
   "read_only": 1
  },
  {
   "fieldname": "converted_by",
   "fieldtype": "Link",
   "label": "Converted By",
   "options": "User"
  },
  {
   "bold": 1,
   "fieldname": "first_response_time",
   "fieldtype": "Duration",
   "label": "First Response Time",
   "read_only": 1
  },
  {
   "fieldname": "language",
   "fieldtype": "Link",
   "label": "Print Language",
   "options": "Language"
  }
 ],
 "icon": "fa fa-info-sign",
 "idx": 195,
<<<<<<< HEAD
 "modified": "2020-08-12 23:34:39.665513",
=======
 "links": [],
 "modified": "2021-06-04 10:11:22.831139",
>>>>>>> 540559d6
 "modified_by": "Administrator",
 "module": "CRM",
 "name": "Opportunity",
 "owner": "Administrator",
 "permissions": [
  {
   "create": 1,
   "delete": 1,
   "email": 1,
   "print": 1,
   "read": 1,
   "report": 1,
   "role": "Sales User",
   "share": 1,
   "write": 1
  },
  {
   "create": 1,
   "delete": 1,
   "email": 1,
   "export": 1,
   "import": 1,
   "print": 1,
   "read": 1,
   "report": 1,
   "role": "Sales Manager",
   "share": 1,
   "write": 1
  }
 ],
 "search_fields": "status,transaction_date,party_name,opportunity_type,territory,company",
 "sender_field": "contact_email",
 "show_name_in_global_search": 1,
 "sort_field": "modified",
 "sort_order": "DESC",
 "subject_field": "title",
 "timeline_field": "party_name",
 "title_field": "title",
 "track_seen": 1,
 "track_views": 1
}<|MERGE_RESOLUTION|>--- conflicted
+++ resolved
@@ -429,12 +429,8 @@
  ],
  "icon": "fa fa-info-sign",
  "idx": 195,
-<<<<<<< HEAD
- "modified": "2020-08-12 23:34:39.665513",
-=======
  "links": [],
  "modified": "2021-06-04 10:11:22.831139",
->>>>>>> 540559d6
  "modified_by": "Administrator",
  "module": "CRM",
  "name": "Opportunity",
