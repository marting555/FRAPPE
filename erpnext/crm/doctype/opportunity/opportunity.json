{
 "allow_import": 1,
 "allow_rename": 1,
 "autoname": "naming_series:",
 "creation": "2013-03-07 18:50:30",
 "description": "Potential Sales Deal",
 "doctype": "DocType",
 "document_type": "Document",
 "editable_grid": 1,
 "engine": "InnoDB",
 "field_order": [
  "from_section",
  "naming_series",
  "opportunity_from",
  "party_name",
  "customer_name",
  "column_break0",
  "title",
  "opportunity_type",
  "status",
  "converted_by",
  "sales_stage",
  "order_lost_reason",
  "mins_to_first_response",
  "next_contact",
  "contact_by",
  "contact_date",
  "column_break2",
  "to_discuss",
  "section_break_14",
  "currency",
  "opportunity_amount",
  "with_items",
  "column_break_17",
  "probability",
  "items_section",
  "items",
  "contact_info",
  "customer_address",
  "address_display",
  "territory",
  "customer_group",
  "column_break3",
  "contact_person",
  "contact_display",
  "contact_email",
  "contact_mobile",
  "more_info",
  "source",
  "campaign",
  "column_break1",
  "company",
  "transaction_date",
  "amended_from",
  "lost_reasons"
 ],
 "fields": [
  {
   "fieldname": "from_section",
   "fieldtype": "Section Break",
   "options": "fa fa-user"
  },
  {
   "fieldname": "naming_series",
   "fieldtype": "Select",
   "hidden": 1,
   "in_list_view": 1,
   "label": "Series",
   "no_copy": 1,
   "oldfieldname": "naming_series",
   "oldfieldtype": "Select",
   "options": "CRM-OPP-",
   "set_only_once": 1
  },
  {
   "fieldname": "opportunity_from",
   "fieldtype": "Link",
   "in_list_view": 1,
   "in_standard_filter": 1,
   "label": "Opportunity From",
   "oldfieldname": "enquiry_from",
   "oldfieldtype": "Select",
   "options": "DocType",
   "print_hide": 1,
   "reqd": 1
  },
  {
   "bold": 1,
   "fieldname": "party_name",
   "fieldtype": "Dynamic Link",
   "in_standard_filter": 1,
   "label": "Party",
   "oldfieldname": "customer",
   "oldfieldtype": "Link",
   "options": "opportunity_from",
   "print_hide": 1,
   "reqd": 1
  },
  {
   "bold": 1,
   "fieldname": "customer_name",
   "fieldtype": "Data",
   "in_global_search": 1,
   "label": "Customer / Lead Name",
   "read_only": 1
  },
  {
   "fieldname": "column_break0",
   "fieldtype": "Column Break",
   "oldfieldtype": "Column Break",
   "width": "50%"
  },
  {
   "fieldname": "title",
   "fieldtype": "Data",
   "hidden": 1,
   "label": "Title",
   "no_copy": 1
  },
  {
   "default": "Sales",
   "fieldname": "opportunity_type",
   "fieldtype": "Link",
   "in_list_view": 1,
   "label": "Opportunity Type",
   "oldfieldname": "enquiry_type",
   "oldfieldtype": "Select",
   "options": "Opportunity Type"
  },
  {
   "default": "Open",
   "fieldname": "status",
   "fieldtype": "Select",
   "in_list_view": 1,
   "in_standard_filter": 1,
   "label": "Status",
   "no_copy": 1,
   "oldfieldname": "status",
   "oldfieldtype": "Select",
   "options": "Open\nQuotation\nConverted\nLost\nReplied\nClosed",
   "print_hide": 1,
   "reqd": 1
  },
  {
   "depends_on": "eval:doc.status===\"Lost\"",
   "fieldname": "order_lost_reason",
   "fieldtype": "Small Text",
   "label": "Lost Reason",
   "no_copy": 1,
   "read_only": 1
  },
  {
   "bold": 1,
   "fieldname": "mins_to_first_response",
   "fieldtype": "Float",
   "label": "Mins to first response",
   "read_only": 1
  },
  {
   "collapsible": 1,
   "collapsible_depends_on": "contact_by",
   "fieldname": "next_contact",
   "fieldtype": "Section Break",
   "label": "Follow Up"
  },
  {
   "fieldname": "contact_by",
   "fieldtype": "Link",
   "in_standard_filter": 1,
   "label": "Next Contact By",
   "oldfieldname": "contact_by",
   "oldfieldtype": "Link",
   "options": "User",
   "width": "75px"
  },
  {
   "fieldname": "contact_date",
   "fieldtype": "Datetime",
   "label": "Next Contact Date",
   "oldfieldname": "contact_date",
   "oldfieldtype": "Date"
  },
  {
   "fieldname": "column_break2",
   "fieldtype": "Column Break",
   "oldfieldtype": "Column Break",
   "width": "50%"
  },
  {
   "fieldname": "to_discuss",
   "fieldtype": "Small Text",
   "label": "To Discuss",
   "no_copy": 1,
   "oldfieldname": "to_discuss",
   "oldfieldtype": "Small Text"
  },
  {
   "fieldname": "section_break_14",
   "fieldtype": "Section Break",
   "label": "Sales"
  },
  {
   "fieldname": "currency",
   "fieldtype": "Link",
   "label": "Currency",
   "options": "Currency"
  },
  {
   "fieldname": "opportunity_amount",
   "fieldtype": "Currency",
   "label": "Opportunity Amount",
   "options": "currency"
  },
  {
   "default": "0",
   "fieldname": "with_items",
   "fieldtype": "Check",
   "label": "With Items"
  },
  {
   "fieldname": "column_break_17",
   "fieldtype": "Column Break"
  },
  {
   "default": "Prospecting",
   "fieldname": "sales_stage",
   "fieldtype": "Link",
   "label": "Sales Stage",
   "options": "Sales Stage"
  },
  {
   "default": "100",
   "fieldname": "probability",
   "fieldtype": "Percent",
   "label": "Probability (%)"
  },
  {
   "depends_on": "with_items",
   "fieldname": "items_section",
   "fieldtype": "Section Break",
   "label": "Items",
   "oldfieldtype": "Section Break",
   "options": "fa fa-shopping-cart"
  },
  {
   "fieldname": "items",
   "fieldtype": "Table",
   "label": "Items",
   "oldfieldname": "enquiry_details",
   "oldfieldtype": "Table",
   "options": "Opportunity Item"
  },
  {
   "collapsible": 1,
   "collapsible_depends_on": "next_contact_by",
   "depends_on": "eval:doc.party_name",
   "fieldname": "contact_info",
   "fieldtype": "Section Break",
   "label": "Contact Info",
   "options": "fa fa-bullhorn"
  },
  {
   "depends_on": "eval:doc.party_name",
   "fieldname": "customer_address",
   "fieldtype": "Link",
   "label": "Customer / Lead Address",
   "options": "Address",
   "print_hide": 1
  },
  {
   "fieldname": "address_display",
   "fieldtype": "Small Text",
   "hidden": 1,
   "label": "Address",
   "oldfieldname": "address",
   "oldfieldtype": "Small Text",
   "read_only": 1
  },
  {
   "depends_on": "eval:",
   "fieldname": "territory",
   "fieldtype": "Link",
   "label": "Territory",
   "options": "Territory",
   "print_hide": 1,
   "search_index": 1
  },
  {
   "depends_on": "eval:doc.opportunity_from=='Customer' && doc.party_name",
   "fieldname": "customer_group",
   "fieldtype": "Link",
   "label": "Customer Group",
   "oldfieldname": "customer_group",
   "oldfieldtype": "Link",
   "options": "Customer Group",
   "print_hide": 1,
   "search_index": 1
  },
  {
   "fieldname": "column_break3",
   "fieldtype": "Column Break"
  },
  {
   "depends_on": "eval:doc.party_name",
   "fieldname": "contact_person",
   "fieldtype": "Link",
   "label": "Contact Person",
   "options": "Contact",
   "print_hide": 1
  },
  {
   "depends_on": "eval:doc.opportunity_from=='Customer' && doc.party_name",
   "fieldname": "contact_display",
   "fieldtype": "Small Text",
   "in_global_search": 1,
   "label": "Contact",
   "read_only": 1
  },
  {
   "depends_on": "eval:doc.party_name",
   "fieldname": "contact_email",
   "fieldtype": "Data",
   "label": "Contact Email",
   "read_only": 1
  },
  {
   "depends_on": "eval:doc.party_name",
   "fieldname": "contact_mobile",
   "fieldtype": "Small Text",
   "label": "Contact Mobile No",
   "read_only": 1
  },
  {
   "collapsible": 1,
   "fieldname": "more_info",
   "fieldtype": "Section Break",
   "label": "Source",
   "oldfieldtype": "Section Break",
   "options": "fa fa-file-text"
  },
  {
   "fieldname": "source",
   "fieldtype": "Link",
   "label": "Source",
   "oldfieldname": "source",
   "oldfieldtype": "Select",
   "options": "Lead Source"
  },
  {
   "depends_on": "eval: doc.source==\"Campaign\"",
   "description": "Enter name of campaign if source of enquiry is campaign",
   "fieldname": "campaign",
   "fieldtype": "Link",
   "label": "Campaign",
   "oldfieldname": "campaign",
   "oldfieldtype": "Link",
   "options": "Campaign"
  },
  {
   "fieldname": "column_break1",
   "fieldtype": "Column Break",
   "oldfieldtype": "Column Break",
   "width": "50%"
  },
  {
   "fieldname": "company",
   "fieldtype": "Link",
   "label": "Company",
   "oldfieldname": "company",
   "oldfieldtype": "Link",
   "options": "Company",
   "print_hide": 1,
   "remember_last_selected_value": 1,
   "reqd": 1,
   "search_index": 1
  },
  {
   "default": "Today",
   "fieldname": "transaction_date",
   "fieldtype": "Date",
   "label": "Opportunity Date",
   "oldfieldname": "transaction_date",
   "oldfieldtype": "Date",
   "reqd": 1,
   "width": "50px"
  },
  {
   "fieldname": "amended_from",
   "fieldtype": "Link",
   "ignore_user_permissions": 1,
   "label": "Amended From",
   "no_copy": 1,
   "oldfieldname": "amended_from",
   "oldfieldtype": "Data",
   "options": "Opportunity",
   "print_hide": 1,
   "read_only": 1,
   "width": "150px"
  },
  {
   "fieldname": "lost_reasons",
   "fieldtype": "Table MultiSelect",
   "label": "Lost Reasons",
   "options": "Opportunity Lost Reason Detail",
   "read_only": 1
  },
  {
   "fieldname": "converted_by",
   "fieldtype": "Link",
   "label": "Converted By",
   "options": "User"
  }
 ],
 "icon": "fa fa-info-sign",
 "idx": 195,
<<<<<<< HEAD
 "modified": "2020-03-20 12:28:45.228994",
=======
 "modified": "2020-08-12 23:34:39.665513",
>>>>>>> 24e5a617
 "modified_by": "Administrator",
 "module": "CRM",
 "name": "Opportunity",
 "owner": "Administrator",
 "permissions": [
  {
   "create": 1,
   "delete": 1,
   "email": 1,
   "print": 1,
   "read": 1,
   "report": 1,
   "role": "Sales User",
   "share": 1,
   "write": 1
  },
  {
   "create": 1,
   "delete": 1,
   "email": 1,
   "export": 1,
   "import": 1,
   "print": 1,
   "read": 1,
   "report": 1,
   "role": "Sales Manager",
   "share": 1,
   "write": 1
  }
 ],
 "search_fields": "status,transaction_date,party_name,opportunity_type,territory,company",
 "show_name_in_global_search": 1,
 "sort_field": "modified",
 "sort_order": "DESC",
 "timeline_field": "party_name",
 "title_field": "title",
 "track_seen": 1,
 "track_views": 1
}<|MERGE_RESOLUTION|>--- conflicted
+++ resolved
@@ -413,11 +413,7 @@
  ],
  "icon": "fa fa-info-sign",
  "idx": 195,
-<<<<<<< HEAD
- "modified": "2020-03-20 12:28:45.228994",
-=======
  "modified": "2020-08-12 23:34:39.665513",
->>>>>>> 24e5a617
  "modified_by": "Administrator",
  "module": "CRM",
  "name": "Opportunity",
