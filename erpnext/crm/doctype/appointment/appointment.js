--- conflicted
+++ resolved
@@ -13,13 +13,9 @@
 			'Project': 'Project',
 			'Appointment': 'Reschedule',
 		}
-<<<<<<< HEAD
-	}
-=======
 
 		erpnext.setup_applies_to_fields(this.frm);
-	},
->>>>>>> d34d0de6
+	}
 
 	refresh() {
 		erpnext.hide_company();
