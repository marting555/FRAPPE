{
 "actions": [],
 "autoname": "naming_series:",
 "creation": "2019-08-27 10:48:27.926283",
 "doctype": "DocType",
 "editable_grid": 1,
 "engine": "InnoDB",
 "field_order": [
  "naming_series",
  "appointment_type",
  "column_break_3",
  "opportunity",
  "previous_appointment",
  "previous_appointment_dt",
  "column_break_6",
  "company",
  "confirmation_dt",
  "amended_from",
  "appointment_time_section",
  "scheduled_date",
  "scheduled_time",
  "column_break_7",
  "scheduled_day_of_week",
  "appointment_duration",
  "column_break_10",
  "scheduled_dt",
  "end_dt",
  "time_slots_section",
  "appointment_slot_picker_html",
  "sec_applies_to",
  "applies_to_variant_of",
  "applies_to_variant_of_name",
  "applies_to_serial_no",
  "applies_to_item",
  "col_break_applies_to",
  "applies_to_item_name",
  "customer_details_section",
  "appointment_for",
  "party_name",
  "col_br_2",
  "customer_name",
  "tax_cnic",
  "tax_id",
  "contact_and_address_section",
  "contact_person",
  "contact_display",
  "column_break_36",
  "contact_mobile",
  "contact_mobile_2",
  "column_break_39",
  "contact_phone",
  "contact_email",
  "column_break_25",
  "customer_address",
  "address_display",
  "secondary_contact_section",
  "secondary_contact_person",
  "column_break_secondary_contact_person",
  "secondary_contact_display",
  "column_break_secondary_contact_display",
  "secondary_contact_mobile",
  "details_section",
  "voice_of_customer",
  "description",
  "appointment_remarks_section",
  "remarks",
  "more_information_section",
  "calendar_event",
  "column_break_41",
  "status",
  "is_closed",
  "is_missed"
 ],
 "fields": [
  {
   "fieldname": "customer_details_section",
   "fieldtype": "Section Break",
   "label": "Customer Details"
  },
  {
   "allow_on_submit": 1,
   "depends_on": "eval:doc.party_name && doc.customer_name != doc.party_name",
   "fieldname": "customer_name",
   "fieldtype": "Data",
   "in_list_view": 1,
   "label": "Customer Name",
   "read_only": 1
  },
  {
   "fieldname": "scheduled_time",
   "fieldtype": "Time",
   "in_standard_filter": 1,
   "label": "Scheduled Time",
   "no_copy": 1,
   "reqd": 1
  },
  {
   "allow_on_submit": 1,
   "default": "Draft",
   "fieldname": "status",
   "fieldtype": "Select",
   "in_list_view": 1,
   "in_standard_filter": 1,
   "label": "Status",
   "no_copy": 1,
   "options": "Draft\nOpen\nClosed\nRescheduled\nMissed\nCancelled",
   "read_only": 1,
   "reqd": 1,
   "search_index": 1
  },
  {
   "fieldname": "calendar_event",
   "fieldtype": "Link",
   "label": "Calendar Event",
   "options": "Event"
  },
  {
   "fieldname": "col_br_2",
   "fieldtype": "Column Break"
  },
  {
   "fieldname": "scheduled_date",
   "fieldtype": "Date",
   "in_standard_filter": 1,
   "label": "Scheduled Date",
   "no_copy": 1,
   "reqd": 1,
   "search_index": 1
  },
  {
   "fieldname": "column_break_3",
   "fieldtype": "Column Break"
  },
  {
   "fieldname": "scheduled_dt",
   "fieldtype": "Datetime",
   "in_list_view": 1,
   "label": "Start Date/Time",
   "no_copy": 1,
   "read_only": 1,
   "reqd": 1,
   "search_index": 1
  },
  {
   "fieldname": "appointment_type",
   "fieldtype": "Link",
   "in_list_view": 1,
   "in_standard_filter": 1,
   "label": "Appointment Type",
   "options": "Appointment Type",
   "reqd": 1
  },
  {
   "fieldname": "appointment_time_section",
   "fieldtype": "Section Break",
   "label": "Appointment Time"
  },
  {
   "fieldname": "column_break_7",
   "fieldtype": "Column Break"
  },
  {
   "fieldname": "end_dt",
   "fieldtype": "Datetime",
   "label": "End Date/Time",
   "no_copy": 1,
   "read_only": 1,
   "search_index": 1
  },
  {
   "fetch_from": "appointment_type.appointment_duration",
   "fetch_if_empty": 1,
   "fieldname": "appointment_duration",
   "fieldtype": "Int",
   "label": "Duration (in Minutes)"
  },
  {
   "fieldname": "appointment_slot_picker_html",
   "fieldtype": "HTML",
   "label": "Appointment Slot Picker"
  },
  {
   "fieldname": "time_slots_section",
   "fieldtype": "Section Break",
   "label": "Time Slots"
  },
  {
   "fieldname": "scheduled_day_of_week",
   "fieldtype": "Select",
   "in_standard_filter": 1,
   "label": "Day Of Week",
   "no_copy": 1,
   "options": "\nMonday\nTuesday\nWednesday\nThursday\nFriday\nSaturday\nSunday",
   "read_only": 1
  },
  {
   "fieldname": "column_break_10",
   "fieldtype": "Column Break"
  },
  {
   "fieldname": "company",
   "fieldtype": "Link",
   "in_standard_filter": 1,
   "label": "Company",
   "options": "Company",
   "print_hide": 1,
   "remember_last_selected_value": 1,
   "reqd": 1
  },
  {
   "allow_on_submit": 1,
   "default": "Customer",
   "fieldname": "appointment_for",
   "fieldtype": "Link",
   "in_standard_filter": 1,
   "label": "Appointment For",
   "options": "DocType",
   "reqd": 1
  },
  {
   "allow_on_submit": 1,
   "fieldname": "party_name",
   "fieldtype": "Dynamic Link",
   "in_global_search": 1,
   "in_standard_filter": 1,
   "label": "Party",
   "options": "appointment_for",
   "reqd": 1,
   "search_index": 1
  },
  {
   "allow_on_submit": 1,
   "fieldname": "contact_person",
   "fieldtype": "Link",
   "label": "Contact Person",
   "options": "Contact"
  },
  {
   "allow_on_submit": 1,
   "fieldname": "contact_display",
   "fieldtype": "Data",
   "label": "Contact Name",
   "read_only": 1
  },
  {
   "allow_on_submit": 1,
   "fieldname": "contact_mobile",
   "fieldtype": "Select",
   "label": "Mobile No (Primary)"
  },
  {
   "allow_on_submit": 1,
   "fieldname": "contact_email",
   "fieldtype": "Data",
   "label": "Contact Email",
   "options": "Email",
   "read_only": 1
  },
  {
   "fieldname": "details_section",
   "fieldtype": "Section Break",
   "label": "Appointment Details"
  },
  {
   "fieldname": "column_break_25",
   "fieldtype": "Column Break"
  },
  {
   "allow_on_submit": 1,
   "fieldname": "customer_address",
   "fieldtype": "Link",
   "label": "Customer Address",
   "options": "Address"
  },
  {
   "allow_on_submit": 1,
   "fieldname": "address_display",
   "fieldtype": "Small Text",
   "label": "Customer Address Display",
   "read_only": 1
  },
  {
   "allow_on_submit": 1,
   "fieldname": "tax_cnic",
   "fieldtype": "Data",
   "label": "CNIC",
   "read_only": 1
  },
  {
   "allow_on_submit": 1,
   "fieldname": "tax_id",
   "fieldtype": "Data",
   "label": "Tax ID",
   "read_only": 1
  },
  {
   "collapsible_depends_on": "applies_to_item",
   "fieldname": "sec_applies_to",
   "fieldtype": "Section Break",
   "hidden": 1,
   "label": "Applies To"
  },
  {
   "allow_on_submit": 1,
   "fetch_from": "applies_to_item.variant_of",
   "fieldname": "applies_to_variant_of",
   "fieldtype": "Link",
   "hidden": 1,
   "in_standard_filter": 1,
   "label": "Applies to Template",
   "options": "Item",
   "read_only": 1
  },
  {
   "allow_on_submit": 1,
   "fetch_from": "applies_to_variant_of.item_name",
   "fieldname": "applies_to_variant_of_name",
   "fieldtype": "Data",
   "hidden": 1,
   "label": "Applies to Template Name",
   "read_only": 1
  },
  {
   "allow_on_submit": 1,
   "fieldname": "applies_to_item",
   "fieldtype": "Link",
   "in_standard_filter": 1,
   "label": "Applies to Item",
   "options": "Item"
  },
  {
   "fieldname": "col_break_applies_to",
   "fieldtype": "Column Break"
  },
  {
   "allow_on_submit": 1,
   "depends_on": "eval:!doc.applies_to_item || doc.applies_to_item_name != doc.applies_to_item",
   "fetch_from": "applies_to_item.item_name",
   "fetch_if_empty": 1,
   "fieldname": "applies_to_item_name",
   "fieldtype": "Data",
   "label": "Applies to Item Name"
  },
  {
   "collapsible": 1,
   "fieldname": "more_information_section",
   "fieldtype": "Section Break",
   "label": "More Information"
  },
  {
   "allow_on_submit": 1,
   "fieldname": "voice_of_customer",
   "fieldtype": "Data",
   "in_list_view": 1,
   "in_standard_filter": 1,
   "label": "Voice of Customer"
  },
  {
   "allow_on_submit": 1,
   "fieldname": "description",
   "fieldtype": "Text Editor",
   "label": "Description"
  },
  {
   "fieldname": "amended_from",
   "fieldtype": "Link",
   "label": "Amended From",
   "no_copy": 1,
   "options": "Appointment",
   "print_hide": 1,
   "read_only": 1
  },
  {
   "fieldname": "column_break_41",
   "fieldtype": "Column Break"
  },
  {
   "fieldname": "naming_series",
   "fieldtype": "Select",
   "hidden": 1,
   "label": "Series",
   "no_copy": 1,
   "options": "APPT-",
   "read_only": 1,
   "set_only_once": 1
  },
  {
   "fieldname": "previous_appointment",
   "fieldtype": "Link",
   "label": "Previous Appointment",
   "no_copy": 1,
   "options": "Appointment",
   "read_only": 1,
   "search_index": 1
  },
  {
   "fieldname": "column_break_6",
   "fieldtype": "Column Break"
  },
  {
   "fieldname": "previous_appointment_dt",
   "fieldtype": "Datetime",
   "label": "Previous Appointment Date/Time",
   "no_copy": 1,
   "read_only": 1
  },
  {
   "allow_on_submit": 1,
   "default": "0",
   "fieldname": "is_closed",
   "fieldtype": "Check",
   "hidden": 1,
   "label": "Is Manually Closed",
   "no_copy": 1,
   "read_only": 1
  },
  {
   "allow_on_submit": 1,
   "fieldname": "contact_phone",
   "fieldtype": "Select",
   "label": "Phone No"
  },
  {
   "allow_on_submit": 1,
   "default": "0",
   "fieldname": "is_missed",
   "fieldtype": "Check",
   "hidden": 1,
   "label": "Is Marked Missed",
   "no_copy": 1,
   "read_only": 1
  },
  {
   "fieldname": "contact_and_address_section",
   "fieldtype": "Section Break",
   "label": "Contact and Address"
  },
  {
   "fieldname": "column_break_36",
   "fieldtype": "Column Break"
  },
  {
   "allow_on_submit": 1,
   "collapsible_depends_on": "eval:doc.contact_mobile_2 || doc.contact_mobile",
   "depends_on": "eval:doc.contact_mobile_2 || doc.contact_mobile",
   "fieldname": "contact_mobile_2",
   "fieldtype": "Select",
   "label": "Mobile No (Secondary)"
  },
  {
   "fieldname": "column_break_39",
   "fieldtype": "Column Break"
  },
  {
   "fieldname": "confirmation_dt",
   "fieldtype": "Datetime",
   "label": "Appointment Confirmation Date/Time",
   "no_copy": 1,
   "read_only": 1
  },
  {
   "collapsible": 1,
   "collapsible_depends_on": "secondary_contact_person",
   "fieldname": "secondary_contact_section",
   "fieldtype": "Section Break",
   "label": "Secondary Contact"
  },
  {
   "allow_on_submit": 1,
   "fieldname": "secondary_contact_person",
   "fieldtype": "Link",
   "label": "Secondary Contact Person",
   "options": "Contact"
  },
  {
   "allow_on_submit": 1,
   "fieldname": "secondary_contact_display",
   "fieldtype": "Data",
   "label": "Secondary Contact Name",
   "read_only": 1
  },
  {
   "allow_on_submit": 1,
   "fieldname": "secondary_contact_mobile",
   "fieldtype": "Select",
   "label": "Secondary Contact Mobile No"
  },
  {
   "fieldname": "column_break_secondary_contact_person",
   "fieldtype": "Column Break"
  },
  {
   "fieldname": "column_break_secondary_contact_display",
   "fieldtype": "Column Break"
  },
  {
   "collapsible": 1,
   "collapsible_depends_on": "remarks",
   "fieldname": "appointment_remarks_section",
   "fieldtype": "Section Break",
   "label": "Appointment Remarks"
  },
  {
   "allow_on_submit": 1,
   "fieldname": "remarks",
   "fieldtype": "Small Text",
   "label": "Remarks",
   "no_copy": 1
  },
  {
   "allow_on_submit": 1,
   "fieldname": "applies_to_serial_no",
   "fieldtype": "Link",
   "label": "Applies to Serial No",
   "options": "Serial No"
  },
  {
   "fieldname": "opportunity",
   "fieldtype": "Link",
   "label": "Opportunity",
   "no_copy": 1,
   "options": "Opportunity",
   "read_only": 1
  }
 ],
 "is_calendar_and_gantt": 1,
 "is_submittable": 1,
<<<<<<< HEAD
 "links": [],
 "modified": "2023-01-02 15:18:27.290996",
=======
 "modified": "2023-01-13 18:44:46.185437",
>>>>>>> d12563b5
 "modified_by": "Administrator",
 "module": "CRM",
 "name": "Appointment",
 "naming_rule": "By \"Naming Series\" field",
 "owner": "Administrator",
 "permissions": [
  {
   "amend": 1,
   "cancel": 1,
   "create": 1,
   "delete": 1,
   "email": 1,
   "export": 1,
   "print": 1,
   "read": 1,
   "report": 1,
   "role": "Sales Manager",
   "share": 1,
   "submit": 1,
   "write": 1
  },
  {
   "amend": 1,
   "cancel": 1,
   "create": 1,
   "delete": 1,
   "email": 1,
   "export": 1,
   "print": 1,
   "read": 1,
   "report": 1,
   "role": "Sales User",
   "share": 1,
   "submit": 1,
   "write": 1
  },
  {
   "email": 1,
   "export": 1,
   "print": 1,
   "read": 1,
   "report": 1,
   "role": "Sales User (Read Only)",
   "share": 1
  },
  {
   "amend": 1,
   "cancel": 1,
   "create": 1,
   "delete": 1,
   "email": 1,
   "export": 1,
   "print": 1,
   "read": 1,
   "report": 1,
   "role": "Projects User",
   "share": 1,
   "submit": 1,
   "write": 1
  },
  {
   "cancel": 1,
   "create": 1,
   "email": 1,
   "export": 1,
   "print": 1,
   "read": 1,
   "report": 1,
   "role": "Guest",
   "share": 1,
   "submit": 1,
   "write": 1
  }
 ],
 "search_fields": "party_name, customer_name, scheduled_dt",
 "sort_field": "scheduled_dt",
 "sort_order": "DESC",
 "states": [],
 "timeline_field": "party_name",
 "title_field": "customer_name",
 "track_changes": 1,
 "track_seen": 1
}<|MERGE_RESOLUTION|>--- conflicted
+++ resolved
@@ -525,12 +525,7 @@
  ],
  "is_calendar_and_gantt": 1,
  "is_submittable": 1,
-<<<<<<< HEAD
- "links": [],
- "modified": "2023-01-02 15:18:27.290996",
-=======
  "modified": "2023-01-13 18:44:46.185437",
->>>>>>> d12563b5
  "modified_by": "Administrator",
  "module": "CRM",
  "name": "Appointment",
