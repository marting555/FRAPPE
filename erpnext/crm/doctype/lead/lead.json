--- conflicted
+++ resolved
@@ -767,11 +767,7 @@
  "idx": 5,
  "image_field": "image",
  "links": [],
-<<<<<<< HEAD
  "modified": "2025-06-10 05:35:54.563433",
-=======
- "modified": "2025-06-10 09:21:38.772745",
->>>>>>> e8a82f4c
  "modified_by": "Administrator",
  "module": "CRM",
  "name": "Lead",
