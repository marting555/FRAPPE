--- conflicted
+++ resolved
@@ -516,11 +516,7 @@
  "idx": 5,
  "image_field": "image",
  "links": [],
-<<<<<<< HEAD
- "modified": "2022-10-13 12:42:04.277879",
-=======
  "modified": "2023-08-28 22:28:00.104413",
->>>>>>> 44bad3bd
  "modified_by": "Administrator",
  "module": "CRM",
  "name": "Lead",
