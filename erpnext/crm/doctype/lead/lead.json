{
 "actions": [],
 "allow_events_in_timeline": 1,
 "allow_import": 1,
 "allow_rename": 1,
 "autoname": "CRM-LEAD-.YYYY.-.#######",
 "creation": "2022-02-08 13:14:41.083327",
 "doctype": "DocType",
 "document_type": "Document",
 "email_append_to": 1,
 "engine": "InnoDB",
 "field_order": [
  "information_tab",
  "basic_information_section",
  "naming_series",
  "type",
  "salutation",
  "first_name",
  "middle_name",
  "territory",
  "column_break_1",
  "phone",
  "email_id",
  "job_title",
  "last_name",
  "gender",
  "col_break123",
  "lead_owner",
  "source",
  "status",
  "customer",
  "request_type",
  "lead_name",
  "lead_received_date",
  "customer_demand_section",
  "purpose_lead",
  "expected_delivery_date",
  "column_break_ugod",
  "budget_lead",
  "preferred_product_type",
  "demand_notes",
  "column_break_wsdb",
  "preferred_diamond",
  "organization_section",
  "company_name",
  "no_of_employees",
  "column_break_28",
  "annual_revenue",
  "industry",
  "market_segment",
  "column_break_31",
  "fax",
  "tax_number",
  "ceo_name",
  "contac_section",
  "contact_html",
  "address_section",
  "address_html",
  "advanced_information_selection",
  "birth_date",
  "address",
  "state",
  "city",
  "column_break_38",
  "personal_tax_id",
  "first_channel",
  "personal_id",
  "place_of_issuance",
  "date_of_issuance",
  "website",
  "column_break_bzqz",
  "bank_name",
  "bank_branch",
  "account_number",
  "bank_province",
  "bank_district",
  "bank_ward",
  "other_info_tab",
  "campaign_name",
  "company",
  "pancake_data",
  "stringee_data",
  "website_from_data",
  "column_break_22",
  "language",
  "image",
  "title",
  "column_break_50",
  "disabled",
  "unsubscribed",
  "blog_subscriber",
  "contact_info_tab",
  "column_break_kkvk",
  "column_break_20",
  "mobile_no",
  "whatsapp_no",
  "column_break_16",
  "phone_ext",
  "qualification_tab",
  "qualification_status",
  "column_break_64",
  "qualified_by",
  "qualified_on",
  "ghi_ch\u00fa_tab",
  "notes_html",
  "notes",
  "activities_tab",
  "open_activities_html",
  "all_activities_section",
  "all_activities_html",
  "column_break_bwya",
  "table_uzxd",
  "merge_lead_tab",
  "ch\u1ecdn_lead_tr\u00f9ng",
  "dashboard_tab"
 ],
 "fields": [
  {
   "fieldname": "naming_series",
   "fieldtype": "Select",
   "hidden": 1,
   "label": "Series",
   "no_copy": 1,
   "oldfieldname": "naming_series",
   "oldfieldtype": "Select",
   "options": "CRM-LEAD-.YYYY.-",
   "set_only_once": 1
  },
  {
   "depends_on": "eval:!doc.__islocal",
   "fieldname": "lead_name",
   "fieldtype": "Data",
   "hidden": 1,
   "in_global_search": 1,
   "label": "Full Name",
   "oldfieldname": "lead_name",
   "oldfieldtype": "Data",
   "read_only": 1,
   "search_index": 1
  },
  {
   "fieldname": "company_name",
   "fieldtype": "Data",
   "label": "T\u00ean Doanh Nghi\u1ec7p",
   "mandatory_depends_on": "eval: !(doc.first_name)",
   "oldfieldname": "company_name",
   "oldfieldtype": "Data"
  },
  {
   "fieldname": "email_id",
   "fieldtype": "Data",
   "label": "Email",
   "oldfieldname": "email_id",
   "oldfieldtype": "Data",
   "options": "Email",
   "search_index": 1
  },
  {
   "fieldname": "col_break123",
   "fieldtype": "Column Break",
   "width": "50%"
  },
  {
   "default": "__user",
   "fieldname": "lead_owner",
   "fieldtype": "Link",
   "label": "Ph\u1ee5 Tr\u00e1ch",
   "oldfieldname": "lead_owner",
   "oldfieldtype": "Link",
   "options": "User",
   "search_index": 1
  },
  {
   "default": "Lead",
   "fieldname": "status",
   "fieldtype": "Select",
   "in_list_view": 1,
   "in_standard_filter": 1,
   "label": "Tr\u1ea1ng Th\u00e1i Lead",
   "no_copy": 1,
   "oldfieldname": "status",
   "oldfieldtype": "Select",
   "options": "Lead\nOpen\nReplied\nOpportunity\nQuotation\nLost Quotation\nInterested\nConverted\nDo Not Contact\nSpam",
   "reqd": 1,
   "search_index": 1
  },
  {
   "depends_on": "eval:doc.type==\"C\u00e1 Nh\u00e2n\"",
   "fieldname": "salutation",
   "fieldtype": "Link",
   "label": "Danh X\u01b0ng",
   "link_filters": "[[\"Salutation\",\"name\",\"in\",[\"B\u00e1c\",\"Ch\u00fa\",\"C\u00f4\",\"Ch\u1ecb\",\"Anh\",\"B\u00e0\",\"\u00d4ng\"]]]",
   "options": "Salutation"
  },
  {
   "fieldname": "gender",
   "fieldtype": "Link",
   "label": "Gi\u1edbi T\u00ednh",
   "link_filters": "[[\"Gender\",\"name\",\"in\",[\"Nam\",\"N\u1eef\",\"Kh\u00e1c\"]]]",
   "options": "Gender"
  },
  {
   "fieldname": "source",
   "fieldtype": "Link",
   "in_list_view": 1,
   "in_standard_filter": 1,
   "label": "Ngu\u1ed3n Lead",
   "oldfieldname": "source",
   "oldfieldtype": "Select",
   "options": "Lead Source"
  },
  {
   "depends_on": "eval:doc.source == 'Existing Customer'",
   "fieldname": "customer",
   "fieldtype": "Link",
   "label": "From Customer",
   "no_copy": 1,
   "oldfieldname": "customer",
   "oldfieldtype": "Link",
   "options": "Customer"
  },
  {
   "fieldname": "campaign_name",
   "fieldtype": "Link",
   "label": "Campaign Name",
   "oldfieldname": "campaign_name",
   "oldfieldtype": "Link",
   "options": "Campaign"
  },
  {
   "fieldname": "image",
   "fieldtype": "Attach Image",
   "hidden": 1,
   "label": "Image",
   "print_hide": 1
  },
  {
   "fieldname": "contact_info_tab",
   "fieldtype": "Section Break",
   "hidden": 1,
   "label": "Contact Info"
  },
  {
   "fieldname": "address_html",
   "fieldtype": "HTML",
   "label": "Address HTML",
   "read_only": 1
  },
  {
   "fieldname": "contact_html",
   "fieldtype": "HTML",
   "label": "Contact HTML",
   "read_only": 1
  },
  {
   "fieldname": "phone",
   "fieldtype": "Data",
   "in_list_view": 1,
   "in_standard_filter": 1,
   "label": "S\u1ed1 \u0110i\u1ec7n Tho\u1ea1i",
   "oldfieldname": "contact_no",
   "oldfieldtype": "Data",
   "options": "Phone"
  },
  {
   "fieldname": "mobile_no",
   "fieldtype": "Data",
   "label": "Mobile No",
   "oldfieldname": "mobile_no",
   "oldfieldtype": "Data",
   "options": "Phone"
  },
  {
   "fieldname": "fax",
   "fieldtype": "Data",
   "hidden": 1,
   "label": "Fax",
   "oldfieldname": "fax",
   "oldfieldtype": "Data"
  },
  {
   "default": "C\u00e1 Nh\u00e2n",
   "fieldname": "type",
   "fieldtype": "Select",
   "label": "Lo\u1ea1i Kh\u00e1ch H\u00e0ng",
   "oldfieldname": "type",
   "oldfieldtype": "Select",
   "options": "C\u00e1 Nh\u00e2n\nDoanh Nghi\u1ec7p"
  },
  {
   "fieldname": "market_segment",
   "fieldtype": "Link",
   "label": "Ph\u00e2n Kh\u00fac Th\u1ecb Tr\u01b0\u1eddng",
   "oldfieldname": "market_segment",
   "oldfieldtype": "Select",
   "options": "Market Segment"
  },
  {
   "fieldname": "industry",
   "fieldtype": "Link",
   "label": "L\u0129nh V\u1ef1c Kinh Doanh",
   "oldfieldname": "industry",
   "oldfieldtype": "Link",
   "options": "Industry Type"
  },
  {
   "fieldname": "request_type",
   "fieldtype": "Select",
   "hidden": 1,
   "label": "Request Type",
   "oldfieldname": "request_type",
   "oldfieldtype": "Select",
   "options": "\nProduct Enquiry\nRequest for Information\nSuggestions\nOther"
  },
  {
   "fieldname": "company",
   "fieldtype": "Link",
   "label": "Company",
   "oldfieldname": "company",
   "oldfieldtype": "Link",
   "options": "Company",
   "remember_last_selected_value": 1
  },
  {
   "fieldname": "website",
   "fieldtype": "Data",
   "label": "Website",
   "oldfieldname": "website",
   "oldfieldtype": "Data"
  },
  {
   "fieldname": "territory",
   "fieldtype": "Link",
   "hidden": 1,
   "in_list_view": 1,
   "in_standard_filter": 1,
   "label": "Khu V\u1ef1c",
   "link_filters": "[[\"Territory\",\"name\",\"like\",\"%B\u1ed9%\"]]",
   "oldfieldname": "territory",
   "oldfieldtype": "Link",
   "options": "Territory",
   "print_hide": 1
  },
  {
   "default": "0",
   "fieldname": "unsubscribed",
   "fieldtype": "Check",
   "label": "Unsubscribed"
  },
  {
   "default": "0",
   "fieldname": "blog_subscriber",
   "fieldtype": "Check",
   "label": "Blog Subscriber"
  },
  {
   "fieldname": "title",
   "fieldtype": "Data",
   "hidden": 1,
   "label": "T\u00ean Lead",
   "print_hide": 1,
   "read_only": 1
  },
  {
   "fieldname": "language",
   "fieldtype": "Link",
   "label": "Print Language",
   "options": "Language"
  },
  {
   "bold": 1,
   "fieldname": "first_name",
   "fieldtype": "Data",
   "label": "H\u1ecd v\u00e0 T\u00ean",
   "mandatory_depends_on": "eval: !(doc.company_name)"
  },
  {
   "fieldname": "middle_name",
   "fieldtype": "Data",
   "hidden": 1,
   "label": "Middle Name"
  },
  {
   "fieldname": "last_name",
   "fieldtype": "Data",
   "hidden": 1,
   "label": "Last Name"
  },
  {
   "fieldname": "no_of_employees",
   "fieldtype": "Select",
   "label": "Quy M\u00f4",
   "options": "1-10\n11-50\n51-200\n201-500\n501-1000\n1000+"
  },
  {
   "fieldname": "column_break_22",
   "fieldtype": "Column Break"
  },
  {
   "fieldname": "whatsapp_no",
   "fieldtype": "Data",
   "label": "WhatsApp",
   "options": "Phone"
  },
  {
   "fieldname": "column_break_50",
   "fieldtype": "Column Break"
  },
  {
   "fieldname": "column_break_16",
   "fieldtype": "Column Break"
  },
  {
   "fieldname": "phone_ext",
   "fieldtype": "Data",
   "label": "Phone Ext."
  },
  {
   "collapsible": 1,
   "fieldname": "qualification_tab",
   "fieldtype": "Section Break",
   "hidden": 1,
   "label": "Qualification"
  },
  {
   "collapsible": 1,
   "fieldname": "other_info_tab",
   "fieldtype": "Section Break",
   "hidden": 1,
   "label": "Additional Information"
  },
  {
   "fieldname": "column_break_1",
   "fieldtype": "Column Break",
   "hidden": 1
  },
  {
   "fieldname": "qualified_by",
   "fieldtype": "Link",
   "label": "Qualified By",
   "options": "User"
  },
  {
   "fieldname": "qualified_on",
   "fieldtype": "Date",
   "label": "Qualified on"
  },
  {
   "fieldname": "qualification_status",
   "fieldtype": "Select",
   "label": "Qualification Status",
   "options": "Unqualified\nIn Process\nQualified"
  },
  {
   "fieldname": "address_section",
   "fieldtype": "Section Break",
   "label": "\u0110\u1ecba Ch\u1ec9"
  },
  {
   "fieldname": "column_break_64",
   "fieldtype": "Column Break"
  },
  {
   "fieldname": "column_break_20",
   "fieldtype": "Column Break"
  },
  {
   "fieldname": "job_title",
   "fieldtype": "Data",
   "hidden": 1,
   "label": "Job Title"
  },
  {
   "fieldname": "annual_revenue",
   "fieldtype": "Currency",
   "hidden": 1,
   "label": "Annual Revenue"
  },
  {
   "depends_on": "eval:!doc.__islocal",
   "fieldname": "activities_tab",
   "fieldtype": "Tab Break",
   "hidden": 1,
   "label": "H\u00e0nh \u0110\u1ed9ng"
  },
  {
   "depends_on": "eval:doc.type==\"Doanh Nghi\u1ec7p\"",
   "fieldname": "organization_section",
   "fieldtype": "Section Break",
   "label": "Th\u00f4ng Tin Doanh Nghi\u1ec7p"
  },
  {
   "fieldname": "column_break_28",
   "fieldtype": "Column Break"
  },
  {
   "fieldname": "column_break_31",
   "fieldtype": "Column Break"
  },
  {
   "fieldname": "notes_html",
   "fieldtype": "HTML",
   "label": "Notes HTML"
  },
  {
   "fieldname": "open_activities_html",
   "fieldtype": "HTML",
   "label": "Open Activities HTML"
  },
  {
   "fieldname": "all_activities_section",
   "fieldtype": "Section Break",
   "label": "All Activities"
  },
  {
   "fieldname": "all_activities_html",
   "fieldtype": "HTML",
   "label": "All Activities HTML"
  },
  {
   "fieldname": "notes",
   "fieldtype": "Table",
   "label": "Notes",
   "no_copy": 1,
   "options": "CRM Note"
  },
  {
   "default": "0",
   "fieldname": "disabled",
   "fieldtype": "Check",
   "label": "Disabled"
  },
  {
   "fieldname": "column_break_38",
   "fieldtype": "Column Break"
  },
  {
   "fieldname": "city",
   "fieldtype": "Data",
   "label": "X\u00e3/Ph\u01b0\u1eddng"
  },
  {
   "fieldname": "state",
   "fieldtype": "Data",
   "label": "Qu\u1eadn/Huy\u1ec7n"
  },
  {
   "fieldname": "dashboard_tab",
   "fieldtype": "Tab Break",
   "hidden": 1,
   "label": "Connections",
   "show_dashboard": 1
  },
  {
   "fieldname": "merge_lead_tab",
   "fieldtype": "Tab Break",
   "hidden": 1,
   "label": "Ki\u1ec3m Tra Tr\u00f9ng"
  },
  {
   "fieldname": "ch\u1ecdn_lead_tr\u00f9ng",
   "fieldtype": "Link",
   "label": "Ch\u1ecdn Lead tr\u00f9ng",
   "options": "Lead"
  },
  {
   "fieldname": "birth_date",
   "fieldtype": "Date",
   "label": "Ng\u00e0y Sinh"
  },
  {
   "fieldname": "column_break_kkvk",
   "fieldtype": "Column Break"
  },
  {
   "default": "Now",
   "fieldname": "lead_received_date",
   "fieldtype": "Datetime",
   "label": "Ng\u00e0y Nh\u1eadn Lead",
   "read_only": 1
  },
  {
   "fieldname": "basic_information_section",
   "fieldtype": "Section Break",
   "label": "Th\u00f4ng Tin C\u01a1 B\u1ea3n"
  },
  {
   "collapsible": 1,
   "fieldname": "advanced_information_selection",
   "fieldtype": "Section Break",
   "hidden": 1,
   "label": "Th\u00f4ng Tin N\u00e2ng Cao"
  },
  {
   "fieldname": "address",
   "fieldtype": "Data",
   "label": "\u0110\u1ecba Ch\u1ec9 Li\u00ean H\u1ec7"
  },
  {
   "fieldname": "column_break_bzqz",
   "fieldtype": "Column Break",
   "hidden": 1
  },
  {
   "fieldname": "personal_id",
   "fieldtype": "Data",
   "label": "CMND/CCCD"
  },
  {
   "fieldname": "place_of_issuance",
   "fieldtype": "Select",
   "label": "N\u01a1i C\u1ea5p",
   "options": "B\u1ed9 C\u00f4ng An\nC\u1ee5c C\u1ea3nh s\u00e1t QLHC v\u1ec1 TTXH\nC\u1ee5c C\u1ea3nh s\u00e1t \u0111\u0103ng k\u00fd, qu\u1ea3n l\u00fd c\u01b0 tr\u00fa v\u00e0 d\u1eef li\u1ec7u qu\u1ed1c gia v\u1ec1 d\u00e2n c\u01b0"
  },
  {
   "fieldname": "date_of_issuance",
   "fieldtype": "Date",
   "label": "Ng\u00e0y C\u1ea5p"
  },
  {
   "fieldname": "information_tab",
   "fieldtype": "Tab Break",
   "label": "Chi Ti\u1ebft"
  },
  {
   "fieldname": "table_uzxd",
   "fieldtype": "Table",
   "options": "Lead Channel"
  },
  {
   "fieldname": "contac_section",
   "fieldtype": "Section Break",
   "label": "L\u1ecbch S\u1eed Li\u00ean H\u1ec7"
  },
  {
   "fieldname": "bank_name",
   "fieldtype": "Select",
   "label": "T\u00e0i Kho\u1ea3n Ng\u00e2n H\u00e0ng",
   "options": "Agribank\nACB\nBIDV\nVietcombank\nVietinBank\nTechcombank\nSacombank\nMB Bank\nEximbank\nVPBank\nSHB\nNamABank\nB\u1eafc \u00c1 Bank\nOceanBank\nTPBank"
  },
  {
   "fieldname": "bank_branch",
   "fieldtype": "Select",
   "label": "Chi Nh\u00e1nh"
  },
  {
   "fieldname": "account_number",
   "fieldtype": "Data",
   "label": "S\u1ed1 T\u00e0i Kho\u1ea3n"
  },
  {
   "fieldname": "bank_province",
   "fieldtype": "Select",
   "label": "T\u1ec9nh/TP c\u1ee7a ng\u00e2n h\u00e0ng"
  },
  {
   "fieldname": "bank_district",
   "fieldtype": "Select",
   "label": "Ch\u1ecdn Qu\u1eadn/Huy\u1ec7n"
  },
  {
   "fieldname": "bank_ward",
   "fieldtype": "Select",
   "label": "Ch\u1ecdn X\u00e3/Ph\u01b0\u1eddng"
  },
  {
   "fieldname": "tax_number",
   "fieldtype": "Data",
   "label": "M\u00e3 S\u1ed1 Thu\u1ebf"
  },
  {
   "fieldname": "ceo_name",
   "fieldtype": "Data",
   "label": "Ch\u1ee7 Doanh Nghi\u1ec7p"
  },
  {
   "fieldname": "first_channel",
   "fieldtype": "Link",
   "in_list_view": 1,
   "label": "K\u00eanh Ti\u1ebfp C\u1eadn",
   "options": "Lead Source"
  },
  {
   "fieldname": "personal_tax_id",
   "fieldtype": "Data",
   "label": "S\u1ed1 CCCD/H\u1ed9 Chi\u1ebfu"
  },
  {
   "fieldname": "column_break_bwya",
   "fieldtype": "Column Break"
  },
  {
   "fieldname": "purpose_lead",
   "fieldtype": "Link",
   "label": "M\u1ee5c \u0110\u00edch",
   "options": "Lead Demand"
  },
  {
   "fieldname": "budget_lead",
   "fieldtype": "Link",
   "label": "Ng\u00e2n S\u00e1ch",
   "options": "Lead Budget"
  },
  {
   "fieldname": "column_break_ugod",
   "fieldtype": "Column Break"
  },
  {
   "fieldname": "preferred_product_type",
   "fieldtype": "Table MultiSelect",
   "label": "S\u1ea3n Ph\u1ea9m",
   "options": "Lead Product Item"
  },
  {
   "fieldname": "preferred_diamond",
   "fieldtype": "Table",
   "label": "Kim C\u01b0\u01a1ng",
   "options": "Lead Diamond"
  },
  {
   "fieldname": "ghi_ch\u00fa_tab",
   "fieldtype": "Tab Break",
   "label": "Ghi Ch\u00fa"
  },
  {
   "fieldname": "demand_notes",
   "fieldtype": "Small Text",
   "hidden": 1,
   "label": "Th\u00f4ng Tin Th\u00eam"
  },
  {
   "fieldname": "customer_demand_section",
   "fieldtype": "Section Break",
   "label": "Nhu C\u1ea7u Kh\u00e1ch H\u00e0ng"
  },
  {
   "fieldname": "expected_delivery_date",
   "fieldtype": "Date",
   "label": "Ng\u00e0y Mua H\u00e0ng (d\u1ef1 ki\u1ebfn)"
  },
  {
   "fieldname": "column_break_wsdb",
   "fieldtype": "Column Break"
  },
  {
   "fieldname": "pancake_data",
   "fieldtype": "JSON",
   "hidden": 1,
   "label": "pancake_data"
  },
  {
   "fieldname": "stringee_data",
   "fieldtype": "JSON",
   "hidden": 1,
   "label": "stringeex_data"
  },
  {
   "fieldname": "website_from_data",
   "fieldtype": "JSON",
   "label": "website_form_data"
  }
 ],
 "icon": "fa fa-user",
 "idx": 5,
 "image_field": "image",
 "links": [],
<<<<<<< HEAD
 "modified": "2025-04-29 07:03:11.237246",
=======
 "modified": "2025-04-29 00:18:55.477067",
>>>>>>> 50f61b51
 "modified_by": "Administrator",
 "module": "CRM",
 "name": "Lead",
 "naming_rule": "By script",
 "owner": "Administrator",
 "permissions": [
  {
   "permlevel": 1,
   "read": 1,
   "report": 1,
   "role": "Desk User"
  },
  {
   "create": 1,
   "email": 1,
   "print": 1,
   "read": 1,
   "report": 1,
   "role": "Sales User",
   "share": 1,
   "write": 1
  },
  {
   "create": 1,
   "delete": 1,
   "email": 1,
   "export": 1,
   "import": 1,
   "print": 1,
   "read": 1,
   "report": 1,
   "role": "Sales Manager",
   "share": 1,
   "write": 1
  },
  {
   "create": 1,
   "email": 1,
   "print": 1,
   "read": 1,
   "report": 1,
   "role": "System Manager",
   "share": 1,
   "write": 1
  },
  {
   "permlevel": 1,
   "read": 1,
   "report": 1,
   "role": "Sales Manager"
  },
  {
   "permlevel": 1,
   "read": 1,
   "report": 1,
   "role": "Sales User"
  }
 ],
 "row_format": "Dynamic",
 "search_fields": "lead_name,lead_owner,status",
 "sender_field": "email_id",
 "sender_name_field": "lead_name",
 "show_name_in_global_search": 1,
 "sort_field": "modified",
 "sort_order": "DESC",
 "states": [],
 "subject_field": "title",
 "title_field": "title"
}<|MERGE_RESOLUTION|>--- conflicted
+++ resolved
@@ -764,11 +764,7 @@
  "idx": 5,
  "image_field": "image",
  "links": [],
-<<<<<<< HEAD
- "modified": "2025-04-29 07:03:11.237246",
-=======
  "modified": "2025-04-29 00:18:55.477067",
->>>>>>> 50f61b51
  "modified_by": "Administrator",
  "module": "CRM",
  "name": "Lead",
