--- conflicted
+++ resolved
@@ -374,17 +374,8 @@
  "owner": "Administrator",
  "permissions": [
   {
-<<<<<<< HEAD
    "amend": 0,
    "cancel": 0,
-=======
-   "permlevel": 1,
-   "read": 1,
-   "report": 1,
-   "role": "All"
-  },
-  {
->>>>>>> 638abca4
    "create": 1,
    "email": 1,
    "print": 1,
