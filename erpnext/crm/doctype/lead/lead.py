# Copyright (c) 2015, Frappe Technologies Pvt. Ltd. and Contributors
# License: GNU General Public License v3. See license.txt
# Hello World 
import frappe
from frappe import _
from frappe.contacts.address_and_contact import (
	delete_contact_and_address,
	load_address_and_contact,
)
from frappe.email.inbox import link_communication_to_document
from frappe.model.mapper import get_mapped_doc
from frappe.utils import comma_and, get_link_to_form, has_gravatar, validate_email_address

from erpnext.accounts.party import set_taxes
from erpnext.controllers.selling_controller import SellingController
from erpnext.crm.utils import CRMNote, copy_comments, link_communications, link_open_events
from erpnext.selling.doctype.customer.customer import parse_full_name


class Lead(SellingController, CRMNote):
	# begin: auto-generated types
	# This code is auto-generated. Do not modify anything in this block.

	from typing import TYPE_CHECKING

	if TYPE_CHECKING:
		from erpnext.crm.doctype.crm_note.crm_note import CRMNote
		from erpnext.crm.doctype.lead_channel.lead_channel import LeadChannel
		from erpnext.crm.doctype.lead_diamond.lead_diamond import LeadDiamond
		from erpnext.crm.doctype.lead_product_item.lead_product_item import LeadProductItem
		from frappe.types import DF

		account_number: DF.Data | None
		address: DF.Data | None
		annual_revenue: DF.Currency
		bank_branch: DF.Literal[None]
		bank_district: DF.Literal[None]
		bank_name: DF.Literal["Agribank", "ACB", "BIDV", "Vietcombank", "VietinBank", "Techcombank", "Sacombank", "MB Bank", "Eximbank", "VPBank", "SHB", "NamABank", "B\u1eafc \u00c1 Bank", "OceanBank", "TPBank"]
		bank_province: DF.Literal[None]
		bank_ward: DF.Literal[None]
		birth_date: DF.Date | None
		blog_subscriber: DF.Check
		budget_lead: DF.Link | None
		campaign_name: DF.Link | None
		ceo_name: DF.Data | None
		check_duplicate: DF.Link | None
		city: DF.Data | None
		company: DF.Link | None
		company_name: DF.Data | None
		customer: DF.Link | None
		date_of_issuance: DF.Date | None
		demand_notes: DF.SmallText | None
		disabled: DF.Check
		email_id: DF.Data | None
		expected_delivery_date: DF.Date | None
		fax: DF.Data | None
		first_channel: DF.Link | None
		first_name: DF.Data | None
		gender: DF.Link | None
		image: DF.AttachImage | None
		industry: DF.Link | None
		job_title: DF.Data | None
		language: DF.Link | None
		last_name: DF.Data | None
		lead_name: DF.Data | None
		lead_owner: DF.Link | None
		lead_received_date: DF.Datetime | None
		market_segment: DF.Link | None
		middle_name: DF.Data | None
		mobile_no: DF.Data | None
		naming_series: DF.Literal["CRM-LEAD-.YYYY.-"]
		no_of_employees: DF.Literal["1-10", "11-50", "51-200", "201-500", "501-1000", "1000+"]
		notes: DF.Table[CRMNote]
		pancake_data: DF.JSON | None
		personal_id: DF.Data | None
		personal_tax_id: DF.Data | None
		phone: DF.Data | None
		phone_ext: DF.Data | None
		place_of_issuance: DF.Literal["B\u1ed9 C\u00f4ng An", "C\u1ee5c C\u1ea3nh s\u00e1t QLHC v\u1ec1 TTXH", "C\u1ee5c C\u1ea3nh s\u00e1t \u0111\u0103ng k\u00fd, qu\u1ea3n l\u00fd c\u01b0 tr\u00fa v\u00e0 d\u1eef li\u1ec7u qu\u1ed1c gia v\u1ec1 d\u00e2n c\u01b0"]
		preferred_diamond: DF.Table[LeadDiamond]
		preferred_product_type: DF.TableMultiSelect[LeadProductItem]
		purpose_lead: DF.Link | None
		qualification_status: DF.Literal["Unqualified", "In Process", "Qualified"]
		qualified_by: DF.Link | None
		qualified_on: DF.Date | None
		request_type: DF.Literal["", "Product Enquiry", "Request for Information", "Suggestions", "Other"]
		salutation: DF.Link | None
		source: DF.Link | None
		state: DF.Data | None
		status: DF.Literal["Lead", "Open", "Replied", "Opportunity", "Quotation", "Lost Quotation", "Interested", "Converted", "Do Not Contact", "Spam"]
		stringee_data: DF.JSON | None
		table_uzxd: DF.Table[LeadChannel]
		tax_number: DF.Data | None
		territory: DF.Link | None
		title: DF.Data | None
		type: DF.Literal["C\u00e1 Nh\u00e2n", "Doanh Nghi\u1ec7p"]
		unsubscribed: DF.Check
		website: DF.Data | None
		website_from_data: DF.JSON | None
		whatsapp_no: DF.Data | None
	# end: auto-generated types

	def onload(self):
		customer = frappe.db.get_value("Customer", {"lead_name": self.name})
		self.get("__onload").is_customer = customer
		load_address_and_contact(self)
		self.set_onload("linked_prospects", self.get_linked_prospects())

	def validate(self):
		self.set_full_name()
		self.set_lead_name()
		self.set_title()
		self.set_status()
		self.check_email_id_is_unique()
		self.check_phone_is_unique()
		#self.validate_phone_number()
		self.validate_email_id()

	def before_insert(self):
		self.contact_doc = None
		if frappe.db.get_single_value("CRM Settings", "auto_creation_of_contact"):
			if self.source == "Existing Customer" and self.customer:
				contact = frappe.db.get_value(
					"Dynamic Link",
					{"link_doctype": "Customer", "parenttype": "Contact", "link_name": self.customer},
					"parent",
				)
				if contact:
					self.contact_doc = frappe.get_doc("Contact", contact)
					return

			''' 
			Pancake_data is not null when the leads are synced from Pancake
			'''
			if self.pancake_data:
				lead_source = self.check_lead_source()
				if lead_source:
					self.contact_doc = self.create_contact(lead_source)
			else:
				self.contact_doc = self.create_contact()

		# leads created by email inbox only have the full name set
		if self.lead_name and not any([self.first_name, self.middle_name, self.last_name]):
			self.first_name, self.middle_name, self.last_name = parse_full_name(self.lead_name)

	def check_lead_source(self):
		lead_source = None
		parsed_pancake_data = None
		try:
			parsed_pancake_data = frappe.parse_json(self.pancake_data)
		except Exception as e:
			parsed_pancake_data = None
		if parsed_pancake_data is None:
			return 
		if parsed_pancake_data.get("page_id", None):
			lead_source = frappe.db.get_value("Lead Source", 
			{"pancake_page_id": parsed_pancake_data.get("page_id")}, ["name", "source_name", "pancake_platform" ])
			if lead_source is None or lead_source == "":
				lead_source = frappe.new_doc("Lead Source")

				pc_platform = parsed_pancake_data.get("platform", None)
				lead_source_platform = None
				if "facebook" in pc_platform:
					lead_source_platform = "Facebook"
				elif "zalo" in pc_platform:
					lead_source_platform = "Zalo"
				elif "instagram" in pc_platform:
					lead_source_platform = "Instagram"
				elif "tiktok" in pc_platform:
					lead_source_platform = "Tiktok"	

				lead_source.update({
					"source_name": "Chưa rõ",
					"pancake_page_id": parsed_pancake_data.get("page_id", None),
					"pancake_platform": lead_source_platform
				})
				lead_source.insert(ignore_permissions=True)
				lead_source.reload()
				lead_source = frappe.db.get_value("Lead Source", {"name": lead_source.name}, ["name", "source_name", "pancake_platform"])
		
		return lead_source

	def after_insert(self):
		self.link_to_contact()

	def on_update(self):
		self.update_prospect()

	def on_trash(self):
		frappe.db.set_value("Issue", {"lead": self.name}, "lead", None)
		delete_contact_and_address(self.doctype, self.name)
		self.remove_link_from_prospect()

	def set_full_name(self):
		if self.first_name:
			self.lead_name = " ".join(
				filter(None, [self.salutation, self.first_name, self.middle_name, self.last_name])
			)

	def set_lead_name(self):
		if not self.lead_name:
			# Check for leads being created through data import
			if not self.company_name and not self.email_id and not self.flags.ignore_mandatory:
				frappe.throw(_("A Lead requires either a person's name or an organization's name"))
			elif self.company_name:
				self.lead_name = self.company_name
			else:
				self.lead_name = self.email_id.split("@")[0]

	def set_title(self):
		self.title = self.company_name or self.lead_name

	def check_email_id_is_unique(self):
		if self.email_id:
			# validate email is unique
			if not frappe.db.get_single_value("CRM Settings", "allow_lead_duplication_based_on_emails"):
				duplicate_leads = frappe.get_all(
					"Lead", filters={"email_id": self.email_id, "name": ["!=", self.name]}
				)
				duplicate_leads = [
					frappe.bold(get_link_to_form("Lead", lead.name)) for lead in duplicate_leads
				]

				if duplicate_leads:
					frappe.throw(
						_("Email Address must be unique, it is already used in {0}").format(
							comma_and(duplicate_leads)
						),
						frappe.DuplicateEntryError,
					)

	def validate_email_id(self):
		if self.email_id:
			if not self.flags.ignore_email_validation:
				validate_email_address(self.email_id, throw=True)

			if self.email_id == self.lead_owner:
				frappe.throw(_("Lead Owner cannot be same as the Lead Email Address"))

			if self.is_new() or not self.image:
				self.image = has_gravatar(self.email_id)

	def check_phone_is_unique(self):
		if self.phone:
			# Validate phone number is unique
			filters = {"phone": self.phone}
			if self.name:
				filters["name"] = ["!=", self.name]
				
			duplicate_leads = frappe.get_all("Lead", filters=filters)
			duplicate_leads = [
				frappe.bold(get_link_to_form("Lead", lead.name)) for lead in duplicate_leads
			]
			if duplicate_leads:
				frappe.throw(
					_("Phone Number must be unique, it is already used in {0}").format(
						comma_and(duplicate_leads)
					),
					frappe.DuplicateEntryError,
				)

	def validate_phone_number(self):
		if self.phone:
			# Add any specific validation for phone number format if needed
			if not self.flags.ignore_phone_validation:
				# Example: Check if the phone number is valid (you can customize this)
				if len(self.phone) < 10:  # Example condition
					frappe.throw(_("Phone number must be at least 10 digits long."))


	def link_to_contact(self):
		# update contact links
		if self.contact_doc:
			self.contact_doc.append(
				"links", {"link_doctype": "Lead", "link_name": self.name, "link_title": self.lead_name}
			)
			self.contact_doc.save()

	def update_prospect(self):
		lead_row_name = frappe.db.get_value("Prospect Lead", filters={"lead": self.name}, fieldname="name")
		if lead_row_name:
			lead_row = frappe.get_doc("Prospect Lead", lead_row_name)
			lead_row.update(
				{
					"lead_name": self.lead_name,
					"email": self.email_id,
					"mobile_no": self.mobile_no,
					"lead_owner": self.lead_owner,
					"status": self.status,
				}
			)
			lead_row.db_update()

	def remove_link_from_prospect(self):
		prospects = self.get_linked_prospects()

		for d in prospects:
			prospect = frappe.get_doc("Prospect", d.parent)
			if len(prospect.get("leads")) == 1:
				prospect.delete(ignore_permissions=True)
			else:
				to_remove = None
				for d in prospect.get("leads"):
					if d.lead == self.name:
						to_remove = d

				if to_remove:
					prospect.remove(to_remove)
					prospect.save(ignore_permissions=True)

	def get_linked_prospects(self):
		return frappe.get_all(
			"Prospect Lead",
			filters={"lead": self.name},
			fields=["parent"],
		)

	def has_customer(self):
		return frappe.db.get_value("Customer", {"lead_name": self.name})

	def has_opportunity(self):
		return frappe.db.get_value("Opportunity", {"party_name": self.name, "status": ["!=", "Lost"]})

	def has_quotation(self):
		return frappe.db.get_value(
			"Quotation", {"party_name": self.name, "docstatus": 1, "status": ["!=", "Lost"]}
		)

	def has_lost_quotation(self):
		return frappe.db.get_value("Quotation", {"party_name": self.name, "docstatus": 1, "status": "Lost"})

	@frappe.whitelist()
	def create_prospect_and_contact(self, data):
		data = frappe._dict(data)
		if data.create_contact:
			self.create_contact()

		if data.create_prospect:
			self.create_prospect(data.prospect_name)

	def create_contact(self, lead_source=None):
		if not self.lead_name:
			self.set_full_name()
			self.set_lead_name()

		contact = frappe.new_doc("Contact")

		parsed_pancake_data = None
		if self.pancake_data:
			try:
				parsed_pancake_data = frappe.parse_json(self.pancake_data)
			except Exception as e:
				parsed_pancake_data = None

		contact.update(
			{
				"first_name": self.first_name or self.lead_name,
				"last_name": self.last_name,
				"salutation": self.salutation,
				"source": self.source,
				"gender": self.gender,
				"designation": self.job_title,
				"company_name": self.company_name,
				"pancake_conversation_id": parsed_pancake_data.get("conversation_id") if parsed_pancake_data and parsed_pancake_data.get("conversation_id") else None,
				"pancake_customer_id": parsed_pancake_data.get("customer_id") if parsed_pancake_data and parsed_pancake_data.get("customer_id") else None,
				"inserted_at": parsed_pancake_data.get("inserted_at") if parsed_pancake_data and parsed_pancake_data.get("inserted_at") else None,
				"pancake_page_id": parsed_pancake_data.get("page_id") if parsed_pancake_data and parsed_pancake_data.get("page_id") else None
				
			}
		)

		if self.email_id:
			contact.append("email_ids", {"email_id": self.email_id, "is_primary": 1})

		if self.phone:
			contact.append("phone_nos", {"phone": self.phone, "is_primary_phone": 1})

		if self.mobile_no:
			contact.append("phone_nos", {"phone": self.mobile_no, "is_primary_mobile_no": 1})

		if lead_source:
			contact.update({
				"source": lead_source[0],
				"source_group": lead_source[2]
			})
		try:
			contact.insert(
				ignore_permissions=True,
				raise_direct_exception=True,
			)
			contact.reload()
			return contact    
		
		except frappe.LinkValidationError as e:
<<<<<<< HEAD
			frappe.log_error(
				f"Failed to create contact for lead (LinkValidationError): {str(e)}")
			frappe.throw(_(f"Failed to create contact for lead (LinkValidationError): {str(e)}."))		
		except Exception as e:
			return None
		return None
=======
			if "source" in str(e).lower():
				new_lead_source = frappe.new_doc("Lead Source")
				new_lead_source.update({
					"source_name": self.source,
				})
				new_lead_source.insert(ignore_permissions=True)
				new_lead_source.reload()
				contact.insert(
					ignore_permissions=True,
					raise_direct_exception=True
				)
				contact.reload()
				return contact
			else:
				# Re-raise the error if it's not related to source
				raise
>>>>>>> 3a459172

	def create_prospect(self, company_name):
		try:
			prospect = frappe.new_doc("Prospect")

			prospect.company_name = company_name or self.company_name
			prospect.no_of_employees = self.no_of_employees
			prospect.industry = self.industry
			prospect.market_segment = self.market_segment
			prospect.annual_revenue = self.annual_revenue
			prospect.territory = self.territory
			prospect.fax = self.fax
			prospect.website = self.website
			prospect.prospect_owner = self.lead_owner
			prospect.company = self.company
			prospect.notes = self.notes

			prospect.append(
				"leads",
				{
					"lead": self.name,
					"lead_name": self.lead_name,
					"email": self.email_id,
					"mobile_no": self.mobile_no,
					"lead_owner": self.lead_owner,
					"status": self.status,
				},
			)
			prospect.flags.ignore_permissions = True
			prospect.flags.ignore_mandatory = True
			prospect.save()
		except frappe.DuplicateEntryError:
			frappe.throw(_("Prospect {0} already exists").format(company_name or self.company_name))


@frappe.whitelist()
def make_customer(source_name, target_doc=None):
	return _make_customer(source_name, target_doc)


def _make_customer(source_name, target_doc=None, ignore_permissions=False):
	def set_missing_values(source, target):
		if source.company_name:
			target.customer_type = "Company"
			target.customer_name = source.company_name
		else:
			target.customer_type = "Individual"
			target.customer_name = source.lead_name

		target.customer_group = frappe.db.get_default("Customer Group")

	doclist = get_mapped_doc(
		"Lead",
		source_name,
		{
			"Lead": {
				"doctype": "Customer",
				"field_map": {
					"name": "lead_name",
					"company_name": "customer_name",
					"contact_no": "phone_1",
					"fax": "fax_1",
				},
				"field_no_map": ["disabled"],
			}
		},
		target_doc,
		set_missing_values,
		ignore_permissions=ignore_permissions,
	)

	return doclist


@frappe.whitelist()
def make_opportunity(source_name, target_doc=None):
	def set_missing_values(source, target):
		_set_missing_values(source, target)

	target_doc = get_mapped_doc(
		"Lead",
		source_name,
		{
			"Lead": {
				"doctype": "Opportunity",
				"field_map": {
					"campaign_name": "campaign",
					"doctype": "opportunity_from",
					"name": "party_name",
					"lead_name": "contact_display",
					"company_name": "customer_name",
					"email_id": "contact_email",
					"mobile_no": "contact_mobile",
					"lead_owner": "opportunity_owner",
					"notes": "notes",
				},
			}
		},
		target_doc,
		set_missing_values,
	)

	return target_doc


@frappe.whitelist()
def make_quotation(source_name, target_doc=None):
	def set_missing_values(source, target):
		_set_missing_values(source, target)

	target_doc = get_mapped_doc(
		"Lead",
		source_name,
		{"Lead": {"doctype": "Quotation", "field_map": {"name": "party_name"}}},
		target_doc,
		set_missing_values,
	)

	target_doc.quotation_to = "Lead"
	target_doc.run_method("set_missing_values")
	target_doc.run_method("set_other_charges")
	target_doc.run_method("calculate_taxes_and_totals")

	return target_doc


def _set_missing_values(source, target):
	address = frappe.get_all(
		"Dynamic Link",
		{
			"link_doctype": source.doctype,
			"link_name": source.name,
			"parenttype": "Address",
		},
		["parent"],
		limit=1,
	)

	contact = frappe.get_all(
		"Dynamic Link",
		{
			"link_doctype": source.doctype,
			"link_name": source.name,
			"parenttype": "Contact",
		},
		["parent"],
		limit=1,
	)

	if address:
		target.customer_address = address[0].parent

	if contact:
		target.contact_person = contact[0].parent


@frappe.whitelist()
def get_lead_details(lead, posting_date=None, company=None):
	if not lead:
		return {}

	from erpnext.accounts.party import set_address_details

	out = frappe._dict()

	lead_doc = frappe.get_doc("Lead", lead)
	lead = lead_doc

	out.update(
		{
			"territory": lead.territory,
			"customer_name": lead.company_name or lead.lead_name,
			"contact_display": " ".join(filter(None, [lead.lead_name])),
			"contact_email": lead.email_id,
			"contact_mobile": lead.mobile_no,
			"contact_phone": lead.phone,
		}
	)

	set_address_details(out, lead, "Lead", company=company)

	taxes_and_charges = set_taxes(
		None,
		"Lead",
		posting_date,
		company,
		billing_address=out.get("customer_address"),
		shipping_address=out.get("shipping_address_name"),
	)
	if taxes_and_charges:
		out["taxes_and_charges"] = taxes_and_charges

	return out


@frappe.whitelist()
def make_lead_from_communication(communication, ignore_communication_links=False):
	"""raise a issue from email"""

	doc = frappe.get_doc("Communication", communication)
	lead_name = None
	if doc.sender:
		lead_name = frappe.db.get_value("Lead", {"email_id": doc.sender})
	if not lead_name and doc.phone_no:
		lead_name = frappe.db.get_value("Lead", {"mobile_no": doc.phone_no})
	if not lead_name:
		lead = frappe.get_doc(
			{
				"doctype": "Lead",
				"lead_name": doc.sender_full_name,
				"email_id": doc.sender,
				"mobile_no": doc.phone_no,
			}
		)
		lead.flags.ignore_mandatory = True
		lead.flags.ignore_permissions = True
		lead.insert()

		lead_name = lead.name

	link_communication_to_document(doc, "Lead", lead_name, ignore_communication_links)
	return lead_name


def get_lead_with_phone_number(number):
	if not number:
		return

	leads = frappe.get_all(
		"Lead",
		or_filters={
			"phone": ["like", f"%{number}"],
			"whatsapp_no": ["like", f"%{number}"],
			"mobile_no": ["like", f"%{number}"],
		},
		limit=1,
		order_by="creation DESC",
	)

	lead = leads[0].name if leads else None

	return lead


@frappe.whitelist()
def add_lead_to_prospect(lead, prospect):
	prospect = frappe.get_doc("Prospect", prospect)
	prospect.append("leads", {"lead": lead})
	prospect.save(ignore_permissions=True)

	carry_forward_communication_and_comments = frappe.db.get_single_value(
		"CRM Settings", "carry_forward_communication_and_comments"
	)

	if carry_forward_communication_and_comments:
		copy_comments("Lead", lead, prospect)
		link_communications("Lead", lead, prospect)
	link_open_events("Lead", lead, prospect)

	frappe.msgprint(
		_("Lead {0} has been added to prospect {1}.").format(frappe.bold(lead), frappe.bold(prospect.name)),
		title=_("Lead -> Prospect"),
		indicator="green",
	)<|MERGE_RESOLUTION|>--- conflicted
+++ resolved
@@ -392,31 +392,12 @@
 			return contact    
 		
 		except frappe.LinkValidationError as e:
-<<<<<<< HEAD
 			frappe.log_error(
 				f"Failed to create contact for lead (LinkValidationError): {str(e)}")
 			frappe.throw(_(f"Failed to create contact for lead (LinkValidationError): {str(e)}."))		
 		except Exception as e:
 			return None
 		return None
-=======
-			if "source" in str(e).lower():
-				new_lead_source = frappe.new_doc("Lead Source")
-				new_lead_source.update({
-					"source_name": self.source,
-				})
-				new_lead_source.insert(ignore_permissions=True)
-				new_lead_source.reload()
-				contact.insert(
-					ignore_permissions=True,
-					raise_direct_exception=True
-				)
-				contact.reload()
-				return contact
-			else:
-				# Re-raise the error if it's not related to source
-				raise
->>>>>>> 3a459172
 
 	def create_prospect(self, company_name):
 		try:
