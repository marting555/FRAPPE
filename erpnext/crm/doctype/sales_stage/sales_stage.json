--- conflicted
+++ resolved
@@ -1,9 +1,6 @@
 {
-<<<<<<< HEAD
-=======
  "actions": [],
  "allow_rename": 1,
->>>>>>> fd30b8f4
  "autoname": "field:stage_name",
  "creation": "2018-10-01 09:28:16.399518",
  "doctype": "DocType",
@@ -20,12 +17,8 @@
    "unique": 1
   }
  ],
-<<<<<<< HEAD
- "modified": "2020-03-03 15:41:07.848822",
-=======
  "links": [],
  "modified": "2020-05-20 12:37:17.431879",
->>>>>>> fd30b8f4
  "modified_by": "Administrator",
  "module": "CRM",
  "name": "Sales Stage",
