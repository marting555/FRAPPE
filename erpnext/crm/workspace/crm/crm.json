--- conflicted
+++ resolved
@@ -123,220 +123,105 @@
    "type": "Link"
   },
   {
-<<<<<<< HEAD
-   "hidden": 0,
-   "is_query_report": 0,
-   "label": "Campaign",
-   "link_count": 0,
-   "onboard": 0,
-   "type": "Card Break"
-  },
-  {
-   "dependencies": "",
-   "hidden": 0,
-   "is_query_report": 0,
-   "label": "Campaign",
-   "link_count": 0,
-   "link_to": "Campaign",
-   "link_type": "DocType",
-=======
    "hidden": 0,
    "is_query_report": 0,
    "label": "Maintenance",
    "link_count": 0,
->>>>>>> 44bad3bd
-   "onboard": 0,
-   "type": "Card Break"
-  },
-  {
-   "dependencies": "",
-   "hidden": 0,
-   "is_query_report": 0,
-<<<<<<< HEAD
-   "label": "Email Campaign",
-   "link_count": 0,
-   "link_to": "Email Campaign",
-=======
+   "onboard": 0,
+   "type": "Card Break"
+  },
+  {
+   "dependencies": "",
+   "hidden": 0,
+   "is_query_report": 0,
    "label": "Maintenance Schedule",
    "link_count": 0,
    "link_to": "Maintenance Schedule",
->>>>>>> 44bad3bd
-   "link_type": "DocType",
-   "onboard": 0,
-   "type": "Link"
-  },
-  {
-   "dependencies": "",
-   "hidden": 0,
-   "is_query_report": 0,
-<<<<<<< HEAD
-   "label": "Social Media Post",
-   "link_count": 0,
-   "link_to": "Social Media Post",
-=======
+   "link_type": "DocType",
+   "onboard": 1,
+   "type": "Link"
+  },
+  {
+   "dependencies": "",
+   "hidden": 0,
+   "is_query_report": 0,
    "label": "Maintenance Visit",
    "link_count": 0,
    "link_to": "Maintenance Visit",
->>>>>>> 44bad3bd
-   "link_type": "DocType",
-   "onboard": 0,
-   "type": "Link"
-  },
-  {
-   "dependencies": "",
-   "hidden": 0,
-   "is_query_report": 0,
-<<<<<<< HEAD
-   "label": "SMS Center",
-   "link_count": 0,
-   "link_to": "SMS Center",
-   "link_type": "DocType",
-   "onboard": 0,
-   "type": "Link"
-  },
-  {
-   "dependencies": "",
-   "hidden": 0,
-   "is_query_report": 0,
-   "label": "SMS Log",
-   "link_count": 0,
-   "link_to": "SMS Log",
-=======
+   "link_type": "DocType",
+   "onboard": 0,
+   "type": "Link"
+  },
+  {
+   "dependencies": "",
+   "hidden": 0,
+   "is_query_report": 0,
    "label": "Warranty Claim",
    "link_count": 0,
    "link_to": "Warranty Claim",
->>>>>>> 44bad3bd
-   "link_type": "DocType",
-   "onboard": 0,
-   "type": "Link"
-  },
-  {
-   "dependencies": "",
-   "hidden": 0,
-   "is_query_report": 0,
-<<<<<<< HEAD
-   "label": "Email Group",
-   "link_count": 0,
-   "link_to": "Email Group",
-   "link_type": "DocType",
-=======
+   "link_type": "DocType",
+   "onboard": 0,
+   "type": "Link"
+  },
+  {
+   "hidden": 0,
+   "is_query_report": 0,
    "label": "Masters",
    "link_count": 7,
->>>>>>> 44bad3bd
-   "onboard": 0,
-   "type": "Link"
-  },
-  {
-   "hidden": 0,
-   "is_query_report": 0,
-<<<<<<< HEAD
-   "label": "Settings",
-   "link_count": 0,
-   "onboard": 0,
-   "type": "Card Break"
-  },
-  {
-   "hidden": 0,
-   "is_query_report": 0,
-   "label": "CRM Settings",
-   "link_count": 0,
-   "link_to": "CRM Settings",
-=======
+   "onboard": 0,
+   "type": "Card Break"
+  },
+  {
+   "hidden": 0,
+   "is_query_report": 0,
    "label": "Territory",
    "link_count": 0,
    "link_to": "Territory",
->>>>>>> 44bad3bd
-   "link_type": "DocType",
-   "onboard": 0,
-   "type": "Link"
-  },
-  {
-   "dependencies": "",
-   "hidden": 0,
-   "is_query_report": 0,
-<<<<<<< HEAD
-   "label": "SMS Settings",
-   "link_count": 0,
-   "link_to": "SMS Settings",
-=======
+   "link_type": "DocType",
+   "onboard": 0,
+   "type": "Link"
+  },
+  {
+   "hidden": 0,
+   "is_query_report": 0,
    "label": "Customer Group",
    "link_count": 0,
    "link_to": "Customer Group",
->>>>>>> 44bad3bd
-   "link_type": "DocType",
-   "onboard": 0,
-   "type": "Link"
-  },
-  {
-   "hidden": 0,
-   "is_query_report": 0,
-<<<<<<< HEAD
-   "label": "Twitter Settings",
-   "link_count": 0,
-   "link_to": "Twitter Settings",
-=======
+   "link_type": "DocType",
+   "onboard": 0,
+   "type": "Link"
+  },
+  {
+   "hidden": 0,
+   "is_query_report": 0,
    "label": "Contact",
    "link_count": 0,
    "link_to": "Contact",
->>>>>>> 44bad3bd
-   "link_type": "DocType",
-   "onboard": 0,
-   "type": "Link"
-  },
-  {
-<<<<<<< HEAD
-   "dependencies": "",
-   "hidden": 0,
-   "is_query_report": 0,
-   "label": "LinkedIn Settings",
-   "link_count": 0,
-   "link_to": "LinkedIn Settings",
-=======
+   "link_type": "DocType",
+   "onboard": 0,
+   "type": "Link"
+  },
+  {
    "hidden": 0,
    "is_query_report": 0,
    "label": "Prospect",
    "link_count": 0,
    "link_to": "Prospect",
->>>>>>> 44bad3bd
-   "link_type": "DocType",
-   "onboard": 0,
-   "type": "Link"
-  },
-  {
-   "hidden": 0,
-   "is_query_report": 0,
-<<<<<<< HEAD
-   "label": "Maintenance",
-   "link_count": 0,
-=======
+   "link_type": "DocType",
+   "onboard": 0,
+   "type": "Link"
+  },
+  {
+   "hidden": 0,
+   "is_query_report": 0,
    "label": "Sales Person",
    "link_count": 0,
    "link_to": "Sales Person",
    "link_type": "DocType",
->>>>>>> 44bad3bd
-   "onboard": 0,
-   "type": "Card Break"
-  },
-  {
-<<<<<<< HEAD
-   "dependencies": "",
-   "hidden": 0,
-   "is_query_report": 0,
-   "label": "Maintenance Schedule",
-   "link_count": 0,
-   "link_to": "Maintenance Schedule",
-   "link_type": "DocType",
-   "onboard": 1,
-   "type": "Link"
-  },
-  {
-   "dependencies": "",
-   "hidden": 0,
-   "is_query_report": 0,
-   "label": "Maintenance Visit",
-   "link_count": 0,
-   "link_to": "Maintenance Visit",
-=======
+   "onboard": 0,
+   "type": "Link"
+  },
+  {
    "hidden": 0,
    "is_query_report": 0,
    "label": "Sales Stage",
@@ -352,285 +237,189 @@
    "label": "Lead Source",
    "link_count": 0,
    "link_to": "Lead Source",
->>>>>>> 44bad3bd
-   "link_type": "DocType",
-   "onboard": 0,
-   "type": "Link"
-  },
-  {
-<<<<<<< HEAD
-   "dependencies": "",
-   "hidden": 0,
-   "is_query_report": 0,
-   "label": "Warranty Claim",
-   "link_count": 0,
-   "link_to": "Warranty Claim",
-   "link_type": "DocType",
-=======
+   "link_type": "DocType",
+   "onboard": 0,
+   "type": "Link"
+  },
+  {
    "hidden": 0,
    "is_query_report": 0,
    "label": "Sales Pipeline",
    "link_count": 7,
->>>>>>> 44bad3bd
-   "onboard": 0,
-   "type": "Card Break"
-  },
-  {
-   "dependencies": "",
-   "hidden": 0,
-   "is_query_report": 0,
-<<<<<<< HEAD
-   "label": "Masters",
-   "link_count": 7,
-   "onboard": 0,
-   "type": "Card Break"
-=======
+   "onboard": 0,
+   "type": "Card Break"
+  },
+  {
+   "dependencies": "",
+   "hidden": 0,
+   "is_query_report": 0,
    "label": "Lead",
    "link_count": 0,
    "link_to": "Lead",
    "link_type": "DocType",
    "onboard": 1,
    "type": "Link"
->>>>>>> 44bad3bd
-  },
-  {
-   "hidden": 0,
-   "is_query_report": 0,
-<<<<<<< HEAD
-   "label": "Territory",
-   "link_count": 0,
-   "link_to": "Territory",
-=======
+  },
+  {
+   "dependencies": "",
+   "hidden": 0,
+   "is_query_report": 0,
    "label": "Opportunity",
    "link_count": 0,
    "link_to": "Opportunity",
->>>>>>> 44bad3bd
-   "link_type": "DocType",
-   "onboard": 1,
-   "type": "Link"
-  },
-  {
-   "hidden": 0,
-   "is_query_report": 0,
-<<<<<<< HEAD
-   "label": "Customer Group",
-   "link_count": 0,
-   "link_to": "Customer Group",
-=======
+   "link_type": "DocType",
+   "onboard": 1,
+   "type": "Link"
+  },
+  {
+   "dependencies": "",
+   "hidden": 0,
+   "is_query_report": 0,
    "label": "Customer",
    "link_count": 0,
    "link_to": "Customer",
->>>>>>> 44bad3bd
-   "link_type": "DocType",
-   "onboard": 1,
-   "type": "Link"
-  },
-  {
-   "hidden": 0,
-   "is_query_report": 0,
-<<<<<<< HEAD
-   "label": "Contact",
-   "link_count": 0,
-   "link_to": "Contact",
-=======
+   "link_type": "DocType",
+   "onboard": 1,
+   "type": "Link"
+  },
+  {
+   "dependencies": "",
+   "hidden": 0,
+   "is_query_report": 0,
    "label": "Contract",
    "link_count": 0,
    "link_to": "Contract",
->>>>>>> 44bad3bd
-   "link_type": "DocType",
-   "onboard": 0,
-   "type": "Link"
-  },
-  {
-   "hidden": 0,
-   "is_query_report": 0,
-<<<<<<< HEAD
-   "label": "Prospect",
-   "link_count": 0,
-   "link_to": "Prospect",
-=======
+   "link_type": "DocType",
+   "onboard": 0,
+   "type": "Link"
+  },
+  {
+   "dependencies": "",
+   "hidden": 0,
+   "is_query_report": 0,
    "label": "Appointment",
    "link_count": 0,
    "link_to": "Appointment",
->>>>>>> 44bad3bd
-   "link_type": "DocType",
-   "onboard": 0,
-   "type": "Link"
-  },
-  {
-   "hidden": 0,
-   "is_query_report": 0,
-<<<<<<< HEAD
-   "label": "Sales Person",
-   "link_count": 0,
-   "link_to": "Sales Person",
-=======
+   "link_type": "DocType",
+   "onboard": 0,
+   "type": "Link"
+  },
+  {
+   "dependencies": "",
+   "hidden": 0,
+   "is_query_report": 0,
    "label": "Newsletter",
    "link_count": 0,
    "link_to": "Newsletter",
->>>>>>> 44bad3bd
-   "link_type": "DocType",
-   "onboard": 0,
-   "type": "Link"
-  },
-  {
-   "hidden": 0,
-   "is_query_report": 0,
-<<<<<<< HEAD
-   "label": "Sales Stage",
-   "link_count": 0,
-   "link_to": "Sales Stage",
-=======
+   "link_type": "DocType",
+   "onboard": 0,
+   "type": "Link"
+  },
+  {
+   "dependencies": "",
+   "hidden": 0,
+   "is_query_report": 0,
    "label": "Communication",
    "link_count": 0,
    "link_to": "Communication",
->>>>>>> 44bad3bd
-   "link_type": "DocType",
-   "onboard": 0,
-   "type": "Link"
-  },
-  {
-   "hidden": 0,
-   "is_query_report": 0,
-<<<<<<< HEAD
-   "label": "Lead Source",
-   "link_count": 0,
-   "link_to": "Lead Source",
-   "link_type": "DocType",
-=======
+   "link_type": "DocType",
+   "onboard": 0,
+   "type": "Link"
+  },
+  {
+   "hidden": 0,
+   "is_query_report": 0,
    "label": "Settings",
    "link_count": 2,
->>>>>>> 44bad3bd
-   "onboard": 0,
-   "type": "Link"
-  },
-  {
-   "hidden": 0,
-   "is_query_report": 0,
-   "label": "Sales Pipeline",
-   "link_count": 7,
-   "onboard": 0,
-   "type": "Card Break"
-  },
-  {
-   "dependencies": "",
-   "hidden": 0,
-   "is_query_report": 0,
-   "label": "Lead",
-   "link_count": 0,
-   "link_to": "Lead",
-   "link_type": "DocType",
-   "onboard": 1,
-   "type": "Link"
-  },
-  {
-   "hidden": 0,
-   "is_query_report": 0,
-<<<<<<< HEAD
-   "label": "Opportunity",
-   "link_count": 0,
-   "link_to": "Opportunity",
-   "link_type": "DocType",
-   "onboard": 1,
-   "type": "Link"
-=======
+   "onboard": 0,
+   "type": "Card Break"
+  },
+  {
+   "hidden": 0,
+   "is_query_report": 0,
+   "label": "CRM Settings",
+   "link_count": 0,
+   "link_to": "CRM Settings",
+   "link_type": "DocType",
+   "onboard": 0,
+   "type": "Link"
+  },
+  {
+   "dependencies": "",
+   "hidden": 0,
+   "is_query_report": 0,
+   "label": "SMS Settings",
+   "link_count": 0,
+   "link_to": "SMS Settings",
+   "link_type": "DocType",
+   "onboard": 0,
+   "type": "Link"
+  },
+  {
+   "hidden": 0,
+   "is_query_report": 0,
    "label": "Campaign",
    "link_count": 5,
    "onboard": 0,
    "type": "Card Break"
->>>>>>> 44bad3bd
-  },
-  {
-   "dependencies": "",
-   "hidden": 0,
-   "is_query_report": 0,
-<<<<<<< HEAD
-   "label": "Customer",
-   "link_count": 0,
-   "link_to": "Customer",
-=======
+  },
+  {
+   "dependencies": "",
+   "hidden": 0,
+   "is_query_report": 0,
    "label": "Campaign",
    "link_count": 0,
    "link_to": "Campaign",
->>>>>>> 44bad3bd
-   "link_type": "DocType",
-   "onboard": 1,
-   "type": "Link"
-  },
-  {
-   "dependencies": "",
-   "hidden": 0,
-   "is_query_report": 0,
-<<<<<<< HEAD
-   "label": "Contract",
-   "link_count": 0,
-   "link_to": "Contract",
-=======
+   "link_type": "DocType",
+   "onboard": 0,
+   "type": "Link"
+  },
+  {
+   "dependencies": "",
+   "hidden": 0,
+   "is_query_report": 0,
    "label": "Email Campaign",
    "link_count": 0,
    "link_to": "Email Campaign",
->>>>>>> 44bad3bd
-   "link_type": "DocType",
-   "onboard": 0,
-   "type": "Link"
-  },
-  {
-   "dependencies": "",
-   "hidden": 0,
-   "is_query_report": 0,
-<<<<<<< HEAD
-   "label": "Appointment",
-   "link_count": 0,
-   "link_to": "Appointment",
-=======
+   "link_type": "DocType",
+   "onboard": 0,
+   "type": "Link"
+  },
+  {
+   "dependencies": "",
+   "hidden": 0,
+   "is_query_report": 0,
    "label": "SMS Center",
    "link_count": 0,
    "link_to": "SMS Center",
->>>>>>> 44bad3bd
-   "link_type": "DocType",
-   "onboard": 0,
-   "type": "Link"
-  },
-  {
-   "dependencies": "",
-   "hidden": 0,
-   "is_query_report": 0,
-<<<<<<< HEAD
-   "label": "Newsletter",
-   "link_count": 0,
-   "link_to": "Newsletter",
-=======
+   "link_type": "DocType",
+   "onboard": 0,
+   "type": "Link"
+  },
+  {
+   "dependencies": "",
+   "hidden": 0,
+   "is_query_report": 0,
    "label": "SMS Log",
    "link_count": 0,
    "link_to": "SMS Log",
->>>>>>> 44bad3bd
-   "link_type": "DocType",
-   "onboard": 0,
-   "type": "Link"
-  },
-  {
-   "dependencies": "",
-   "hidden": 0,
-   "is_query_report": 0,
-<<<<<<< HEAD
-   "label": "Communication",
-   "link_count": 0,
-   "link_to": "Communication",
-=======
+   "link_type": "DocType",
+   "onboard": 0,
+   "type": "Link"
+  },
+  {
+   "dependencies": "",
+   "hidden": 0,
+   "is_query_report": 0,
    "label": "Email Group",
    "link_count": 0,
    "link_to": "Email Group",
->>>>>>> 44bad3bd
    "link_type": "DocType",
    "onboard": 0,
    "type": "Link"
   }
  ],
-<<<<<<< HEAD
- "modified": "2023-05-26 16:49:04.298122",
-=======
  "modified": "2023-09-14 12:11:03.968048",
->>>>>>> 44bad3bd
  "modified_by": "Administrator",
  "module": "CRM",
  "name": "CRM",
@@ -641,11 +430,7 @@
  "quick_lists": [],
  "restrict_to_domain": "",
  "roles": [],
-<<<<<<< HEAD
- "sequence_id": 10.0,
-=======
  "sequence_id": 17.0,
->>>>>>> 44bad3bd
  "shortcuts": [
   {
    "color": "Blue",
