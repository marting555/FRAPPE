
import frappe
from frappe import _

from erpnext.setup.utils import insert_record


def setup_healthcare():
	if frappe.db.exists('Medical Department', 'Cardiology'):
		# already setup
		return
	create_medical_departments()
	create_antibiotics()
	create_lab_test_uom()
	create_duration()
	create_dosage()
	create_healthcare_item_groups()
	create_sensitivity()
	add_healthcare_service_unit_tree_root()
	setup_patient_history_settings()

def create_medical_departments():
	departments = [
		"Accident And Emergency Care" ,"Anaesthetics", "Biochemistry", "Cardiology", "Dermatology",
		"Diagnostic Imaging", "ENT", "Gastroenterology", "General Surgery", "Gynaecology",
		"Haematology", "Maternity", "Microbiology", "Nephrology", "Neurology", "Oncology",
		"Orthopaedics", "Pathology", "Physiotherapy", "Rheumatology", "Serology", "Urology"
	]
	for department in departments:
		mediacal_department = frappe.new_doc("Medical Department")
		mediacal_department.department = _(department)
		try:
			mediacal_department.save()
		except frappe.DuplicateEntryError:
			pass

def create_antibiotics():
	abt = [
		"Amoxicillin", "Ampicillin", "Bacampicillin", "Carbenicillin", "Cloxacillin", "Dicloxacillin",
		"Flucloxacillin", "Mezlocillin", "Nafcillin", "Oxacillin", "Penicillin G", "Penicillin V",
		"Piperacillin", "Pivampicillin", "Pivmecillinam", "Ticarcillin", "Cefacetrile (cephacetrile)",
		"Cefadroxil (cefadroxyl)", "Cefalexin (cephalexin)", "Cefaloglycin (cephaloglycin)",
		"Cefalonium (cephalonium)", "Cefaloridine (cephaloradine)", "Cefalotin (cephalothin)",
		"Cefapirin (cephapirin)", "Cefatrizine", "Cefazaflur", "Cefazedone", "Cefazolin (cephazolin)",
		"Cefradine (cephradine)", "Cefroxadine", "Ceftezole", "Cefaclor", "Cefamandole", "Cefmetazole",
		"Cefonicid", "Cefotetan", "Cefoxitin", "Cefprozil (cefproxil)", "Cefuroxime", "Cefuzonam",
		"Cefcapene", "Cefdaloxime", "Cefdinir", "Cefditoren", "Cefetamet", "Cefixime", "Cefmenoxime",
		"Cefodizime", "Cefotaxime", "Cefpimizole", "Cefpodoxime", "Cefteram", "Ceftibuten", "Ceftiofur",
		"Ceftiolene", "Ceftizoxime", "Ceftriaxone", "Cefoperazone", "Ceftazidime", "Cefclidine", "Cefepime",
		"Cefluprenam", "Cefoselis", "Cefozopran", "Cefpirome", "Cefquinome", "Ceftobiprole", "Ceftaroline",
		"Cefaclomezine","Cefaloram", "Cefaparole", "Cefcanel", "Cefedrolor", "Cefempidone", "Cefetrizole",
		"Cefivitril", "Cefmatilen", "Cefmepidium", "Cefovecin", "Cefoxazole", "Cefrotil", "Cefsumide",
		"Cefuracetime", "Ceftioxide", "Ceftazidime/Avibactam", "Ceftolozane/Tazobactam", "Aztreonam",
		"Imipenem", "Imipenem/cilastatin", "Doripenem", "Meropenem", "Ertapenem", "Azithromycin",
		"Erythromycin", "Clarithromycin", "Dirithromycin", "Roxithromycin", "Telithromycin", "Clindamycin",
		"Lincomycin", "Pristinamycin", "Quinupristin/dalfopristin", "Amikacin", "Gentamicin", "Kanamycin",
		"Neomycin", "Netilmicin", "Paromomycin", "Streptomycin", "Tobramycin", "Flumequine", "Nalidixic acid",
		"Oxolinic acid", "Piromidic acid", "Pipemidic acid", "Rosoxacin", "Ciprofloxacin", "Enoxacin",
		"Lomefloxacin", "Nadifloxacin", "Norfloxacin", "Ofloxacin", "Pefloxacin", "Rufloxacin", "Balofloxacin",
		"Gatifloxacin", "Grepafloxacin", "Levofloxacin", "Moxifloxacin", "Pazufloxacin", "Sparfloxacin",
		"Temafloxacin", "Tosufloxacin", "Besifloxacin", "Clinafloxacin", "Gemifloxacin",
		"Sitafloxacin", "Trovafloxacin", "Prulifloxacin", "Sulfamethizole", "Sulfamethoxazole",
		"Sulfisoxazole", "Trimethoprim-Sulfamethoxazole", "Demeclocycline", "Doxycycline", "Minocycline",
		"Oxytetracycline", "Tetracycline", "Tigecycline", "Chloramphenicol", "Metronidazole",
		"Tinidazole", "Nitrofurantoin", "Vancomycin", "Teicoplanin", "Telavancin", "Linezolid",
		"Cycloserine 2", "Rifampin", "Rifabutin", "Rifapentine", "Rifalazil", "Bacitracin", "Polymyxin B",
		"Viomycin", "Capreomycin"
	]

	for a in abt:
		antibiotic = frappe.new_doc("Antibiotic")
		antibiotic.antibiotic_name = a
		try:
			antibiotic.save()
		except frappe.DuplicateEntryError:
			pass

def create_lab_test_uom():
	records = [
		{"doctype": "Lab Test UOM", "name": "umol/L", "lab_test_uom": "umol/L", "uom_description": None },
		{"doctype": "Lab Test UOM", "name": "mg/L", "lab_test_uom": "mg/L", "uom_description": None },
		{"doctype": "Lab Test UOM", "name": "mg / dl", "lab_test_uom": "mg / dl", "uom_description": None },
		{"doctype": "Lab Test UOM", "name": "pg / ml", "lab_test_uom": "pg / ml", "uom_description": None },
		{"doctype": "Lab Test UOM", "name": "U/ml", "lab_test_uom": "U/ml", "uom_description": None },
		{"doctype": "Lab Test UOM", "name": "/HPF", "lab_test_uom": "/HPF", "uom_description": None },
		{"doctype": "Lab Test UOM", "name": "Million Cells / cumm", "lab_test_uom": "Million Cells / cumm", "uom_description": None },
		{"doctype": "Lab Test UOM", "name": "Lakhs Cells / cumm", "lab_test_uom": "Lakhs Cells / cumm", "uom_description": None },
		{"doctype": "Lab Test UOM", "name": "U / L", "lab_test_uom": "U / L", "uom_description": None },
		{"doctype": "Lab Test UOM", "name": "g / L", "lab_test_uom": "g / L", "uom_description": None },
		{"doctype": "Lab Test UOM", "name": "IU / ml", "lab_test_uom": "IU / ml", "uom_description": None },
		{"doctype": "Lab Test UOM", "name": "gm %", "lab_test_uom": "gm %", "uom_description": None },
		{"doctype": "Lab Test UOM", "name": "Microgram", "lab_test_uom": "Microgram", "uom_description": None },
		{"doctype": "Lab Test UOM", "name": "Micron", "lab_test_uom": "Micron", "uom_description": None },
		{"doctype": "Lab Test UOM", "name": "Cells / cumm", "lab_test_uom": "Cells / cumm", "uom_description": None },
		{"doctype": "Lab Test UOM", "name": "%", "lab_test_uom": "%", "uom_description": None },
		{"doctype": "Lab Test UOM", "name": "mm / dl", "lab_test_uom": "mm / dl", "uom_description": None },
		{"doctype": "Lab Test UOM", "name": "mm / hr", "lab_test_uom": "mm / hr", "uom_description": None },
		{"doctype": "Lab Test UOM", "name": "ulU / ml", "lab_test_uom": "ulU / ml", "uom_description": None },
		{"doctype": "Lab Test UOM", "name": "ng / ml", "lab_test_uom": "ng / ml", "uom_description": None },
		{"doctype": "Lab Test UOM", "name": "ng / dl", "lab_test_uom": "ng / dl", "uom_description": None },
		{"doctype": "Lab Test UOM", "name": "ug / dl", "lab_test_uom": "ug / dl", "uom_description": None }
	]

	insert_record(records)

def create_duration():
	records = [
		{"doctype": "Prescription Duration", "name": "3 Month", "number": "3", "period": "Month" },
		{"doctype": "Prescription Duration", "name": "2 Month", "number": "2", "period": "Month" },
		{"doctype": "Prescription Duration", "name": "1 Month", "number": "1", "period": "Month" },
		{"doctype": "Prescription Duration", "name": "12 Hour", "number": "12", "period": "Hour" },
		{"doctype": "Prescription Duration", "name": "11 Hour", "number": "11", "period": "Hour" },
		{"doctype": "Prescription Duration", "name": "10 Hour", "number": "10", "period": "Hour" },
		{"doctype": "Prescription Duration", "name": "9 Hour", "number": "9", "period": "Hour" },
		{"doctype": "Prescription Duration", "name": "8 Hour", "number": "8", "period": "Hour" },
		{"doctype": "Prescription Duration", "name": "7 Hour", "number": "7", "period": "Hour" },
		{"doctype": "Prescription Duration", "name": "6 Hour", "number": "6", "period": "Hour" },
		{"doctype": "Prescription Duration", "name": "5 Hour", "number": "5", "period": "Hour" },
		{"doctype": "Prescription Duration", "name": "4 Hour", "number": "4", "period": "Hour" },
		{"doctype": "Prescription Duration", "name": "3 Hour", "number": "3", "period": "Hour" },
		{"doctype": "Prescription Duration", "name": "2 Hour", "number": "2", "period": "Hour" },
		{"doctype": "Prescription Duration", "name": "1 Hour", "number": "1", "period": "Hour" },
		{"doctype": "Prescription Duration", "name": "5 Week", "number": "5", "period": "Week" },
		{"doctype": "Prescription Duration", "name": "4 Week", "number": "4", "period": "Week" },
		{"doctype": "Prescription Duration", "name": "3 Week", "number": "3", "period": "Week" },
		{"doctype": "Prescription Duration", "name": "2 Week", "number": "2", "period": "Week" },
		{"doctype": "Prescription Duration", "name": "1 Week", "number": "1", "period": "Week" },
		{"doctype": "Prescription Duration", "name": "6 Day", "number": "6", "period": "Day" },
		{"doctype": "Prescription Duration", "name": "5 Day", "number": "5", "period": "Day" },
		{"doctype": "Prescription Duration", "name": "4 Day", "number": "4", "period": "Day" },
		{"doctype": "Prescription Duration", "name": "3 Day", "number": "3", "period": "Day" },
		{"doctype": "Prescription Duration", "name": "2 Day", "number": "2", "period": "Day" },
		{"doctype": "Prescription Duration", "name": "1 Day", "number": "1", "period": "Day" }
	]
	insert_record(records)

def create_dosage():
	records = [
		{"doctype": "Prescription Dosage", "name": "1-1-1-1", "dosage": "1-1-1-1","dosage_strength":
		[{"strength": "1.0","strength_time": "9:00:00"}, {"strength": "1.0","strength_time": "13:00:00"},{"strength": "1.0","strength_time": "17:00:00"},{"strength": "1.0","strength_time": "21:00:00"}]
		},
		{"doctype": "Prescription Dosage", "name": "0-0-1", "dosage": "0-0-1","dosage_strength":
		[{"strength": "1.0","strength_time": "21:00:00"}]
		},
		{"doctype": "Prescription Dosage", "name": "1-0-0", "dosage": "1-0-0","dosage_strength":
		[{"strength": "1.0","strength_time": "9:00:00"}]
		},
		{"doctype": "Prescription Dosage", "name": "0-1-0", "dosage": "0-1-0","dosage_strength":
		[{"strength": "1.0","strength_time": "14:00:00"}]
		},
		{"doctype": "Prescription Dosage", "name": "1-1-1", "dosage": "1-1-1","dosage_strength":
		[{"strength": "1.0","strength_time": "9:00:00"}, {"strength": "1.0","strength_time": "14:00:00"},{"strength": "1.0","strength_time": "21:00:00"}]
		},
		{"doctype": "Prescription Dosage", "name": "1-0-1", "dosage": "1-0-1","dosage_strength":
		[{"strength": "1.0","strength_time": "9:00:00"}, {"strength": "1.0","strength_time": "21:00:00"}]
		},
		{"doctype": "Prescription Dosage", "name": "Once Bedtime", "dosage": "Once Bedtime","dosage_strength":
		[{"strength": "1.0","strength_time": "21:00:00"}]
		},
		{"doctype": "Prescription Dosage", "name": "5 times a day", "dosage": "5 times a day","dosage_strength":
		[{"strength": "1.0","strength_time": "5:00:00"}, {"strength": "1.0","strength_time": "9:00:00"}, {"strength": "1.0","strength_time": "13:00:00"},{"strength": "1.0","strength_time": "17:00:00"},{"strength": "1.0","strength_time": "21:00:00"}]
		},
		{"doctype": "Prescription Dosage", "name": "QID", "dosage": "QID","dosage_strength":
		[{"strength": "1.0","strength_time": "9:00:00"}, {"strength": "1.0","strength_time": "13:00:00"},{"strength": "1.0","strength_time": "17:00:00"},{"strength": "1.0","strength_time": "21:00:00"}]
		},
		{"doctype": "Prescription Dosage", "name": "TID", "dosage": "TID","dosage_strength":
		[{"strength": "1.0","strength_time": "9:00:00"}, {"strength": "1.0","strength_time": "14:00:00"},{"strength": "1.0","strength_time": "21:00:00"}]
		},
		{"doctype": "Prescription Dosage", "name": "BID", "dosage": "BID","dosage_strength":
		[{"strength": "1.0","strength_time": "9:00:00"}, {"strength": "1.0","strength_time": "21:00:00"}]
		},
		{"doctype": "Prescription Dosage", "name": "Once Daily", "dosage": "Once Daily","dosage_strength":
		[{"strength": "1.0","strength_time": "9:00:00"}]
		}
	]
	insert_record(records)

def create_healthcare_item_groups():
	records = [
		{'doctype': 'Item Group', 'item_group_name': _('Laboratory'),
			'is_group': 0, 'parent_item_group': _('All Item Groups') },
		{'doctype': 'Item Group', 'item_group_name': _('Drug'),
			'is_group': 0, 'parent_item_group': _('All Item Groups') }
	]
	insert_record(records)

def create_sensitivity():
	records = [
		{"doctype": "Sensitivity", "sensitivity": _("Low Sensitivity")},
		{"doctype": "Sensitivity", "sensitivity": _("High Sensitivity")},
		{"doctype": "Sensitivity", "sensitivity": _("Moderate Sensitivity")},
		{"doctype": "Sensitivity", "sensitivity": _("Susceptible")},
		{"doctype": "Sensitivity", "sensitivity": _("Resistant")},
		{"doctype": "Sensitivity", "sensitivity": _("Intermediate")}
	]
	insert_record(records)

def add_healthcare_service_unit_tree_root():
	record = [
		{
			"doctype": "Healthcare Service Unit",
			"healthcare_service_unit_name": "All Healthcare Service Units",
			"is_group": 1,
			"company": get_company()
	 	}
	]
	insert_record(record)

def get_company():
	company = frappe.defaults.get_defaults().company
	if company:
		return company
	else:
		company = frappe.get_list("Company", limit=1)
		if company:
			return company[0].name
<<<<<<< HEAD
	return None
=======
	return None

def setup_patient_history_settings():
	import json

	settings = frappe.get_single('Patient History Settings')
	configuration = get_patient_history_config()
	for dt, config in configuration.items():
		settings.append("standard_doctypes", {
			"document_type": dt,
			"date_fieldname": config[0],
			"selected_fields": json.dumps(config[1])
		})
	settings.save()

def get_patient_history_config():
	return {
		"Patient Encounter": ("encounter_date", [
			{"label": "Healthcare Practitioner", "fieldname": "practitioner", "fieldtype": "Link"},
			{"label": "Symptoms", "fieldname": "symptoms", "fieldtype": "Table Multiselect"},
			{"label": "Diagnosis", "fieldname": "diagnosis", "fieldtype": "Table Multiselect"},
			{"label": "Drug Prescription", "fieldname": "drug_prescription", "fieldtype": "Table"},
			{"label": "Lab Tests", "fieldname": "lab_test_prescription", "fieldtype": "Table"},
			{"label": "Clinical Procedures", "fieldname": "procedure_prescription", "fieldtype": "Table"},
			{"label": "Therapies", "fieldname": "therapies", "fieldtype": "Table"},
			{"label": "Review Details", "fieldname": "encounter_comment", "fieldtype": "Small Text"}
		]),
		"Clinical Procedure": ("start_date", [
			{"label": "Procedure Template", "fieldname": "procedure_template", "fieldtype": "Link"},
			{"label": "Healthcare Practitioner", "fieldname": "practitioner", "fieldtype": "Link"},
			{"label": "Notes", "fieldname": "notes", "fieldtype": "Small Text"},
			{"label": "Service Unit", "fieldname": "service_unit", "fieldtype": "Healthcare Service Unit"},
			{"label": "Start Time", "fieldname": "start_time", "fieldtype": "Time"},
			{"label": "Sample", "fieldname": "sample", "fieldtype": "Link"}
		]),
		"Lab Test": ("result_date", [
			{"label": "Test Template", "fieldname": "template", "fieldtype": "Link"},
			{"label": "Healthcare Practitioner", "fieldname": "practitioner", "fieldtype": "Link"},
			{"label": "Test Name", "fieldname": "lab_test_name", "fieldtype": "Data"},
			{"label": "Lab Technician Name", "fieldname": "employee_name", "fieldtype": "Data"},
			{"label": "Sample ID", "fieldname": "sample", "fieldtype": "Link"},
			{"label": "Normal Test Result", "fieldname": "normal_test_items", "fieldtype": "Table"},
			{"label": "Descriptive Test Result", "fieldname": "descriptive_test_items", "fieldtype": "Table"},
			{"label": "Organism Test Result", "fieldname": "organism_test_items", "fieldtype": "Table"},
			{"label": "Sensitivity Test Result", "fieldname": "sensitivity_test_items", "fieldtype": "Table"},
			{"label": "Comments", "fieldname": "lab_test_comment", "fieldtype": "Table"}
		]),
		"Therapy Session": ("start_date", [
			{"label": "Therapy Type", "fieldname": "therapy_type", "fieldtype": "Link"},
			{"label": "Healthcare Practitioner", "fieldname": "practitioner", "fieldtype": "Link"},
			{"label": "Therapy Plan", "fieldname": "therapy_plan", "fieldtype": "Link"},
			{"label": "Duration", "fieldname": "duration", "fieldtype": "Int"},
			{"label": "Location", "fieldname": "location", "fieldtype": "Link"},
			{"label": "Healthcare Service Unit", "fieldname": "service_unit", "fieldtype": "Link"},
			{"label": "Start Time", "fieldname": "start_time", "fieldtype": "Time"},
			{"label": "Exercises", "fieldname": "exercises", "fieldtype": "Table"},
			{"label": "Total Counts Targeted", "fieldname": "total_counts_targeted", "fieldtype": "Int"},
			{"label": "Total Counts Completed", "fieldname": "total_counts_completed", "fieldtype": "Int"}
		]),
		"Vital Signs": ("signs_date", [
			{"label": "Body Temperature", "fieldname": "temperature", "fieldtype": "Data"},
			{"label": "Heart Rate / Pulse", "fieldname": "pulse", "fieldtype": "Data"},
			{"label": "Respiratory rate", "fieldname": "respiratory_rate", "fieldtype": "Data"},
			{"label": "Tongue", "fieldname": "tongue", "fieldtype": "Select"},
			{"label": "Abdomen", "fieldname": "abdomen", "fieldtype": "Select"},
			{"label": "Reflexes", "fieldname": "reflexes", "fieldtype": "Select"},
			{"label": "Blood Pressure", "fieldname": "bp", "fieldtype": "Data"},
			{"label": "Notes", "fieldname": "vital_signs_note", "fieldtype": "Small Text"},
			{"label": "Height (In Meter)", "fieldname": "height", "fieldtype": "Float"},
			{"label": "Weight (In Kilogram)", "fieldname": "weight", "fieldtype": "Float"},
			{"label": "BMI", "fieldname": "bmi", "fieldtype": "Float"}
		]),
		"Inpatient Medication Order": ("start_date", [
			{"label": "Healthcare Practitioner", "fieldname": "practitioner", "fieldtype": "Link"},
			{"label": "Start Date", "fieldname": "start_date", "fieldtype": "Date"},
			{"label": "End Date", "fieldname": "end_date", "fieldtype": "Date"},
			{"label": "Medication Orders", "fieldname": "medication_orders", "fieldtype": "Table"},
			{"label": "Total Orders", "fieldname": "total_orders", "fieldtype": "Float"}
		])
	}
>>>>>>> 540559d6
<|MERGE_RESOLUTION|>--- conflicted
+++ resolved
@@ -214,9 +214,6 @@
 		company = frappe.get_list("Company", limit=1)
 		if company:
 			return company[0].name
-<<<<<<< HEAD
-	return None
-=======
 	return None
 
 def setup_patient_history_settings():
@@ -296,5 +293,4 @@
 			{"label": "Medication Orders", "fieldname": "medication_orders", "fieldtype": "Table"},
 			{"label": "Total Orders", "fieldname": "total_orders", "fieldtype": "Float"}
 		])
-	}
->>>>>>> 540559d6
+	}