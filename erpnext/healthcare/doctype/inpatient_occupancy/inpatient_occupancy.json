{
 "actions": [],
 "creation": "2018-07-12 12:07:36.932333",
 "doctype": "DocType",
 "editable_grid": 1,
 "engine": "InnoDB",
 "field_order": [
  "service_unit",
  "check_in",
  "left",
  "check_out",
  "invoiced"
 ],
 "fields": [
  {
   "fieldname": "service_unit",
   "fieldtype": "Link",
   "in_list_view": 1,
   "label": "Healthcare Service Unit",
   "options": "Healthcare Service Unit",
<<<<<<< HEAD
   "read_only": 1,
=======
>>>>>>> eaef3715
   "reqd": 1
  },
  {
   "fieldname": "check_in",
   "fieldtype": "Datetime",
   "in_list_view": 1,
<<<<<<< HEAD
   "label": "Check In",
   "read_only": 1
=======
   "label": "Check In"
>>>>>>> eaef3715
  },
  {
   "default": "0",
   "fieldname": "left",
   "fieldtype": "Check",
   "label": "Left",
   "read_only": 1,
   "search_index": 1
  },
  {
   "fieldname": "check_out",
   "fieldtype": "Datetime",
<<<<<<< HEAD
   "label": "Check Out",
   "read_only": 1
=======
   "label": "Check Out"
>>>>>>> eaef3715
  },
  {
   "default": "0",
   "fieldname": "invoiced",
   "fieldtype": "Check",
   "label": "Invoiced",
   "read_only": 1
  }
 ],
<<<<<<< HEAD
 "istable": 1,
 "links": [],
 "modified": "2021-01-30 19:16:39.934744",
=======
 "index_web_pages_for_search": 1,
 "istable": 1,
 "links": [],
 "modified": "2021-03-18 15:08:54.634132",
>>>>>>> eaef3715
 "modified_by": "Administrator",
 "module": "Healthcare",
 "name": "Inpatient Occupancy",
 "owner": "Administrator",
 "permissions": [],
 "quick_entry": 1,
 "restrict_to_domain": "Healthcare",
 "sort_field": "modified",
 "sort_order": "DESC",
 "track_changes": 1
}<|MERGE_RESOLUTION|>--- conflicted
+++ resolved
@@ -18,22 +18,15 @@
    "in_list_view": 1,
    "label": "Healthcare Service Unit",
    "options": "Healthcare Service Unit",
-<<<<<<< HEAD
    "read_only": 1,
-=======
->>>>>>> eaef3715
    "reqd": 1
   },
   {
    "fieldname": "check_in",
    "fieldtype": "Datetime",
    "in_list_view": 1,
-<<<<<<< HEAD
    "label": "Check In",
    "read_only": 1
-=======
-   "label": "Check In"
->>>>>>> eaef3715
   },
   {
    "default": "0",
@@ -46,12 +39,8 @@
   {
    "fieldname": "check_out",
    "fieldtype": "Datetime",
-<<<<<<< HEAD
    "label": "Check Out",
    "read_only": 1
-=======
-   "label": "Check Out"
->>>>>>> eaef3715
   },
   {
    "default": "0",
@@ -61,16 +50,10 @@
    "read_only": 1
   }
  ],
-<<<<<<< HEAD
+ "index_web_pages_for_search": 1,
  "istable": 1,
  "links": [],
  "modified": "2021-01-30 19:16:39.934744",
-=======
- "index_web_pages_for_search": 1,
- "istable": 1,
- "links": [],
- "modified": "2021-03-18 15:08:54.634132",
->>>>>>> eaef3715
  "modified_by": "Administrator",
  "module": "Healthcare",
  "name": "Inpatient Occupancy",
