--- conflicted
+++ resolved
@@ -19,11 +19,7 @@
 	refresh: function(frm) {
 		frm.set_query('patient', function() {
 			return {
-<<<<<<< HEAD
-				filters: {"status": "Active"}
-=======
 				filters: { 'status': 'Active' }
->>>>>>> 540559d6
 			};
 		});
 
@@ -318,10 +314,6 @@
 			primary_action_label: __('Book'),
 			primary_action: function() {
 				frm.set_value('appointment_time', selected_slot);
-<<<<<<< HEAD
-				frm.set_value('service_unit', service_unit || '');
-=======
->>>>>>> 540559d6
 				if (!frm.doc.duration) {
 					frm.set_value('duration', duration);
 				}
@@ -517,19 +509,11 @@
 	}
 };
 
-<<<<<<< HEAD
-var get_procedure_prescribed = function(frm){
-	if (frm.doc.patient) {
-		frappe.call({
-			method:"erpnext.healthcare.doctype.patient_appointment.patient_appointment.get_procedure_prescribed",
-			args: {patient: frm.doc.patient},
-=======
 let get_prescribed_procedure = function(frm) {
 	if (frm.doc.patient) {
 		frappe.call({
 			method: 'erpnext.healthcare.doctype.patient_appointment.patient_appointment.get_procedure_prescribed',
 			args: { patient: frm.doc.patient },
->>>>>>> 540559d6
 			callback: function(r) {
 				if (r.message && r.message.length) {
 					show_procedure_templates(frm, r.message);
