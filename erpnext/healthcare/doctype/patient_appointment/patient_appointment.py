# -*- coding: utf-8 -*-
# Copyright (c) 2015, ESS LLP and contributors
# For license information, please see license.txt

from __future__ import unicode_literals
import frappe
from frappe.model.document import Document
import json
from frappe.utils import getdate, get_time
from frappe.model.mapper import get_mapped_doc
from frappe import _
import datetime
from frappe.core.doctype.sms_settings.sms_settings import send_sms
from erpnext.hr.doctype.employee.employee import is_holiday
from erpnext.healthcare.doctype.healthcare_settings.healthcare_settings import get_receivable_account, get_income_account
from erpnext.healthcare.utils import check_fee_validity, get_service_item_and_practitioner_charge, manage_fee_validity

class PatientAppointment(Document):
	def validate(self):
		self.validate_overlaps()
		self.set_appointment_datetime()
		self.validate_customer_created()
		self.set_status()

	def after_insert(self):
		self.update_prescription_details()
		invoice_appointment(self)
		self.update_fee_validity()
		send_confirmation_msg(self)

	def set_status(self):
		today = getdate()
		appointment_date = getdate(self.appointment_date)

		# If appointment is created for today set status as Open else Scheduled
		if appointment_date == today:
			self.status = 'Open'
		elif appointment_date > today:
			self.status = 'Scheduled'

	def validate_overlaps(self):
		end_time = datetime.datetime.combine(getdate(self.appointment_date), get_time(self.appointment_time)) \
			 + datetime.timedelta(minutes=float(self.duration))

		overlaps = frappe.db.sql("""
		select
			name, practitioner, patient, appointment_time, duration
		from
			`tabPatient Appointment`
		where
			appointment_date=%s and name!=%s and status NOT IN ("Closed", "Cancelled")
			and (practitioner=%s or patient=%s) and
			((appointment_time<%s and appointment_time + INTERVAL duration MINUTE>%s) or
			(appointment_time>%s and appointment_time<%s) or
			(appointment_time=%s))
		""", (self.appointment_date, self.name, self.practitioner, self.patient,
		self.appointment_time, end_time.time(), self.appointment_time, end_time.time(), self.appointment_time))

		if overlaps:
			overlapping_details = _('Appointment overlaps with ')
			overlapping_details += "<b><a href='#Form/Patient Appointment/{0}'>{0}</a></b><br>".format(overlaps[0][0])
			overlapping_details += _('{0} has appointment scheduled with {1} at {2} having {3} minute(s) duration.').format(
				overlaps[0][1], overlaps[0][2], overlaps[0][3], overlaps[0][4])
			frappe.throw(overlapping_details, title=_('Appointments Overlapping'))

	def set_appointment_datetime(self):
		self.appointment_datetime = "%s %s" % (self.appointment_date, self.appointment_time or "00:00:00")

	def validate_customer_created(self):
		if frappe.db.get_single_value('Healthcare Settings', 'automate_appointment_invoicing'):
			if not frappe.db.get_value('Patient', self.patient, 'customer'):
				msg = _("Please set a Customer linked to the Patient")
				msg +=  " <b><a href='#Form/Patient/{0}'>{0}</a></b>".format(self.patient)
				frappe.throw(msg, title=_('Customer Not Found'))

	def update_prescription_details(self):
		if self.procedure_prescription:
			frappe.db.set_value('Procedure Prescription', self.procedure_prescription, 'appointment_booked', 1)
			if self.procedure_template:
				comments = frappe.db.get_value('Procedure Prescription', self.procedure_prescription, 'comments')
				if comments:
					frappe.db.set_value('Patient Appointment', self.name, 'notes', comments)

	def update_fee_validity(self):
		fee_validity = manage_fee_validity(self)
		if fee_validity:
			frappe.msgprint(_('{0} has fee validity till {1}').format(self.patient, fee_validity.valid_till))


@frappe.whitelist()
def check_payment_fields_reqd(patient):
	automate_invoicing = frappe.db.get_single_value('Healthcare Settings', 'automate_appointment_invoicing')
	free_follow_ups = frappe.db.get_single_value('Healthcare Settings', 'enable_free_follow_ups')
	if automate_invoicing:
		if free_follow_ups:
			fee_validity = frappe.db.exists('Fee Validity', {'patient': patient, 'status': 'Pending'})
			if fee_validity:
				return {'fee_validity': fee_validity}
			if check_is_new_patient(patient):
				return False
		return True
	return False

def invoice_appointment(appointment_doc):
	automate_invoicing = frappe.db.get_single_value('Healthcare Settings', 'automate_appointment_invoicing')
	appointment_invoiced = frappe.db.get_value('Patient Appointment', appointment_doc.name, 'invoiced')
	enable_free_follow_ups = frappe.db.get_single_value('Healthcare Settings', 'enable_free_follow_ups')
	if enable_free_follow_ups:
		fee_validity = check_fee_validity(appointment_doc)
		if fee_validity and fee_validity.status == 'Completed':
			fee_validity = None
		elif not fee_validity:
			if frappe.db.exists('Fee Validity Reference', {'appointment': appointment_doc.name}):
				return
			if check_is_new_patient(appointment_doc.patient, appointment_doc.name):
				return
	else:
		fee_validity = None

	if automate_invoicing and not appointment_invoiced and not fee_validity:
		sales_invoice = frappe.new_doc('Sales Invoice')
		sales_invoice.customer = frappe.get_value('Patient', appointment_doc.patient, 'customer')
		sales_invoice.appointment = appointment_doc.name
		sales_invoice.due_date = getdate()
		sales_invoice.is_pos = 1
		sales_invoice.company = appointment_doc.company
		sales_invoice.debit_to = get_receivable_account(appointment_doc.company)

		item = sales_invoice.append('items', {})
		item = get_appointment_item(appointment_doc, item)

		payment = sales_invoice.append('payments', {})
		payment.mode_of_payment = appointment_doc.mode_of_payment
		payment.amount = appointment_doc.paid_amount

		sales_invoice.set_missing_values(for_validate=True)
		sales_invoice.flags.ignore_mandatory = True
		sales_invoice.save(ignore_permissions=True)
		sales_invoice.submit()
		frappe.msgprint(_('Sales Invoice {0} created as paid'.format(sales_invoice.name)), alert=True)
		frappe.db.set_value('Patient Appointment', appointment_doc.name, 'invoiced', 1)
		frappe.db.set_value('Patient Appointment', appointment_doc.name, 'ref_sales_invoice', sales_invoice.name)


def check_is_new_patient(patient, name=None):
	filters = {'patient': patient, 'status': ('!=','Cancelled')}
	if name:
		filters['name'] = ('!=', name)

	has_previous_appointment = frappe.db.exists('Patient Appointment', filters)
	if has_previous_appointment:
		return False
	return True


def get_appointment_item(appointment_doc, item):
	service_item, practitioner_charge = get_service_item_and_practitioner_charge(appointment_doc)
	item.item_code = service_item
	item.description = _('Consulting Charges: {0}').format(appointment_doc.practitioner)
	item.income_account = get_income_account(appointment_doc.practitioner, appointment_doc.company)
	item.cost_center = frappe.get_cached_value('Company', appointment_doc.company, 'cost_center')
	item.rate = practitioner_charge
	item.amount = practitioner_charge
	item.qty = 1
	item.reference_dt = 'Patient Appointment'
	item.reference_dn = appointment_doc.name
	return item


def cancel_appointment(appointment_id):
	appointment = frappe.get_doc('Patient Appointment', appointment_id)
	if appointment.invoiced:
		sales_invoice = check_sales_invoice_exists(appointment)
		if sales_invoice and cancel_sales_invoice(sales_invoice):
			msg = _('Appointment {0} and Sales Invoice {1} cancelled').format(appointment.name, sales_invoice.name)
		else:
			msg = _('Appointment Cancelled. Please review and cancel the invoice {0}').format(sales_invoice.name)
	else:
		fee_validity = manage_fee_validity(appointment)
		msg = _('Appointment Cancelled.')
		if fee_validity:
			msg += _('Fee Validity {0} updated.').format(fee_validity.name)

	frappe.msgprint(msg)


def cancel_sales_invoice(sales_invoice):
	if frappe.db.get_single_value('Healthcare Settings', 'automate_appointment_invoicing'):
		if len(sales_invoice.items) == 1:
			sales_invoice.cancel()
			return True
	return False


def check_sales_invoice_exists(appointment):
	sales_invoice = frappe.db.get_value('Sales Invoice Item', {
		'reference_dt': 'Patient Appointment',
		'reference_dn': appointment.name
	}, 'parent')

	if sales_invoice:
		sales_invoice = frappe.get_doc('Sales Invoice', sales_invoice)
		return sales_invoice
	return False


@frappe.whitelist()
def get_availability_data(date, practitioner):
	"""
	Get availability data of 'practitioner' on 'date'
	:param date: Date to check in schedule
	:param practitioner: Name of the practitioner
	:return: dict containing a list of available slots, list of appointments and time of appointments
	"""

	date = getdate(date)
	weekday = date.strftime('%A')

	practitioner_doc = frappe.get_doc('Healthcare Practitioner', practitioner)

	check_employee_wise_availability(date, practitioner_doc)

	if practitioner_doc.practitioner_schedules:
		slot_details = get_available_slots(practitioner_doc, date)
	else:
		frappe.throw(_('{0} does not have a Healthcare Practitioner Schedule. Add it in Healthcare Practitioner master').format(
			practitioner), title=_('Practitioner Schedule Not Found'))


	if not slot_details:
		# TODO: return available slots in nearby dates
		frappe.throw(_('Healthcare Practitioner not available on {0}').format(weekday), title=_('Not Available'))

	return {'slot_details': slot_details}


def check_employee_wise_availability(date, practitioner_doc):
	employee = None
	if practitioner_doc.employee:
		employee = practitioner_doc.employee
	elif practitioner_doc.user_id:
		employee = frappe.db.get_value('Employee', {'user_id': practitioner_doc.user_id}, 'name')

	if employee:
		# check holiday
		if is_holiday(employee, date):
			frappe.throw(_('{0} is a holiday'.format(date)), title=_('Not Available'))

		# check leave status
		leave_record = frappe.db.sql("""select half_day from `tabLeave Application`
			where employee = %s and %s between from_date and to_date
			and docstatus = 1""", (employee, date), as_dict=True)
		if leave_record:
			if leave_record[0].half_day:
				frappe.throw(_('{0} is on a Half day Leave on {1}').format(practitioner_doc.name, date), title=_('Not Available'))
			else:
				frappe.throw(_('{0} is on Leave on {1}').format(practitioner_doc.name, date), title=_('Not Available'))


def get_available_slots(practitioner_doc, date):
	available_slots = []
	slot_details = []
	weekday = date.strftime('%A')
	practitioner = practitioner_doc.name

	for schedule_entry in practitioner_doc.practitioner_schedules:
		if schedule_entry.schedule:
			practitioner_schedule = frappe.get_doc('Practitioner Schedule', schedule_entry.schedule)
		else:
			frappe.throw(_('{0} does not have a Healthcare Practitioner Schedule. Add it in Healthcare Practitioner').format(
				frappe.bold(practitioner)), title=_('Practitioner Schedule Not Found'))

		if practitioner_schedule:
			available_slots = []
			for time_slot in practitioner_schedule.time_slots:
				if weekday == time_slot.day:
					available_slots.append(time_slot)

			if available_slots:
				appointments = []
				# fetch all appointments to practitioner by service unit
				filters = {
					'practitioner': practitioner,
					'service_unit': schedule_entry.service_unit,
					'appointment_date': date,
					'status': ['not in',['Cancelled']]
				}

				if schedule_entry.service_unit:
					slot_name  = schedule_entry.schedule + ' - ' + schedule_entry.service_unit
					allow_overlap = frappe.get_value('Healthcare Service Unit', schedule_entry.service_unit, 'overlap_appointments')
					if not allow_overlap:
						# fetch all appointments to service unit
						filters.pop('practitioner')
				else:
					slot_name = schedule_entry.schedule
					# fetch all appointments to practitioner without service unit
					filters['practitioner'] = practitioner
					filters.pop('service_unit')

				appointments = frappe.get_all(
					'Patient Appointment',
					filters=filters,
					fields=['name', 'appointment_time', 'duration', 'status'])

				slot_details.append({'slot_name':slot_name, 'service_unit':schedule_entry.service_unit,
					'avail_slot':available_slots, 'appointments': appointments})

	return slot_details


@frappe.whitelist()
def update_status(appointment_id, status):
	frappe.db.set_value('Patient Appointment', appointment_id, 'status', status)
	appointment_booked = True
	if status == 'Cancelled':
		appointment_booked = False
		cancel_appointment(appointment_id)

	procedure_prescription = frappe.db.get_value('Patient Appointment', appointment_id, 'procedure_prescription')
	if procedure_prescription:
		frappe.db.set_value('Procedure Prescription', procedure_prescription, 'appointment_booked', appointment_booked)


def send_confirmation_msg(doc):
	if frappe.db.get_single_value('Healthcare Settings', 'send_appointment_confirmation'):
		message = frappe.db.get_single_value('Healthcare Settings', 'appointment_confirmation_msg')
		send_message(doc, message)


@frappe.whitelist()
def make_encounter(source_name, target_doc=None):
	doc = get_mapped_doc('Patient Appointment', source_name, {
		'Patient Appointment': {
			'doctype': 'Patient Encounter',
			'field_map': [
				['appointment', 'name'],
				['patient', 'patient'],
				['practitioner', 'practitioner'],
				['medical_department', 'department'],
				['patient_sex', 'patient_sex'],
				['encounter_date', 'appointment_date'],
				['invoiced', 'invoiced']
			]
		}
	}, target_doc)
	return doc


def send_appointment_reminder():
	if frappe.db.get_single_value('Healthcare Settings', 'send_appointment_reminder'):
		remind_before = datetime.datetime.strptime(frappe.db.get_single_value('Healthcare Settings', 'remind_before'), '%H:%M:%S')
		reminder_dt = datetime.datetime.now() + datetime.timedelta(
			hours=remind_before.hour, minutes=remind_before.minute, seconds=remind_before.second)

		appointment_list = frappe.db.get_all('Patient Appointment', {
			'appointment_datetime': ['between', (datetime.datetime.now(), reminder_dt)],
			'reminded': 0,
			'status': ['!=', 'Cancelled']
		})

		for appointment in appointment_list:
			doc = frappe.get_doc('Patient Appointment', appointment.name)
			message = frappe.db.get_single_value('Healthcare Settings', 'appointment_reminder_msg')
			send_message(doc, message)
			frappe.db.set_value('Patient Appointment', doc.name, 'reminded', 1)

def send_message(doc, message):
	patient = frappe.get_doc('Patient', doc.patient)
	if patient.mobile:
		context = {'doc': doc, 'alert': doc, 'comments': None}
		if doc.get('_comments'):
			context['comments'] = json.loads(doc.get('_comments'))

		# jinja to string convertion happens here
		message = frappe.render_template(message, context)
		number = [patient.mobile]
		send_sms(number, message)


@frappe.whitelist()
def get_events(start, end, filters=None):
	"""Returns events for Gantt / Calendar view rendering.

	:param start: Start date-time.
	:param end: End date-time.
	:param filters: Filters (JSON).
	"""
	from frappe.desk.calendar import get_event_conditions
	conditions = get_event_conditions('Patient Appointment', filters)

	data = frappe.db.sql("""
		select
		`tabPatient Appointment`.name, `tabPatient Appointment`.patient,
		`tabPatient Appointment`.practitioner, `tabPatient Appointment`.status,
		`tabPatient Appointment`.duration,
		timestamp(`tabPatient Appointment`.appointment_date, `tabPatient Appointment`.appointment_time) as 'start',
		`tabAppointment Type`.color
		from
		`tabPatient Appointment`
		left join `tabAppointment Type` on `tabPatient Appointment`.appointment_type=`tabAppointment Type`.name
		where
		(`tabPatient Appointment`.appointment_date between %(start)s and %(end)s)
		and `tabPatient Appointment`.status != 'Cancelled' and `tabPatient Appointment`.docstatus < 2 {conditions}""".format(conditions=conditions),
		{"start": start, "end": end}, as_dict=True, update={"allDay": 0})

	for item in data:
		item.end = item.start + datetime.timedelta(minutes = item.duration)

	return data


@frappe.whitelist()
def get_procedure_prescribed(patient):
	return frappe.db.sql("""select pp.name, pp.procedure, pp.parent, ct.practitioner,
	ct.encounter_date, pp.practitioner, pp.date, pp.department
	from `tabPatient Encounter` ct, `tabProcedure Prescription` pp
	where ct.patient=%(patient)s and pp.parent=ct.name and pp.appointment_booked=0
<<<<<<< HEAD
	order by ct.creation desc""", {"patient": patient})


@frappe.whitelist()
def get_prescribed_therapies(patient):
	return frappe.db.sql("""select t.therapy_type, t.name, t.parent, e.practitioner,
	e.encounter_date, e.therapy_plan, e.visit_department from `tabPatient Encounter` e,
	`tabTherapy Plan Detail` t where e.patient=%(patient)s and t.parent=e.name
	order by e.creation desc""", {'patient': patient})
=======
	order by ct.creation desc""", {'patient': patient})


def update_appointment_status():
	# update the status of appointments daily
	appointments = frappe.get_all('Patient Appointment', {
		'status': ('not in', ['Closed', 'Cancelled'])
	}, as_dict=1)

	for appointment in appointments:
		frappe.get_doc('Patient Appointment', appointment.name).set_status()
>>>>>>> b84333f2
<|MERGE_RESOLUTION|>--- conflicted
+++ resolved
@@ -416,8 +416,7 @@
 	ct.encounter_date, pp.practitioner, pp.date, pp.department
 	from `tabPatient Encounter` ct, `tabProcedure Prescription` pp
 	where ct.patient=%(patient)s and pp.parent=ct.name and pp.appointment_booked=0
-<<<<<<< HEAD
-	order by ct.creation desc""", {"patient": patient})
+	order by ct.creation desc""", {'patient': patient})
 
 
 @frappe.whitelist()
@@ -426,8 +425,6 @@
 	e.encounter_date, e.therapy_plan, e.visit_department from `tabPatient Encounter` e,
 	`tabTherapy Plan Detail` t where e.patient=%(patient)s and t.parent=e.name
 	order by e.creation desc""", {'patient': patient})
-=======
-	order by ct.creation desc""", {'patient': patient})
 
 
 def update_appointment_status():
@@ -437,5 +434,4 @@
 	}, as_dict=1)
 
 	for appointment in appointments:
-		frappe.get_doc('Patient Appointment', appointment.name).set_status()
->>>>>>> b84333f2
+		frappe.get_doc('Patient Appointment', appointment.name).set_status()