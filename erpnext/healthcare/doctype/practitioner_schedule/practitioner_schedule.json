{
<<<<<<< HEAD
=======
 "actions": [],
>>>>>>> fd30b8f4
 "allow_import": 1,
 "allow_rename": 1,
 "autoname": "field:schedule_name",
 "beta": 1,
 "creation": "2017-05-03 17:28:03.926787",
 "doctype": "DocType",
 "editable_grid": 1,
 "engine": "InnoDB",
 "field_order": [
<<<<<<< HEAD
  "schedule_name",
  "time_slots",
  "disabled"
=======
  "disabled",
  "schedule_details_section",
  "schedule_name",
  "time_slots"
>>>>>>> fd30b8f4
 ],
 "fields": [
  {
   "fieldname": "schedule_name",
   "fieldtype": "Data",
   "ignore_xss_filter": 1,
   "in_list_view": 1,
   "label": "Schedule Name",
   "reqd": 1,
   "unique": 1
  },
  {
   "fieldname": "time_slots",
   "fieldtype": "Table",
   "label": "Time Slots",
   "options": "Healthcare Schedule Time Slot"
  },
  {
   "default": "0",
   "fieldname": "disabled",
   "fieldtype": "Check",
   "label": "Disabled",
<<<<<<< HEAD
   "print_hide": 1,
   "report_hide": 1
  }
 ],
 "modified": "2020-03-03 15:41:59.712886",
=======
   "print_hide": 1
  },
  {
   "fieldname": "schedule_details_section",
   "fieldtype": "Section Break",
   "label": "Schedule Details"
  }
 ],
 "links": [],
 "modified": "2020-01-31 12:21:45.975488",
>>>>>>> fd30b8f4
 "modified_by": "Administrator",
 "module": "Healthcare",
 "name": "Practitioner Schedule",
 "owner": "rmehta@gmail.com",
 "permissions": [
  {
   "create": 1,
   "delete": 1,
   "email": 1,
   "export": 1,
   "print": 1,
   "read": 1,
   "report": 1,
   "role": "Healthcare Administrator",
   "share": 1,
   "write": 1
  }
 ],
 "restrict_to_domain": "Healthcare",
 "show_name_in_global_search": 1,
 "sort_field": "modified",
 "sort_order": "DESC",
 "track_changes": 1
}<|MERGE_RESOLUTION|>--- conflicted
+++ resolved
@@ -1,8 +1,5 @@
 {
-<<<<<<< HEAD
-=======
  "actions": [],
->>>>>>> fd30b8f4
  "allow_import": 1,
  "allow_rename": 1,
  "autoname": "field:schedule_name",
@@ -12,16 +9,10 @@
  "editable_grid": 1,
  "engine": "InnoDB",
  "field_order": [
-<<<<<<< HEAD
-  "schedule_name",
-  "time_slots",
-  "disabled"
-=======
   "disabled",
   "schedule_details_section",
   "schedule_name",
   "time_slots"
->>>>>>> fd30b8f4
  ],
  "fields": [
   {
@@ -44,13 +35,6 @@
    "fieldname": "disabled",
    "fieldtype": "Check",
    "label": "Disabled",
-<<<<<<< HEAD
-   "print_hide": 1,
-   "report_hide": 1
-  }
- ],
- "modified": "2020-03-03 15:41:59.712886",
-=======
    "print_hide": 1
   },
   {
@@ -61,7 +45,6 @@
  ],
  "links": [],
  "modified": "2020-01-31 12:21:45.975488",
->>>>>>> fd30b8f4
  "modified_by": "Administrator",
  "module": "Healthcare",
  "name": "Practitioner Schedule",
