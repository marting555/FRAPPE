/*
(c) ESS 2015-16
*/
frappe.listview_settings['Lab Test Template'] = {
<<<<<<< HEAD
	add_fields: ["lab_test_name", "lab_test_code", "lab_test_rate"],
	filters: [["disabled", "=", 0]]
=======
	add_fields: ['lab_test_name', 'lab_test_code', 'lab_test_rate'],
	filters: [['disabled', '=', 'No']]
>>>>>>> 540559d6
};<|MERGE_RESOLUTION|>--- conflicted
+++ resolved
@@ -2,11 +2,6 @@
 (c) ESS 2015-16
 */
 frappe.listview_settings['Lab Test Template'] = {
-<<<<<<< HEAD
-	add_fields: ["lab_test_name", "lab_test_code", "lab_test_rate"],
-	filters: [["disabled", "=", 0]]
-=======
 	add_fields: ['lab_test_name', 'lab_test_code', 'lab_test_rate'],
 	filters: [['disabled', '=', 'No']]
->>>>>>> 540559d6
 };