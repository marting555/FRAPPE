--- conflicted
+++ resolved
@@ -13,6 +13,7 @@
   "template",
   "lab_test_name",
   "lab_test_group",
+  "medical_code",
   "department",
   "column_break_26",
   "company",
@@ -41,17 +42,7 @@
   "employee_name",
   "employee_designation",
   "user",
-<<<<<<< HEAD
   "sample",
-=======
-  "invoiced",
-  "sb_first",
-  "template",
-  "lab_test_name",
-  "column_break_26",
-  "medical_code",
-  "lab_test_group",
->>>>>>> d0588400
   "sb_normal",
   "lab_test_html",
   "normal_test_items",
@@ -354,6 +345,14 @@
    "report_hide": 1
   },
   {
+    "fetch_from": "template.medical_code",
+    "fieldname": "medical_code",
+    "fieldtype": "Link",
+    "label": "Medical Code",
+    "options": "Medical Code",
+    "read_only": 1
+  },
+  {
    "fieldname": "sb_normal",
    "fieldtype": "Section Break"
   },
@@ -475,7 +474,6 @@
    "report_hide": 1
   },
   {
-<<<<<<< HEAD
    "fieldname": "column_break_26",
    "fieldtype": "Column Break"
   },
@@ -548,23 +546,11 @@
    "hidden": 1,
    "print_hide": 1,
    "report_hide": 1
-=======
-   "fetch_from": "template.medical_code",
-   "fieldname": "medical_code",
-   "fieldtype": "Link",
-   "label": "Medical Code",
-   "options": "Medical Code",
-   "read_only": 1
->>>>>>> d0588400
   }
  ],
  "is_submittable": 1,
  "links": [],
-<<<<<<< HEAD
- "modified": "2020-06-24 18:24:03.554572",
-=======
- "modified": "2020-06-29 14:24:26.509721",
->>>>>>> d0588400
+ "modified": "2020-07-12 18:24:03.554572",
  "modified_by": "Administrator",
  "module": "Healthcare",
  "name": "Lab Test",
