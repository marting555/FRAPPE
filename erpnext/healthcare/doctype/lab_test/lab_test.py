--- conflicted
+++ resolved
@@ -323,72 +323,11 @@
 
 @frappe.whitelist()
 def get_employee_by_user_id(user_id):
-<<<<<<< HEAD
-	emp_id = frappe.db.get_value("Employee",{"user_id":user_id})
-	employee = frappe.get_doc("Employee",emp_id)
-	return employee
-
-def insert_lab_test_to_medical_record(doc):
-	table_row = False
-	subject = cstr(doc.lab_test_name)
-	if doc.practitioner:
-		subject += " "+ doc.practitioner
-	if doc.normal_test_items:
-		item = doc.normal_test_items[0]
-		comment = ""
-		if item.lab_test_comment:
-			comment = str(item.lab_test_comment)
-		table_row = item.lab_test_name
-
-		if item.lab_test_event:
-			table_row += " " + item.lab_test_event
-
-		if item.result_value:
-			table_row += " " + item.result_value
-
-		if item.normal_range:
-			table_row += " normal_range("+item.normal_range+")"
-		table_row += " " + comment
-
-	elif doc.special_test_items:
-		item = doc.special_test_items[0]
-
-		if item.lab_test_particulars and item.result_value:
-			table_row = item.lab_test_particulars + " " + item.result_value
-
-	elif doc.sensitivity_test_items:
-		item = doc.sensitivity_test_items[0]
-
-		if item.antibiotic and item.antibiotic_sensitivity:
-			table_row = item.antibiotic +" "+ item.antibiotic_sensitivity
-
-	if table_row:
-		subject += "<br/>"+table_row
-	if doc.lab_test_comment:
-		subject += "<br/>"+ cstr(doc.lab_test_comment)
-
-	medical_record = frappe.new_doc("Patient Medical Record")
-	medical_record.patient = doc.patient
-	medical_record.subject = subject
-	medical_record.status = "Open"
-	medical_record.communication_date = doc.result_date
-	medical_record.reference_doctype = "Lab Test"
-	medical_record.reference_name = doc.name
-	medical_record.reference_owner = doc.owner
-	medical_record.save(ignore_permissions=True)
-
-def delete_lab_test_from_medical_record(self):
-	medical_record_id = frappe.db.sql("select name from `tabPatient Medical Record` where reference_name=%s",(self.name))
-
-	if medical_record_id and medical_record_id[0][0]:
-		frappe.delete_doc("Patient Medical Record", medical_record_id[0][0])
-=======
 	emp_id = frappe.db.exists('Employee', { 'user_id': user_id })
 	if emp_id:
 		return frappe.get_doc('Employee', emp_id)
 	return None
 
->>>>>>> 540559d6
 
 @frappe.whitelist()
 def get_lab_test_prescribed(patient):
