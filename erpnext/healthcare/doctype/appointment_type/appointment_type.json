{
 "actions": [],
 "allow_import": 1,
 "allow_rename": 1,
 "autoname": "field:appointment_type",
 "creation": "2016-07-22 11:52:34.953019",
 "doctype": "DocType",
 "document_type": "Setup",
 "engine": "InnoDB",
 "field_order": [
  "appointment_type",
  "ip",
  "default_duration",
  "color",
  "billing_section",
  "price_list",
  "items"
 ],
 "fields": [
  {
   "allow_in_quick_entry": 1,
   "fieldname": "appointment_type",
   "fieldtype": "Data",
   "ignore_xss_filter": 1,
   "in_list_view": 1,
   "label": "Type",
   "reqd": 1,
   "translatable": 1,
   "unique": 1
  },
  {
   "bold": 1,
   "default": "0",
   "fieldname": "ip",
   "fieldtype": "Check",
   "label": "Is Inpatient",
   "print_hide": 1,
   "report_hide": 1
  },
  {
   "allow_in_quick_entry": 1,
   "bold": 1,
   "fieldname": "default_duration",
   "fieldtype": "Int",
   "in_filter": 1,
   "in_list_view": 1,
   "label": "Default Duration (In Minutes)"
  },
  {
   "allow_in_quick_entry": 1,
   "fieldname": "color",
   "fieldtype": "Color",
   "in_list_view": 1,
   "label": "Color",
   "no_copy": 1,
   "report_hide": 1
  },
  {
   "fieldname": "billing_section",
   "fieldtype": "Section Break",
   "label": "Billing"
  },
  {
   "fieldname": "price_list",
   "fieldtype": "Link",
   "label": "Price List",
   "options": "Price List"
  },
  {
   "fieldname": "items",
   "fieldtype": "Table",
   "label": "Appointment Type Service Items",
   "options": "Appointment Type Service Item"
  }
 ],
<<<<<<< HEAD
 "links": [
  {
   "link_doctype": "Patient Appointment",
   "link_fieldname": "appointment_type"
  }
 ],
 "modified": "2021-01-30 19:16:50.478352",
=======
 "links": [],
 "modified": "2021-01-22 09:41:05.010524",
>>>>>>> eaef3715
 "modified_by": "Administrator",
 "module": "Healthcare",
 "name": "Appointment Type",
 "owner": "Administrator",
 "permissions": [
  {
   "create": 1,
   "delete": 1,
   "email": 1,
   "export": 1,
   "print": 1,
   "read": 1,
   "report": 1,
   "role": "Healthcare Administrator",
   "share": 1,
   "write": 1
  },
  {
   "create": 1,
   "delete": 1,
   "email": 1,
   "export": 1,
   "print": 1,
   "read": 1,
   "report": 1,
   "role": "Physician",
   "share": 1,
   "write": 1
  }
 ],
 "quick_entry": 1,
 "restrict_to_domain": "Healthcare",
 "search_fields": "appointment_type",
 "sort_field": "modified",
 "sort_order": "DESC"
}<|MERGE_RESOLUTION|>--- conflicted
+++ resolved
@@ -73,18 +73,8 @@
    "options": "Appointment Type Service Item"
   }
  ],
-<<<<<<< HEAD
- "links": [
-  {
-   "link_doctype": "Patient Appointment",
-   "link_fieldname": "appointment_type"
-  }
- ],
- "modified": "2021-01-30 19:16:50.478352",
-=======
  "links": [],
  "modified": "2021-01-22 09:41:05.010524",
->>>>>>> eaef3715
  "modified_by": "Administrator",
  "module": "Healthcare",
  "name": "Appointment Type",
