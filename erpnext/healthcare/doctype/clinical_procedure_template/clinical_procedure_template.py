# Copyright (c) 2017, earthians and contributors
# For license information, please see license.txt


import json

import frappe
from frappe import _
from frappe.model.document import Document
from frappe.model.rename_doc import rename_doc

<<<<<<< HEAD
class ClinicalProcedureTemplate(Document):
	def validate(self):
		self.enable_disable_item()

	def after_insert(self):
		create_item_from_template(self)

	def on_update(self):
		#Item and Price List update --> if (change_in_item)
		if self.change_in_item and self.is_billable == 1 and self.item:
			updating_item(self)
			if self.rate != 0.0:
				updating_rate(self)
		elif self.is_billable == 0 and self.item:
			frappe.db.set_value('Item',self.item,'disabled',1)

		frappe.db.set_value(self.doctype,self.name,'change_in_item',0)
		self.reload()
=======

class ClinicalProcedureTemplate(Document):
	def validate(self):
		self.enable_disable_item()
>>>>>>> 540559d6

	def enable_disable_item(self):
		if self.is_billable:
			if self.disabled:
				frappe.db.set_value('Item', self.item, 'disabled', 1)
			else:
				frappe.db.set_value('Item', self.item, 'disabled', 0)

<<<<<<< HEAD
	#Call before delete the template
	def on_trash(self):
		if(self.item):
			try:
				frappe.delete_doc('Item',self.item)
			except Exception:
				frappe.throw(_("""Not permitted. Please disable the Procedure Template"""))

	def get_item_details(self, args=None):
		item = frappe.db.sql("""select stock_uom, item_name
			from `tabItem`
			where name = %s
				and disabled=0
				and (end_of_life is null or end_of_life='0000-00-00' or end_of_life > %s)""",
			(args.get('item_code'), nowdate()), as_dict = 1)
		if not item:
			frappe.throw(_('Item {0} is not active or end of life has been reached').format(args.get('item_code')))

		item = item[0]

		ret = {
			'uom'			      	: item.stock_uom,
			'stock_uom'			  	: item.stock_uom,
			'item_name' 		  	: item.item_name,
			'quantity'				: 0,
			'transfer_qty'			: 0,
			'conversion_factor'		: 1
		}
		return ret

def updating_item(self):
	frappe.db.sql("""update `tabItem` set item_name=%s, item_group=%s, disabled=0,
		description=%s, modified=NOW() where item_code=%s""",
		(self.template, self.item_group , self.description, self.item))
def updating_rate(self):
	frappe.db.sql("""update `tabItem Price` set item_name=%s, price_list_rate=%s, modified=NOW() where
	 item_code=%s""",(self.template, self.rate, self.item))

def create_item_from_template(doc):
	disabled = 1

	if doc.is_billable:
		disabled = 0

	uom = frappe.db.exists('UOM', 'Unit') or frappe.db.get_single_value('Stock Settings', 'stock_uom')

	#insert item
	item =  frappe.get_doc({
=======
	def on_update(self):
		if self.change_in_item:
			self.update_item_and_item_price()

	def enable_disable_item(self):
		if self.is_billable:
			if self.disabled:
				frappe.db.set_value('Item', self.item, 'disabled', 1)
			else:
				frappe.db.set_value('Item', self.item, 'disabled', 0)

	def update_item_and_item_price(self):
		if self.is_billable and self.item:
			item_doc = frappe.get_doc('Item', {'item_code': self.item})
			item_doc.item_name = self.template
			item_doc.item_group = self.item_group
			item_doc.description = self.description
			item_doc.disabled = 0
			item_doc.save(ignore_permissions=True)

			if self.rate:
				item_price = frappe.get_doc('Item Price', {'item_code': self.item})
				item_price.item_name = self.template
				item_price.price_list_rate = self.rate
				item_price.save()

		elif not self.is_billable and self.item:
			frappe.db.set_value('Item', self.item, 'disabled', 1)

		self.db_set('change_in_item', 0)


@frappe.whitelist()
def get_item_details(args=None):
	if not isinstance(args, dict):
		args = json.loads(args)

	item = frappe.db.get_all('Item',
		filters={
			'disabled': 0,
			'name': args.get('item_code')
		},
		fields=['stock_uom', 'item_name']
	)

	if not item:
		frappe.throw(_('Item {0} is not active').format(args.get('item_code')))

	item = item[0]
	ret = {
		'uom': item.stock_uom,
		'stock_uom': item.stock_uom,
		'item_name': item.item_name,
		'qty': 1,
		'transfer_qty': 0,
		'conversion_factor': 1
	}
	return ret

def create_item_from_template(doc):
	disabled = doc.disabled
	if doc.is_billable and not doc.disabled:
		disabled = 0

	uom = frappe.db.exists('UOM', 'Unit') or frappe.db.get_single_value('Stock Settings', 'stock_uom')
	item = frappe.get_doc({
>>>>>>> 540559d6
		'doctype': 'Item',
		'item_code': doc.template,
		'item_name':doc.template,
		'item_group': doc.item_group,
		'description':doc.description,
		'is_sales_item': 1,
		'is_service_item': 1,
		'is_purchase_item': 0,
		'is_stock_item': 0,
		'show_in_website': 0,
		'is_pro_applicable': 0,
		'disabled': disabled,
		'stock_uom': uom
<<<<<<< HEAD
	}).insert(ignore_permissions=True)

	#insert item price
	#get item price list to insert item price
	if(doc.rate != 0.0):
		price_list_name = frappe.db.get_value('Price List', {'selling': 1})
		if(doc.rate):
			make_item_price(item.name, price_list_name, doc.rate)
		else:
			make_item_price(item.name, price_list_name, 0.0)
	#Set item to the template
	frappe.db.set_value('Clinical Procedure Template', doc.name, 'item', item.name)

	doc.reload() #refresh the doc after insert.

def make_item_price(item, price_list_name, item_price):
=======
	}).insert(ignore_permissions=True, ignore_mandatory=True)

	make_item_price(item.name, doc.rate)
	doc.db_set('item', item.name)

def make_item_price(item, item_price):
	price_list_name = frappe.db.get_value('Price List', {'selling': 1})
>>>>>>> 540559d6
	frappe.get_doc({
		'doctype': 'Item Price',
		'price_list': price_list_name,
		'item_code': item,
		'price_list_rate': item_price
<<<<<<< HEAD
	}).insert(ignore_permissions=True)
=======
	}).insert(ignore_permissions=True, ignore_mandatory=True)
>>>>>>> 540559d6

@frappe.whitelist()
def change_item_code_from_template(item_code, doc):
	doc = frappe._dict(json.loads(doc))

<<<<<<< HEAD
	if(frappe.db.exists({
		'doctype': 'Item',
		'item_code': item_code})):
		frappe.throw(_('Code {0} already exist').format(item_code))
	else:
		frappe.rename_doc('Item', doc.item_code, item_code, ignore_permissions=True)
		frappe.db.set_value('Clinical Procedure Template', doc.name, 'item_code', item_code)
	return
=======
	if frappe.db.exists('Item', {'item_code': item_code}):
		frappe.throw(_('Item with Item Code {0} already exists').format(item_code))
	else:
		rename_doc('Item', doc.item_code, item_code, ignore_permissions=True)
		frappe.db.set_value('Clinical Procedure Template', doc.name, 'item_code', item_code)
	return
>>>>>>> 540559d6
<|MERGE_RESOLUTION|>--- conflicted
+++ resolved
@@ -9,31 +9,10 @@
 from frappe.model.document import Document
 from frappe.model.rename_doc import rename_doc
 
-<<<<<<< HEAD
-class ClinicalProcedureTemplate(Document):
-	def validate(self):
-		self.enable_disable_item()
-
-	def after_insert(self):
-		create_item_from_template(self)
-
-	def on_update(self):
-		#Item and Price List update --> if (change_in_item)
-		if self.change_in_item and self.is_billable == 1 and self.item:
-			updating_item(self)
-			if self.rate != 0.0:
-				updating_rate(self)
-		elif self.is_billable == 0 and self.item:
-			frappe.db.set_value('Item',self.item,'disabled',1)
-
-		frappe.db.set_value(self.doctype,self.name,'change_in_item',0)
-		self.reload()
-=======
 
 class ClinicalProcedureTemplate(Document):
 	def validate(self):
 		self.enable_disable_item()
->>>>>>> 540559d6
 
 	def enable_disable_item(self):
 		if self.is_billable:
@@ -42,56 +21,6 @@
 			else:
 				frappe.db.set_value('Item', self.item, 'disabled', 0)
 
-<<<<<<< HEAD
-	#Call before delete the template
-	def on_trash(self):
-		if(self.item):
-			try:
-				frappe.delete_doc('Item',self.item)
-			except Exception:
-				frappe.throw(_("""Not permitted. Please disable the Procedure Template"""))
-
-	def get_item_details(self, args=None):
-		item = frappe.db.sql("""select stock_uom, item_name
-			from `tabItem`
-			where name = %s
-				and disabled=0
-				and (end_of_life is null or end_of_life='0000-00-00' or end_of_life > %s)""",
-			(args.get('item_code'), nowdate()), as_dict = 1)
-		if not item:
-			frappe.throw(_('Item {0} is not active or end of life has been reached').format(args.get('item_code')))
-
-		item = item[0]
-
-		ret = {
-			'uom'			      	: item.stock_uom,
-			'stock_uom'			  	: item.stock_uom,
-			'item_name' 		  	: item.item_name,
-			'quantity'				: 0,
-			'transfer_qty'			: 0,
-			'conversion_factor'		: 1
-		}
-		return ret
-
-def updating_item(self):
-	frappe.db.sql("""update `tabItem` set item_name=%s, item_group=%s, disabled=0,
-		description=%s, modified=NOW() where item_code=%s""",
-		(self.template, self.item_group , self.description, self.item))
-def updating_rate(self):
-	frappe.db.sql("""update `tabItem Price` set item_name=%s, price_list_rate=%s, modified=NOW() where
-	 item_code=%s""",(self.template, self.rate, self.item))
-
-def create_item_from_template(doc):
-	disabled = 1
-
-	if doc.is_billable:
-		disabled = 0
-
-	uom = frappe.db.exists('UOM', 'Unit') or frappe.db.get_single_value('Stock Settings', 'stock_uom')
-
-	#insert item
-	item =  frappe.get_doc({
-=======
 	def on_update(self):
 		if self.change_in_item:
 			self.update_item_and_item_price()
@@ -158,7 +87,6 @@
 
 	uom = frappe.db.exists('UOM', 'Unit') or frappe.db.get_single_value('Stock Settings', 'stock_uom')
 	item = frappe.get_doc({
->>>>>>> 540559d6
 		'doctype': 'Item',
 		'item_code': doc.template,
 		'item_name':doc.template,
@@ -172,24 +100,6 @@
 		'is_pro_applicable': 0,
 		'disabled': disabled,
 		'stock_uom': uom
-<<<<<<< HEAD
-	}).insert(ignore_permissions=True)
-
-	#insert item price
-	#get item price list to insert item price
-	if(doc.rate != 0.0):
-		price_list_name = frappe.db.get_value('Price List', {'selling': 1})
-		if(doc.rate):
-			make_item_price(item.name, price_list_name, doc.rate)
-		else:
-			make_item_price(item.name, price_list_name, 0.0)
-	#Set item to the template
-	frappe.db.set_value('Clinical Procedure Template', doc.name, 'item', item.name)
-
-	doc.reload() #refresh the doc after insert.
-
-def make_item_price(item, price_list_name, item_price):
-=======
 	}).insert(ignore_permissions=True, ignore_mandatory=True)
 
 	make_item_price(item.name, doc.rate)
@@ -197,36 +107,20 @@
 
 def make_item_price(item, item_price):
 	price_list_name = frappe.db.get_value('Price List', {'selling': 1})
->>>>>>> 540559d6
 	frappe.get_doc({
 		'doctype': 'Item Price',
 		'price_list': price_list_name,
 		'item_code': item,
 		'price_list_rate': item_price
-<<<<<<< HEAD
-	}).insert(ignore_permissions=True)
-=======
 	}).insert(ignore_permissions=True, ignore_mandatory=True)
->>>>>>> 540559d6
 
 @frappe.whitelist()
 def change_item_code_from_template(item_code, doc):
 	doc = frappe._dict(json.loads(doc))
 
-<<<<<<< HEAD
-	if(frappe.db.exists({
-		'doctype': 'Item',
-		'item_code': item_code})):
-		frappe.throw(_('Code {0} already exist').format(item_code))
-	else:
-		frappe.rename_doc('Item', doc.item_code, item_code, ignore_permissions=True)
-		frappe.db.set_value('Clinical Procedure Template', doc.name, 'item_code', item_code)
-	return
-=======
 	if frappe.db.exists('Item', {'item_code': item_code}):
 		frappe.throw(_('Item with Item Code {0} already exists').format(item_code))
 	else:
 		rename_doc('Item', doc.item_code, item_code, ignore_permissions=True)
 		frappe.db.set_value('Clinical Procedure Template', doc.name, 'item_code', item_code)
-	return
->>>>>>> 540559d6
+	return