# -*- coding: utf-8 -*-
# Copyright (c) 2015, ESS LLP and contributors
# For license information, please see license.txt

from __future__ import unicode_literals
import frappe
from frappe.model.document import Document
from frappe.utils import getdate, cstr
import json
from erpnext.healthcare.doctype.healthcare_settings.healthcare_settings import get_receivable_account, get_income_account

class Consultation(Document):
	def on_update(self):
		if(self.appointment):
			frappe.db.set_value("Patient Appointment", self.appointment, "status", "Closed")
		update_consultation_to_medical_record(self)

	def after_insert(self):
		insert_consultation_to_medical_record(self)

	def on_cancel(self):
		if(self.appointment):
			frappe.db.set_value("Patient Appointment", self.appointment, "status", "Open")
		delete_medical_record(self)

def set_sales_invoice_fields(company, patient):
	sales_invoice = frappe.new_doc("Sales Invoice")
	sales_invoice.customer = frappe.get_value("Patient", patient, "customer")
	# patient is custom field in sales inv.
	sales_invoice.due_date = getdate()
	sales_invoice.is_pos = '0'
	sales_invoice.debit_to = get_receivable_account(company)

	return sales_invoice

def create_sales_invoice_item_lines(item, sales_invoice):
	sales_invoice_line = sales_invoice.append("items")
	sales_invoice_line.item_code = item.item_code
	sales_invoice_line.item_name =  item.item_name
	sales_invoice_line.qty = 1.0
	sales_invoice_line.description = item.description
	return sales_invoice_line

@frappe.whitelist()
def create_drug_invoice(company, patient, prescriptions):
	list_ids = json.loads(prescriptions)
	if not (company or patient or prescriptions):
		return False

	sales_invoice = set_sales_invoice_fields(company, patient)
	sales_invoice.update_stock = 1

	for line_id in list_ids:
		line_obj = frappe.get_doc("Drug Prescription", line_id)
		if line_obj:
			if(line_obj.drug_code):
				item = frappe.get_doc("Item", line_obj.drug_code)
				sales_invoice_line = create_sales_invoice_item_lines(item, sales_invoice)
				sales_invoice_line.qty = line_obj.get_quantity()
	#income_account and cost_center in itemlines - by set_missing_values()
	sales_invoice.set_missing_values()
	return sales_invoice.as_dict()

@frappe.whitelist()
def create_invoice(company, patient, physician, consultation_id):
	if not consultation_id:
		return False
	sales_invoice = frappe.new_doc("Sales Invoice")
	sales_invoice.customer = frappe.get_value("Patient", patient, "customer")
	sales_invoice.due_date = getdate()
	sales_invoice.is_pos = '0'
	sales_invoice.debit_to = get_receivable_account(company)

	create_invoice_items(physician, sales_invoice, company)

	sales_invoice.save(ignore_permissions=True)
	frappe.db.sql("""update tabConsultation set invoice=%s where name=%s""", (sales_invoice.name, consultation_id))
	appointment = frappe.db.get_value("Consultation", consultation_id, "appointment")
	if appointment:
		frappe.db.set_value("Patient Appointment", appointment, "sales_invoice", sales_invoice.name)
	return sales_invoice.name

def create_invoice_items(physician, invoice, company):
	item_line = invoice.append("items")
	item_line.item_name = "Consulting Charges"
	item_line.description = "Consulting Charges:  " + physician
	item_line.qty = 1
	item_line.uom = "Nos"
	item_line.conversion_factor = 1
	item_line.income_account = get_income_account(physician, company)
	op_consulting_charge = frappe.get_value("Physician", physician, "op_consulting_charge")
	if op_consulting_charge:
		item_line.rate = op_consulting_charge
		item_line.amount = op_consulting_charge
	return invoice

def insert_consultation_to_medical_record(doc):
	subject = set_subject_field(doc)
	medical_record = frappe.new_doc("Patient Medical Record")
	medical_record.patient = doc.patient
	medical_record.subject = subject
	medical_record.status = "Open"
	medical_record.communication_date = doc.consultation_date
	medical_record.reference_doctype = "Consultation"
	medical_record.reference_name = doc.name
	medical_record.reference_owner = doc.owner
	medical_record.save(ignore_permissions=True)

def update_consultation_to_medical_record(consultation):
	medical_record_id = frappe.db.sql("select name from `tabPatient Medical Record` where reference_name=%s", (consultation.name))
	if medical_record_id and medical_record_id[0][0]:
		subject = set_subject_field(consultation)
		frappe.db.set_value("Patient Medical Record", medical_record_id[0][0], "subject", subject)
	else:
		insert_consultation_to_medical_record(consultation)

def delete_medical_record(consultation):
	frappe.db.sql("""delete from `tabPatient Medical Record` where reference_name = %s""", (consultation.name))

def set_subject_field(consultation):
	subject = "No Diagnosis "
	if(consultation.diagnosis):
<<<<<<< HEAD
		subject = "Diagnosis: "+ str(consultation.diagnosis)+". "
=======
		subject = "Diagnosis: \n"+ cstr(consultation.diagnosis)+". "
>>>>>>> 73b5fe69
	if(consultation.drug_prescription):
		subject +="\nDrug(s) Prescribed. "
	if(consultation.test_prescription):
		subject += "\nTest(s) Prescribed."
	if(consultation.procedure_prescription):
		subject += "\nProcedure(s) Prescribed."

	return subject<|MERGE_RESOLUTION|>--- conflicted
+++ resolved
@@ -120,11 +120,7 @@
 def set_subject_field(consultation):
 	subject = "No Diagnosis "
 	if(consultation.diagnosis):
-<<<<<<< HEAD
-		subject = "Diagnosis: "+ str(consultation.diagnosis)+". "
-=======
 		subject = "Diagnosis: \n"+ cstr(consultation.diagnosis)+". "
->>>>>>> 73b5fe69
 	if(consultation.drug_prescription):
 		subject +="\nDrug(s) Prescribed. "
 	if(consultation.test_prescription):
