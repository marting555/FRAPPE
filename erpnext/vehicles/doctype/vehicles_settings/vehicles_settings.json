--- conflicted
+++ resolved
@@ -362,23 +362,16 @@
   {
    "fieldname": "section_break_47",
    "fieldtype": "Section Break"
-<<<<<<< HEAD
-=======
   },
   {
    "fieldname": "feedback_valid_after_service_days",
    "fieldtype": "Int",
    "label": "Feedback For Service After Days"
->>>>>>> 656db5e9
   }
  ],
  "icon": "fa fa-cog",
  "issingle": 1,
-<<<<<<< HEAD
- "modified": "2023-01-05 13:53:00.157125",
-=======
  "modified": "2023-01-09 12:14:56.330578",
->>>>>>> 656db5e9
  "modified_by": "Administrator",
  "module": "Vehicles",
  "name": "Vehicles Settings",
