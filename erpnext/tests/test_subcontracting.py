import copy
import unittest
from collections import defaultdict

import frappe
from frappe.utils import cint

from erpnext.buying.doctype.purchase_order.purchase_order import (
	get_materials_from_supplier,
	make_purchase_invoice,
	make_purchase_receipt,
	make_rm_stock_entry,
)
from erpnext.buying.doctype.purchase_order.test_purchase_order import create_purchase_order
from erpnext.manufacturing.doctype.production_plan.test_production_plan import make_bom
from erpnext.stock.doctype.item.test_item import make_item
from erpnext.stock.doctype.serial_no.serial_no import get_serial_nos
from erpnext.stock.doctype.stock_entry.test_stock_entry import make_stock_entry


class TestSubcontracting(unittest.TestCase):
	def setUp(self):
		make_subcontract_items()
		make_raw_materials()
		make_bom_for_subcontracted_items()

	def test_po_with_bom(self):
		"""
		- Set backflush based on BOM
		- Create subcontracted PO for the item Subcontracted Item SA1 and add same item two times.
		- Transfer the components from Stores to Supplier warehouse with batch no and serial nos.
		- Create purchase receipt against the PO and check serial nos and batch no.
		"""

		set_backflush_based_on("BOM")
		item_code = "Subcontracted Item SA1"
		items = [
			{"warehouse": "_Test Warehouse - _TC", "item_code": item_code, "qty": 5, "rate": 100},
			{"warehouse": "_Test Warehouse - _TC", "item_code": item_code, "qty": 6, "rate": 100},
		]

		rm_items = [
			{"item_code": "Subcontracted SRM Item 1", "qty": 5},
			{"item_code": "Subcontracted SRM Item 2", "qty": 5},
			{"item_code": "Subcontracted SRM Item 3", "qty": 5},
			{"item_code": "Subcontracted SRM Item 1", "qty": 6},
			{"item_code": "Subcontracted SRM Item 2", "qty": 6},
			{"item_code": "Subcontracted SRM Item 3", "qty": 6},
		]

		itemwise_details = make_stock_in_entry(rm_items=rm_items)
<<<<<<< HEAD
		po = create_purchase_order(rm_items = items, is_subcontracted=1,
			supplier_warehouse="_Test Warehouse 1 - _TC")
=======
		po = create_purchase_order(
			rm_items=items, is_subcontracted="Yes", supplier_warehouse="_Test Warehouse 1 - _TC"
		)
>>>>>>> 96fc6ad5

		for d in rm_items:
			d["po_detail"] = po.items[0].name if d.get("qty") == 5 else po.items[1].name

		make_stock_transfer_entry(
			po_no=po.name,
			main_item_code=item_code,
			rm_items=rm_items,
			itemwise_details=copy.deepcopy(itemwise_details),
		)

		pr1 = make_purchase_receipt(po.name)
		pr1.submit()

		for key, value in get_supplied_items(pr1).items():
			transferred_detais = itemwise_details.get(key)

			for field in ["qty", "serial_no", "batch_no"]:
				if value.get(field):
					transfer, consumed = (transferred_detais.get(field), value.get(field))
					if field == "serial_no":
						transfer, consumed = (sorted(transfer), sorted(consumed))

					self.assertEqual(transfer, consumed)

	def test_po_with_material_transfer(self):
		"""
		- Set backflush based on Material Transfer
		- Create subcontracted PO for the item Subcontracted Item SA1 and Subcontracted Item SA5.
		- Transfer the components from Stores to Supplier warehouse with batch no and serial nos.
		- Transfer extra item Subcontracted SRM Item 4 for the subcontract item Subcontracted Item SA5.
		- Create partial purchase receipt against the PO and check serial nos and batch no.
		"""

		set_backflush_based_on("Material Transferred for Subcontract")
		items = [
			{
				"warehouse": "_Test Warehouse - _TC",
				"item_code": "Subcontracted Item SA1",
				"qty": 5,
				"rate": 100,
			},
			{
				"warehouse": "_Test Warehouse - _TC",
				"item_code": "Subcontracted Item SA5",
				"qty": 6,
				"rate": 100,
			},
		]

		rm_items = [
			{"item_code": "Subcontracted SRM Item 1", "qty": 5, "main_item_code": "Subcontracted Item SA1"},
			{"item_code": "Subcontracted SRM Item 2", "qty": 5, "main_item_code": "Subcontracted Item SA1"},
			{"item_code": "Subcontracted SRM Item 3", "qty": 5, "main_item_code": "Subcontracted Item SA1"},
			{"item_code": "Subcontracted SRM Item 5", "qty": 6, "main_item_code": "Subcontracted Item SA5"},
			{"item_code": "Subcontracted SRM Item 4", "qty": 6, "main_item_code": "Subcontracted Item SA5"},
		]

		itemwise_details = make_stock_in_entry(rm_items=rm_items)
<<<<<<< HEAD
		po = create_purchase_order(rm_items = items, is_subcontracted=1,
			supplier_warehouse="_Test Warehouse 1 - _TC")
=======
		po = create_purchase_order(
			rm_items=items, is_subcontracted="Yes", supplier_warehouse="_Test Warehouse 1 - _TC"
		)
>>>>>>> 96fc6ad5

		for d in rm_items:
			d["po_detail"] = po.items[0].name if d.get("qty") == 5 else po.items[1].name

		make_stock_transfer_entry(
			po_no=po.name, rm_items=rm_items, itemwise_details=copy.deepcopy(itemwise_details)
		)

		pr1 = make_purchase_receipt(po.name)
		pr1.remove(pr1.items[1])
		pr1.submit()

		for key, value in get_supplied_items(pr1).items():
			transferred_detais = itemwise_details.get(key)

			for field in ["qty", "serial_no", "batch_no"]:
				if value.get(field):
					self.assertEqual(value.get(field), transferred_detais.get(field))

		pr2 = make_purchase_receipt(po.name)
		pr2.submit()

		for key, value in get_supplied_items(pr2).items():
			transferred_detais = itemwise_details.get(key)

			for field in ["qty", "serial_no", "batch_no"]:
				if value.get(field):
					self.assertEqual(value.get(field), transferred_detais.get(field))

	def test_subcontract_with_same_components_different_fg(self):
		"""
		- Set backflush based on Material Transfer
		- Create subcontracted PO for the item Subcontracted Item SA2 and Subcontracted Item SA3.
		- Transfer the components from Stores to Supplier warehouse with serial nos.
		- Transfer extra qty of components for the item Subcontracted Item SA2.
		- Create partial purchase receipt against the PO and check serial nos and batch no.
		"""

		set_backflush_based_on("Material Transferred for Subcontract")
		items = [
			{
				"warehouse": "_Test Warehouse - _TC",
				"item_code": "Subcontracted Item SA2",
				"qty": 5,
				"rate": 100,
			},
			{
				"warehouse": "_Test Warehouse - _TC",
				"item_code": "Subcontracted Item SA3",
				"qty": 6,
				"rate": 100,
			},
		]

		rm_items = [
			{"item_code": "Subcontracted SRM Item 2", "qty": 6, "main_item_code": "Subcontracted Item SA2"},
			{"item_code": "Subcontracted SRM Item 2", "qty": 6, "main_item_code": "Subcontracted Item SA3"},
		]

		itemwise_details = make_stock_in_entry(rm_items=rm_items)
<<<<<<< HEAD
		po = create_purchase_order(rm_items = items, is_subcontracted=1,
			supplier_warehouse="_Test Warehouse 1 - _TC")
=======
		po = create_purchase_order(
			rm_items=items, is_subcontracted="Yes", supplier_warehouse="_Test Warehouse 1 - _TC"
		)
>>>>>>> 96fc6ad5

		for d in rm_items:
			d["po_detail"] = po.items[0].name if d.get("qty") == 5 else po.items[1].name

		make_stock_transfer_entry(
			po_no=po.name, rm_items=rm_items, itemwise_details=copy.deepcopy(itemwise_details)
		)

		pr1 = make_purchase_receipt(po.name)
		pr1.items[0].qty = 3
		pr1.remove(pr1.items[1])
		pr1.submit()

		for key, value in get_supplied_items(pr1).items():
			transferred_detais = itemwise_details.get(key)
			self.assertEqual(value.qty, 4)
			self.assertEqual(sorted(value.serial_no), sorted(transferred_detais.get("serial_no")[0:4]))

		pr2 = make_purchase_receipt(po.name)
		pr2.items[0].qty = 2
		pr2.remove(pr2.items[1])
		pr2.submit()

		for key, value in get_supplied_items(pr2).items():
			transferred_detais = itemwise_details.get(key)

			self.assertEqual(value.qty, 2)
			self.assertEqual(sorted(value.serial_no), sorted(transferred_detais.get("serial_no")[4:6]))

		pr3 = make_purchase_receipt(po.name)
		pr3.submit()
		for key, value in get_supplied_items(pr3).items():
			transferred_detais = itemwise_details.get(key)

			self.assertEqual(value.qty, 6)
			self.assertEqual(sorted(value.serial_no), sorted(transferred_detais.get("serial_no")[6:12]))

	def test_return_non_consumed_materials(self):
		"""
		- Set backflush based on Material Transfer
		- Create subcontracted PO for the item Subcontracted Item SA2.
		- Transfer the components from Stores to Supplier warehouse with serial nos.
		- Transfer extra qty of component for the subcontracted item Subcontracted Item SA2.
		- Create purchase receipt for full qty against the PO and change the qty of raw material.
		- After that return the non consumed material back to the store from supplier's warehouse.
		"""

		set_backflush_based_on("Material Transferred for Subcontract")
		items = [
			{
				"warehouse": "_Test Warehouse - _TC",
				"item_code": "Subcontracted Item SA2",
				"qty": 5,
				"rate": 100,
			}
		]
		rm_items = [
			{"item_code": "Subcontracted SRM Item 2", "qty": 6, "main_item_code": "Subcontracted Item SA2"}
		]

		itemwise_details = make_stock_in_entry(rm_items=rm_items)
<<<<<<< HEAD
		po = create_purchase_order(rm_items = items, is_subcontracted=1,
			supplier_warehouse="_Test Warehouse 1 - _TC")
=======
		po = create_purchase_order(
			rm_items=items, is_subcontracted="Yes", supplier_warehouse="_Test Warehouse 1 - _TC"
		)
>>>>>>> 96fc6ad5

		for d in rm_items:
			d["po_detail"] = po.items[0].name

		make_stock_transfer_entry(
			po_no=po.name, rm_items=rm_items, itemwise_details=copy.deepcopy(itemwise_details)
		)

		pr1 = make_purchase_receipt(po.name)
		pr1.save()
		pr1.supplied_items[0].consumed_qty = 5
		pr1.supplied_items[0].serial_no = "\n".join(
			sorted(itemwise_details.get("Subcontracted SRM Item 2").get("serial_no")[0:5])
		)
		pr1.submit()

		for key, value in get_supplied_items(pr1).items():
			transferred_detais = itemwise_details.get(key)
			self.assertEqual(value.qty, 5)
			self.assertEqual(sorted(value.serial_no), sorted(transferred_detais.get("serial_no")[0:5]))

		po.load_from_db()
		self.assertEqual(po.supplied_items[0].consumed_qty, 5)
		doc = get_materials_from_supplier(po.name, [d.name for d in po.supplied_items])
		self.assertEqual(doc.items[0].qty, 1)
		self.assertEqual(doc.items[0].s_warehouse, "_Test Warehouse 1 - _TC")
		self.assertEqual(doc.items[0].t_warehouse, "_Test Warehouse - _TC")
		self.assertEqual(
			get_serial_nos(doc.items[0].serial_no),
			itemwise_details.get(doc.items[0].item_code)["serial_no"][5:6],
		)

	def test_item_with_batch_based_on_bom(self):
		"""
		- Set backflush based on BOM
		- Create subcontracted PO for the item Subcontracted Item SA4 (has batch no).
		- Transfer the components from Stores to Supplier warehouse with batch no and serial nos.
		- Transfer the components in multiple batches.
		- Create the 3 purchase receipt against the PO and split Subcontracted Items into two batches.
		- Keep the qty as 2 for Subcontracted Item in the purchase receipt.
		"""

		set_backflush_based_on("BOM")
		item_code = "Subcontracted Item SA4"
		items = [{"warehouse": "_Test Warehouse - _TC", "item_code": item_code, "qty": 10, "rate": 100}]

		rm_items = [
			{"item_code": "Subcontracted SRM Item 1", "qty": 10},
			{"item_code": "Subcontracted SRM Item 2", "qty": 10},
			{"item_code": "Subcontracted SRM Item 3", "qty": 3},
			{"item_code": "Subcontracted SRM Item 3", "qty": 3},
			{"item_code": "Subcontracted SRM Item 3", "qty": 3},
			{"item_code": "Subcontracted SRM Item 3", "qty": 1},
		]

		itemwise_details = make_stock_in_entry(rm_items=rm_items)
<<<<<<< HEAD
		po = create_purchase_order(rm_items = items, is_subcontracted=1,
			supplier_warehouse="_Test Warehouse 1 - _TC")
=======
		po = create_purchase_order(
			rm_items=items, is_subcontracted="Yes", supplier_warehouse="_Test Warehouse 1 - _TC"
		)
>>>>>>> 96fc6ad5

		for d in rm_items:
			d["po_detail"] = po.items[0].name

		make_stock_transfer_entry(
			po_no=po.name,
			main_item_code=item_code,
			rm_items=rm_items,
			itemwise_details=copy.deepcopy(itemwise_details),
		)

		pr1 = make_purchase_receipt(po.name)
		pr1.items[0].qty = 2
		add_second_row_in_pr(pr1)
		pr1.save()
		pr1.submit()

		for key, value in get_supplied_items(pr1).items():
			self.assertEqual(value.qty, 4)

		pr1 = make_purchase_receipt(po.name)
		pr1.items[0].qty = 2
		add_second_row_in_pr(pr1)
		pr1.save()
		pr1.submit()

		for key, value in get_supplied_items(pr1).items():
			self.assertEqual(value.qty, 4)

		pr1 = make_purchase_receipt(po.name)
		pr1.items[0].qty = 2
		pr1.save()
		pr1.submit()

		for key, value in get_supplied_items(pr1).items():
			self.assertEqual(value.qty, 2)

	def test_item_with_batch_based_on_material_transfer(self):
		"""
		- Set backflush based on Material Transferred for Subcontract
		- Create subcontracted PO for the item Subcontracted Item SA4 (has batch no).
		- Transfer the components from Stores to Supplier warehouse with batch no and serial nos.
		- Transfer the components in multiple batches with extra 2 qty for the batched item.
		- Create the 3 purchase receipt against the PO and split Subcontracted Items into two batches.
		- Keep the qty as 2 for Subcontracted Item in the purchase receipt.
		- In the first purchase receipt the batched raw materials will be consumed 2 extra qty.
		"""

		set_backflush_based_on("Material Transferred for Subcontract")
		item_code = "Subcontracted Item SA4"
		items = [{"warehouse": "_Test Warehouse - _TC", "item_code": item_code, "qty": 10, "rate": 100}]

		rm_items = [
			{"item_code": "Subcontracted SRM Item 1", "qty": 10},
			{"item_code": "Subcontracted SRM Item 2", "qty": 10},
			{"item_code": "Subcontracted SRM Item 3", "qty": 3},
			{"item_code": "Subcontracted SRM Item 3", "qty": 3},
			{"item_code": "Subcontracted SRM Item 3", "qty": 3},
			{"item_code": "Subcontracted SRM Item 3", "qty": 3},
		]

		itemwise_details = make_stock_in_entry(rm_items=rm_items)
<<<<<<< HEAD
		po = create_purchase_order(rm_items = items, is_subcontracted=1,
			supplier_warehouse="_Test Warehouse 1 - _TC")
=======
		po = create_purchase_order(
			rm_items=items, is_subcontracted="Yes", supplier_warehouse="_Test Warehouse 1 - _TC"
		)
>>>>>>> 96fc6ad5

		for d in rm_items:
			d["po_detail"] = po.items[0].name

		make_stock_transfer_entry(
			po_no=po.name,
			main_item_code=item_code,
			rm_items=rm_items,
			itemwise_details=copy.deepcopy(itemwise_details),
		)

		pr1 = make_purchase_receipt(po.name)
		pr1.items[0].qty = 2
		add_second_row_in_pr(pr1)
		pr1.save()
		pr1.submit()

		for key, value in get_supplied_items(pr1).items():
			qty = 4 if key != "Subcontracted SRM Item 3" else 6
			self.assertEqual(value.qty, qty)

		pr1 = make_purchase_receipt(po.name)
		pr1.items[0].qty = 2
		add_second_row_in_pr(pr1)
		pr1.save()
		pr1.submit()

		for key, value in get_supplied_items(pr1).items():
			self.assertEqual(value.qty, 4)

		pr1 = make_purchase_receipt(po.name)
		pr1.items[0].qty = 2
		pr1.save()
		pr1.submit()

		for key, value in get_supplied_items(pr1).items():
			self.assertEqual(value.qty, 2)

	def test_partial_transfer_serial_no_components_based_on_material_transfer(self):
		"""
		- Set backflush based on Material Transferred for Subcontract
		- Create subcontracted PO for the item Subcontracted Item SA2.
		- Transfer the partial components from Stores to Supplier warehouse with serial nos.
		- Create partial purchase receipt against the PO and change the qty manually.
		- Transfer the remaining components from Stores to Supplier warehouse with serial nos.
		- Create purchase receipt for remaining qty against the PO and change the qty manually.
		"""

		set_backflush_based_on("Material Transferred for Subcontract")
		item_code = "Subcontracted Item SA2"
		items = [{"warehouse": "_Test Warehouse - _TC", "item_code": item_code, "qty": 10, "rate": 100}]

		rm_items = [{"item_code": "Subcontracted SRM Item 2", "qty": 5}]

		itemwise_details = make_stock_in_entry(rm_items=rm_items)
<<<<<<< HEAD
		po = create_purchase_order(rm_items = items, is_subcontracted=1,
			supplier_warehouse="_Test Warehouse 1 - _TC")
=======
		po = create_purchase_order(
			rm_items=items, is_subcontracted="Yes", supplier_warehouse="_Test Warehouse 1 - _TC"
		)
>>>>>>> 96fc6ad5

		for d in rm_items:
			d["po_detail"] = po.items[0].name

		make_stock_transfer_entry(
			po_no=po.name,
			main_item_code=item_code,
			rm_items=rm_items,
			itemwise_details=copy.deepcopy(itemwise_details),
		)

		pr1 = make_purchase_receipt(po.name)
		pr1.items[0].qty = 5
		pr1.save()

		for key, value in get_supplied_items(pr1).items():
			details = itemwise_details.get(key)
			self.assertEqual(value.qty, 3)
			self.assertEqual(sorted(value.serial_no), sorted(details.serial_no[0:3]))

		pr1.load_from_db()
		pr1.supplied_items[0].consumed_qty = 5
		pr1.supplied_items[0].serial_no = "\n".join(
			itemwise_details[pr1.supplied_items[0].rm_item_code]["serial_no"]
		)
		pr1.save()
		pr1.submit()

		for key, value in get_supplied_items(pr1).items():
			details = itemwise_details.get(key)
			self.assertEqual(value.qty, details.qty)
			self.assertEqual(sorted(value.serial_no), sorted(details.serial_no))

		itemwise_details = make_stock_in_entry(rm_items=rm_items)
		for d in rm_items:
			d["po_detail"] = po.items[0].name

		make_stock_transfer_entry(
			po_no=po.name,
			main_item_code=item_code,
			rm_items=rm_items,
			itemwise_details=copy.deepcopy(itemwise_details),
		)

		pr1 = make_purchase_receipt(po.name)
		pr1.submit()

		for key, value in get_supplied_items(pr1).items():
			details = itemwise_details.get(key)
			self.assertEqual(value.qty, details.qty)
			self.assertEqual(sorted(value.serial_no), sorted(details.serial_no))

	def test_incorrect_serial_no_components_based_on_material_transfer(self):
		"""
		- Set backflush based on Material Transferred for Subcontract
		- Create subcontracted PO for the item Subcontracted Item SA2.
		- Transfer the serialized componenets to the supplier.
		- Create purchase receipt and change the serial no which is not transferred.
		- System should throw the error and not allowed to save the purchase receipt.
		"""

		set_backflush_based_on("Material Transferred for Subcontract")
		item_code = "Subcontracted Item SA2"
		items = [{"warehouse": "_Test Warehouse - _TC", "item_code": item_code, "qty": 10, "rate": 100}]

		rm_items = [{"item_code": "Subcontracted SRM Item 2", "qty": 10}]

		itemwise_details = make_stock_in_entry(rm_items=rm_items)
<<<<<<< HEAD
		po = create_purchase_order(rm_items = items, is_subcontracted=1,
			supplier_warehouse="_Test Warehouse 1 - _TC")
=======
		po = create_purchase_order(
			rm_items=items, is_subcontracted="Yes", supplier_warehouse="_Test Warehouse 1 - _TC"
		)
>>>>>>> 96fc6ad5

		for d in rm_items:
			d["po_detail"] = po.items[0].name

		make_stock_transfer_entry(
			po_no=po.name,
			main_item_code=item_code,
			rm_items=rm_items,
			itemwise_details=copy.deepcopy(itemwise_details),
		)

		pr1 = make_purchase_receipt(po.name)
		pr1.save()
		pr1.supplied_items[0].serial_no = "ABCD"
		self.assertRaises(frappe.ValidationError, pr1.save)
		pr1.delete()

	def test_partial_transfer_batch_based_on_material_transfer(self):
		"""
		- Set backflush based on Material Transferred for Subcontract
		- Create subcontracted PO for the item Subcontracted Item SA6.
		- Transfer the partial components from Stores to Supplier warehouse with batch.
		- Create partial purchase receipt against the PO and change the qty manually.
		- Transfer the remaining components from Stores to Supplier warehouse with batch.
		- Create purchase receipt for remaining qty against the PO and change the qty manually.
		"""

		set_backflush_based_on("Material Transferred for Subcontract")
		item_code = "Subcontracted Item SA6"
		items = [{"warehouse": "_Test Warehouse - _TC", "item_code": item_code, "qty": 10, "rate": 100}]

		rm_items = [{"item_code": "Subcontracted SRM Item 3", "qty": 5}]

		itemwise_details = make_stock_in_entry(rm_items=rm_items)
<<<<<<< HEAD
		po = create_purchase_order(rm_items = items, is_subcontracted=1,
			supplier_warehouse="_Test Warehouse 1 - _TC")
=======
		po = create_purchase_order(
			rm_items=items, is_subcontracted="Yes", supplier_warehouse="_Test Warehouse 1 - _TC"
		)
>>>>>>> 96fc6ad5

		for d in rm_items:
			d["po_detail"] = po.items[0].name

		make_stock_transfer_entry(
			po_no=po.name,
			main_item_code=item_code,
			rm_items=rm_items,
			itemwise_details=copy.deepcopy(itemwise_details),
		)

		pr1 = make_purchase_receipt(po.name)
		pr1.items[0].qty = 5
		pr1.save()

		transferred_batch_no = ""
		for key, value in get_supplied_items(pr1).items():
			details = itemwise_details.get(key)
			self.assertEqual(value.qty, 3)
			transferred_batch_no = details.batch_no
			self.assertEqual(value.batch_no, details.batch_no)

		pr1.load_from_db()
		pr1.supplied_items[0].consumed_qty = 5
		pr1.supplied_items[0].batch_no = list(transferred_batch_no.keys())[0]
		pr1.save()
		pr1.submit()

		for key, value in get_supplied_items(pr1).items():
			details = itemwise_details.get(key)
			self.assertEqual(value.qty, details.qty)
			self.assertEqual(value.batch_no, details.batch_no)

		itemwise_details = make_stock_in_entry(rm_items=rm_items)
		for d in rm_items:
			d["po_detail"] = po.items[0].name

		make_stock_transfer_entry(
			po_no=po.name,
			main_item_code=item_code,
			rm_items=rm_items,
			itemwise_details=copy.deepcopy(itemwise_details),
		)

		pr1 = make_purchase_receipt(po.name)
		pr1.submit()

		for key, value in get_supplied_items(pr1).items():
			details = itemwise_details.get(key)
			self.assertEqual(value.qty, details.qty)
			self.assertEqual(value.batch_no, details.batch_no)

	def test_item_with_batch_based_on_material_transfer_for_purchase_invoice(self):
		"""
		- Set backflush based on Material Transferred for Subcontract
		- Create subcontracted PO for the item Subcontracted Item SA4 (has batch no).
		- Transfer the components from Stores to Supplier warehouse with batch no and serial nos.
		- Transfer the components in multiple batches with extra 2 qty for the batched item.
		- Create the 3 purchase receipt against the PO and split Subcontracted Items into two batches.
		- Keep the qty as 2 for Subcontracted Item in the purchase receipt.
		- In the first purchase receipt the batched raw materials will be consumed 2 extra qty.
		"""

		set_backflush_based_on("Material Transferred for Subcontract")
		item_code = "Subcontracted Item SA4"
		items = [{"warehouse": "_Test Warehouse - _TC", "item_code": item_code, "qty": 10, "rate": 100}]

		rm_items = [
			{"item_code": "Subcontracted SRM Item 1", "qty": 10},
			{"item_code": "Subcontracted SRM Item 2", "qty": 10},
			{"item_code": "Subcontracted SRM Item 3", "qty": 3},
			{"item_code": "Subcontracted SRM Item 3", "qty": 3},
			{"item_code": "Subcontracted SRM Item 3", "qty": 3},
			{"item_code": "Subcontracted SRM Item 3", "qty": 3},
		]

		itemwise_details = make_stock_in_entry(rm_items=rm_items)
<<<<<<< HEAD
		po = create_purchase_order(rm_items = items, is_subcontracted=1,
			supplier_warehouse="_Test Warehouse 1 - _TC")
=======
		po = create_purchase_order(
			rm_items=items, is_subcontracted="Yes", supplier_warehouse="_Test Warehouse 1 - _TC"
		)
>>>>>>> 96fc6ad5

		for d in rm_items:
			d["po_detail"] = po.items[0].name

		make_stock_transfer_entry(
			po_no=po.name,
			main_item_code=item_code,
			rm_items=rm_items,
			itemwise_details=copy.deepcopy(itemwise_details),
		)

		pr1 = make_purchase_invoice(po.name)
		pr1.update_stock = 1
		pr1.items[0].qty = 2
		pr1.items[0].expense_account = "Stock Adjustment - _TC"
		add_second_row_in_pr(pr1)
		pr1.save()
		pr1.submit()

		for key, value in get_supplied_items(pr1).items():
			qty = 4 if key != "Subcontracted SRM Item 3" else 6
			self.assertEqual(value.qty, qty)

		pr1 = make_purchase_invoice(po.name)
		pr1.update_stock = 1
		pr1.items[0].expense_account = "Stock Adjustment - _TC"
		pr1.items[0].qty = 2
		add_second_row_in_pr(pr1)
		pr1.save()
		pr1.submit()

		for key, value in get_supplied_items(pr1).items():
			self.assertEqual(value.qty, 4)

		pr1 = make_purchase_invoice(po.name)
		pr1.update_stock = 1
		pr1.items[0].qty = 2
		pr1.items[0].expense_account = "Stock Adjustment - _TC"
		pr1.save()
		pr1.submit()

		for key, value in get_supplied_items(pr1).items():
			self.assertEqual(value.qty, 2)

	def test_partial_transfer_serial_no_components_based_on_material_transfer_for_purchase_invoice(
		self,
	):
		"""
		- Set backflush based on Material Transferred for Subcontract
		- Create subcontracted PO for the item Subcontracted Item SA2.
		- Transfer the partial components from Stores to Supplier warehouse with serial nos.
		- Create partial purchase receipt against the PO and change the qty manually.
		- Transfer the remaining components from Stores to Supplier warehouse with serial nos.
		- Create purchase receipt for remaining qty against the PO and change the qty manually.
		"""

		set_backflush_based_on("Material Transferred for Subcontract")
		item_code = "Subcontracted Item SA2"
		items = [{"warehouse": "_Test Warehouse - _TC", "item_code": item_code, "qty": 10, "rate": 100}]

		rm_items = [{"item_code": "Subcontracted SRM Item 2", "qty": 5}]

		itemwise_details = make_stock_in_entry(rm_items=rm_items)
<<<<<<< HEAD
		po = create_purchase_order(rm_items = items, is_subcontracted=1,
			supplier_warehouse="_Test Warehouse 1 - _TC")
=======
		po = create_purchase_order(
			rm_items=items, is_subcontracted="Yes", supplier_warehouse="_Test Warehouse 1 - _TC"
		)
>>>>>>> 96fc6ad5

		for d in rm_items:
			d["po_detail"] = po.items[0].name

		make_stock_transfer_entry(
			po_no=po.name,
			main_item_code=item_code,
			rm_items=rm_items,
			itemwise_details=copy.deepcopy(itemwise_details),
		)

		pr1 = make_purchase_invoice(po.name)
		pr1.update_stock = 1
		pr1.items[0].qty = 5
		pr1.items[0].expense_account = "Stock Adjustment - _TC"
		pr1.save()

		for key, value in get_supplied_items(pr1).items():
			details = itemwise_details.get(key)
			self.assertEqual(value.qty, 3)
			self.assertEqual(sorted(value.serial_no), sorted(details.serial_no[0:3]))

		pr1.load_from_db()
		pr1.supplied_items[0].consumed_qty = 5
		pr1.supplied_items[0].serial_no = "\n".join(
			itemwise_details[pr1.supplied_items[0].rm_item_code]["serial_no"]
		)
		pr1.save()
		pr1.submit()

		for key, value in get_supplied_items(pr1).items():
			details = itemwise_details.get(key)
			self.assertEqual(value.qty, details.qty)
			self.assertEqual(sorted(value.serial_no), sorted(details.serial_no))

		itemwise_details = make_stock_in_entry(rm_items=rm_items)
		for d in rm_items:
			d["po_detail"] = po.items[0].name

		make_stock_transfer_entry(
			po_no=po.name,
			main_item_code=item_code,
			rm_items=rm_items,
			itemwise_details=copy.deepcopy(itemwise_details),
		)

		pr1 = make_purchase_invoice(po.name)
		pr1.update_stock = 1
		pr1.items[0].expense_account = "Stock Adjustment - _TC"
		pr1.submit()

		for key, value in get_supplied_items(pr1).items():
			details = itemwise_details.get(key)
			self.assertEqual(value.qty, details.qty)
			self.assertEqual(sorted(value.serial_no), sorted(details.serial_no))

	def test_partial_transfer_batch_based_on_material_transfer_for_purchase_invoice(self):
		"""
		- Set backflush based on Material Transferred for Subcontract
		- Create subcontracted PO for the item Subcontracted Item SA6.
		- Transfer the partial components from Stores to Supplier warehouse with batch.
		- Create partial purchase receipt against the PO and change the qty manually.
		- Transfer the remaining components from Stores to Supplier warehouse with batch.
		- Create purchase receipt for remaining qty against the PO and change the qty manually.
		"""

		set_backflush_based_on("Material Transferred for Subcontract")
		item_code = "Subcontracted Item SA6"
		items = [{"warehouse": "_Test Warehouse - _TC", "item_code": item_code, "qty": 10, "rate": 100}]

		rm_items = [{"item_code": "Subcontracted SRM Item 3", "qty": 5}]

		itemwise_details = make_stock_in_entry(rm_items=rm_items)
<<<<<<< HEAD
		po = create_purchase_order(rm_items = items, is_subcontracted=1,
			supplier_warehouse="_Test Warehouse 1 - _TC")
=======
		po = create_purchase_order(
			rm_items=items, is_subcontracted="Yes", supplier_warehouse="_Test Warehouse 1 - _TC"
		)
>>>>>>> 96fc6ad5

		for d in rm_items:
			d["po_detail"] = po.items[0].name

		make_stock_transfer_entry(
			po_no=po.name,
			main_item_code=item_code,
			rm_items=rm_items,
			itemwise_details=copy.deepcopy(itemwise_details),
		)

		pr1 = make_purchase_invoice(po.name)
		pr1.update_stock = 1
		pr1.items[0].qty = 5
		pr1.items[0].expense_account = "Stock Adjustment - _TC"
		pr1.save()

		transferred_batch_no = ""
		for key, value in get_supplied_items(pr1).items():
			details = itemwise_details.get(key)
			self.assertEqual(value.qty, 3)
			transferred_batch_no = details.batch_no
			self.assertEqual(value.batch_no, details.batch_no)

		pr1.load_from_db()
		pr1.supplied_items[0].consumed_qty = 5
		pr1.supplied_items[0].batch_no = list(transferred_batch_no.keys())[0]
		pr1.save()
		pr1.submit()

		for key, value in get_supplied_items(pr1).items():
			details = itemwise_details.get(key)
			self.assertEqual(value.qty, details.qty)
			self.assertEqual(value.batch_no, details.batch_no)

		itemwise_details = make_stock_in_entry(rm_items=rm_items)
		for d in rm_items:
			d["po_detail"] = po.items[0].name

		make_stock_transfer_entry(
			po_no=po.name,
			main_item_code=item_code,
			rm_items=rm_items,
			itemwise_details=copy.deepcopy(itemwise_details),
		)

		pr1 = make_purchase_invoice(po.name)
		pr1.update_stock = 1
		pr1.items[0].expense_account = "Stock Adjustment - _TC"
		pr1.submit()

		for key, value in get_supplied_items(pr1).items():
			details = itemwise_details.get(key)
			self.assertEqual(value.qty, details.qty)
			self.assertEqual(value.batch_no, details.batch_no)

	def test_item_with_batch_based_on_bom_for_purchase_invoice(self):
		"""
		- Set backflush based on BOM
		- Create subcontracted PO for the item Subcontracted Item SA4 (has batch no).
		- Transfer the components from Stores to Supplier warehouse with batch no and serial nos.
		- Transfer the components in multiple batches.
		- Create the 3 purchase receipt against the PO and split Subcontracted Items into two batches.
		- Keep the qty as 2 for Subcontracted Item in the purchase receipt.
		"""

		set_backflush_based_on("BOM")
		item_code = "Subcontracted Item SA4"
		items = [{"warehouse": "_Test Warehouse - _TC", "item_code": item_code, "qty": 10, "rate": 100}]

		rm_items = [
			{"item_code": "Subcontracted SRM Item 1", "qty": 10},
			{"item_code": "Subcontracted SRM Item 2", "qty": 10},
			{"item_code": "Subcontracted SRM Item 3", "qty": 3},
			{"item_code": "Subcontracted SRM Item 3", "qty": 3},
			{"item_code": "Subcontracted SRM Item 3", "qty": 3},
			{"item_code": "Subcontracted SRM Item 3", "qty": 1},
		]

		itemwise_details = make_stock_in_entry(rm_items=rm_items)
<<<<<<< HEAD
		po = create_purchase_order(rm_items = items, is_subcontracted=1,
			supplier_warehouse="_Test Warehouse 1 - _TC")
=======
		po = create_purchase_order(
			rm_items=items, is_subcontracted="Yes", supplier_warehouse="_Test Warehouse 1 - _TC"
		)
>>>>>>> 96fc6ad5

		for d in rm_items:
			d["po_detail"] = po.items[0].name

		make_stock_transfer_entry(
			po_no=po.name,
			main_item_code=item_code,
			rm_items=rm_items,
			itemwise_details=copy.deepcopy(itemwise_details),
		)

		pr1 = make_purchase_invoice(po.name)
		pr1.update_stock = 1
		pr1.items[0].qty = 2
		pr1.items[0].expense_account = "Stock Adjustment - _TC"
		add_second_row_in_pr(pr1)
		pr1.save()
		pr1.submit()

		for key, value in get_supplied_items(pr1).items():
			self.assertEqual(value.qty, 4)

		pr1 = make_purchase_invoice(po.name)
		pr1.update_stock = 1
		pr1.items[0].qty = 2
		pr1.items[0].expense_account = "Stock Adjustment - _TC"
		add_second_row_in_pr(pr1)
		pr1.save()
		pr1.submit()

		for key, value in get_supplied_items(pr1).items():
			self.assertEqual(value.qty, 4)

		pr1 = make_purchase_invoice(po.name)
		pr1.update_stock = 1
		pr1.items[0].qty = 2
		pr1.items[0].expense_account = "Stock Adjustment - _TC"
		pr1.save()
		pr1.submit()

		for key, value in get_supplied_items(pr1).items():
			self.assertEqual(value.qty, 2)


def add_second_row_in_pr(pr):
	item_dict = {}
	for column in [
		"item_code",
		"item_name",
		"qty",
		"uom",
		"warehouse",
		"stock_uom",
		"purchase_order",
		"purchase_order_item",
		"conversion_factor",
		"rate",
		"expense_account",
		"po_detail",
	]:
		item_dict[column] = pr.items[0].get(column)

	pr.append("items", item_dict)
	pr.set_missing_values()


def get_supplied_items(pr_doc):
	supplied_items = {}
	for row in pr_doc.get("supplied_items"):
		if row.rm_item_code not in supplied_items:
			supplied_items.setdefault(
				row.rm_item_code, frappe._dict({"qty": 0, "serial_no": [], "batch_no": defaultdict(float)})
			)

		details = supplied_items[row.rm_item_code]
		update_item_details(row, details)

	return supplied_items


def make_stock_in_entry(**args):
	args = frappe._dict(args)

	items = {}
	for row in args.rm_items:
		row = frappe._dict(row)

		doc = make_stock_entry(
			target=row.warehouse or "_Test Warehouse - _TC",
			item_code=row.item_code,
			qty=row.qty or 1,
			basic_rate=row.rate or 100,
		)

		if row.item_code not in items:
			items.setdefault(
				row.item_code, frappe._dict({"qty": 0, "serial_no": [], "batch_no": defaultdict(float)})
			)

		child_row = doc.items[0]
		details = items[child_row.item_code]
		update_item_details(child_row, details)

	return items


def update_item_details(child_row, details):
	details.qty += (
		child_row.get("qty")
		if child_row.doctype == "Stock Entry Detail"
		else child_row.get("consumed_qty")
	)

	if child_row.serial_no:
		details.serial_no.extend(get_serial_nos(child_row.serial_no))

	if child_row.batch_no:
		details.batch_no[child_row.batch_no] += child_row.get("qty") or child_row.get("consumed_qty")


def make_stock_transfer_entry(**args):
	args = frappe._dict(args)

	items = []
	for row in args.rm_items:
		row = frappe._dict(row)

		item = {
			"item_code": row.main_item_code or args.main_item_code,
			"rm_item_code": row.item_code,
			"qty": row.qty or 1,
			"item_name": row.item_code,
			"rate": row.rate or 100,
			"stock_uom": row.stock_uom or "Nos",
			"warehouse": row.warehuose or "_Test Warehouse - _TC",
		}

		item_details = args.itemwise_details.get(row.item_code)

		if item_details and item_details.serial_no:
			serial_nos = item_details.serial_no[0 : cint(row.qty)]
			item["serial_no"] = "\n".join(serial_nos)
			item_details.serial_no = list(set(item_details.serial_no) - set(serial_nos))

		if item_details and item_details.batch_no:
			for batch_no, batch_qty in item_details.batch_no.items():
				if batch_qty >= row.qty:
					item["batch_no"] = batch_no
					item_details.batch_no[batch_no] -= row.qty
					break

		items.append(item)

	ste_dict = make_rm_stock_entry(args.po_no, items)
	doc = frappe.get_doc(ste_dict)
	doc.insert()
	doc.submit()

	return doc


def make_subcontract_items():
	sub_contracted_items = {
		"Subcontracted Item SA1": {},
		"Subcontracted Item SA2": {},
		"Subcontracted Item SA3": {},
		"Subcontracted Item SA4": {
			"has_batch_no": 1,
			"create_new_batch": 1,
			"batch_number_series": "SBAT.####",
		},
		"Subcontracted Item SA5": {},
		"Subcontracted Item SA6": {},
	}

	for item, properties in sub_contracted_items.items():
		if not frappe.db.exists("Item", item):
			properties.update({"is_stock_item": 1, "is_sub_contracted_item": 1})
			make_item(item, properties)


def make_raw_materials():
	raw_materials = {
		"Subcontracted SRM Item 1": {},
		"Subcontracted SRM Item 2": {"has_serial_no": 1, "serial_no_series": "SRI.####"},
		"Subcontracted SRM Item 3": {
			"has_batch_no": 1,
			"create_new_batch": 1,
			"batch_number_series": "BAT.####",
		},
		"Subcontracted SRM Item 4": {"has_serial_no": 1, "serial_no_series": "SRII.####"},
		"Subcontracted SRM Item 5": {"has_serial_no": 1, "serial_no_series": "SRII.####"},
	}

	for item, properties in raw_materials.items():
		if not frappe.db.exists("Item", item):
			properties.update({"is_stock_item": 1})
			make_item(item, properties)


def make_bom_for_subcontracted_items():
	boms = {
		"Subcontracted Item SA1": [
			"Subcontracted SRM Item 1",
			"Subcontracted SRM Item 2",
			"Subcontracted SRM Item 3",
		],
		"Subcontracted Item SA2": ["Subcontracted SRM Item 2"],
		"Subcontracted Item SA3": ["Subcontracted SRM Item 2"],
		"Subcontracted Item SA4": [
			"Subcontracted SRM Item 1",
			"Subcontracted SRM Item 2",
			"Subcontracted SRM Item 3",
		],
		"Subcontracted Item SA5": ["Subcontracted SRM Item 5"],
		"Subcontracted Item SA6": ["Subcontracted SRM Item 3"],
	}

	for item_code, raw_materials in boms.items():
		if not frappe.db.exists("BOM", {"item": item_code}):
			make_bom(item=item_code, raw_materials=raw_materials, rate=100)


def set_backflush_based_on(based_on):
	frappe.db.set_value(
		"Buying Settings", None, "backflush_raw_materials_of_subcontract_based_on", based_on
	)<|MERGE_RESOLUTION|>--- conflicted
+++ resolved
@@ -49,14 +49,9 @@
 		]
 
 		itemwise_details = make_stock_in_entry(rm_items=rm_items)
-<<<<<<< HEAD
-		po = create_purchase_order(rm_items = items, is_subcontracted=1,
-			supplier_warehouse="_Test Warehouse 1 - _TC")
-=======
-		po = create_purchase_order(
-			rm_items=items, is_subcontracted="Yes", supplier_warehouse="_Test Warehouse 1 - _TC"
-		)
->>>>>>> 96fc6ad5
+		po = create_purchase_order(
+			rm_items=items, is_subcontracted=1, supplier_warehouse="_Test Warehouse 1 - _TC"
+		)
 
 		for d in rm_items:
 			d["po_detail"] = po.items[0].name if d.get("qty") == 5 else po.items[1].name
@@ -116,14 +111,9 @@
 		]
 
 		itemwise_details = make_stock_in_entry(rm_items=rm_items)
-<<<<<<< HEAD
-		po = create_purchase_order(rm_items = items, is_subcontracted=1,
-			supplier_warehouse="_Test Warehouse 1 - _TC")
-=======
-		po = create_purchase_order(
-			rm_items=items, is_subcontracted="Yes", supplier_warehouse="_Test Warehouse 1 - _TC"
-		)
->>>>>>> 96fc6ad5
+		po = create_purchase_order(
+			rm_items=items, is_subcontracted=1, supplier_warehouse="_Test Warehouse 1 - _TC"
+		)
 
 		for d in rm_items:
 			d["po_detail"] = po.items[0].name if d.get("qty") == 5 else po.items[1].name
@@ -184,14 +174,9 @@
 		]
 
 		itemwise_details = make_stock_in_entry(rm_items=rm_items)
-<<<<<<< HEAD
-		po = create_purchase_order(rm_items = items, is_subcontracted=1,
-			supplier_warehouse="_Test Warehouse 1 - _TC")
-=======
-		po = create_purchase_order(
-			rm_items=items, is_subcontracted="Yes", supplier_warehouse="_Test Warehouse 1 - _TC"
-		)
->>>>>>> 96fc6ad5
+		po = create_purchase_order(
+			rm_items=items, is_subcontracted=1, supplier_warehouse="_Test Warehouse 1 - _TC"
+		)
 
 		for d in rm_items:
 			d["po_detail"] = po.items[0].name if d.get("qty") == 5 else po.items[1].name
@@ -253,14 +238,9 @@
 		]
 
 		itemwise_details = make_stock_in_entry(rm_items=rm_items)
-<<<<<<< HEAD
-		po = create_purchase_order(rm_items = items, is_subcontracted=1,
-			supplier_warehouse="_Test Warehouse 1 - _TC")
-=======
-		po = create_purchase_order(
-			rm_items=items, is_subcontracted="Yes", supplier_warehouse="_Test Warehouse 1 - _TC"
-		)
->>>>>>> 96fc6ad5
+		po = create_purchase_order(
+			rm_items=items, is_subcontracted=1, supplier_warehouse="_Test Warehouse 1 - _TC"
+		)
 
 		for d in rm_items:
 			d["po_detail"] = po.items[0].name
@@ -317,14 +297,9 @@
 		]
 
 		itemwise_details = make_stock_in_entry(rm_items=rm_items)
-<<<<<<< HEAD
-		po = create_purchase_order(rm_items = items, is_subcontracted=1,
-			supplier_warehouse="_Test Warehouse 1 - _TC")
-=======
-		po = create_purchase_order(
-			rm_items=items, is_subcontracted="Yes", supplier_warehouse="_Test Warehouse 1 - _TC"
-		)
->>>>>>> 96fc6ad5
+		po = create_purchase_order(
+			rm_items=items, is_subcontracted=1, supplier_warehouse="_Test Warehouse 1 - _TC"
+		)
 
 		for d in rm_items:
 			d["po_detail"] = po.items[0].name
@@ -387,14 +362,9 @@
 		]
 
 		itemwise_details = make_stock_in_entry(rm_items=rm_items)
-<<<<<<< HEAD
-		po = create_purchase_order(rm_items = items, is_subcontracted=1,
-			supplier_warehouse="_Test Warehouse 1 - _TC")
-=======
-		po = create_purchase_order(
-			rm_items=items, is_subcontracted="Yes", supplier_warehouse="_Test Warehouse 1 - _TC"
-		)
->>>>>>> 96fc6ad5
+		po = create_purchase_order(
+			rm_items=items, is_subcontracted=1, supplier_warehouse="_Test Warehouse 1 - _TC"
+		)
 
 		for d in rm_items:
 			d["po_detail"] = po.items[0].name
@@ -450,14 +420,9 @@
 		rm_items = [{"item_code": "Subcontracted SRM Item 2", "qty": 5}]
 
 		itemwise_details = make_stock_in_entry(rm_items=rm_items)
-<<<<<<< HEAD
-		po = create_purchase_order(rm_items = items, is_subcontracted=1,
-			supplier_warehouse="_Test Warehouse 1 - _TC")
-=======
-		po = create_purchase_order(
-			rm_items=items, is_subcontracted="Yes", supplier_warehouse="_Test Warehouse 1 - _TC"
-		)
->>>>>>> 96fc6ad5
+		po = create_purchase_order(
+			rm_items=items, is_subcontracted=1, supplier_warehouse="_Test Warehouse 1 - _TC"
+		)
 
 		for d in rm_items:
 			d["po_detail"] = po.items[0].name
@@ -526,14 +491,9 @@
 		rm_items = [{"item_code": "Subcontracted SRM Item 2", "qty": 10}]
 
 		itemwise_details = make_stock_in_entry(rm_items=rm_items)
-<<<<<<< HEAD
-		po = create_purchase_order(rm_items = items, is_subcontracted=1,
-			supplier_warehouse="_Test Warehouse 1 - _TC")
-=======
-		po = create_purchase_order(
-			rm_items=items, is_subcontracted="Yes", supplier_warehouse="_Test Warehouse 1 - _TC"
-		)
->>>>>>> 96fc6ad5
+		po = create_purchase_order(
+			rm_items=items, is_subcontracted=1, supplier_warehouse="_Test Warehouse 1 - _TC"
+		)
 
 		for d in rm_items:
 			d["po_detail"] = po.items[0].name
@@ -568,14 +528,9 @@
 		rm_items = [{"item_code": "Subcontracted SRM Item 3", "qty": 5}]
 
 		itemwise_details = make_stock_in_entry(rm_items=rm_items)
-<<<<<<< HEAD
-		po = create_purchase_order(rm_items = items, is_subcontracted=1,
-			supplier_warehouse="_Test Warehouse 1 - _TC")
-=======
-		po = create_purchase_order(
-			rm_items=items, is_subcontracted="Yes", supplier_warehouse="_Test Warehouse 1 - _TC"
-		)
->>>>>>> 96fc6ad5
+		po = create_purchase_order(
+			rm_items=items, is_subcontracted=1, supplier_warehouse="_Test Warehouse 1 - _TC"
+		)
 
 		for d in rm_items:
 			d["po_detail"] = po.items[0].name
@@ -653,14 +608,9 @@
 		]
 
 		itemwise_details = make_stock_in_entry(rm_items=rm_items)
-<<<<<<< HEAD
-		po = create_purchase_order(rm_items = items, is_subcontracted=1,
-			supplier_warehouse="_Test Warehouse 1 - _TC")
-=======
-		po = create_purchase_order(
-			rm_items=items, is_subcontracted="Yes", supplier_warehouse="_Test Warehouse 1 - _TC"
-		)
->>>>>>> 96fc6ad5
+		po = create_purchase_order(
+			rm_items=items, is_subcontracted=1, supplier_warehouse="_Test Warehouse 1 - _TC"
+		)
 
 		for d in rm_items:
 			d["po_detail"] = po.items[0].name
@@ -724,14 +674,9 @@
 		rm_items = [{"item_code": "Subcontracted SRM Item 2", "qty": 5}]
 
 		itemwise_details = make_stock_in_entry(rm_items=rm_items)
-<<<<<<< HEAD
-		po = create_purchase_order(rm_items = items, is_subcontracted=1,
-			supplier_warehouse="_Test Warehouse 1 - _TC")
-=======
-		po = create_purchase_order(
-			rm_items=items, is_subcontracted="Yes", supplier_warehouse="_Test Warehouse 1 - _TC"
-		)
->>>>>>> 96fc6ad5
+		po = create_purchase_order(
+			rm_items=items, is_subcontracted=1, supplier_warehouse="_Test Warehouse 1 - _TC"
+		)
 
 		for d in rm_items:
 			d["po_detail"] = po.items[0].name
@@ -805,14 +750,9 @@
 		rm_items = [{"item_code": "Subcontracted SRM Item 3", "qty": 5}]
 
 		itemwise_details = make_stock_in_entry(rm_items=rm_items)
-<<<<<<< HEAD
-		po = create_purchase_order(rm_items = items, is_subcontracted=1,
-			supplier_warehouse="_Test Warehouse 1 - _TC")
-=======
-		po = create_purchase_order(
-			rm_items=items, is_subcontracted="Yes", supplier_warehouse="_Test Warehouse 1 - _TC"
-		)
->>>>>>> 96fc6ad5
+		po = create_purchase_order(
+			rm_items=items, is_subcontracted=1, supplier_warehouse="_Test Warehouse 1 - _TC"
+		)
 
 		for d in rm_items:
 			d["po_detail"] = po.items[0].name
@@ -893,14 +833,9 @@
 		]
 
 		itemwise_details = make_stock_in_entry(rm_items=rm_items)
-<<<<<<< HEAD
-		po = create_purchase_order(rm_items = items, is_subcontracted=1,
-			supplier_warehouse="_Test Warehouse 1 - _TC")
-=======
-		po = create_purchase_order(
-			rm_items=items, is_subcontracted="Yes", supplier_warehouse="_Test Warehouse 1 - _TC"
-		)
->>>>>>> 96fc6ad5
+		po = create_purchase_order(
+			rm_items=items, is_subcontracted=1, supplier_warehouse="_Test Warehouse 1 - _TC"
+		)
 
 		for d in rm_items:
 			d["po_detail"] = po.items[0].name
