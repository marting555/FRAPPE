# Copyright (c) 2015, Frappe Technologies Pvt. Ltd. and Contributors
# License: GNU General Public License v3. See license.txt


import frappe
from frappe import _
from frappe.model.meta import get_field_precision
from frappe.utils import flt, format_datetime, get_datetime

import erpnext
from erpnext.stock.serial_batch_bundle import get_batches_from_bundle
from erpnext.stock.serial_batch_bundle import get_serial_nos as get_serial_nos_from_bundle
from erpnext.stock.utils import get_incoming_rate


class StockOverReturnError(frappe.ValidationError):
	pass


def validate_return(doc):
	if not doc.meta.get_field("is_return") or not doc.is_return:
		return

	if doc.return_against:
		validate_return_against(doc)
		validate_returned_items(doc)


def validate_return_against(doc):
	if not frappe.db.exists(doc.doctype, doc.return_against):
		frappe.throw(
			_("Invalid {0}: {1}").format(doc.meta.get_label("return_against"), doc.return_against)
		)
	else:
		ref_doc = frappe.get_doc(doc.doctype, doc.return_against)

		party_type = "customer" if doc.doctype in ("Sales Invoice", "Delivery Note") else "supplier"

		if (
			ref_doc.company == doc.company
			and ref_doc.get(party_type) == doc.get(party_type)
			and ref_doc.docstatus.is_submitted()
		):
			# validate posting date time
			return_posting_datetime = "%s %s" % (doc.posting_date, doc.get("posting_time") or "00:00:00")
			ref_posting_datetime = "%s %s" % (
				ref_doc.posting_date,
				ref_doc.get("posting_time") or "00:00:00",
			)

			if get_datetime(return_posting_datetime) < get_datetime(ref_posting_datetime):
				frappe.throw(
					_("Posting timestamp must be after {0}").format(format_datetime(ref_posting_datetime))
				)

			# validate same exchange rate
			if doc.conversion_rate != ref_doc.conversion_rate:
				frappe.throw(
					_("Exchange Rate must be same as {0} {1} ({2})").format(
						doc.doctype, doc.return_against, ref_doc.conversion_rate
					)
				)

			# validate update stock
			if doc.doctype == "Sales Invoice" and doc.update_stock and not ref_doc.update_stock:
				frappe.throw(
					_("'Update Stock' can not be checked because items are not delivered via {0}").format(
						doc.return_against
					)
				)


def validate_returned_items(doc):
	valid_items = frappe._dict()

	select_fields = "item_code, qty, stock_qty, rate, parenttype, conversion_factor"
	if doc.doctype != "Purchase Invoice":
		select_fields += ",serial_no, batch_no"

	if doc.doctype in ["Purchase Invoice", "Purchase Receipt", "Subcontracting Receipt"]:
		select_fields += ",rejected_qty, received_qty"

	for d in frappe.db.sql(
		"""select {0} from `tab{1} Item` where parent = %s""".format(select_fields, doc.doctype),
		doc.return_against,
		as_dict=1,
	):
		valid_items = get_ref_item_dict(valid_items, d)

	if doc.doctype in ("Delivery Note", "Sales Invoice"):
		for d in frappe.db.sql(
			"""select item_code, qty, serial_no, batch_no from `tabPacked Item`
			where parent = %s""",
			doc.return_against,
			as_dict=1,
		):
			valid_items = get_ref_item_dict(valid_items, d)

	already_returned_items = get_already_returned_items(doc)

	# ( not mandatory when it is Purchase Invoice or a Sales Invoice without Update Stock )
	warehouse_mandatory = not (
		(doc.doctype == "Purchase Invoice" or doc.doctype == "Sales Invoice") and not doc.update_stock
	)

	items_returned = False
	for d in doc.get("items"):
		if d.item_code and (flt(d.qty) < 0 or flt(d.get("received_qty")) < 0):
			if d.item_code not in valid_items:
				frappe.throw(
					_("Row # {0}: Returned Item {1} does not exist in {2} {3}").format(
						d.idx, d.item_code, doc.doctype, doc.return_against
					)
				)
			else:
				ref = valid_items.get(d.item_code, frappe._dict())
				validate_quantity(doc, d, ref, valid_items, already_returned_items)

				if ref.rate and doc.doctype in ("Delivery Note", "Sales Invoice") and flt(d.rate) > ref.rate:
					frappe.throw(
						_("Row # {0}: Rate cannot be greater than the rate used in {1} {2}").format(
							d.idx, doc.doctype, doc.return_against
						)
					)

<<<<<<< HEAD
				elif ref.batch_no and d.batch_no not in ref.batch_no:
					frappe.throw(
						_("Row # {0}: Batch No must be same as {1} {2}").format(
							d.idx, doc.doctype, doc.return_against
						)
					)

				elif ref.serial_no:
					if d.qty and not d.serial_no:
						frappe.throw(_("Row # {0}: Serial No is mandatory").format(d.idx))
					else:
						serial_nos = get_serial_nos(d.serial_no, d.item_code)
						for s in serial_nos:
							if s not in ref.serial_no:
								frappe.throw(
									_("Row # {0}: Serial No {1} does not match with {2} {3}").format(
										d.idx, s, doc.doctype, doc.return_against
									)
								)

=======
>>>>>>> d370c60a
				if (
					warehouse_mandatory
					and not d.get("warehouse")
					and frappe.db.get_value("Item", d.item_code, "is_stock_item")
				):
					frappe.throw(_("Warehouse is mandatory"))

			items_returned = True

		elif d.item_name:
			items_returned = True

	if not items_returned:
		frappe.throw(_("Atleast one item should be entered with negative quantity in return document"))


def validate_quantity(doc, args, ref, valid_items, already_returned_items):
	fields = ["stock_qty"]
	if doc.doctype in ["Purchase Receipt", "Purchase Invoice", "Subcontracting Receipt"]:
		fields.extend(["received_qty", "rejected_qty"])

	already_returned_data = already_returned_items.get(args.item_code) or {}

	company_currency = erpnext.get_company_currency(doc.company)
	stock_qty_precision = get_field_precision(
		frappe.get_meta(doc.doctype + " Item").get_field("stock_qty"), company_currency
	)

	for column in fields:
		returned_qty = flt(already_returned_data.get(column, 0)) if len(already_returned_data) > 0 else 0

		if column == "stock_qty":
			reference_qty = ref.get(column)
			current_stock_qty = args.get(column)
		else:
			reference_qty = ref.get(column) * ref.get("conversion_factor", 1.0)
			current_stock_qty = args.get(column) * args.get("conversion_factor", 1.0)

		max_returnable_qty = flt(reference_qty, stock_qty_precision) - returned_qty
		label = column.replace("_", " ").title()

		if reference_qty:
			if flt(args.get(column)) > 0:
				frappe.throw(_("{0} must be negative in return document").format(label))
			elif returned_qty >= reference_qty and args.get(column):
				frappe.throw(
					_("Item {0} has already been returned").format(args.item_code), StockOverReturnError
				)
			elif abs(flt(current_stock_qty, stock_qty_precision)) > max_returnable_qty:
				frappe.throw(
					_("Row # {0}: Cannot return more than {1} for Item {2}").format(
						args.idx, max_returnable_qty, args.item_code
					),
					StockOverReturnError,
				)


def get_ref_item_dict(valid_items, ref_item_row):
	from erpnext.stock.doctype.serial_no.serial_no import get_serial_nos

	valid_items.setdefault(
		ref_item_row.item_code,
		frappe._dict(
			{
				"qty": 0,
				"rate": 0,
				"stock_qty": 0,
				"rejected_qty": 0,
				"received_qty": 0,
				"serial_no": [],
				"conversion_factor": ref_item_row.get("conversion_factor", 1),
				"batch_no": [],
			}
		),
	)
	item_dict = valid_items[ref_item_row.item_code]
	item_dict["qty"] += ref_item_row.qty
	item_dict["stock_qty"] += ref_item_row.get("stock_qty", 0)
	if ref_item_row.get("rate", 0) > item_dict["rate"]:
		item_dict["rate"] = ref_item_row.get("rate", 0)

	if ref_item_row.parenttype in ["Purchase Invoice", "Purchase Receipt", "Subcontracting Receipt"]:
		item_dict["received_qty"] += ref_item_row.received_qty
		item_dict["rejected_qty"] += ref_item_row.rejected_qty

	if ref_item_row.get("serial_no"):
		item_dict["serial_no"] += get_serial_nos(ref_item_row.serial_no, ref_item_row.item_code)

	if ref_item_row.get("batch_no"):
		item_dict["batch_no"].append(ref_item_row.batch_no)

	return valid_items


def get_already_returned_items(doc):
	column = "child.item_code, sum(abs(child.qty)) as qty, sum(abs(child.stock_qty)) as stock_qty"
	if doc.doctype in ["Purchase Invoice", "Purchase Receipt", "Subcontracting Receipt"]:
		column += """, sum(abs(child.rejected_qty) * child.conversion_factor) as rejected_qty,
			sum(abs(child.received_qty) * child.conversion_factor) as received_qty"""

	data = frappe.db.sql(
		"""
		select {0}
		from
			`tab{1} Item` child, `tab{2}` par
		where
			child.parent = par.name and par.docstatus = 1
			and par.is_return = 1 and par.return_against = %s
		group by item_code
	""".format(
			column, doc.doctype, doc.doctype
		),
		doc.return_against,
		as_dict=1,
	)

	items = {}

	for d in data:
		items.setdefault(
			d.item_code,
			frappe._dict(
				{
					"qty": d.get("qty"),
					"stock_qty": d.get("stock_qty"),
					"received_qty": d.get("received_qty"),
					"rejected_qty": d.get("rejected_qty"),
				}
			),
		)

	return items


def get_returned_qty_map_for_row(return_against, party, row_name, doctype):
	child_doctype = doctype + " Item"
	reference_field = "dn_detail" if doctype == "Delivery Note" else frappe.scrub(child_doctype)

	if doctype in ("Purchase Receipt", "Purchase Invoice", "Subcontracting Receipt"):
		party_type = "supplier"
	else:
		party_type = "customer"

	fields = [
		"sum(abs(`tab{0}`.qty)) as qty".format(child_doctype),
	]

	if doctype != "Subcontracting Receipt":
		fields += [
			"sum(abs(`tab{0}`.stock_qty)) as stock_qty".format(child_doctype),
		]

	if doctype in ("Purchase Receipt", "Purchase Invoice", "Subcontracting Receipt"):
		fields += [
			"sum(abs(`tab{0}`.rejected_qty)) as rejected_qty".format(child_doctype),
			"sum(abs(`tab{0}`.received_qty)) as received_qty".format(child_doctype),
		]

		if doctype == "Purchase Receipt":
			fields += ["sum(abs(`tab{0}`.received_stock_qty)) as received_stock_qty".format(child_doctype)]

	# Used retrun against and supplier and is_retrun because there is an index added for it
	data = frappe.get_all(
		doctype,
		fields=fields,
		filters=[
			[doctype, "return_against", "=", return_against],
			[doctype, party_type, "=", party],
			[doctype, "docstatus", "=", 1],
			[doctype, "is_return", "=", 1],
			[child_doctype, reference_field, "=", row_name],
		],
	)

	return data[0]


def make_return_doc(
	doctype: str, source_name: str, target_doc=None, return_against_rejected_qty=False
):
	from frappe.model.mapper import get_mapped_doc

	company = frappe.db.get_value("Delivery Note", source_name, "company")
	default_warehouse_for_sales_return = frappe.get_cached_value(
		"Company", company, "default_warehouse_for_sales_return"
	)

	def set_missing_values(source, target):
		doc = frappe.get_doc(target)
		doc.is_return = 1
		doc.return_against = source.name
		doc.set_warehouse = ""
		if doctype == "Sales Invoice" or doctype == "POS Invoice":
			doc.is_pos = source.is_pos

			# look for Print Heading "Credit Note"
			if not doc.select_print_heading:
				doc.select_print_heading = frappe.get_cached_value("Print Heading", _("Credit Note"))

		elif doctype == "Purchase Invoice":
			# look for Print Heading "Debit Note"
			doc.select_print_heading = frappe.get_cached_value("Print Heading", _("Debit Note"))
			if source.tax_withholding_category:
				doc.set_onload("supplier_tds", source.tax_withholding_category)

		for tax in doc.get("taxes") or []:
			if tax.charge_type == "Actual":
				tax.tax_amount = -1 * tax.tax_amount

		if doc.get("is_return"):
			if doc.doctype == "Sales Invoice" or doc.doctype == "POS Invoice":
				doc.consolidated_invoice = ""
				doc.set("payments", [])
				doc.update_billed_amount_in_delivery_note = True
				for data in source.payments:
					paid_amount = 0.00
					base_paid_amount = 0.00
					data.base_amount = flt(
						data.amount * source.conversion_rate, source.precision("base_paid_amount")
					)
					paid_amount += data.amount
					base_paid_amount += data.base_amount
					doc.append(
						"payments",
						{
							"mode_of_payment": data.mode_of_payment,
							"type": data.type,
							"amount": -1 * paid_amount,
							"base_amount": -1 * base_paid_amount,
							"account": data.account,
							"default": data.default,
						},
					)
				if doc.is_pos:
					doc.paid_amount = -1 * source.paid_amount
			elif doc.doctype == "Purchase Invoice":
				doc.paid_amount = -1 * source.paid_amount
				doc.base_paid_amount = -1 * source.base_paid_amount
				doc.payment_terms_template = ""
				doc.payment_schedule = []

		if doc.get("is_return") and hasattr(doc, "packed_items"):
			for d in doc.get("packed_items"):
				d.qty = d.qty * -1

		if doc.get("discount_amount"):
			doc.discount_amount = -1 * source.discount_amount

		if doctype == "Subcontracting Receipt":
			doc.set_warehouse = source.set_warehouse
			doc.supplier_warehouse = source.supplier_warehouse
		else:
			doc.run_method("calculate_taxes_and_totals")

	def update_serial_batch_no(source_doc, target_doc, source_parent, item_details, qty_field):
		from erpnext.stock.doctype.serial_no.serial_no import get_serial_nos
		from erpnext.stock.serial_batch_bundle import SerialBatchCreation

		returned_serial_nos = []
		returned_batches = frappe._dict()
		serial_and_batch_field = (
			"serial_and_batch_bundle" if qty_field == "stock_qty" else "rejected_serial_and_batch_bundle"
		)
		old_serial_no_field = "serial_no" if qty_field == "stock_qty" else "rejected_serial_no"
		old_batch_no_field = "batch_no"

		if (
			source_doc.get(serial_and_batch_field)
			or source_doc.get(old_serial_no_field)
			or source_doc.get(old_batch_no_field)
		):
			if item_details.has_serial_no:
				returned_serial_nos = get_returned_serial_nos(
					source_doc, source_parent, serial_no_field=serial_and_batch_field
				)
			else:
				returned_batches = get_returned_batches(
					source_doc, source_parent, batch_no_field=serial_and_batch_field
				)

			type_of_transaction = "Inward"
			if source_doc.get(serial_and_batch_field) and (
				frappe.db.get_value(
					"Serial and Batch Bundle", source_doc.get(serial_and_batch_field), "type_of_transaction"
				)
				== "Inward"
			):
				type_of_transaction = "Outward"
			elif source_parent.doctype in [
				"Purchase Invoice",
				"Purchase Receipt",
				"Subcontracting Receipt",
			]:
				type_of_transaction = "Outward"

			cls_obj = SerialBatchCreation(
				{
					"type_of_transaction": type_of_transaction,
					"serial_and_batch_bundle": source_doc.get(serial_and_batch_field),
					"returned_against": source_doc.name,
					"item_code": source_doc.item_code,
					"returned_serial_nos": returned_serial_nos,
					"voucher_type": source_parent.doctype,
					"do_not_submit": True,
					"warehouse": source_doc.warehouse,
					"has_serial_no": item_details.has_serial_no,
					"has_batch_no": item_details.has_batch_no,
				}
			)

			serial_nos = []
			batches = frappe._dict()
			if source_doc.get(old_batch_no_field):
				batches = frappe._dict({source_doc.batch_no: source_doc.get(qty_field)})
			elif source_doc.get(old_serial_no_field):
				serial_nos = get_serial_nos(source_doc.get(old_serial_no_field))
			elif source_doc.get(serial_and_batch_field):
				if item_details.has_serial_no:
					serial_nos = get_serial_nos_from_bundle(source_doc.get(serial_and_batch_field))
				else:
					batches = get_batches_from_bundle(source_doc.get(serial_and_batch_field))

			if serial_nos:
				cls_obj.serial_nos = sorted(list(set(serial_nos) - set(returned_serial_nos)))
			elif batches:
				for batch in batches:
					if batch in returned_batches:
						batches[batch] -= flt(returned_batches.get(batch))

				cls_obj.batches = batches

			if source_doc.get(serial_and_batch_field):
				cls_obj.duplicate_package()
				if cls_obj.serial_and_batch_bundle:
					target_doc.set(serial_and_batch_field, cls_obj.serial_and_batch_bundle)
			else:
				target_doc.set(serial_and_batch_field, cls_obj.make_serial_and_batch_bundle().name)

	def update_item(source_doc, target_doc, source_parent):
		target_doc.qty = -1 * source_doc.qty
		if doctype in ["Purchase Receipt", "Subcontracting Receipt"]:
			returned_qty_map = get_returned_qty_map_for_row(
				source_parent.name, source_parent.supplier, source_doc.name, doctype
			)

			if doctype == "Subcontracting Receipt":
				target_doc.received_qty = -1 * flt(source_doc.qty)
			else:
				target_doc.received_qty = -1 * flt(
					source_doc.received_qty - (returned_qty_map.get("received_qty") or 0)
				)
				target_doc.rejected_qty = -1 * flt(
					source_doc.rejected_qty - (returned_qty_map.get("rejected_qty") or 0)
				)

			target_doc.qty = -1 * flt(source_doc.qty - (returned_qty_map.get("qty") or 0))

			if hasattr(target_doc, "stock_qty") and not return_against_rejected_qty:
				target_doc.stock_qty = -1 * flt(
					source_doc.stock_qty - (returned_qty_map.get("stock_qty") or 0)
				)
				target_doc.received_stock_qty = -1 * flt(
					source_doc.received_stock_qty - (returned_qty_map.get("received_stock_qty") or 0)
				)

			if doctype == "Subcontracting Receipt":
				target_doc.subcontracting_order = source_doc.subcontracting_order
				target_doc.subcontracting_order_item = source_doc.subcontracting_order_item
				target_doc.rejected_warehouse = source_doc.rejected_warehouse
				target_doc.subcontracting_receipt_item = source_doc.name
			else:
				target_doc.purchase_order = source_doc.purchase_order
				target_doc.purchase_order_item = source_doc.purchase_order_item
				target_doc.rejected_warehouse = source_doc.rejected_warehouse
				target_doc.purchase_receipt_item = source_doc.name

			if doctype == "Purchase Receipt" and return_against_rejected_qty:
				target_doc.qty = -1 * flt(source_doc.rejected_qty - (returned_qty_map.get("qty") or 0))
				target_doc.rejected_qty = 0.0
				target_doc.rejected_warehouse = ""
				target_doc.warehouse = source_doc.rejected_warehouse
				target_doc.received_qty = target_doc.qty

		elif doctype == "Purchase Invoice":
			returned_qty_map = get_returned_qty_map_for_row(
				source_parent.name, source_parent.supplier, source_doc.name, doctype
			)
			target_doc.received_qty = -1 * flt(
				source_doc.received_qty - (returned_qty_map.get("received_qty") or 0)
			)
			target_doc.rejected_qty = -1 * flt(
				source_doc.rejected_qty - (returned_qty_map.get("rejected_qty") or 0)
			)
			target_doc.qty = -1 * flt(source_doc.qty - (returned_qty_map.get("qty") or 0))

			target_doc.stock_qty = -1 * flt(source_doc.stock_qty - (returned_qty_map.get("stock_qty") or 0))
			target_doc.purchase_order = source_doc.purchase_order
			target_doc.purchase_receipt = source_doc.purchase_receipt
			target_doc.rejected_warehouse = source_doc.rejected_warehouse
			target_doc.po_detail = source_doc.po_detail
			target_doc.pr_detail = source_doc.pr_detail
			target_doc.purchase_invoice_item = source_doc.name

		elif doctype == "Delivery Note":
			returned_qty_map = get_returned_qty_map_for_row(
				source_parent.name, source_parent.customer, source_doc.name, doctype
			)
			target_doc.qty = -1 * flt(source_doc.qty - (returned_qty_map.get("qty") or 0))
			target_doc.stock_qty = -1 * flt(source_doc.stock_qty - (returned_qty_map.get("stock_qty") or 0))

			target_doc.against_sales_order = source_doc.against_sales_order
			target_doc.against_sales_invoice = source_doc.against_sales_invoice
			target_doc.so_detail = source_doc.so_detail
			target_doc.si_detail = source_doc.si_detail
			target_doc.expense_account = source_doc.expense_account
			target_doc.dn_detail = source_doc.name
			if default_warehouse_for_sales_return:
				target_doc.warehouse = default_warehouse_for_sales_return
		elif doctype == "Sales Invoice" or doctype == "POS Invoice":
			returned_qty_map = get_returned_qty_map_for_row(
				source_parent.name, source_parent.customer, source_doc.name, doctype
			)
			target_doc.qty = -1 * flt(source_doc.qty - (returned_qty_map.get("qty") or 0))
			target_doc.stock_qty = -1 * flt(source_doc.stock_qty - (returned_qty_map.get("stock_qty") or 0))

			target_doc.sales_order = source_doc.sales_order
			target_doc.delivery_note = source_doc.delivery_note
			target_doc.so_detail = source_doc.so_detail
			target_doc.dn_detail = source_doc.dn_detail
			target_doc.expense_account = source_doc.expense_account

			if doctype == "Sales Invoice":
				target_doc.sales_invoice_item = source_doc.name
			else:
				target_doc.pos_invoice_item = source_doc.name

			if default_warehouse_for_sales_return:
				target_doc.warehouse = default_warehouse_for_sales_return

		item_details = frappe.get_cached_value(
			"Item", source_doc.item_code, ["has_batch_no", "has_serial_no"], as_dict=1
		)

		if not item_details.has_batch_no and not item_details.has_serial_no:
			return

		for qty_field in ["stock_qty", "rejected_qty"]:
			if target_doc.get(qty_field):
				update_serial_batch_no(source_doc, target_doc, source_parent, item_details, qty_field)

	def update_terms(source_doc, target_doc, source_parent):
		target_doc.payment_amount = -source_doc.payment_amount

	doclist = get_mapped_doc(
		doctype,
		source_name,
		{
			doctype: {
				"doctype": doctype,
				"validation": {
					"docstatus": ["=", 1],
				},
			},
			doctype
			+ " Item": {
				"doctype": doctype + " Item",
				"field_map": {"serial_no": "serial_no", "batch_no": "batch_no", "bom": "bom"},
				"postprocess": update_item,
			},
			"Payment Schedule": {"doctype": "Payment Schedule", "postprocess": update_terms},
		},
		target_doc,
		set_missing_values,
	)

	return doclist


def get_rate_for_return(
	voucher_type,
	voucher_no,
	item_code,
	return_against=None,
	item_row=None,
	voucher_detail_no=None,
	sle=None,
):
	if not return_against:
		return_against = frappe.get_cached_value(voucher_type, voucher_no, "return_against")

	return_against_item_field = get_return_against_item_fields(voucher_type)

	filters = get_filters(
		voucher_type,
		voucher_no,
		voucher_detail_no,
		return_against,
		item_code,
		return_against_item_field,
		item_row,
	)

	if voucher_type in ("Purchase Receipt", "Purchase Invoice", "Subcontracting Receipt"):
		select_field = "incoming_rate"
	else:
		select_field = "abs(stock_value_difference / actual_qty)"

	rate = flt(frappe.db.get_value("Stock Ledger Entry", filters, select_field))
	if not (rate and return_against) and voucher_type in ["Sales Invoice", "Delivery Note"]:
		rate = frappe.db.get_value(f"{voucher_type} Item", voucher_detail_no, "incoming_rate")

		if not rate and sle:
			rate = get_incoming_rate(
				{
					"item_code": sle.item_code,
					"warehouse": sle.warehouse,
					"posting_date": sle.get("posting_date"),
					"posting_time": sle.get("posting_time"),
					"qty": sle.actual_qty,
					"serial_and_batch_bundle": sle.get("serial_and_batch_bundle"),
					"company": sle.company,
					"voucher_type": sle.voucher_type,
					"voucher_no": sle.voucher_no,
				},
				raise_error_if_no_rate=False,
			)

	return rate


def get_return_against_item_fields(voucher_type):
	return_against_item_fields = {
		"Purchase Receipt": "purchase_receipt_item",
		"Purchase Invoice": "purchase_invoice_item",
		"Delivery Note": "dn_detail",
		"Sales Invoice": "sales_invoice_item",
		"Subcontracting Receipt": "subcontracting_receipt_item",
	}
	return return_against_item_fields[voucher_type]


def get_filters(
	voucher_type,
	voucher_no,
	voucher_detail_no,
	return_against,
	item_code,
	return_against_item_field,
	item_row,
):
	filters = {"voucher_type": voucher_type, "voucher_no": return_against, "item_code": item_code}

	if item_row:
		reference_voucher_detail_no = item_row.get(return_against_item_field)
	else:
		reference_voucher_detail_no = frappe.db.get_value(
			voucher_type + " Item", voucher_detail_no, return_against_item_field
		)

	if reference_voucher_detail_no:
		filters["voucher_detail_no"] = reference_voucher_detail_no

	if (
		voucher_type in ["Purchase Receipt", "Purchase Invoice"]
		and item_row
		and item_row.get("warehouse")
	):
		filters["warehouse"] = item_row.get("warehouse")

	return filters


def get_returned_serial_nos(
	child_doc, parent_doc, serial_no_field=None, ignore_voucher_detail_no=None
):
	from erpnext.stock.doctype.serial_no.serial_no import (
		get_serial_nos as get_serial_nos_from_serial_no,
	)
	from erpnext.stock.serial_batch_bundle import get_serial_nos

	if not serial_no_field:
		serial_no_field = "serial_and_batch_bundle"

	old_field = "serial_no"
	if serial_no_field == "rejected_serial_and_batch_bundle":
		old_field = "rejected_serial_no"

	return_ref_field = frappe.scrub(child_doc.doctype)
	if child_doc.doctype == "Delivery Note Item":
		return_ref_field = "dn_detail"

	serial_nos = []

	fields = [
		f"`{'tab' + child_doc.doctype}`.`{serial_no_field}`",
		f"`{'tab' + child_doc.doctype}`.`{old_field}`",
		f"`{'tab' + child_doc.doctype}`.`item_code`",
	]

	filters = [
		[parent_doc.doctype, "return_against", "=", parent_doc.name],
		[parent_doc.doctype, "is_return", "=", 1],
		[child_doc.doctype, return_ref_field, "=", child_doc.name],
		[parent_doc.doctype, "docstatus", "=", 1],
	]

	if serial_no_field == "rejected_serial_and_batch_bundle":
		filters.append([child_doc.doctype, "rejected_qty", ">", 0])

	# Required for POS Invoice
	if ignore_voucher_detail_no:
		filters.append([child_doc.doctype, "name", "!=", ignore_voucher_detail_no])

	ids = []
	for row in frappe.get_all(parent_doc.doctype, fields=fields, filters=filters):
		ids.append(row.get("serial_and_batch_bundle"))
<<<<<<< HEAD
		if row.get(old_field):
			serial_nos.extend(get_serial_nos_from_serial_no(row.get(old_field), row.get("item_code")))
=======
		if row.get(old_field) and not row.get(serial_no_field):
			serial_nos.extend(get_serial_nos_from_serial_no(row.get(old_field)))
>>>>>>> d370c60a

	if ids:
		serial_nos.extend(get_serial_nos(ids))

	return serial_nos


def get_returned_batches(
	child_doc, parent_doc, batch_no_field=None, ignore_voucher_detail_no=None
):
	from erpnext.stock.serial_batch_bundle import get_batches_from_bundle

	batches = frappe._dict()

	old_field = "batch_no"
	if not batch_no_field:
		batch_no_field = "serial_and_batch_bundle"

	return_ref_field = frappe.scrub(child_doc.doctype)
	if child_doc.doctype == "Delivery Note Item":
		return_ref_field = "dn_detail"

	fields = [
		f"`{'tab' + child_doc.doctype}`.`{batch_no_field}`",
		f"`{'tab' + child_doc.doctype}`.`batch_no`",
		f"`{'tab' + child_doc.doctype}`.`stock_qty`",
	]

	filters = [
		[parent_doc.doctype, "return_against", "=", parent_doc.name],
		[parent_doc.doctype, "is_return", "=", 1],
		[child_doc.doctype, return_ref_field, "=", child_doc.name],
		[parent_doc.doctype, "docstatus", "=", 1],
	]

	if batch_no_field == "rejected_serial_and_batch_bundle":
		filters.append([child_doc.doctype, "rejected_qty", ">", 0])

	# Required for POS Invoice
	if ignore_voucher_detail_no:
		filters.append([child_doc.doctype, "name", "!=", ignore_voucher_detail_no])

	ids = []
	for row in frappe.get_all(parent_doc.doctype, fields=fields, filters=filters):
		ids.append(row.get("serial_and_batch_bundle"))
		if row.get(old_field) and not row.get(batch_no_field):
			batches.setdefault(row.get(old_field), row.get("stock_qty"))

	if ids:
		batches.update(get_batches_from_bundle(ids))

	return batches<|MERGE_RESOLUTION|>--- conflicted
+++ resolved
@@ -123,29 +123,6 @@
 						)
 					)
 
-<<<<<<< HEAD
-				elif ref.batch_no and d.batch_no not in ref.batch_no:
-					frappe.throw(
-						_("Row # {0}: Batch No must be same as {1} {2}").format(
-							d.idx, doc.doctype, doc.return_against
-						)
-					)
-
-				elif ref.serial_no:
-					if d.qty and not d.serial_no:
-						frappe.throw(_("Row # {0}: Serial No is mandatory").format(d.idx))
-					else:
-						serial_nos = get_serial_nos(d.serial_no, d.item_code)
-						for s in serial_nos:
-							if s not in ref.serial_no:
-								frappe.throw(
-									_("Row # {0}: Serial No {1} does not match with {2} {3}").format(
-										d.idx, s, doc.doctype, doc.return_against
-									)
-								)
-
-=======
->>>>>>> d370c60a
 				if (
 					warehouse_mandatory
 					and not d.get("warehouse")
@@ -762,13 +739,8 @@
 	ids = []
 	for row in frappe.get_all(parent_doc.doctype, fields=fields, filters=filters):
 		ids.append(row.get("serial_and_batch_bundle"))
-<<<<<<< HEAD
-		if row.get(old_field):
+		if row.get(old_field) and not row.get(serial_no_field):
 			serial_nos.extend(get_serial_nos_from_serial_no(row.get(old_field), row.get("item_code")))
-=======
-		if row.get(old_field) and not row.get(serial_no_field):
-			serial_nos.extend(get_serial_nos_from_serial_no(row.get(old_field)))
->>>>>>> d370c60a
 
 	if ids:
 		serial_nos.extend(get_serial_nos(ids))
