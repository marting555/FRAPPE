# Copyright (c) 2015, Frappe Technologies Pvt. Ltd. and Contributors
# License: GNU General Public License v3. See license.txt


import frappe
from frappe import _
from frappe.model.meta import get_field_precision
from frappe.utils import flt, format_datetime, get_datetime

import erpnext
from erpnext.stock.utils import get_incoming_rate


class StockOverReturnError(frappe.ValidationError):
	pass


def validate_return(doc):
	if not doc.meta.get_field("is_return") or not doc.is_return:
		return

	if doc.return_against:
		validate_return_against(doc)
		validate_returned_items(doc)


def validate_return_against(doc):
	if not frappe.db.exists(doc.doctype, doc.return_against):
		frappe.throw(
			_("Invalid {0}: {1}").format(doc.meta.get_label("return_against"), doc.return_against)
		)
	else:
		ref_doc = frappe.get_doc(doc.doctype, doc.return_against)

		party_type = "customer" if doc.doctype in ("Sales Invoice", "Delivery Note") else "supplier"

		if (
			ref_doc.company == doc.company
			and ref_doc.get(party_type) == doc.get(party_type)
			and ref_doc.docstatus.is_submitted()
		):
			# validate posting date time
			return_posting_datetime = "%s %s" % (doc.posting_date, doc.get("posting_time") or "00:00:00")
			ref_posting_datetime = "%s %s" % (
				ref_doc.posting_date,
				ref_doc.get("posting_time") or "00:00:00",
			)

			if get_datetime(return_posting_datetime) < get_datetime(ref_posting_datetime):
				frappe.throw(
					_("Posting timestamp must be after {0}").format(format_datetime(ref_posting_datetime))
				)

			# validate same exchange rate
			if doc.conversion_rate != ref_doc.conversion_rate:
				frappe.throw(
					_("Exchange Rate must be same as {0} {1} ({2})").format(
						doc.doctype, doc.return_against, ref_doc.conversion_rate
					)
				)

			# validate update stock
			if doc.doctype == "Sales Invoice" and doc.update_stock and not ref_doc.update_stock:
				frappe.throw(
					_("'Update Stock' can not be checked because items are not delivered via {0}").format(
						doc.return_against
					)
				)


def validate_returned_items(doc):
	from erpnext.stock.doctype.serial_no.serial_no import get_serial_nos

	valid_items = frappe._dict()

	select_fields = "item_code, qty, stock_qty, rate, parenttype, conversion_factor"
	if doc.doctype != "Purchase Invoice":
		select_fields += ",serial_no, batch_no"

	if doc.doctype in ["Purchase Invoice", "Purchase Receipt", "Subcontracting Receipt"]:
		select_fields += ",rejected_qty, received_qty"

	for d in frappe.db.sql(
		"""select {0} from `tab{1} Item` where parent = %s""".format(select_fields, doc.doctype),
		doc.return_against,
		as_dict=1,
	):
		valid_items = get_ref_item_dict(valid_items, d)

	if doc.doctype in ("Delivery Note", "Sales Invoice"):
		for d in frappe.db.sql(
			"""select item_code, qty, serial_no, batch_no from `tabPacked Item`
			where parent = %s""",
			doc.return_against,
			as_dict=1,
		):
			valid_items = get_ref_item_dict(valid_items, d)

	already_returned_items = get_already_returned_items(doc)

	# ( not mandatory when it is Purchase Invoice or a Sales Invoice without Update Stock )
	warehouse_mandatory = not (
		(doc.doctype == "Purchase Invoice" or doc.doctype == "Sales Invoice") and not doc.update_stock
	)

	items_returned = False
	for d in doc.get("items"):
		if d.item_code and (flt(d.qty) < 0 or flt(d.get("received_qty")) < 0):
			if d.item_code not in valid_items:
				frappe.throw(
					_("Row # {0}: Returned Item {1} does not exist in {2} {3}").format(
						d.idx, d.item_code, doc.doctype, doc.return_against
					)
				)
			else:
				ref = valid_items.get(d.item_code, frappe._dict())
				validate_quantity(doc, d, ref, valid_items, already_returned_items)

				if ref.rate and doc.doctype in ("Delivery Note", "Sales Invoice") and flt(d.rate) > ref.rate:
					frappe.throw(
						_("Row # {0}: Rate cannot be greater than the rate used in {1} {2}").format(
							d.idx, doc.doctype, doc.return_against
						)
					)

				elif ref.batch_no and d.batch_no not in ref.batch_no:
					frappe.throw(
						_("Row # {0}: Batch No must be same as {1} {2}").format(
							d.idx, doc.doctype, doc.return_against
						)
					)

				elif ref.serial_no:
					if d.qty and not d.serial_no:
						frappe.throw(_("Row # {0}: Serial No is mandatory").format(d.idx))
					else:
						serial_nos = get_serial_nos(d.serial_no)
						for s in serial_nos:
							if s not in ref.serial_no:
								frappe.throw(
									_("Row # {0}: Serial No {1} does not match with {2} {3}").format(
										d.idx, s, doc.doctype, doc.return_against
									)
								)

				if (
					warehouse_mandatory
					and not d.get("warehouse")
					and frappe.db.get_value("Item", d.item_code, "is_stock_item")
				):
					frappe.throw(_("Warehouse is mandatory"))

			items_returned = True

		elif d.item_name:
			items_returned = True

	if not items_returned:
		frappe.throw(_("Atleast one item should be entered with negative quantity in return document"))


def validate_quantity(doc, args, ref, valid_items, already_returned_items):
	fields = ["stock_qty"]
	if doc.doctype in ["Purchase Receipt", "Purchase Invoice", "Subcontracting Receipt"]:
		fields.extend(["received_qty", "rejected_qty"])

	already_returned_data = already_returned_items.get(args.item_code) or {}

	company_currency = erpnext.get_company_currency(doc.company)
	stock_qty_precision = get_field_precision(
		frappe.get_meta(doc.doctype + " Item").get_field("stock_qty"), company_currency
	)

	for column in fields:
		returned_qty = flt(already_returned_data.get(column, 0)) if len(already_returned_data) > 0 else 0

		if column == "stock_qty":
			reference_qty = ref.get(column)
			current_stock_qty = args.get(column)
		else:
			reference_qty = ref.get(column) * ref.get("conversion_factor", 1.0)
			current_stock_qty = args.get(column) * args.get("conversion_factor", 1.0)

		max_returnable_qty = flt(reference_qty, stock_qty_precision) - returned_qty
		label = column.replace("_", " ").title()

		if reference_qty:
			if flt(args.get(column)) > 0:
				frappe.throw(_("{0} must be negative in return document").format(label))
			elif returned_qty >= reference_qty and args.get(column):
				frappe.throw(
					_("Item {0} has already been returned").format(args.item_code), StockOverReturnError
				)
			elif abs(flt(current_stock_qty, stock_qty_precision)) > max_returnable_qty:
				frappe.throw(
					_("Row # {0}: Cannot return more than {1} for Item {2}").format(
						args.idx, max_returnable_qty, args.item_code
					),
					StockOverReturnError,
				)


def get_ref_item_dict(valid_items, ref_item_row):
	from erpnext.stock.doctype.serial_no.serial_no import get_serial_nos

	valid_items.setdefault(
		ref_item_row.item_code,
		frappe._dict(
			{
				"qty": 0,
				"rate": 0,
				"stock_qty": 0,
				"rejected_qty": 0,
				"received_qty": 0,
				"serial_no": [],
				"conversion_factor": ref_item_row.get("conversion_factor", 1),
				"batch_no": [],
			}
		),
	)
	item_dict = valid_items[ref_item_row.item_code]
	item_dict["qty"] += ref_item_row.qty
	item_dict["stock_qty"] += ref_item_row.get("stock_qty", 0)
	if ref_item_row.get("rate", 0) > item_dict["rate"]:
		item_dict["rate"] = ref_item_row.get("rate", 0)

	if ref_item_row.parenttype in ["Purchase Invoice", "Purchase Receipt", "Subcontracting Receipt"]:
		item_dict["received_qty"] += ref_item_row.received_qty
		item_dict["rejected_qty"] += ref_item_row.rejected_qty

	if ref_item_row.get("serial_no"):
		item_dict["serial_no"] += get_serial_nos(ref_item_row.serial_no)

	if ref_item_row.get("batch_no"):
		item_dict["batch_no"].append(ref_item_row.batch_no)

	return valid_items


def get_already_returned_items(doc):
	column = "child.item_code, sum(abs(child.qty)) as qty, sum(abs(child.stock_qty)) as stock_qty"
	if doc.doctype in ["Purchase Invoice", "Purchase Receipt", "Subcontracting Receipt"]:
		column += """, sum(abs(child.rejected_qty) * child.conversion_factor) as rejected_qty,
			sum(abs(child.received_qty) * child.conversion_factor) as received_qty"""

	data = frappe.db.sql(
		"""
		select {0}
		from
			`tab{1} Item` child, `tab{2}` par
		where
			child.parent = par.name and par.docstatus = 1
			and par.is_return = 1 and par.return_against = %s
		group by item_code
	""".format(
			column, doc.doctype, doc.doctype
		),
		doc.return_against,
		as_dict=1,
	)

	items = {}

	for d in data:
		items.setdefault(
			d.item_code,
			frappe._dict(
				{
					"qty": d.get("qty"),
					"stock_qty": d.get("stock_qty"),
					"received_qty": d.get("received_qty"),
					"rejected_qty": d.get("rejected_qty"),
				}
			),
		)

	return items


def get_returned_qty_map_for_row(return_against, party, row_name, doctype):
	child_doctype = doctype + " Item"
	reference_field = "dn_detail" if doctype == "Delivery Note" else frappe.scrub(child_doctype)

	if doctype in ("Purchase Receipt", "Purchase Invoice", "Subcontracting Receipt"):
		party_type = "supplier"
	else:
		party_type = "customer"

	fields = [
		"sum(abs(`tab{0}`.qty)) as qty".format(child_doctype),
	]

	if doctype != "Subcontracting Receipt":
		fields += [
			"sum(abs(`tab{0}`.stock_qty)) as stock_qty".format(child_doctype),
		]

	if doctype in ("Purchase Receipt", "Purchase Invoice", "Subcontracting Receipt"):
		fields += [
			"sum(abs(`tab{0}`.rejected_qty)) as rejected_qty".format(child_doctype),
			"sum(abs(`tab{0}`.received_qty)) as received_qty".format(child_doctype),
		]

		if doctype == "Purchase Receipt":
			fields += ["sum(abs(`tab{0}`.received_stock_qty)) as received_stock_qty".format(child_doctype)]

	# Used retrun against and supplier and is_retrun because there is an index added for it
	data = frappe.get_all(
		doctype,
		fields=fields,
		filters=[
			[doctype, "return_against", "=", return_against],
			[doctype, party_type, "=", party],
			[doctype, "docstatus", "=", 1],
			[doctype, "is_return", "=", 1],
			[child_doctype, reference_field, "=", row_name],
		],
	)

	return data[0]


def make_return_doc(
	doctype: str, source_name: str, target_doc=None, return_against_rejected_qty=False
):
	from frappe.model.mapper import get_mapped_doc

	company = frappe.db.get_value("Delivery Note", source_name, "company")
	default_warehouse_for_sales_return = frappe.get_cached_value(
		"Company", company, "default_warehouse_for_sales_return"
	)

	def set_missing_values(source, target):
		doc = frappe.get_doc(target)
		doc.is_return = 1
		doc.return_against = source.name
		doc.set_warehouse = ""
		if doctype == "Sales Invoice" or doctype == "POS Invoice":
			doc.is_pos = source.is_pos

			# look for Print Heading "Credit Note"
			if not doc.select_print_heading:
				doc.select_print_heading = frappe.get_cached_value("Print Heading", _("Credit Note"))

		elif doctype == "Purchase Invoice":
			# look for Print Heading "Debit Note"
			doc.select_print_heading = frappe.get_cached_value("Print Heading", _("Debit Note"))
			if source.tax_withholding_category:
				doc.set_onload("supplier_tds", source.tax_withholding_category)

		for tax in doc.get("taxes") or []:
			if tax.charge_type == "Actual":
				tax.tax_amount = -1 * tax.tax_amount

		if doc.get("is_return"):
			if doc.doctype == "Sales Invoice" or doc.doctype == "POS Invoice":
				doc.consolidated_invoice = ""
				doc.set("payments", [])
				for data in source.payments:
					paid_amount = 0.00
					base_paid_amount = 0.00
					data.base_amount = flt(
						data.amount * source.conversion_rate, source.precision("base_paid_amount")
					)
					paid_amount += data.amount
					base_paid_amount += data.base_amount
					doc.append(
						"payments",
						{
							"mode_of_payment": data.mode_of_payment,
							"type": data.type,
							"amount": -1 * paid_amount,
							"base_amount": -1 * base_paid_amount,
							"account": data.account,
							"default": data.default,
						},
					)
				if doc.is_pos:
					doc.paid_amount = -1 * source.paid_amount
			elif doc.doctype == "Purchase Invoice":
				doc.paid_amount = -1 * source.paid_amount
				doc.base_paid_amount = -1 * source.base_paid_amount
				doc.payment_terms_template = ""
				doc.payment_schedule = []

		if doc.get("is_return") and hasattr(doc, "packed_items"):
			for d in doc.get("packed_items"):
				d.qty = d.qty * -1

		if doc.get("discount_amount"):
			doc.discount_amount = -1 * source.discount_amount

		if doctype != "Subcontracting Receipt":
			doc.run_method("calculate_taxes_and_totals")

	def update_item(source_doc, target_doc, source_parent):
		from erpnext.stock.serial_batch_bundle import SerialBatchCreation

		target_doc.qty = -1 * source_doc.qty
		item_details = frappe.get_cached_value(
			"Item", source_doc.item_code, ["has_batch_no", "has_serial_no"], as_dict=1
		)

		returned_serial_nos = []
		if source_doc.get("serial_and_batch_bundle"):
			if item_details.has_serial_no:
				returned_serial_nos = get_returned_serial_nos(source_doc, source_parent)

			type_of_transaction = "Inward"
			if (
				frappe.db.get_value(
					"Serial and Batch Bundle", source_doc.serial_and_batch_bundle, "type_of_transaction"
				)
				== "Inward"
			):
				type_of_transaction = "Outward"

			cls_obj = SerialBatchCreation(
				{
					"type_of_transaction": type_of_transaction,
					"serial_and_batch_bundle": source_doc.serial_and_batch_bundle,
					"returned_against": source_doc.name,
					"item_code": source_doc.item_code,
					"returned_serial_nos": returned_serial_nos,
				}
			)

			cls_obj.duplicate_package()
			if cls_obj.serial_and_batch_bundle:
				target_doc.serial_and_batch_bundle = cls_obj.serial_and_batch_bundle

		if source_doc.get("rejected_serial_and_batch_bundle"):
			if item_details.has_serial_no:
				returned_serial_nos = get_returned_serial_nos(
					source_doc, source_parent, serial_no_field="rejected_serial_and_batch_bundle"
				)

			type_of_transaction = "Inward"
			if (
				frappe.db.get_value(
					"Serial and Batch Bundle", source_doc.rejected_serial_and_batch_bundle, "type_of_transaction"
				)
				== "Inward"
			):
				type_of_transaction = "Outward"

			cls_obj = SerialBatchCreation(
				{
					"type_of_transaction": type_of_transaction,
					"serial_and_batch_bundle": source_doc.rejected_serial_and_batch_bundle,
					"returned_against": source_doc.name,
					"item_code": source_doc.item_code,
					"returned_serial_nos": returned_serial_nos,
				}
			)

			cls_obj.duplicate_package()
			if cls_obj.serial_and_batch_bundle:
				target_doc.serial_and_batch_bundle = cls_obj.serial_and_batch_bundle

		if source_doc.get("rejected_serial_no"):
			returned_serial_nos = get_returned_serial_nos(
				source_doc, source_parent, serial_no_field="rejected_serial_no"
			)
			rejected_serial_nos = list(
				set(get_serial_nos(source_doc.rejected_serial_no)) - set(returned_serial_nos)
			)
			if rejected_serial_nos:
				target_doc.rejected_serial_no = "\n".join(rejected_serial_nos)

		if doctype in ["Purchase Receipt", "Subcontracting Receipt"]:
			returned_qty_map = get_returned_qty_map_for_row(
				source_parent.name, source_parent.supplier, source_doc.name, doctype
			)

			if doctype == "Subcontracting Receipt":
				target_doc.received_qty = -1 * flt(source_doc.qty)
			else:
				target_doc.received_qty = -1 * flt(
					source_doc.received_qty - (returned_qty_map.get("received_qty") or 0)
				)
				target_doc.rejected_qty = -1 * flt(
					source_doc.rejected_qty - (returned_qty_map.get("rejected_qty") or 0)
				)

			target_doc.qty = -1 * flt(source_doc.qty - (returned_qty_map.get("qty") or 0))

			if hasattr(target_doc, "stock_qty") and not return_against_rejected_qty:
				target_doc.stock_qty = -1 * flt(
					source_doc.stock_qty - (returned_qty_map.get("stock_qty") or 0)
				)
				target_doc.received_stock_qty = -1 * flt(
					source_doc.received_stock_qty - (returned_qty_map.get("received_stock_qty") or 0)
				)

			if doctype == "Subcontracting Receipt":
				target_doc.subcontracting_order = source_doc.subcontracting_order
				target_doc.subcontracting_order_item = source_doc.subcontracting_order_item
				target_doc.rejected_warehouse = source_doc.rejected_warehouse
				target_doc.subcontracting_receipt_item = source_doc.name
			else:
				target_doc.purchase_order = source_doc.purchase_order
				target_doc.purchase_order_item = source_doc.purchase_order_item
				target_doc.rejected_warehouse = source_doc.rejected_warehouse
				target_doc.purchase_receipt_item = source_doc.name

			if doctype == "Purchase Receipt" and return_against_rejected_qty:
				target_doc.qty = -1 * flt(source_doc.rejected_qty - (returned_qty_map.get("qty") or 0))
				target_doc.rejected_qty = 0.0
				target_doc.rejected_warehouse = ""
				target_doc.warehouse = source_doc.rejected_warehouse
				target_doc.received_qty = target_doc.qty

		elif doctype == "Purchase Invoice":
			returned_qty_map = get_returned_qty_map_for_row(
				source_parent.name, source_parent.supplier, source_doc.name, doctype
			)
			target_doc.received_qty = -1 * flt(
				source_doc.received_qty - (returned_qty_map.get("received_qty") or 0)
			)
			target_doc.rejected_qty = -1 * flt(
				source_doc.rejected_qty - (returned_qty_map.get("rejected_qty") or 0)
			)
			target_doc.qty = -1 * flt(source_doc.qty - (returned_qty_map.get("qty") or 0))

			target_doc.stock_qty = -1 * flt(source_doc.stock_qty - (returned_qty_map.get("stock_qty") or 0))
			target_doc.purchase_order = source_doc.purchase_order
			target_doc.purchase_receipt = source_doc.purchase_receipt
			target_doc.rejected_warehouse = source_doc.rejected_warehouse
			target_doc.po_detail = source_doc.po_detail
			target_doc.pr_detail = source_doc.pr_detail
			target_doc.purchase_invoice_item = source_doc.name

		elif doctype == "Delivery Note":
			returned_qty_map = get_returned_qty_map_for_row(
				source_parent.name, source_parent.customer, source_doc.name, doctype
			)
			target_doc.qty = -1 * flt(source_doc.qty - (returned_qty_map.get("qty") or 0))
			target_doc.stock_qty = -1 * flt(source_doc.stock_qty - (returned_qty_map.get("stock_qty") or 0))

			target_doc.against_sales_order = source_doc.against_sales_order
			target_doc.against_sales_invoice = source_doc.against_sales_invoice
			target_doc.so_detail = source_doc.so_detail
			target_doc.si_detail = source_doc.si_detail
			target_doc.expense_account = source_doc.expense_account
			target_doc.dn_detail = source_doc.name
			if default_warehouse_for_sales_return:
				target_doc.warehouse = default_warehouse_for_sales_return
		elif doctype == "Sales Invoice" or doctype == "POS Invoice":
			returned_qty_map = get_returned_qty_map_for_row(
				source_parent.name, source_parent.customer, source_doc.name, doctype
			)
			target_doc.qty = -1 * flt(source_doc.qty - (returned_qty_map.get("qty") or 0))
			target_doc.stock_qty = -1 * flt(source_doc.stock_qty - (returned_qty_map.get("stock_qty") or 0))

			target_doc.sales_order = source_doc.sales_order
			target_doc.delivery_note = source_doc.delivery_note
			target_doc.so_detail = source_doc.so_detail
			target_doc.dn_detail = source_doc.dn_detail
			target_doc.expense_account = source_doc.expense_account

			if doctype == "Sales Invoice":
				target_doc.sales_invoice_item = source_doc.name
			else:
				target_doc.pos_invoice_item = source_doc.name

			if default_warehouse_for_sales_return:
				target_doc.warehouse = default_warehouse_for_sales_return

	def update_terms(source_doc, target_doc, source_parent):
		target_doc.payment_amount = -source_doc.payment_amount

	doclist = get_mapped_doc(
		doctype,
		source_name,
		{
			doctype: {
				"doctype": doctype,
				"validation": {
					"docstatus": ["=", 1],
				},
			},
			doctype
			+ " Item": {
				"doctype": doctype + " Item",
				"field_map": {"serial_no": "serial_no", "batch_no": "batch_no", "bom": "bom"},
				"postprocess": update_item,
			},
			"Payment Schedule": {"doctype": "Payment Schedule", "postprocess": update_terms},
		},
		target_doc,
		set_missing_values,
	)

	doclist.set_onload("ignore_price_list", True)

	return doclist


def get_rate_for_return(
	voucher_type,
	voucher_no,
	item_code,
	return_against=None,
	item_row=None,
	voucher_detail_no=None,
	sle=None,
):
	if not return_against:
		return_against = frappe.get_cached_value(voucher_type, voucher_no, "return_against")

	return_against_item_field = get_return_against_item_fields(voucher_type)

	filters = get_filters(
		voucher_type,
		voucher_no,
		voucher_detail_no,
		return_against,
		item_code,
		return_against_item_field,
		item_row,
	)

	if voucher_type in ("Purchase Receipt", "Purchase Invoice", "Subcontracting Receipt"):
		select_field = "incoming_rate"
	else:
		select_field = "abs(stock_value_difference / actual_qty)"

	rate = flt(frappe.db.get_value("Stock Ledger Entry", filters, select_field))
	if not (rate and return_against) and voucher_type in ["Sales Invoice", "Delivery Note"]:
		rate = frappe.db.get_value(f"{voucher_type} Item", voucher_detail_no, "incoming_rate")

		if not rate and sle:
			rate = get_incoming_rate(
				{
					"item_code": sle.item_code,
					"warehouse": sle.warehouse,
					"posting_date": sle.get("posting_date"),
					"posting_time": sle.get("posting_time"),
					"qty": sle.actual_qty,
					"serial_and_batch_bundle": sle.get("serial_and_batch_bundle"),
					"company": sle.company,
					"voucher_type": sle.voucher_type,
					"voucher_no": sle.voucher_no,
				},
				raise_error_if_no_rate=False,
			)

	return rate


def get_return_against_item_fields(voucher_type):
	return_against_item_fields = {
		"Purchase Receipt": "purchase_receipt_item",
		"Purchase Invoice": "purchase_invoice_item",
		"Delivery Note": "dn_detail",
		"Sales Invoice": "sales_invoice_item",
		"Subcontracting Receipt": "subcontracting_receipt_item",
	}
	return return_against_item_fields[voucher_type]


def get_filters(
	voucher_type,
	voucher_no,
	voucher_detail_no,
	return_against,
	item_code,
	return_against_item_field,
	item_row,
):
	filters = {"voucher_type": voucher_type, "voucher_no": return_against, "item_code": item_code}

	if item_row:
		reference_voucher_detail_no = item_row.get(return_against_item_field)
	else:
		reference_voucher_detail_no = frappe.db.get_value(
			voucher_type + " Item", voucher_detail_no, return_against_item_field
		)

	if reference_voucher_detail_no:
		filters["voucher_detail_no"] = reference_voucher_detail_no

	if (
		voucher_type in ["Purchase Receipt", "Purchase Invoice"]
		and item_row
		and item_row.get("warehouse")
	):
		filters["warehouse"] = item_row.get("warehouse")

	return filters


<<<<<<< HEAD
def get_returned_serial_nos(child_doc, parent_doc, serial_no_field="serial_no"):
	from erpnext.stock.doctype.serial_no.serial_no import get_serial_nos
=======
def get_returned_serial_nos(
	child_doc, parent_doc, serial_no_field=None, ignore_voucher_detail_no=None
):
	from erpnext.stock.doctype.serial_no.serial_no import (
		get_serial_nos as get_serial_nos_from_serial_no,
	)
	from erpnext.stock.serial_batch_bundle import get_serial_nos

	if not serial_no_field:
		serial_no_field = "serial_and_batch_bundle"

	old_field = "serial_no"
	if serial_no_field == "rejected_serial_and_batch_bundle":
		old_field = "rejected_serial_no"
>>>>>>> 44bad3bd

	return_ref_field = frappe.scrub(child_doc.doctype)
	if child_doc.doctype == "Delivery Note Item":
		return_ref_field = "dn_detail"

	serial_nos = []

<<<<<<< HEAD
	fields = [f"`{'tab' + child_doc.doctype}`.`{serial_no_field}`"]
=======
	fields = [
		f"`{'tab' + child_doc.doctype}`.`{serial_no_field}`",
		f"`{'tab' + child_doc.doctype}`.`{old_field}`",
	]
>>>>>>> 44bad3bd

	filters = [
		[parent_doc.doctype, "return_against", "=", parent_doc.name],
		[parent_doc.doctype, "is_return", "=", 1],
		[child_doc.doctype, return_ref_field, "=", child_doc.name],
		[parent_doc.doctype, "docstatus", "=", 1],
	]

	# Required for POS Invoice
	if ignore_voucher_detail_no:
		filters.append([child_doc.doctype, "name", "!=", ignore_voucher_detail_no])

	ids = []
	for row in frappe.get_all(parent_doc.doctype, fields=fields, filters=filters):
<<<<<<< HEAD
		serial_nos.extend(get_serial_nos(row.get(serial_no_field)))
=======
		ids.append(row.get("serial_and_batch_bundle"))
		if row.get(old_field):
			serial_nos.extend(get_serial_nos_from_serial_no(row.get(old_field)))

	serial_nos.extend(get_serial_nos(ids))
>>>>>>> 44bad3bd

	return serial_nos<|MERGE_RESOLUTION|>--- conflicted
+++ resolved
@@ -458,16 +458,6 @@
 			if cls_obj.serial_and_batch_bundle:
 				target_doc.serial_and_batch_bundle = cls_obj.serial_and_batch_bundle
 
-		if source_doc.get("rejected_serial_no"):
-			returned_serial_nos = get_returned_serial_nos(
-				source_doc, source_parent, serial_no_field="rejected_serial_no"
-			)
-			rejected_serial_nos = list(
-				set(get_serial_nos(source_doc.rejected_serial_no)) - set(returned_serial_nos)
-			)
-			if rejected_serial_nos:
-				target_doc.rejected_serial_no = "\n".join(rejected_serial_nos)
-
 		if doctype in ["Purchase Receipt", "Subcontracting Receipt"]:
 			returned_qty_map = get_returned_qty_map_for_row(
 				source_parent.name, source_parent.supplier, source_doc.name, doctype
@@ -691,10 +681,6 @@
 	return filters
 
 
-<<<<<<< HEAD
-def get_returned_serial_nos(child_doc, parent_doc, serial_no_field="serial_no"):
-	from erpnext.stock.doctype.serial_no.serial_no import get_serial_nos
-=======
 def get_returned_serial_nos(
 	child_doc, parent_doc, serial_no_field=None, ignore_voucher_detail_no=None
 ):
@@ -709,7 +695,6 @@
 	old_field = "serial_no"
 	if serial_no_field == "rejected_serial_and_batch_bundle":
 		old_field = "rejected_serial_no"
->>>>>>> 44bad3bd
 
 	return_ref_field = frappe.scrub(child_doc.doctype)
 	if child_doc.doctype == "Delivery Note Item":
@@ -717,14 +702,10 @@
 
 	serial_nos = []
 
-<<<<<<< HEAD
-	fields = [f"`{'tab' + child_doc.doctype}`.`{serial_no_field}`"]
-=======
 	fields = [
 		f"`{'tab' + child_doc.doctype}`.`{serial_no_field}`",
 		f"`{'tab' + child_doc.doctype}`.`{old_field}`",
 	]
->>>>>>> 44bad3bd
 
 	filters = [
 		[parent_doc.doctype, "return_against", "=", parent_doc.name],
@@ -739,14 +720,10 @@
 
 	ids = []
 	for row in frappe.get_all(parent_doc.doctype, fields=fields, filters=filters):
-<<<<<<< HEAD
-		serial_nos.extend(get_serial_nos(row.get(serial_no_field)))
-=======
 		ids.append(row.get("serial_and_batch_bundle"))
 		if row.get(old_field):
 			serial_nos.extend(get_serial_nos_from_serial_no(row.get(old_field)))
 
 	serial_nos.extend(get_serial_nos(ids))
->>>>>>> 44bad3bd
 
 	return serial_nos