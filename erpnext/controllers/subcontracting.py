--- conflicted
+++ resolved
@@ -407,11 +407,7 @@
 
 	def set_consumed_qty_in_po(self):
 		# Update consumed qty back in the purchase order
-<<<<<<< HEAD
 		if not self.is_subcontracted:
-=======
-		if self.is_subcontracted != "Yes":
->>>>>>> 96fc6ad5
 			return
 
 		self.__get_purchase_orders()
