--- conflicted
+++ resolved
@@ -348,15 +348,12 @@
 				po_nos = frappe.get_all('Sales Order', 'po_no', filters = {'name': ('in', sales_orders)})
 				if po_nos and po_nos[0].get('po_no'):
 					self.po_no = ', '.join(list(set([d.po_no for d in po_nos if d.po_no])))
-<<<<<<< HEAD
-=======
 
 	def set_gross_profit(self):
 		if self.doctype == "Sales Order":
 			for item in self.items:
 				item.gross_profit = flt(((item.base_rate - item.valuation_rate) * item.stock_qty), self.precision("amount", item))
 
->>>>>>> 37d9156a
 
 	def validate_items(self):
 		# validate items to see if they have is_sales_item enabled
