--- conflicted
+++ resolved
@@ -343,19 +343,6 @@
 			item = frappe.db.sql("""select i.docstatus, id.income_account
 				from `tabItem` i, `tabItem Default` id
 				where i.name=%s and id.parent=i.name and id.company=%s""",
-<<<<<<< HEAD
-				(d.item_code,obj.company), as_dict=True)[0]
-
-			income_account_set = False
-			if getattr(d, "income_account", None) and not item.income_account:
-				doc = frappe.get_doc("Item", d.item_code)
-				for default in doc.item_defaults:
-					if default.company == obj.company:
-						default.income_account = d.income_account
-						income_account_set = True
-						break
-				if not income_account_set:
-=======
 				(d.item_code, obj.company), as_dict=True)
 
 			if getattr(d, "income_account", None):
@@ -366,7 +353,6 @@
 							default.income_account = d.income_account
 							break
 				elif not item:
->>>>>>> 1cc7500b
 					doc.append("item_defaults", {
 						"company": obj.company,
 						"income_account": d.income_account
