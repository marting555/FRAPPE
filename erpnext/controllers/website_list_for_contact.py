# Copyright (c) 2015, Frappe Technologies Pvt. Ltd. and Contributors
# License: GNU General Public License v3. See license.txt

from __future__ import unicode_literals
import json
import frappe
from frappe import _
from frappe.utils import flt, has_common
from frappe.utils.user import is_website_user

def get_list_context(context=None):
	return {
		"global_number_format": frappe.db.get_default("number_format") or "#,###.##",
		"currency": frappe.db.get_default("currency"),
		"currency_symbols": json.dumps(dict(frappe.db.sql("""select name, symbol
			from tabCurrency where enabled=1"""))),
		"row_template": "templates/includes/transaction_row.html",
		"get_list": get_transaction_list
	}


def get_transaction_list(doctype, txt=None, filters=None, limit_start=0, limit_page_length=20, order_by="modified"):
	user = frappe.session.user
	ignore_permissions = False

	if not filters: filters = []

<<<<<<< HEAD
	if doctype == 'Supplier Quotation':
=======
	if doctype in ['Supplier Quotation', 'Purchase Invoice']:
>>>>>>> 0c0604b7
		filters.append((doctype, 'docstatus', '<', 2))
	else:
		filters.append((doctype, 'docstatus', '=', 1))

	if (user != 'Guest' and is_website_user()) or doctype == 'Request for Quotation':
		parties_doctype = 'Request for Quotation Supplier' if doctype == 'Request for Quotation' else doctype
		# find party for this contact
		customers, suppliers = get_customers_suppliers(parties_doctype, user)

		if customers:
			if doctype == 'Quotation':
				filters.append(('quotation_to', '=', 'Customer'))
				filters.append(('party_name', 'in', customers))
			else:
				filters.append(('customer', 'in', customers))
		elif suppliers:
			filters.append(('supplier', 'in', suppliers))
		else:
			return []

		if doctype == 'Request for Quotation':
			parties = customers or suppliers
			return rfq_transaction_list(parties_doctype, doctype, parties, limit_start, limit_page_length)

		# Since customers and supplier do not have direct access to internal doctypes
		ignore_permissions = True

	transactions = get_list_for_transactions(doctype, txt, filters, limit_start, limit_page_length,
		fields='name', ignore_permissions=ignore_permissions, order_by='modified desc')

	return post_process(doctype, transactions)

def get_list_for_transactions(doctype, txt, filters, limit_start, limit_page_length=20,
	ignore_permissions=False, fields=None, order_by=None):
	""" Get List of transactions like Invoices, Orders """
	from frappe.www.list import get_list
	meta = frappe.get_meta(doctype)
	data = []
	or_filters = []

	for d in get_list(doctype, txt, filters=filters, fields="name", limit_start=limit_start,
		limit_page_length=limit_page_length, ignore_permissions=ignore_permissions, order_by="modified desc"):
		data.append(d)

	if txt:
		if meta.get_field('items'):
			if meta.get_field('items').options:
				child_doctype = meta.get_field('items').options
				for item in frappe.get_all(child_doctype, {"item_name": ['like', "%" + txt + "%"]}):
					child = frappe.get_doc(child_doctype, item.name)
					or_filters.append([doctype, "name", "=", child.parent])

	if or_filters:
		for r in frappe.get_list(doctype, fields=fields,filters=filters, or_filters=or_filters,
			limit_start=limit_start, limit_page_length=limit_page_length,
			ignore_permissions=ignore_permissions, order_by=order_by):
			data.append(r)

	return data

def rfq_transaction_list(parties_doctype, doctype, parties, limit_start, limit_page_length):
	data = frappe.db.sql("""select distinct parent as name, supplier from `tab{doctype}`
			where supplier = '{supplier}' and docstatus=1  order by modified desc limit {start}, {len}""".
			format(doctype=parties_doctype, supplier=parties[0], start=limit_start, len = limit_page_length), as_dict=1)

	return post_process(doctype, data)

def post_process(doctype, data):
	result = []
	for d in data:
		doc = frappe.get_doc(doctype, d.name)

		doc.status_percent = 0
		doc.status_display = []

		if doc.get("per_billed"):
			doc.status_percent += flt(doc.per_billed)
			doc.status_display.append(_("Billed") if doc.per_billed==100 else _("{0}% Billed").format(doc.per_billed))

		if doc.get("per_delivered"):
			doc.status_percent += flt(doc.per_delivered)
			doc.status_display.append(_("Delivered") if doc.per_delivered==100 else _("{0}% Delivered").format(doc.per_delivered))

		if hasattr(doc, "set_indicator"):
			doc.set_indicator()

		doc.status_display = ", ".join(doc.status_display)
		doc.items_preview = ", ".join([d.item_name for d in doc.items if d.item_name])
		result.append(doc)

	return result

def get_customers_suppliers(doctype, user):
	customers = []
	suppliers = []
	meta = frappe.get_meta(doctype)

	customer_field_name = get_customer_field_name(doctype)

	has_customer_field = meta.has_field(customer_field_name)
	has_supplier_field = meta.has_field('supplier')

	if has_common(["Supplier", "Customer"], frappe.get_roles(user)):
		contacts = frappe.db.sql("""
			select
				`tabContact`.email_id,
				`tabDynamic Link`.link_doctype,
				`tabDynamic Link`.link_name
			from
				`tabContact`, `tabDynamic Link`
			where
				`tabContact`.name=`tabDynamic Link`.parent and `tabContact`.email_id =%s
			""", user, as_dict=1)
		customers = [c.link_name for c in contacts if c.link_doctype == 'Customer']
		suppliers = [c.link_name for c in contacts if c.link_doctype == 'Supplier']
	elif frappe.has_permission(doctype, 'read', user=user):
		customer_list = frappe.get_list("Customer")
		customers = suppliers = [customer.name for customer in customer_list]

	return customers if has_customer_field else None, \
		suppliers if has_supplier_field else None

def has_website_permission(doc, ptype, user, verbose=False):
	doctype = doc.doctype
	customers, suppliers = get_customers_suppliers(doctype, user)
	if customers:
		return frappe.db.exists(doctype, get_customer_filter(doc, customers))
	elif suppliers:
		fieldname = 'suppliers' if doctype == 'Request for Quotation' else 'supplier'
		return frappe.db.exists(doctype, filters={
			'name': doc.name,
			fieldname: ["in", suppliers]
		})
	else:
		return False

def get_customer_filter(doc, customers):
	doctype = doc.doctype
	filters = frappe._dict()
	filters.name = doc.name
	filters[get_customer_field_name(doctype)] = ['in', customers]
	if doctype == 'Quotation':
		filters.quotation_to = 'Customer'
	return filters

def get_customer_field_name(doctype):
	if doctype == 'Quotation':
		return 'party_name'
	else:
		return 'customer'<|MERGE_RESOLUTION|>--- conflicted
+++ resolved
@@ -25,11 +25,7 @@
 
 	if not filters: filters = []
 
-<<<<<<< HEAD
-	if doctype == 'Supplier Quotation':
-=======
 	if doctype in ['Supplier Quotation', 'Purchase Invoice']:
->>>>>>> 0c0604b7
 		filters.append((doctype, 'docstatus', '<', 2))
 	else:
 		filters.append((doctype, 'docstatus', '=', 1))
