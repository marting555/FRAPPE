# Copyright (c) 2015, Frappe Technologies Pvt. Ltd. and Contributors
# License: GNU General Public License v3. See license.txt


import json

import frappe
from frappe import _, throw
from frappe.model.workflow import get_workflow_name, is_transition_condition_satisfied
from frappe.query_builder.functions import Sum
from frappe.utils import (
	add_days,
	add_months,
	cint,
	flt,
	fmt_money,
	formatdate,
	get_last_day,
	get_link_to_form,
	getdate,
	nowdate,
	today,
)

import erpnext
from erpnext.accounts.doctype.accounting_dimension.accounting_dimension import (
	get_accounting_dimensions,
)
from erpnext.accounts.doctype.pricing_rule.utils import (
	apply_pricing_rule_for_free_items,
	apply_pricing_rule_on_transaction,
	get_applied_pricing_rules,
)
from erpnext.accounts.party import (
	get_party_account,
	get_party_account_currency,
	validate_party_frozen_disabled,
)
from erpnext.accounts.utils import get_account_currency, get_fiscal_years, validate_fiscal_year
from erpnext.buying.utils import update_last_purchase_rate
from erpnext.controllers.print_settings import (
	set_print_templates_for_item_table,
	set_print_templates_for_taxes,
)
from erpnext.controllers.sales_and_purchase_return import validate_return
from erpnext.exceptions import InvalidCurrency
from erpnext.setup.utils import get_exchange_rate
from erpnext.stock.doctype.packed_item.packed_item import make_packing_list
from erpnext.stock.get_item_details import (
	_get_item_tax_template,
	get_conversion_factor,
	get_item_details,
	get_item_tax_map,
	get_item_warehouse,
)
from erpnext.utilities.transaction_base import TransactionBase


class AccountMissingError(frappe.ValidationError):
	pass


force_item_fields = (
	"item_group",
	"brand",
	"stock_uom",
	"is_fixed_asset",
	"item_tax_rate",
	"pricing_rules",
	"weight_per_unit",
	"weight_uom",
	"total_weight",
)


class AccountsController(TransactionBase):
	def __init__(self, *args, **kwargs):
		super(AccountsController, self).__init__(*args, **kwargs)

	def get_print_settings(self):
		print_setting_fields = []
		items_field = self.meta.get_field("items")

		if items_field and items_field.fieldtype == "Table":
			print_setting_fields += ["compact_item_print", "print_uom_after_quantity"]

		taxes_field = self.meta.get_field("taxes")
		if taxes_field and taxes_field.fieldtype == "Table":
			print_setting_fields += ["print_taxes_with_zero_amount"]

		return print_setting_fields

	@property
	def company_currency(self):
		if not hasattr(self, "__company_currency"):
			self.__company_currency = erpnext.get_company_currency(self.company)

		return self.__company_currency

	def onload(self):
		self.set_onload(
			"make_payment_via_journal_entry",
			frappe.db.get_single_value("Accounts Settings", "make_payment_via_journal_entry"),
		)

		if self.is_new():
			relevant_docs = (
				"Quotation",
				"Purchase Order",
				"Sales Order",
				"Purchase Invoice",
				"Sales Invoice",
			)
			if self.doctype in relevant_docs:
				self.set_payment_schedule()

	def ensure_supplier_is_not_blocked(self):
		is_supplier_payment = self.doctype == "Payment Entry" and self.party_type == "Supplier"
		is_buying_invoice = self.doctype in ["Purchase Invoice", "Purchase Order"]
		supplier = None
		supplier_name = None

		if is_buying_invoice or is_supplier_payment:
			supplier_name = self.supplier if is_buying_invoice else self.party
			supplier = frappe.get_doc("Supplier", supplier_name)

		if supplier and supplier_name and supplier.on_hold:
			if (is_buying_invoice and supplier.hold_type in ["All", "Invoices"]) or (
				is_supplier_payment and supplier.hold_type in ["All", "Payments"]
			):
				if not supplier.release_date or getdate(nowdate()) <= supplier.release_date:
					frappe.msgprint(
						_("{0} is blocked so this transaction cannot proceed").format(supplier_name),
						raise_exception=1,
					)

	def validate(self):
		if not self.get("is_return") and not self.get("is_debit_note"):
			self.validate_qty_is_not_zero()

		if self.get("_action") and self._action != "update_after_submit":
			self.set_missing_values(for_validate=True)

		self.ensure_supplier_is_not_blocked()

		self.validate_date_with_fiscal_year()
		self.validate_party_accounts()

		self.validate_inter_company_reference()

		self.disable_pricing_rule_on_internal_transfer()
		self.set_incoming_rate()

		if self.meta.get_field("currency"):
			self.calculate_taxes_and_totals()

			if not self.meta.get_field("is_return") or not self.is_return:
				self.validate_value("base_grand_total", ">=", 0)

			validate_return(self)
			self.set_total_in_words()

		self.validate_all_documents_schedule()

		if self.meta.get_field("taxes_and_charges"):
			self.validate_enabled_taxes_and_charges()
			self.validate_tax_account_company()

		self.validate_party()
		self.validate_currency()

		if self.doctype in ["Purchase Invoice", "Sales Invoice"]:
			pos_check_field = "is_pos" if self.doctype == "Sales Invoice" else "is_paid"
			if cint(self.allocate_advances_automatically) and not cint(self.get(pos_check_field)):
				self.set_advances()

			self.set_advance_gain_or_loss()

			if self.is_return:
				self.validate_qty()
			else:
				self.validate_deferred_start_and_end_date()

			self.validate_deferred_income_expense_account()
			self.set_inter_company_account()

		if self.doctype == "Purchase Invoice":
			self.calculate_paid_amount()
			# apply tax withholding only if checked and applicable
			self.set_tax_withholding()

		validate_regional(self)

		validate_einvoice_fields(self)

		if self.doctype != "Material Request":
			apply_pricing_rule_on_transaction(self)

	def before_cancel(self):
		validate_einvoice_fields(self)

	def on_trash(self):
		# delete sl and gl entries on deletion of transaction
		if frappe.db.get_single_value("Accounts Settings", "delete_linked_ledger_entries"):
			frappe.db.sql(
				"delete from `tabGL Entry` where voucher_type=%s and voucher_no=%s", (self.doctype, self.name)
			)
			frappe.db.sql(
				"delete from `tabStock Ledger Entry` where voucher_type=%s and voucher_no=%s",
				(self.doctype, self.name),
			)

	def validate_deferred_income_expense_account(self):
		field_map = {
			"Sales Invoice": "deferred_revenue_account",
			"Purchase Invoice": "deferred_expense_account",
		}

		for item in self.get("items"):
			if item.get("enable_deferred_revenue") or item.get("enable_deferred_expense"):
				if not item.get(field_map.get(self.doctype)):
					default_deferred_account = frappe.db.get_value(
						"Company", self.company, "default_" + field_map.get(self.doctype)
					)
					if not default_deferred_account:
						frappe.throw(
							_(
								"Row #{0}: Please update deferred revenue/expense account in item row or default account in company master"
							).format(item.idx)
						)
					else:
						item.set(field_map.get(self.doctype), default_deferred_account)

	def validate_deferred_start_and_end_date(self):
		for d in self.items:
			if d.get("enable_deferred_revenue") or d.get("enable_deferred_expense"):
				if not (d.service_start_date and d.service_end_date):
					frappe.throw(
						_("Row #{0}: Service Start and End Date is required for deferred accounting").format(d.idx)
					)
				elif getdate(d.service_start_date) > getdate(d.service_end_date):
					frappe.throw(
						_("Row #{0}: Service Start Date cannot be greater than Service End Date").format(d.idx)
					)
				elif getdate(self.posting_date) > getdate(d.service_end_date):
					frappe.throw(
						_("Row #{0}: Service End Date cannot be before Invoice Posting Date").format(d.idx)
					)

	def validate_invoice_documents_schedule(self):
		self.validate_payment_schedule_dates()
		self.set_due_date()
		self.set_payment_schedule()
		self.validate_payment_schedule_amount()
		if not self.get("ignore_default_payment_terms_template"):
			self.validate_due_date()
		self.validate_advance_entries()

	def validate_non_invoice_documents_schedule(self):
		self.set_payment_schedule()
		self.validate_payment_schedule_dates()
		self.validate_payment_schedule_amount()

	def validate_all_documents_schedule(self):
		if self.doctype in ("Sales Invoice", "Purchase Invoice") and not self.is_return:
			self.validate_invoice_documents_schedule()
		elif self.doctype in ("Quotation", "Purchase Order", "Sales Order"):
			self.validate_non_invoice_documents_schedule()

	def before_print(self, settings=None):
		if self.doctype in [
			"Purchase Order",
			"Sales Order",
			"Sales Invoice",
			"Purchase Invoice",
			"Supplier Quotation",
			"Purchase Receipt",
			"Delivery Note",
			"Quotation",
		]:
			if self.get("group_same_items"):
				self.group_similar_items()

			df = self.meta.get_field("discount_amount")
			if self.get("discount_amount") and hasattr(self, "taxes") and not len(self.taxes):
				df.set("print_hide", 0)
				self.discount_amount = -self.discount_amount
			else:
				df.set("print_hide", 1)

		set_print_templates_for_item_table(self, settings)
		set_print_templates_for_taxes(self, settings)

	def calculate_paid_amount(self):
		if hasattr(self, "is_pos") or hasattr(self, "is_paid"):
			is_paid = self.get("is_pos") or self.get("is_paid")

			if is_paid:
				if not self.cash_bank_account:
					# show message that the amount is not paid
					frappe.throw(
						_("Note: Payment Entry will not be created since 'Cash or Bank Account' was not specified")
					)

				if cint(self.is_return) and self.grand_total > self.paid_amount:
					self.paid_amount = flt(flt(self.grand_total), self.precision("paid_amount"))

				elif not flt(self.paid_amount) and flt(self.outstanding_amount) > 0:
					self.paid_amount = flt(flt(self.outstanding_amount), self.precision("paid_amount"))

				self.base_paid_amount = flt(
					self.paid_amount * self.conversion_rate, self.precision("base_paid_amount")
				)

	def set_missing_values(self, for_validate=False):
		if frappe.flags.in_test:
			for fieldname in ["posting_date", "transaction_date"]:
				if self.meta.get_field(fieldname) and not self.get(fieldname):
					self.set(fieldname, today())
					break

	def calculate_taxes_and_totals(self):
		from erpnext.controllers.taxes_and_totals import calculate_taxes_and_totals

		calculate_taxes_and_totals(self)

		if self.doctype in (
			"Sales Order",
			"Delivery Note",
			"Sales Invoice",
			"POS Invoice",
		):
			self.calculate_commission()
			self.calculate_contribution()

	def validate_date_with_fiscal_year(self):
		if self.meta.get_field("fiscal_year"):
			date_field = None
			if self.meta.get_field("posting_date"):
				date_field = "posting_date"
			elif self.meta.get_field("transaction_date"):
				date_field = "transaction_date"

			if date_field and self.get(date_field):
				validate_fiscal_year(
					self.get(date_field), self.fiscal_year, self.company, self.meta.get_label(date_field), self
				)

	def validate_party_accounts(self):
		if self.doctype not in ("Sales Invoice", "Purchase Invoice"):
			return

		if self.doctype == "Sales Invoice":
			party_account_field = "debit_to"
			item_field = "income_account"
		else:
			party_account_field = "credit_to"
			item_field = "expense_account"

		for item in self.get("items"):
			if item.get(item_field) == self.get(party_account_field):
				frappe.throw(
					_("Row {0}: {1} {2} cannot be same as {3} (Party Account) {4}").format(
						item.idx,
						frappe.bold(frappe.unscrub(item_field)),
						item.get(item_field),
						frappe.bold(frappe.unscrub(party_account_field)),
						self.get(party_account_field),
					)
				)

	def validate_inter_company_reference(self):
		if self.doctype not in ("Purchase Invoice", "Purchase Receipt", "Purchase Order"):
			return

		if self.is_internal_transfer():
			if not (
				self.get("inter_company_reference")
				or self.get("inter_company_invoice_reference")
				or self.get("inter_company_order_reference")
			):
				msg = _("Internal Sale or Delivery Reference missing.")
				msg += _("Please create purchase from internal sale or delivery document itself")
				frappe.throw(msg, title=_("Internal Sales Reference Missing"))

	def disable_pricing_rule_on_internal_transfer(self):
		if not self.get("ignore_pricing_rule") and self.is_internal_transfer():
			self.ignore_pricing_rule = 1
			frappe.msgprint(
				_("Disabled pricing rules since this {} is an internal transfer").format(self.doctype),
				alert=1,
			)

	def validate_due_date(self):
		if self.get("is_pos"):
			return

		from erpnext.accounts.party import validate_due_date

		if self.doctype == "Sales Invoice":
			if not self.due_date:
				frappe.throw(_("Due Date is mandatory"))

			validate_due_date(
				self.posting_date,
				self.due_date,
				"Customer",
				self.customer,
				self.company,
				self.payment_terms_template,
			)
		elif self.doctype == "Purchase Invoice":
			validate_due_date(
				self.bill_date or self.posting_date,
				self.due_date,
				"Supplier",
				self.supplier,
				self.company,
				self.bill_date,
				self.payment_terms_template,
			)

	def set_price_list_currency(self, buying_or_selling):
		if self.meta.get_field("posting_date"):
			transaction_date = self.posting_date
		else:
			transaction_date = self.transaction_date

		if self.meta.get_field("currency"):
			# price list part
			if buying_or_selling.lower() == "selling":
				fieldname = "selling_price_list"
				args = "for_selling"
			else:
				fieldname = "buying_price_list"
				args = "for_buying"

			if self.meta.get_field(fieldname) and self.get(fieldname):
				self.price_list_currency = frappe.db.get_value("Price List", self.get(fieldname), "currency")

				if self.price_list_currency == self.company_currency:
					self.plc_conversion_rate = 1.0

				elif not self.plc_conversion_rate:
					self.plc_conversion_rate = get_exchange_rate(
						self.price_list_currency, self.company_currency, transaction_date, args
					)

			# currency
			if not self.currency:
				self.currency = self.price_list_currency
				self.conversion_rate = self.plc_conversion_rate
			elif self.currency == self.company_currency:
				self.conversion_rate = 1.0
			elif not self.conversion_rate:
				self.conversion_rate = get_exchange_rate(
					self.currency, self.company_currency, transaction_date, args
				)

	def set_missing_item_details(self, for_validate=False):
		"""set missing item values"""
		from erpnext.stock.doctype.serial_no.serial_no import get_serial_nos

		if hasattr(self, "items"):
			parent_dict = {}
			for fieldname in self.meta.get_valid_columns():
				parent_dict[fieldname] = self.get(fieldname)

			if self.doctype in ["Quotation", "Sales Order", "Delivery Note", "Sales Invoice"]:
				document_type = "{} Item".format(self.doctype)
				parent_dict.update({"document_type": document_type})

			# party_name field used for customer in quotation
			if (
				self.doctype == "Quotation"
				and self.quotation_to == "Customer"
				and parent_dict.get("party_name")
			):
				parent_dict.update({"customer": parent_dict.get("party_name")})

			self.pricing_rules = []
			for item in self.get("items"):
				if item.get("item_code"):
					args = parent_dict.copy()
					args.update(item.as_dict())

					args["doctype"] = self.doctype
					args["name"] = self.name
					args["child_docname"] = item.name
					args["ignore_pricing_rule"] = (
						self.ignore_pricing_rule if hasattr(self, "ignore_pricing_rule") else 0
					)

					if not args.get("transaction_date"):
						args["transaction_date"] = args.get("posting_date")

					if self.get("is_subcontracted"):
						args["is_subcontracted"] = self.is_subcontracted

					ret = get_item_details(args, self, for_validate=True, overwrite_warehouse=False)

					for fieldname, value in ret.items():
						if item.meta.get_field(fieldname) and value is not None:
							if item.get(fieldname) is None or fieldname in force_item_fields:
								item.set(fieldname, value)

							elif fieldname in ["cost_center", "conversion_factor"] and not item.get(fieldname):
								item.set(fieldname, value)

							elif fieldname == "serial_no":
								# Ensure that serial numbers are matched against Stock UOM
								item_conversion_factor = item.get("conversion_factor") or 1.0
								item_qty = abs(item.get("qty")) * item_conversion_factor

								if item_qty != len(get_serial_nos(item.get("serial_no"))):
									item.set(fieldname, value)

							elif (
								ret.get("pricing_rule_removed")
								and value is not None
								and fieldname
								in [
									"discount_percentage",
									"discount_amount",
									"rate",
									"margin_rate_or_amount",
									"margin_type",
									"remove_free_item",
								]
							):
								# reset pricing rule fields if pricing_rule_removed
								item.set(fieldname, value)

					if self.doctype in ["Purchase Invoice", "Sales Invoice"] and item.meta.get_field(
						"is_fixed_asset"
					):
						item.set("is_fixed_asset", ret.get("is_fixed_asset", 0))

					# Double check for cost center
					# Items add via promotional scheme may not have cost center set
					if hasattr(item, "cost_center") and not item.get("cost_center"):
						item.set(
							"cost_center", self.get("cost_center") or erpnext.get_default_cost_center(self.company)
						)

					if ret.get("pricing_rules"):
						self.apply_pricing_rule_on_items(item, ret)
						self.set_pricing_rule_details(item, ret)

			if self.doctype == "Purchase Invoice":
				self.set_expense_account(for_validate)

	def apply_pricing_rule_on_items(self, item, pricing_rule_args):
		if not pricing_rule_args.get("validate_applied_rule", 0):
			# if user changed the discount percentage then set user's discount percentage ?
			if pricing_rule_args.get("price_or_product_discount") == "Price":
				item.set("pricing_rules", pricing_rule_args.get("pricing_rules"))
				item.set("discount_percentage", pricing_rule_args.get("discount_percentage"))
				item.set("discount_amount", pricing_rule_args.get("discount_amount"))
				if pricing_rule_args.get("pricing_rule_for") == "Rate":
					item.set("price_list_rate", pricing_rule_args.get("price_list_rate"))

				if item.get("price_list_rate"):
					item.rate = flt(
						item.price_list_rate * (1.0 - (flt(item.discount_percentage) / 100.0)),
						item.precision("rate"),
					)

					if item.get("discount_amount"):
						item.rate = item.price_list_rate - item.discount_amount

				if item.get("apply_discount_on_discounted_rate") and pricing_rule_args.get("rate"):
					item.rate = pricing_rule_args.get("rate")

			elif pricing_rule_args.get("free_item_data"):
				apply_pricing_rule_for_free_items(self, pricing_rule_args.get("free_item_data"))

		elif pricing_rule_args.get("validate_applied_rule"):
			for pricing_rule in get_applied_pricing_rules(item.get("pricing_rules")):
				pricing_rule_doc = frappe.get_cached_doc("Pricing Rule", pricing_rule)
				for field in ["discount_percentage", "discount_amount", "rate"]:
					if item.get(field) < pricing_rule_doc.get(field):
						title = get_link_to_form("Pricing Rule", pricing_rule)

						frappe.msgprint(
							_("Row {0}: user has not applied the rule {1} on the item {2}").format(
								item.idx, frappe.bold(title), frappe.bold(item.item_code)
							)
						)

	def set_pricing_rule_details(self, item_row, args):
		pricing_rules = get_applied_pricing_rules(args.get("pricing_rules"))
		if not pricing_rules:
			return

		for pricing_rule in pricing_rules:
			self.append(
				"pricing_rules",
				{
					"pricing_rule": pricing_rule,
					"item_code": item_row.item_code,
					"child_docname": item_row.name,
					"rule_applied": True,
				},
			)

	def set_taxes(self):
		if not self.meta.get_field("taxes"):
			return

		tax_master_doctype = self.meta.get_field("taxes_and_charges").options

		if (self.is_new() or self.is_pos_profile_changed()) and not self.get("taxes"):
			if self.company and not self.get("taxes_and_charges"):
				# get the default tax master
				self.taxes_and_charges = frappe.db.get_value(
					tax_master_doctype, {"is_default": 1, "company": self.company}
				)

			self.append_taxes_from_master(tax_master_doctype)

	def is_pos_profile_changed(self):
		if (
			self.doctype == "Sales Invoice"
			and self.is_pos
			and self.pos_profile != frappe.db.get_value("Sales Invoice", self.name, "pos_profile")
		):
			return True

	def append_taxes_from_master(self, tax_master_doctype=None):
		if self.get("taxes_and_charges"):
			if not tax_master_doctype:
				tax_master_doctype = self.meta.get_field("taxes_and_charges").options

			self.extend("taxes", get_taxes_and_charges(tax_master_doctype, self.get("taxes_and_charges")))

	def set_other_charges(self):
		self.set("taxes", [])
		self.set_taxes()

	def validate_enabled_taxes_and_charges(self):
		taxes_and_charges_doctype = self.meta.get_options("taxes_and_charges")
		if frappe.db.get_value(taxes_and_charges_doctype, self.taxes_and_charges, "disabled"):
			frappe.throw(
				_("{0} '{1}' is disabled").format(taxes_and_charges_doctype, self.taxes_and_charges)
			)

	def validate_tax_account_company(self):
		for d in self.get("taxes"):
			if d.account_head:
				tax_account_company = frappe.db.get_value("Account", d.account_head, "company")
				if tax_account_company != self.company:
					frappe.throw(
						_("Row #{0}: Account {1} does not belong to company {2}").format(
							d.idx, d.account_head, self.company
						)
					)

	def get_gl_dict(self, args, account_currency=None, item=None):
		"""this method populates the common properties of a gl entry record"""

		posting_date = args.get("posting_date") or self.get("posting_date")
		fiscal_years = get_fiscal_years(posting_date, company=self.company)
		if len(fiscal_years) > 1:
			frappe.throw(
				_("Multiple fiscal years exist for the date {0}. Please set company in Fiscal Year").format(
					formatdate(posting_date)
				)
			)
		else:
			fiscal_year = fiscal_years[0][0]

		gl_dict = frappe._dict(
			{
				"company": self.company,
				"posting_date": posting_date,
				"fiscal_year": fiscal_year,
				"voucher_type": self.doctype,
				"voucher_no": self.name,
				"remarks": self.get("remarks") or self.get("remark"),
				"debit": 0,
				"credit": 0,
				"debit_in_account_currency": 0,
				"credit_in_account_currency": 0,
				"is_opening": self.get("is_opening") or "No",
				"party_type": None,
				"party": None,
				"project": self.get("project"),
				"post_net_value": args.get("post_net_value"),
			}
		)

		accounting_dimensions = get_accounting_dimensions()
		dimension_dict = frappe._dict()

		for dimension in accounting_dimensions:
			dimension_dict[dimension] = self.get(dimension)
			if item and item.get(dimension):
				dimension_dict[dimension] = item.get(dimension)

		gl_dict.update(dimension_dict)
		gl_dict.update(args)

		if not account_currency:
			account_currency = get_account_currency(gl_dict.account)

		if gl_dict.account and self.doctype not in [
			"Journal Entry",
			"Period Closing Voucher",
			"Payment Entry",
			"Purchase Receipt",
			"Purchase Invoice",
			"Stock Entry",
		]:
			self.validate_account_currency(gl_dict.account, account_currency)

		if gl_dict.account and self.doctype not in [
			"Journal Entry",
			"Period Closing Voucher",
			"Payment Entry",
		]:
			set_balance_in_account_currency(
				gl_dict, account_currency, self.get("conversion_rate"), self.company_currency
			)

		return gl_dict

	def validate_qty_is_not_zero(self):
		if self.doctype != "Purchase Receipt":
			for item in self.items:
				if not item.qty:
					frappe.throw(_("Item quantity can not be zero"))

	def validate_account_currency(self, account, account_currency=None):
		valid_currency = [self.company_currency]
		if self.get("currency") and self.currency != self.company_currency:
			valid_currency.append(self.currency)

		if account_currency not in valid_currency:
			frappe.throw(
				_("Account {0} is invalid. Account Currency must be {1}").format(
					account, (" " + _("or") + " ").join(valid_currency)
				)
			)

	def clear_unallocated_advances(self, childtype, parentfield):
		self.set(parentfield, self.get(parentfield, {"allocated_amount": ["not in", [0, None, ""]]}))

		frappe.db.sql(
			"""delete from `tab%s` where parentfield=%s and parent = %s
			and allocated_amount = 0"""
			% (childtype, "%s", "%s"),
			(parentfield, self.name),
		)

	@frappe.whitelist()
	def apply_shipping_rule(self):
		if self.shipping_rule:
			shipping_rule = frappe.get_doc("Shipping Rule", self.shipping_rule)
			shipping_rule.apply(self)
			self.calculate_taxes_and_totals()

	def get_shipping_address(self):
		"""Returns Address object from shipping address fields if present"""

		# shipping address fields can be `shipping_address_name` or `shipping_address`
		# try getting value from both

		for fieldname in ("shipping_address_name", "shipping_address"):
			shipping_field = self.meta.get_field(fieldname)
			if shipping_field and shipping_field.fieldtype == "Link":
				if self.get(fieldname):
					return frappe.get_doc("Address", self.get(fieldname))

		return {}

	@frappe.whitelist()
	def set_advances(self):
		"""Returns list of advances against Account, Party, Reference"""

		res = self.get_advance_entries()

		self.set("advances", [])
		advance_allocated = 0
		for d in res:
			if d.against_order:
				allocated_amount = flt(d.amount)
			else:
				if self.get("party_account_currency") == self.company_currency:
					amount = self.get("base_rounded_total") or self.base_grand_total
				else:
					amount = self.get("rounded_total") or self.grand_total

				allocated_amount = min(amount - advance_allocated, d.amount)
			advance_allocated += flt(allocated_amount)

			advance_row = {
				"doctype": self.doctype + " Advance",
				"reference_type": d.reference_type,
				"reference_name": d.reference_name,
				"reference_row": d.reference_row,
				"remarks": d.remarks,
				"advance_amount": flt(d.amount),
				"allocated_amount": allocated_amount,
				"ref_exchange_rate": flt(d.exchange_rate),  # exchange_rate of advance entry
			}

			self.append("advances", advance_row)

	def get_advance_entries(self, include_unallocated=True):
		if self.doctype == "Sales Invoice":
			party_account = self.debit_to
			party_type = "Customer"
			party = self.customer
			amount_field = "credit_in_account_currency"
			order_field = "sales_order"
			order_doctype = "Sales Order"
		else:
			party_account = self.credit_to
			party_type = "Supplier"
			party = self.supplier
			amount_field = "debit_in_account_currency"
			order_field = "purchase_order"
			order_doctype = "Purchase Order"

		order_list = list(set(d.get(order_field) for d in self.get("items") if d.get(order_field)))

		journal_entries = get_advance_journal_entries(
			party_type, party, party_account, amount_field, order_doctype, order_list, include_unallocated
		)

		payment_entries = get_advance_payment_entries(
			party_type, party, party_account, order_doctype, order_list, include_unallocated
		)

		res = journal_entries + payment_entries

		return res

	def is_inclusive_tax(self):
		is_inclusive = cint(
			frappe.db.get_single_value("Accounts Settings", "show_inclusive_tax_in_print")
		)

		if is_inclusive:
			is_inclusive = 0
			if self.get("taxes", filters={"included_in_print_rate": 1}):
				is_inclusive = 1

		return is_inclusive

	def validate_advance_entries(self):
		order_field = "sales_order" if self.doctype == "Sales Invoice" else "purchase_order"
		order_list = list(set(d.get(order_field) for d in self.get("items") if d.get(order_field)))

		if not order_list:
			return

		advance_entries = self.get_advance_entries(include_unallocated=False)

		if advance_entries:
			advance_entries_against_si = [d.reference_name for d in self.get("advances")]
			for d in advance_entries:
				if not advance_entries_against_si or d.reference_name not in advance_entries_against_si:
					frappe.msgprint(
						_(
							"Payment Entry {0} is linked against Order {1}, check if it should be pulled as advance in this invoice."
						).format(d.reference_name, d.against_order)
					)

	def set_advance_gain_or_loss(self):
		if self.get("conversion_rate") == 1 or not self.get("advances"):
			return

		is_purchase_invoice = self.doctype == "Purchase Invoice"
		party_account = self.credit_to if is_purchase_invoice else self.debit_to
		if get_account_currency(party_account) != self.currency:
			return

		for d in self.get("advances"):
			advance_exchange_rate = d.ref_exchange_rate
			if d.allocated_amount and self.conversion_rate != advance_exchange_rate:

				base_allocated_amount_in_ref_rate = advance_exchange_rate * d.allocated_amount
				base_allocated_amount_in_inv_rate = self.conversion_rate * d.allocated_amount
				difference = base_allocated_amount_in_ref_rate - base_allocated_amount_in_inv_rate

				d.exchange_gain_loss = difference

	def make_exchange_gain_loss_gl_entries(self, gl_entries):
		if self.get("doctype") in ["Purchase Invoice", "Sales Invoice"]:
			for d in self.get("advances"):
				if d.exchange_gain_loss:
					is_purchase_invoice = self.get("doctype") == "Purchase Invoice"
					party = self.supplier if is_purchase_invoice else self.customer
					party_account = self.credit_to if is_purchase_invoice else self.debit_to
					party_type = "Supplier" if is_purchase_invoice else "Customer"

					gain_loss_account = frappe.db.get_value("Company", self.company, "exchange_gain_loss_account")
					if not gain_loss_account:
						frappe.throw(
							_("Please set default Exchange Gain/Loss Account in Company {}").format(self.get("company"))
						)
					account_currency = get_account_currency(gain_loss_account)
					if account_currency != self.company_currency:
						frappe.throw(
							_("Currency for {0} must be {1}").format(gain_loss_account, self.company_currency)
						)

					# for purchase
					dr_or_cr = "debit" if d.exchange_gain_loss > 0 else "credit"
					if not is_purchase_invoice:
						# just reverse for sales?
						dr_or_cr = "debit" if dr_or_cr == "credit" else "credit"

					gl_entries.append(
						self.get_gl_dict(
							{
								"account": gain_loss_account,
								"account_currency": account_currency,
								"against": party,
								dr_or_cr + "_in_account_currency": abs(d.exchange_gain_loss),
								dr_or_cr: abs(d.exchange_gain_loss),
								"cost_center": self.cost_center or erpnext.get_default_cost_center(self.company),
								"project": self.project,
							},
							item=d,
						)
					)

					dr_or_cr = "debit" if dr_or_cr == "credit" else "credit"

					gl_entries.append(
						self.get_gl_dict(
							{
								"account": party_account,
								"party_type": party_type,
								"party": party,
								"against": gain_loss_account,
								dr_or_cr + "_in_account_currency": flt(abs(d.exchange_gain_loss) / self.conversion_rate),
								dr_or_cr: abs(d.exchange_gain_loss),
								"cost_center": self.cost_center,
								"project": self.project,
							},
							self.party_account_currency,
							item=self,
						)
					)

	def update_against_document_in_jv(self):
		"""
		Links invoice and advance voucher:
		        1. cancel advance voucher
		        2. split into multiple rows if partially adjusted, assign against voucher
		        3. submit advance voucher
		"""

		if self.doctype == "Sales Invoice":
			party_type = "Customer"
			party = self.customer
			party_account = self.debit_to
			dr_or_cr = "credit_in_account_currency"
		else:
			party_type = "Supplier"
			party = self.supplier
			party_account = self.credit_to
			dr_or_cr = "debit_in_account_currency"

		lst = []
		for d in self.get("advances"):
			if flt(d.allocated_amount) > 0:
				args = frappe._dict(
					{
						"voucher_type": d.reference_type,
						"voucher_no": d.reference_name,
						"voucher_detail_no": d.reference_row,
						"against_voucher_type": self.doctype,
						"against_voucher": self.name,
						"account": party_account,
						"party_type": party_type,
						"party": party,
						"is_advance": "Yes",
						"dr_or_cr": dr_or_cr,
						"unadjusted_amount": flt(d.advance_amount),
						"allocated_amount": flt(d.allocated_amount),
						"precision": d.precision("advance_amount"),
						"exchange_rate": (
							self.conversion_rate if self.party_account_currency != self.company_currency else 1
						),
						"grand_total": (
							self.base_grand_total
							if self.party_account_currency == self.company_currency
							else self.grand_total
						),
						"outstanding_amount": self.outstanding_amount,
						"difference_account": frappe.db.get_value(
							"Company", self.company, "exchange_gain_loss_account"
						),
						"exchange_gain_loss": flt(d.get("exchange_gain_loss")),
					}
				)
				lst.append(args)

		if lst:
			from erpnext.accounts.utils import reconcile_against_document

			reconcile_against_document(lst)

	def on_cancel(self):
		from erpnext.accounts.utils import unlink_ref_doc_from_payment_entries

		if self.doctype in ["Sales Invoice", "Purchase Invoice"]:
			if frappe.db.get_single_value("Accounts Settings", "unlink_payment_on_cancellation_of_invoice"):
				unlink_ref_doc_from_payment_entries(self)

		elif self.doctype in ["Sales Order", "Purchase Order"]:
			if frappe.db.get_single_value(
				"Accounts Settings", "unlink_advance_payment_on_cancelation_of_order"
			):
				unlink_ref_doc_from_payment_entries(self)

			if self.doctype == "Sales Order":
				self.unlink_ref_doc_from_po()

	def unlink_ref_doc_from_po(self):
		so_items = []
		for item in self.items:
			so_items.append(item.name)

		linked_po = list(
			set(
				frappe.get_all(
					"Purchase Order Item",
					filters={
						"sales_order": self.name,
						"sales_order_item": ["in", so_items],
						"docstatus": ["<", 2],
					},
					pluck="parent",
				)
			)
		)

		if linked_po:
			frappe.db.set_value(
				"Purchase Order Item",
				{"sales_order": self.name, "sales_order_item": ["in", so_items], "docstatus": ["<", 2]},
				{"sales_order": None, "sales_order_item": None},
			)

			frappe.msgprint(_("Purchase Orders {0} are un-linked").format("\n".join(linked_po)))

	def get_tax_map(self):
		tax_map = {}
		for tax in self.get("taxes"):
			tax_map.setdefault(tax.account_head, 0.0)
			tax_map[tax.account_head] += tax.tax_amount

		return tax_map

	def get_amount_and_base_amount(self, item, enable_discount_accounting):
		amount = item.net_amount
		base_amount = item.base_net_amount

		if (
			enable_discount_accounting
			and self.get("discount_amount")
			and self.get("additional_discount_account")
		):
			amount = item.amount
			base_amount = item.base_amount

		return amount, base_amount

	def get_tax_amounts(self, tax, enable_discount_accounting):
		amount = tax.tax_amount_after_discount_amount
		base_amount = tax.base_tax_amount_after_discount_amount

		if (
			enable_discount_accounting
			and self.get("discount_amount")
			and self.get("additional_discount_account")
			and self.get("apply_discount_on") == "Grand Total"
		):
			amount = tax.tax_amount
			base_amount = tax.base_tax_amount

		return amount, base_amount

	def make_discount_gl_entries(self, gl_entries):
		if self.doctype == "Purchase Invoice":
			enable_discount_accounting = cint(
				frappe.db.get_single_value("Buying Settings", "enable_discount_accounting")
			)
		elif self.doctype == "Sales Invoice":
			enable_discount_accounting = cint(
				frappe.db.get_single_value("Selling Settings", "enable_discount_accounting")
			)

		if enable_discount_accounting:
			if self.doctype == "Purchase Invoice":
				dr_or_cr = "credit"
				rev_dr_cr = "debit"
				supplier_or_customer = self.supplier

			else:
				dr_or_cr = "debit"
				rev_dr_cr = "credit"
				supplier_or_customer = self.customer

			for item in self.get("items"):
				if item.get("discount_amount") and item.get("discount_account"):
					discount_amount = item.discount_amount * item.qty
					if self.doctype == "Purchase Invoice":
						income_or_expense_account = (
							item.expense_account
							if (not item.enable_deferred_expense or self.is_return)
							else item.deferred_expense_account
						)
					else:
						income_or_expense_account = (
							item.income_account
							if (not item.enable_deferred_revenue or self.is_return)
							else item.deferred_revenue_account
						)

					account_currency = get_account_currency(item.discount_account)
					gl_entries.append(
						self.get_gl_dict(
							{
								"account": item.discount_account,
								"against": supplier_or_customer,
								dr_or_cr: flt(
									discount_amount * self.get("conversion_rate"), item.precision("discount_amount")
								),
								dr_or_cr + "_in_account_currency": flt(discount_amount, item.precision("discount_amount")),
								"cost_center": item.cost_center,
								"project": item.project,
							},
							account_currency,
							item=item,
						)
					)

					account_currency = get_account_currency(income_or_expense_account)
					gl_entries.append(
						self.get_gl_dict(
							{
								"account": income_or_expense_account,
								"against": supplier_or_customer,
								rev_dr_cr: flt(
									discount_amount * self.get("conversion_rate"), item.precision("discount_amount")
								),
								rev_dr_cr
								+ "_in_account_currency": flt(discount_amount, item.precision("discount_amount")),
								"cost_center": item.cost_center,
								"project": item.project or self.project,
							},
							account_currency,
							item=item,
						)
					)

			if self.get("discount_amount") and self.get("additional_discount_account"):
				gl_entries.append(
					self.get_gl_dict(
						{
							"account": self.additional_discount_account,
							"against": supplier_or_customer,
							dr_or_cr: self.discount_amount,
							"cost_center": self.cost_center,
						},
						item=self,
					)
				)

	def validate_multiple_billing(self, ref_dt, item_ref_dn, based_on, parentfield):
		from erpnext.controllers.status_updater import get_allowance_for

		item_allowance = {}
		global_qty_allowance, global_amount_allowance = None, None

		role_allowed_to_over_bill = frappe.db.get_single_value(
			"Accounts Settings", "role_allowed_to_over_bill"
		)
		user_roles = frappe.get_roles()

		total_overbilled_amt = 0.0

		for item in self.get("items"):
			if not item.get(item_ref_dn):
				continue

			ref_amt = flt(
				frappe.db.get_value(ref_dt + " Item", item.get(item_ref_dn), based_on),
				self.precision(based_on, item),
			)
			if not ref_amt:
				frappe.msgprint(
					_("System will not check overbilling since amount for Item {0} in {1} is zero").format(
						item.item_code, ref_dt
					),
					title=_("Warning"),
					indicator="orange",
				)
				continue

			already_billed = self.get_billed_amount_for_item(item, item_ref_dn, based_on)

			total_billed_amt = flt(
				flt(already_billed) + flt(item.get(based_on)), self.precision(based_on, item)
			)

			allowance, item_allowance, global_qty_allowance, global_amount_allowance = get_allowance_for(
				item.item_code, item_allowance, global_qty_allowance, global_amount_allowance, "amount"
			)

			max_allowed_amt = flt(ref_amt * (100 + allowance) / 100)

			if total_billed_amt < 0 and max_allowed_amt < 0:
				# while making debit note against purchase return entry(purchase receipt) getting overbill error
				total_billed_amt = abs(total_billed_amt)
				max_allowed_amt = abs(max_allowed_amt)

			overbill_amt = total_billed_amt - max_allowed_amt
			total_overbilled_amt += overbill_amt

			if overbill_amt > 0.01 and role_allowed_to_over_bill not in user_roles:
				if self.doctype != "Purchase Invoice":
					self.throw_overbill_exception(item, max_allowed_amt)
				elif not cint(
					frappe.db.get_single_value(
						"Buying Settings", "bill_for_rejected_quantity_in_purchase_invoice"
					)
				):
					self.throw_overbill_exception(item, max_allowed_amt)

		if role_allowed_to_over_bill in user_roles and total_overbilled_amt > 0.1:
			frappe.msgprint(
				_("Overbilling of {} ignored because you have {} role.").format(
					total_overbilled_amt, role_allowed_to_over_bill
				),
				indicator="orange",
				alert=True,
			)

	def get_billed_amount_for_item(self, item, item_ref_dn, based_on):
		"""
		Returns Sum of Amount of
		Sales/Purchase Invoice Items
		that are linked to `item_ref_dn` (`dn_detail` / `pr_detail`)
		that are submitted OR not submitted but are under current invoice
		"""

		from frappe.query_builder import Criterion
		from frappe.query_builder.functions import Sum

		item_doctype = frappe.qb.DocType(item.doctype)
		based_on_field = frappe.qb.Field(based_on)
		join_field = frappe.qb.Field(item_ref_dn)

		result = (
			frappe.qb.from_(item_doctype)
			.select(Sum(based_on_field))
			.where(join_field == item.get(item_ref_dn))
			.where(
				Criterion.any(
					[  # select all items from other invoices OR current invoices
						Criterion.all(
							[  # for selecting items from other invoices
								item_doctype.docstatus == 1,
								item_doctype.parent != self.name,
							]
						),
						Criterion.all(
							[  # for selecting items from current invoice, that are linked to same reference
								item_doctype.docstatus == 0,
								item_doctype.parent == self.name,
								item_doctype.name != item.name,
							]
						),
					]
				)
			)
		).run()

		return result[0][0] if result else 0

	def throw_overbill_exception(self, item, max_allowed_amt):
		frappe.throw(
			_(
				"Cannot overbill for Item {0} in row {1} more than {2}. To allow over-billing, please set allowance in Accounts Settings"
			).format(item.item_code, item.idx, max_allowed_amt)
		)

	def get_company_default(self, fieldname, ignore_validation=False):
		from erpnext.accounts.utils import get_company_default

		return get_company_default(self.company, fieldname, ignore_validation=ignore_validation)

	def get_stock_items(self):
		stock_items = []
		item_codes = list(set(item.item_code for item in self.get("items")))
		if item_codes:
			stock_items = frappe.db.get_values(
				"Item", {"name": ["in", item_codes], "is_stock_item": 1}, pluck="name", cache=True
			)

		return stock_items

	def set_total_advance_paid(self):
		if self.doctype == "Sales Order":
			dr_or_cr = "credit_in_account_currency"
			rev_dr_or_cr = "debit_in_account_currency"
			party = self.customer
		else:
			dr_or_cr = "debit_in_account_currency"
			rev_dr_or_cr = "credit_in_account_currency"
			party = self.supplier

		advance = frappe.db.sql(
			"""
			select
				account_currency, sum({dr_or_cr}) - sum({rev_dr_cr}) as amount
			from
				`tabGL Entry`
			where
				against_voucher_type = %s and against_voucher = %s and party=%s
				and docstatus = 1
		""".format(
				dr_or_cr=dr_or_cr, rev_dr_cr=rev_dr_or_cr
			),
			(self.doctype, self.name, party),
			as_dict=1,
		)  # nosec

		if advance:
			advance = advance[0]

			advance_paid = flt(advance.amount, self.precision("advance_paid"))
			formatted_advance_paid = fmt_money(
				advance_paid, precision=self.precision("advance_paid"), currency=advance.account_currency
			)

			frappe.db.set_value(self.doctype, self.name, "party_account_currency", advance.account_currency)

			if advance.account_currency == self.currency:
				order_total = self.get("rounded_total") or self.grand_total
				precision = "rounded_total" if self.get("rounded_total") else "grand_total"
			else:
				order_total = self.get("base_rounded_total") or self.base_grand_total
				precision = "base_rounded_total" if self.get("base_rounded_total") else "base_grand_total"

			formatted_order_total = fmt_money(
				order_total, precision=self.precision(precision), currency=advance.account_currency
			)

			if self.currency == self.company_currency and advance_paid > order_total:
				frappe.throw(
					_(
						"Total advance ({0}) against Order {1} cannot be greater than the Grand Total ({2})"
					).format(formatted_advance_paid, self.name, formatted_order_total)
				)

			frappe.db.set_value(self.doctype, self.name, "advance_paid", advance_paid)

	@property
	def company_abbr(self):
		if not hasattr(self, "_abbr"):
			self._abbr = frappe.db.get_value("Company", self.company, "abbr")

		return self._abbr

	def raise_missing_debit_credit_account_error(self, party_type, party):
		"""Raise an error if debit to/credit to account does not exist."""
		db_or_cr = (
			frappe.bold("Debit To") if self.doctype == "Sales Invoice" else frappe.bold("Credit To")
		)
		rec_or_pay = "Receivable" if self.doctype == "Sales Invoice" else "Payable"

		link_to_party = frappe.utils.get_link_to_form(party_type, party)
		link_to_company = frappe.utils.get_link_to_form("Company", self.company)

		message = _("{0} Account not found against Customer {1}.").format(
			db_or_cr, frappe.bold(party) or ""
		)
		message += "<br>" + _("Please set one of the following:") + "<br>"
		message += (
			"<br><ul><li>"
			+ _("'Account' in the Accounting section of Customer {0}").format(link_to_party)
			+ "</li>"
		)
		message += (
			"<li>"
			+ _("'Default {0} Account' in Company {1}").format(rec_or_pay, link_to_company)
			+ "</li></ul>"
		)

		frappe.throw(message, title=_("Account Missing"), exc=AccountMissingError)

	def validate_party(self):
		party_type, party = self.get_party()
		validate_party_frozen_disabled(party_type, party)

	def get_party(self):
		party_type = None
		if self.doctype in ("Opportunity", "Quotation", "Sales Order", "Delivery Note", "Sales Invoice"):
			party_type = "Customer"

		elif self.doctype in (
			"Supplier Quotation",
			"Purchase Order",
			"Purchase Receipt",
			"Purchase Invoice",
		):
			party_type = "Supplier"

		elif self.meta.get_field("customer"):
			party_type = "Customer"

		elif self.meta.get_field("supplier"):
			party_type = "Supplier"

		party = self.get(party_type.lower()) if party_type else None

		return party_type, party

	def validate_currency(self):
		if self.get("currency"):
			party_type, party = self.get_party()
			if party_type and party:
				party_account_currency = get_party_account_currency(party_type, party, self.company)

				if (
					party_account_currency
					and party_account_currency != self.company_currency
					and self.currency != party_account_currency
				):
					frappe.throw(
						_("Accounting Entry for {0}: {1} can only be made in currency: {2}").format(
							party_type, party, party_account_currency
						),
						InvalidCurrency,
					)

				# Note: not validating with gle account because we don't have the account
				# at quotation / sales order level and we shouldn't stop someone
				# from creating a sales invoice if sales order is already created

	def delink_advance_entries(self, linked_doc_name):
		total_allocated_amount = 0
		for adv in self.advances:
			consider_for_total_advance = True
			if adv.reference_name == linked_doc_name:
				frappe.db.sql(
					"""delete from `tab{0} Advance`
					where name = %s""".format(
						self.doctype
					),
					adv.name,
				)
				consider_for_total_advance = False

			if consider_for_total_advance:
				total_allocated_amount += flt(adv.allocated_amount, adv.precision("allocated_amount"))

		frappe.db.set_value(
			self.doctype, self.name, "total_advance", total_allocated_amount, update_modified=False
		)

	def group_similar_items(self):
		group_item_qty = {}
		group_item_amount = {}
		# to update serial number in print
		count = 0

		for item in self.items:
			group_item_qty[item.item_code] = group_item_qty.get(item.item_code, 0) + item.qty
			group_item_amount[item.item_code] = group_item_amount.get(item.item_code, 0) + item.amount

		duplicate_list = []
		for item in self.items:
			if item.item_code in group_item_qty:
				count += 1
				item.qty = group_item_qty[item.item_code]
				item.amount = group_item_amount[item.item_code]

				if item.qty:
					item.rate = flt(flt(item.amount) / flt(item.qty), item.precision("rate"))
				else:
					item.rate = 0

				item.idx = count
				del group_item_qty[item.item_code]
			else:
				duplicate_list.append(item)
		for item in duplicate_list:
			self.remove(item)

	def set_payment_schedule(self):
		if self.doctype == "Sales Invoice" and self.is_pos:
			self.payment_terms_template = ""
			return

		party_account_currency = self.get("party_account_currency")
		if not party_account_currency:
			party_type, party = self.get_party()

			if party_type and party:
				party_account_currency = get_party_account_currency(party_type, party, self.company)

		posting_date = self.get("bill_date") or self.get("posting_date") or self.get("transaction_date")
		date = self.get("due_date")
		due_date = date or posting_date

		base_grand_total = self.get("base_rounded_total") or self.base_grand_total
		grand_total = self.get("rounded_total") or self.grand_total

		if self.doctype in ("Sales Invoice", "Purchase Invoice"):
			base_grand_total = base_grand_total - flt(self.base_write_off_amount)
			grand_total = grand_total - flt(self.write_off_amount)
			po_or_so, doctype, fieldname = self.get_order_details()
			automatically_fetch_payment_terms = cint(
				frappe.db.get_single_value("Accounts Settings", "automatically_fetch_payment_terms")
			)

		if self.get("total_advance"):
			if party_account_currency == self.company_currency:
				base_grand_total -= self.get("total_advance")
				grand_total = flt(
					base_grand_total / self.get("conversion_rate"), self.precision("grand_total")
				)
			else:
				grand_total -= self.get("total_advance")
				base_grand_total = flt(
					grand_total * self.get("conversion_rate"), self.precision("base_grand_total")
				)

		if not self.get("payment_schedule"):
			if (
				self.doctype in ["Sales Invoice", "Purchase Invoice"]
				and automatically_fetch_payment_terms
				and self.linked_order_has_payment_terms(po_or_so, fieldname, doctype)
			):
				self.fetch_payment_terms_from_order(po_or_so, doctype)
				if self.get("payment_terms_template"):
					self.ignore_default_payment_terms_template = 1
			elif self.get("payment_terms_template"):
				data = get_payment_terms(
					self.payment_terms_template, posting_date, grand_total, base_grand_total
				)
				for item in data:
					self.append("payment_schedule", item)
			elif self.doctype not in ["Purchase Receipt"]:
				data = dict(
					due_date=due_date,
					invoice_portion=100,
					payment_amount=grand_total,
					base_payment_amount=base_grand_total,
				)
				self.append("payment_schedule", data)

		for d in self.get("payment_schedule"):
			if d.invoice_portion:
				d.payment_amount = flt(
					grand_total * flt(d.invoice_portion / 100), d.precision("payment_amount")
				)
				d.base_payment_amount = flt(
					base_grand_total * flt(d.invoice_portion / 100), d.precision("base_payment_amount")
				)
				d.outstanding = d.payment_amount
			elif not d.invoice_portion:
				d.base_payment_amount = flt(
					d.payment_amount * self.get("conversion_rate"), d.precision("base_payment_amount")
				)

	def get_order_details(self):
		if self.doctype == "Sales Invoice":
			po_or_so = self.get("items")[0].get("sales_order")
			po_or_so_doctype = "Sales Order"
			po_or_so_doctype_name = "sales_order"

		else:
			po_or_so = self.get("items")[0].get("purchase_order")
			po_or_so_doctype = "Purchase Order"
			po_or_so_doctype_name = "purchase_order"

		return po_or_so, po_or_so_doctype, po_or_so_doctype_name

	def linked_order_has_payment_terms(self, po_or_so, fieldname, doctype):
		if po_or_so and self.all_items_have_same_po_or_so(po_or_so, fieldname):
			if self.linked_order_has_payment_terms_template(po_or_so, doctype):
				return True
			elif self.linked_order_has_payment_schedule(po_or_so):
				return True

		return False

	def all_items_have_same_po_or_so(self, po_or_so, fieldname):
		for item in self.get("items"):
			if item.get(fieldname) != po_or_so:
				return False

		return True

	def linked_order_has_payment_terms_template(self, po_or_so, doctype):
		return frappe.get_value(doctype, po_or_so, "payment_terms_template")

	def linked_order_has_payment_schedule(self, po_or_so):
		return frappe.get_all("Payment Schedule", filters={"parent": po_or_so})

	def fetch_payment_terms_from_order(self, po_or_so, po_or_so_doctype):
		"""
		Fetch Payment Terms from Purchase/Sales Order on creating a new Purchase/Sales Invoice.
		"""
		po_or_so = frappe.get_cached_doc(po_or_so_doctype, po_or_so)

		self.payment_schedule = []
		self.payment_terms_template = po_or_so.payment_terms_template

		for schedule in po_or_so.payment_schedule:
			payment_schedule = {
				"payment_term": schedule.payment_term,
				"due_date": schedule.due_date,
				"invoice_portion": schedule.invoice_portion,
				"mode_of_payment": schedule.mode_of_payment,
				"description": schedule.description,
			}

			if schedule.discount_type == "Percentage":
				payment_schedule["discount_type"] = schedule.discount_type
				payment_schedule["discount"] = schedule.discount

			if not schedule.invoice_portion:
				payment_schedule["payment_amount"] = schedule.payment_amount

			self.append("payment_schedule", payment_schedule)

	def set_due_date(self):
		due_dates = [d.due_date for d in self.get("payment_schedule") if d.due_date]
		if due_dates:
			self.due_date = max(due_dates)

	def validate_payment_schedule_dates(self):
		dates = []
		li = []

		if self.doctype == "Sales Invoice" and self.is_pos:
			return

		for d in self.get("payment_schedule"):
			if self.doctype == "Sales Order" and getdate(d.due_date) < getdate(self.transaction_date):
				frappe.throw(
					_("Row {0}: Due Date in the Payment Terms table cannot be before Posting Date").format(d.idx)
				)
			elif d.due_date in dates:
				li.append(_("{0} in row {1}").format(d.due_date, d.idx))
			dates.append(d.due_date)

		if li:
			duplicates = "<br>" + "<br>".join(li)
			frappe.throw(
				_("Rows with duplicate due dates in other rows were found: {0}").format(duplicates)
			)

	def validate_payment_schedule_amount(self):
		if self.doctype == "Sales Invoice" and self.is_pos:
			return

		party_account_currency = self.get("party_account_currency")
		if not party_account_currency:
			party_type, party = self.get_party()

			if party_type and party:
				party_account_currency = get_party_account_currency(party_type, party, self.company)

		if self.get("payment_schedule"):
			total = 0
			base_total = 0
			for d in self.get("payment_schedule"):
				total += flt(d.payment_amount, d.precision("payment_amount"))
				base_total += flt(d.base_payment_amount, d.precision("base_payment_amount"))

			base_grand_total = self.get("base_rounded_total") or self.base_grand_total
			grand_total = self.get("rounded_total") or self.grand_total

			if self.doctype in ("Sales Invoice", "Purchase Invoice"):
				base_grand_total = base_grand_total - flt(self.base_write_off_amount)
				grand_total = grand_total - flt(self.write_off_amount)

			if self.get("total_advance"):
				if party_account_currency == self.company_currency:
					base_grand_total -= self.get("total_advance")
					grand_total = flt(
						base_grand_total / self.get("conversion_rate"), self.precision("grand_total")
					)
				else:
					grand_total -= self.get("total_advance")
					base_grand_total = flt(
						grand_total * self.get("conversion_rate"), self.precision("base_grand_total")
					)

			if (
				flt(total, self.precision("grand_total")) - flt(grand_total, self.precision("grand_total"))
				> 0.1
				or flt(base_total, self.precision("base_grand_total"))
				- flt(base_grand_total, self.precision("base_grand_total"))
				> 0.1
			):
				frappe.throw(
					_("Total Payment Amount in Payment Schedule must be equal to Grand / Rounded Total")
				)

	def is_rounded_total_disabled(self):
		if self.meta.get_field("disable_rounded_total"):
			return self.disable_rounded_total
		else:
			return frappe.db.get_single_value("Global Defaults", "disable_rounded_total")

	def set_inter_company_account(self):
		"""
		Set intercompany account for inter warehouse transactions
		This account will be used in case billing company and internal customer's
		representation company is same
		"""

		if self.is_internal_transfer() and not self.unrealized_profit_loss_account:
			unrealized_profit_loss_account = frappe.db.get_value(
				"Company", self.company, "unrealized_profit_loss_account"
			)

			if not unrealized_profit_loss_account:
				msg = _(
					"Please select Unrealized Profit / Loss account or add default Unrealized Profit / Loss account account for company {0}"
				).format(frappe.bold(self.company))
				frappe.throw(msg)

			self.unrealized_profit_loss_account = unrealized_profit_loss_account

	def is_internal_transfer(self):
		"""
		It will an internal transfer if its an internal customer and representation
		company is same as billing company
		"""
		if self.doctype in ("Sales Invoice", "Delivery Note", "Sales Order"):
			internal_party_field = "is_internal_customer"
		elif self.doctype in ("Purchase Invoice", "Purchase Receipt", "Purchase Order"):
			internal_party_field = "is_internal_supplier"
		else:
			return False

		if self.get(internal_party_field) and (self.represents_company == self.company):
			return True

		return False

	def process_common_party_accounting(self):
		is_invoice = self.doctype in ["Sales Invoice", "Purchase Invoice"]
		if not is_invoice:
			return

		if frappe.db.get_single_value("Accounts Settings", "enable_common_party_accounting"):
			party_link = self.get_common_party_link()
			if party_link and self.outstanding_amount:
				self.create_advance_and_reconcile(party_link)

	def get_common_party_link(self):
		party_type, party = self.get_party()
		return frappe.db.get_value(
			doctype="Party Link",
			filters={"secondary_role": party_type, "secondary_party": party},
			fieldname=["primary_role", "primary_party"],
			as_dict=True,
		)

	def create_advance_and_reconcile(self, party_link):
		secondary_party_type, secondary_party = self.get_party()
		primary_party_type, primary_party = party_link.primary_role, party_link.primary_party

		primary_account = get_party_account(primary_party_type, primary_party, self.company)
		secondary_account = get_party_account(secondary_party_type, secondary_party, self.company)

		jv = frappe.new_doc("Journal Entry")
		jv.voucher_type = "Journal Entry"
		jv.posting_date = self.posting_date
		jv.company = self.company
		jv.remark = "Adjustment for {} {}".format(self.doctype, self.name)

		reconcilation_entry = frappe._dict()
		advance_entry = frappe._dict()

		reconcilation_entry.account = secondary_account
		reconcilation_entry.party_type = secondary_party_type
		reconcilation_entry.party = secondary_party
		reconcilation_entry.reference_type = self.doctype
		reconcilation_entry.reference_name = self.name
		reconcilation_entry.cost_center = self.cost_center

		advance_entry.account = primary_account
		advance_entry.party_type = primary_party_type
		advance_entry.party = primary_party
		advance_entry.cost_center = self.cost_center
		advance_entry.is_advance = "Yes"

		if self.doctype == "Sales Invoice":
			reconcilation_entry.credit_in_account_currency = self.outstanding_amount
			advance_entry.debit_in_account_currency = self.outstanding_amount
		else:
			advance_entry.credit_in_account_currency = self.outstanding_amount
			reconcilation_entry.debit_in_account_currency = self.outstanding_amount

		jv.append("accounts", reconcilation_entry)
		jv.append("accounts", advance_entry)

		jv.save()
		jv.submit()


@frappe.whitelist()
def get_tax_rate(account_head):
	return frappe.db.get_value("Account", account_head, ["tax_rate", "account_name"], as_dict=True)


@frappe.whitelist()
def get_default_taxes_and_charges(master_doctype, tax_template=None, company=None):
	if not company:
		return {}

	if tax_template and company:
		tax_template_company = frappe.db.get_value(master_doctype, tax_template, "company")
		if tax_template_company == company:
			return

	default_tax = frappe.db.get_value(master_doctype, {"is_default": 1, "company": company})

	return {
		"taxes_and_charges": default_tax,
		"taxes": get_taxes_and_charges(master_doctype, default_tax),
	}


@frappe.whitelist()
def get_taxes_and_charges(master_doctype, master_name):
	if not master_name:
		return
	from frappe.model import default_fields

	tax_master = frappe.get_doc(master_doctype, master_name)

	taxes_and_charges = []
	for i, tax in enumerate(tax_master.get("taxes")):
		tax = tax.as_dict()

		for fieldname in default_fields:
			if fieldname in tax:
				del tax[fieldname]

		taxes_and_charges.append(tax)

	return taxes_and_charges


def validate_conversion_rate(currency, conversion_rate, conversion_rate_label, company):
	"""common validation for currency and price list currency"""

	company_currency = frappe.get_cached_value("Company", company, "default_currency")

	if not conversion_rate:
		throw(
			_("{0} is mandatory. Maybe Currency Exchange record is not created for {1} to {2}.").format(
				conversion_rate_label, currency, company_currency
			)
		)


def validate_taxes_and_charges(tax):
	if tax.charge_type in ["Actual", "On Net Total", "On Paid Amount"] and tax.row_id:
		frappe.throw(
			_("Can refer row only if the charge type is 'On Previous Row Amount' or 'Previous Row Total'")
		)
	elif tax.charge_type in ["On Previous Row Amount", "On Previous Row Total"]:
		if cint(tax.idx) == 1:
			frappe.throw(
				_(
					"Cannot select charge type as 'On Previous Row Amount' or 'On Previous Row Total' for first row"
				)
			)
		elif not tax.row_id:
			frappe.throw(
				_("Please specify a valid Row ID for row {0} in table {1}").format(tax.idx, _(tax.doctype))
			)
		elif tax.row_id and cint(tax.row_id) >= cint(tax.idx):
			frappe.throw(
				_("Cannot refer row number greater than or equal to current row number for this Charge type")
			)

	if tax.charge_type == "Actual":
		tax.rate = None


def validate_account_head(idx, account, company, context=""):
	account_company = frappe.get_cached_value("Account", account, "company")

	if account_company != company:
		frappe.throw(
			_("Row {0}: {3} Account {1} does not belong to Company {2}").format(
				idx, frappe.bold(account), frappe.bold(company), context
			),
			title=_("Invalid Account"),
		)


def validate_cost_center(tax, doc):
	if not tax.cost_center:
		return

	company = frappe.get_cached_value("Cost Center", tax.cost_center, "company")

	if company != doc.company:
		frappe.throw(
			_("Row {0}: Cost Center {1} does not belong to Company {2}").format(
				tax.idx, frappe.bold(tax.cost_center), frappe.bold(doc.company)
			),
			title=_("Invalid Cost Center"),
		)


def validate_inclusive_tax(tax, doc):
	def _on_previous_row_error(row_range):
		throw(
			_("To include tax in row {0} in Item rate, taxes in rows {1} must also be included").format(
				tax.idx, row_range
			)
		)

	if cint(getattr(tax, "included_in_print_rate", None)):
		if tax.charge_type == "Actual":
			# inclusive tax cannot be of type Actual
			throw(
				_("Charge of type 'Actual' in row {0} cannot be included in Item Rate or Paid Amount").format(
					tax.idx
				)
			)
		elif tax.charge_type == "On Previous Row Amount" and not cint(
			doc.get("taxes")[cint(tax.row_id) - 1].included_in_print_rate
		):
			# referred row should also be inclusive
			_on_previous_row_error(tax.row_id)
		elif tax.charge_type == "On Previous Row Total" and not all(
			[cint(t.included_in_print_rate) for t in doc.get("taxes")[: cint(tax.row_id) - 1]]
		):
			# all rows about the referred tax should be inclusive
			_on_previous_row_error("1 - %d" % (tax.row_id,))
		elif tax.get("category") == "Valuation":
			frappe.throw(_("Valuation type charges can not be marked as Inclusive"))


def set_balance_in_account_currency(
	gl_dict, account_currency=None, conversion_rate=None, company_currency=None
):
	if (not conversion_rate) and (account_currency != company_currency):
		frappe.throw(
			_("Account: {0} with currency: {1} can not be selected").format(
				gl_dict.account, account_currency
			)
		)

	gl_dict["account_currency"] = (
		company_currency if account_currency == company_currency else account_currency
	)

	# set debit/credit in account currency if not provided
	if flt(gl_dict.debit) and not flt(gl_dict.debit_in_account_currency):
		gl_dict.debit_in_account_currency = (
			gl_dict.debit
			if account_currency == company_currency
			else flt(gl_dict.debit / conversion_rate, 2)
		)

	if flt(gl_dict.credit) and not flt(gl_dict.credit_in_account_currency):
		gl_dict.credit_in_account_currency = (
			gl_dict.credit
			if account_currency == company_currency
			else flt(gl_dict.credit / conversion_rate, 2)
		)


def get_advance_journal_entries(
	party_type,
	party,
	party_account,
	amount_field,
	order_doctype,
	order_list,
	include_unallocated=True,
):
	dr_or_cr = (
		"credit_in_account_currency" if party_type == "Customer" else "debit_in_account_currency"
	)

	conditions = []
	if include_unallocated:
		conditions.append("ifnull(t2.reference_name, '')=''")

	if order_list:
		order_condition = ", ".join(["%s"] * len(order_list))
		conditions.append(
			" (t2.reference_type = '{0}' and ifnull(t2.reference_name, '') in ({1}))".format(
				order_doctype, order_condition
			)
		)

	reference_condition = " and (" + " or ".join(conditions) + ")" if conditions else ""

	# nosemgrep
	journal_entries = frappe.db.sql(
		"""
		select
			"Journal Entry" as reference_type, t1.name as reference_name,
			t1.remark as remarks, t2.{0} as amount, t2.name as reference_row,
			t2.reference_name as against_order, t2.exchange_rate
		from
			`tabJournal Entry` t1, `tabJournal Entry Account` t2
		where
			t1.name = t2.parent and t2.account = %s
			and t2.party_type = %s and t2.party = %s
			and t2.is_advance = 'Yes' and t1.docstatus = 1
			and {1} > 0 {2}
		order by t1.posting_date""".format(
			amount_field, dr_or_cr, reference_condition
		),
		[party_account, party_type, party] + order_list,
		as_dict=1,
	)

	return list(journal_entries)


def get_advance_payment_entries(
	party_type,
	party,
	party_account,
	order_doctype,
	order_list=None,
	include_unallocated=True,
	against_all_orders=False,
	limit=None,
	condition=None,
):
	party_account_field = "paid_from" if party_type == "Customer" else "paid_to"
	currency_field = (
		"paid_from_account_currency" if party_type == "Customer" else "paid_to_account_currency"
	)
	payment_type = "Receive" if party_type == "Customer" else "Pay"
	exchange_rate_field = (
		"source_exchange_rate" if payment_type == "Receive" else "target_exchange_rate"
	)

	payment_entries_against_order, unallocated_payment_entries = [], []
	limit_cond = "limit %s" % limit if limit else ""

	if order_list or against_all_orders:
		if order_list:
			reference_condition = " and t2.reference_name in ({0})".format(
				", ".join(["%s"] * len(order_list))
			)
		else:
			reference_condition = ""
			order_list = []

		payment_entries_against_order = frappe.db.sql(
			"""
			select
				"Payment Entry" as reference_type, t1.name as reference_name,
				t1.remarks, t2.allocated_amount as amount, t2.name as reference_row,
				t2.reference_name as against_order, t1.posting_date,
				t1.{0} as currency, t1.{4} as exchange_rate
			from `tabPayment Entry` t1, `tabPayment Entry Reference` t2
			where
				t1.name = t2.parent and t1.{1} = %s and t1.payment_type = %s
				and t1.party_type = %s and t1.party = %s and t1.docstatus = 1
				and t2.reference_doctype = %s {2}
			order by t1.posting_date {3}
		""".format(
				currency_field, party_account_field, reference_condition, limit_cond, exchange_rate_field
			),
			[party_account, payment_type, party_type, party, order_doctype] + order_list,
			as_dict=1,
		)

	if include_unallocated:
		unallocated_payment_entries = frappe.db.sql(
			"""
				select "Payment Entry" as reference_type, name as reference_name, posting_date,
				remarks, unallocated_amount as amount, {2} as exchange_rate, {3} as currency
				from `tabPayment Entry`
				where
					{0} = %s and party_type = %s and party = %s and payment_type = %s
					and docstatus = 1 and unallocated_amount > 0 {condition}
				order by posting_date {1}
			""".format(
				party_account_field, limit_cond, exchange_rate_field, currency_field, condition=condition or ""
			),
			(party_account, party_type, party, payment_type),
			as_dict=1,
		)

	return list(payment_entries_against_order) + list(unallocated_payment_entries)


def update_invoice_status():
	"""Updates status as Overdue for applicable invoices. Runs daily."""
	today = getdate()
	payment_schedule = frappe.qb.DocType("Payment Schedule")
	for doctype in ("Sales Invoice", "Purchase Invoice"):
		invoice = frappe.qb.DocType(doctype)

		consider_base_amount = invoice.party_account_currency != invoice.currency
		payment_amount = (
			frappe.qb.terms.Case()
			.when(consider_base_amount, payment_schedule.base_payment_amount)
			.else_(payment_schedule.payment_amount)
		)

		payable_amount = (
			frappe.qb.from_(payment_schedule)
			.select(Sum(payment_amount))
			.where((payment_schedule.parent == invoice.name) & (payment_schedule.due_date < today))
		)

		total = (
			frappe.qb.terms.Case()
			.when(invoice.disable_rounded_total, invoice.grand_total)
			.else_(invoice.rounded_total)
		)

		base_total = (
			frappe.qb.terms.Case()
			.when(invoice.disable_rounded_total, invoice.base_grand_total)
			.else_(invoice.base_rounded_total)
		)

		total_amount = frappe.qb.terms.Case().when(consider_base_amount, base_total).else_(total)

		is_overdue = total_amount - invoice.outstanding_amount < payable_amount

		conditions = (
			(invoice.docstatus == 1)
			& (invoice.outstanding_amount > 0)
			& (invoice.status.like("Unpaid%") | invoice.status.like("Partly Paid%"))
			& (
				((invoice.is_pos & invoice.due_date < today) | is_overdue)
				if doctype == "Sales Invoice"
				else is_overdue
			)
		)

		status = (
			frappe.qb.terms.Case()
			.when(invoice.status.like("%Discounted"), "Overdue and Discounted")
			.else_("Overdue")
		)

		frappe.qb.update(invoice).set("status", status).where(conditions).run()


@frappe.whitelist()
def get_payment_terms(
	terms_template, posting_date=None, grand_total=None, base_grand_total=None, bill_date=None
):
	if not terms_template:
		return

	terms_doc = frappe.get_doc("Payment Terms Template", terms_template)

	schedule = []
	for d in terms_doc.get("terms"):
		term_details = get_payment_term_details(
			d, posting_date, grand_total, base_grand_total, bill_date
		)
		schedule.append(term_details)

	return schedule


@frappe.whitelist()
def get_payment_term_details(
	term, posting_date=None, grand_total=None, base_grand_total=None, bill_date=None
):
	term_details = frappe._dict()
	if isinstance(term, str):
		term = frappe.get_doc("Payment Term", term)
	else:
		term_details.payment_term = term.payment_term
	term_details.description = term.description
	term_details.invoice_portion = term.invoice_portion
	term_details.payment_amount = flt(term.invoice_portion) * flt(grand_total) / 100
	term_details.base_payment_amount = flt(term.invoice_portion) * flt(base_grand_total) / 100
	term_details.discount_type = term.discount_type
	term_details.discount = term.discount
	term_details.outstanding = term_details.payment_amount
	term_details.mode_of_payment = term.mode_of_payment

	if bill_date:
		term_details.due_date = get_due_date(term, bill_date)
		term_details.discount_date = get_discount_date(term, bill_date)
	elif posting_date:
		term_details.due_date = get_due_date(term, posting_date)
		term_details.discount_date = get_discount_date(term, posting_date)

	if getdate(term_details.due_date) < getdate(posting_date):
		term_details.due_date = posting_date

	return term_details


def get_due_date(term, posting_date=None, bill_date=None):
	due_date = None
	date = bill_date or posting_date
	if term.due_date_based_on == "Day(s) after invoice date":
		due_date = add_days(date, term.credit_days)
	elif term.due_date_based_on == "Day(s) after the end of the invoice month":
		due_date = add_days(get_last_day(date), term.credit_days)
	elif term.due_date_based_on == "Month(s) after the end of the invoice month":
		due_date = add_months(get_last_day(date), term.credit_months)
	return due_date


def get_discount_date(term, posting_date=None, bill_date=None):
	discount_validity = None
	date = bill_date or posting_date
	if term.discount_validity_based_on == "Day(s) after invoice date":
		discount_validity = add_days(date, term.discount_validity)
	elif term.discount_validity_based_on == "Day(s) after the end of the invoice month":
		discount_validity = add_days(get_last_day(date), term.discount_validity)
	elif term.discount_validity_based_on == "Month(s) after the end of the invoice month":
		discount_validity = add_months(get_last_day(date), term.discount_validity)
	return discount_validity


def get_supplier_block_status(party_name):
	"""
	Returns a dict containing the values of `on_hold`, `release_date` and `hold_type` of
	a `Supplier`
	"""
	supplier = frappe.get_doc("Supplier", party_name)
	info = {
		"on_hold": supplier.on_hold,
		"release_date": supplier.release_date,
		"hold_type": supplier.hold_type,
	}
	return info


def set_child_tax_template_and_map(item, child_item, parent_doc):
	args = {
		"item_code": item.item_code,
		"posting_date": parent_doc.transaction_date,
		"tax_category": parent_doc.get("tax_category"),
		"company": parent_doc.get("company"),
	}

	child_item.item_tax_template = _get_item_tax_template(args, item.taxes)
	if child_item.get("item_tax_template"):
		child_item.item_tax_rate = get_item_tax_map(
			parent_doc.get("company"), child_item.item_tax_template, as_json=True
		)


def add_taxes_from_tax_template(child_item, parent_doc, db_insert=True):
	add_taxes_from_item_tax_template = frappe.db.get_single_value(
		"Accounts Settings", "add_taxes_from_item_tax_template"
	)

	if child_item.get("item_tax_rate") and add_taxes_from_item_tax_template:
		tax_map = json.loads(child_item.get("item_tax_rate"))
		for tax_type in tax_map:
			tax_rate = flt(tax_map[tax_type])
			taxes = parent_doc.get("taxes") or []
			# add new row for tax head only if missing
			found = any(tax.account_head == tax_type for tax in taxes)
			if not found:
				tax_row = parent_doc.append("taxes", {})
				tax_row.update(
					{
						"description": str(tax_type).split(" - ")[0],
						"charge_type": "On Net Total",
						"account_head": tax_type,
						"rate": tax_rate,
					}
				)
				if parent_doc.doctype == "Purchase Order":
					tax_row.update({"category": "Total", "add_deduct_tax": "Add"})
				if db_insert:
					tax_row.db_insert()


def set_order_defaults(
	parent_doctype, parent_doctype_name, child_doctype, child_docname, trans_item
):
	"""
	Returns a Sales/Purchase Order Item child item containing the default values
	"""
	p_doc = frappe.get_doc(parent_doctype, parent_doctype_name)
	child_item = frappe.new_doc(child_doctype, p_doc, child_docname)
	item = frappe.get_doc("Item", trans_item.get("item_code"))

	for field in ("item_code", "item_name", "description", "item_group"):
		child_item.update({field: item.get(field)})

	date_fieldname = "delivery_date" if child_doctype == "Sales Order Item" else "schedule_date"
	child_item.update({date_fieldname: trans_item.get(date_fieldname) or p_doc.get(date_fieldname)})
	child_item.stock_uom = item.stock_uom
	child_item.uom = trans_item.get("uom") or item.stock_uom
	child_item.warehouse = get_item_warehouse(item, p_doc, overwrite_warehouse=True)
	conversion_factor = flt(
		get_conversion_factor(item.item_code, child_item.uom).get("conversion_factor")
	)
	child_item.conversion_factor = flt(trans_item.get("conversion_factor")) or conversion_factor

	if child_doctype == "Purchase Order Item":
		# Initialized value will update in parent validation
		child_item.base_rate = 1
		child_item.base_amount = 1
	if child_doctype == "Sales Order Item":
		child_item.warehouse = get_item_warehouse(item, p_doc, overwrite_warehouse=True)
		if not child_item.warehouse:
			frappe.throw(
				_("Cannot find {} for item {}. Please set the same in Item Master or Stock Settings.").format(
					frappe.bold("default warehouse"), frappe.bold(item.item_code)
				)
			)

	set_child_tax_template_and_map(item, child_item, p_doc)
	add_taxes_from_tax_template(child_item, p_doc)
	return child_item


def validate_child_on_delete(row, parent):
	"""Check if partially transacted item (row) is being deleted."""
	if parent.doctype == "Sales Order":
		if flt(row.delivered_qty):
			frappe.throw(
				_("Row #{0}: Cannot delete item {1} which has already been delivered").format(
					row.idx, row.item_code
				)
			)
		if flt(row.work_order_qty):
			frappe.throw(
				_("Row #{0}: Cannot delete item {1} which has work order assigned to it.").format(
					row.idx, row.item_code
				)
			)
		if flt(row.ordered_qty):
			frappe.throw(
				_("Row #{0}: Cannot delete item {1} which is assigned to customer's purchase order.").format(
					row.idx, row.item_code
				)
			)

	if parent.doctype == "Purchase Order" and flt(row.received_qty):
		frappe.throw(
			_("Row #{0}: Cannot delete item {1} which has already been received").format(
				row.idx, row.item_code
			)
		)

	if flt(row.billed_amt):
		frappe.throw(
			_("Row #{0}: Cannot delete item {1} which has already been billed.").format(
				row.idx, row.item_code
			)
		)


def update_bin_on_delete(row, doctype):
	"""Update bin for deleted item (row)."""
	from erpnext.stock.stock_balance import (
		get_indented_qty,
		get_ordered_qty,
		get_reserved_qty,
		update_bin_qty,
	)

	qty_dict = {}

	if doctype == "Sales Order":
		qty_dict["reserved_qty"] = get_reserved_qty(row.item_code, row.warehouse)
	else:
		if row.material_request_item:
			qty_dict["indented_qty"] = get_indented_qty(row.item_code, row.warehouse)

		qty_dict["ordered_qty"] = get_ordered_qty(row.item_code, row.warehouse)

	if row.warehouse:
		update_bin_qty(row.item_code, row.warehouse, qty_dict)


def validate_and_delete_children(parent, data):
	deleted_children = []
	updated_item_names = [d.get("docname") for d in data]
	for item in parent.items:
		if item.name not in updated_item_names:
			deleted_children.append(item)

	for d in deleted_children:
		validate_child_on_delete(d, parent)
		d.cancel()
		d.delete()

	# need to update ordered qty in Material Request first
	# bin uses Material Request Items to recalculate & update
	parent.update_prevdoc_status()

	for d in deleted_children:
		update_bin_on_delete(d, parent.doctype)


@frappe.whitelist()
def update_child_qty_rate(parent_doctype, trans_items, parent_doctype_name, child_docname="items"):
	def check_doc_permissions(doc, perm_type="create"):
		try:
			doc.check_permission(perm_type)
		except frappe.PermissionError:
			actions = {"create": "add", "write": "update"}

			frappe.throw(
				_("You do not have permissions to {} items in a {}.").format(
					actions[perm_type], parent_doctype
				),
				title=_("Insufficient Permissions"),
			)

	def validate_workflow_conditions(doc):
		workflow = get_workflow_name(doc.doctype)
		if not workflow:
			return

		workflow_doc = frappe.get_doc("Workflow", workflow)
		current_state = doc.get(workflow_doc.workflow_state_field)
		roles = frappe.get_roles()

		transitions = []
		for transition in workflow_doc.transitions:
			if transition.next_state == current_state and transition.allowed in roles:
				if not is_transition_condition_satisfied(transition, doc):
					continue
				transitions.append(transition.as_dict())

		if not transitions:
			frappe.throw(
				_("You are not allowed to update as per the conditions set in {} Workflow.").format(
					get_link_to_form("Workflow", workflow)
				),
				title=_("Insufficient Permissions"),
			)

	def get_new_child_item(item_row):
		child_doctype = "Sales Order Item" if parent_doctype == "Sales Order" else "Purchase Order Item"
		return set_order_defaults(
			parent_doctype, parent_doctype_name, child_doctype, child_docname, item_row
		)

	def validate_quantity(child_item, new_data):
		if not flt(new_data.get("qty")):
			frappe.throw(
				_("Row # {0}: Quantity for Item {1} cannot be zero").format(
					new_data.get("idx"), frappe.bold(new_data.get("item_code"))
				),
				title=_("Invalid Qty"),
			)

		if parent_doctype == "Sales Order" and flt(new_data.get("qty")) < flt(child_item.delivered_qty):
			frappe.throw(_("Cannot set quantity less than delivered quantity"))

		if parent_doctype == "Purchase Order" and flt(new_data.get("qty")) < flt(
			child_item.received_qty
		):
			frappe.throw(_("Cannot set quantity less than received quantity"))

	data = json.loads(trans_items)

	sales_doctypes = ["Sales Order", "Sales Invoice", "Delivery Note", "Quotation"]
	parent = frappe.get_doc(parent_doctype, parent_doctype_name)

	check_doc_permissions(parent, "write")
	validate_and_delete_children(parent, data)

	for d in data:
		new_child_flag = False

		if not d.get("item_code"):
			# ignore empty rows
			continue

		if not d.get("docname"):
			new_child_flag = True
			check_doc_permissions(parent, "create")
			child_item = get_new_child_item(d)
		else:
			check_doc_permissions(parent, "write")
			child_item = frappe.get_doc(parent_doctype + " Item", d.get("docname"))

			prev_rate, new_rate = flt(child_item.get("rate")), flt(d.get("rate"))
			prev_qty, new_qty = flt(child_item.get("qty")), flt(d.get("qty"))
			prev_con_fac, new_con_fac = flt(child_item.get("conversion_factor")), flt(
				d.get("conversion_factor")
			)
			prev_uom, new_uom = child_item.get("uom"), d.get("uom")

			if parent_doctype == "Sales Order":
				prev_date, new_date = child_item.get("delivery_date"), d.get("delivery_date")
			elif parent_doctype == "Purchase Order":
				prev_date, new_date = child_item.get("schedule_date"), d.get("schedule_date")

			rate_unchanged = prev_rate == new_rate
			qty_unchanged = prev_qty == new_qty
			uom_unchanged = prev_uom == new_uom
			conversion_factor_unchanged = prev_con_fac == new_con_fac
			date_unchanged = (
				prev_date == getdate(new_date) if prev_date and new_date else False
			)  # in case of delivery note etc
			if (
				rate_unchanged
				and qty_unchanged
				and conversion_factor_unchanged
				and uom_unchanged
				and date_unchanged
			):
				continue

		validate_quantity(child_item, d)

		child_item.qty = flt(d.get("qty"))
		rate_precision = child_item.precision("rate") or 2
		conv_fac_precision = child_item.precision("conversion_factor") or 2
		qty_precision = child_item.precision("qty") or 2

		if flt(child_item.billed_amt, rate_precision) > flt(
			flt(d.get("rate"), rate_precision) * flt(d.get("qty"), qty_precision), rate_precision
		):
			frappe.throw(
				_("Row #{0}: Cannot set Rate if amount is greater than billed amount for Item {1}.").format(
					child_item.idx, child_item.item_code
				)
			)
		else:
			child_item.rate = flt(d.get("rate"), rate_precision)

		if d.get("conversion_factor"):
			if child_item.stock_uom == child_item.uom:
				child_item.conversion_factor = 1
			else:
				child_item.conversion_factor = flt(d.get("conversion_factor"), conv_fac_precision)

		if d.get("uom"):
			child_item.uom = d.get("uom")
			conversion_factor = flt(
				get_conversion_factor(child_item.item_code, child_item.uom).get("conversion_factor")
			)
			child_item.conversion_factor = (
				flt(d.get("conversion_factor"), conv_fac_precision) or conversion_factor
			)

		if d.get("delivery_date") and parent_doctype == "Sales Order":
			child_item.delivery_date = d.get("delivery_date")

		if d.get("schedule_date") and parent_doctype == "Purchase Order":
			child_item.schedule_date = d.get("schedule_date")

		if flt(child_item.price_list_rate):
			if flt(child_item.rate) > flt(child_item.price_list_rate):
				#  if rate is greater than price_list_rate, set margin
				#  or set discount
				child_item.discount_percentage = 0

				if parent_doctype in sales_doctypes:
					child_item.margin_type = "Amount"
					child_item.margin_rate_or_amount = flt(
						child_item.rate - child_item.price_list_rate, child_item.precision("margin_rate_or_amount")
					)
					child_item.rate_with_margin = child_item.rate
			else:
				child_item.discount_percentage = flt(
					(1 - flt(child_item.rate) / flt(child_item.price_list_rate)) * 100.0,
					child_item.precision("discount_percentage"),
				)
				child_item.discount_amount = flt(child_item.price_list_rate) - flt(child_item.rate)

				if parent_doctype in sales_doctypes:
					child_item.margin_type = ""
					child_item.margin_rate_or_amount = 0
					child_item.rate_with_margin = 0

		child_item.flags.ignore_validate_update_after_submit = True
		if new_child_flag:
			parent.load_from_db()
			child_item.idx = len(parent.items) + 1
			child_item.insert()
		else:
			child_item.save()

	parent.reload()
	parent.flags.ignore_validate_update_after_submit = True
	parent.set_qty_as_per_stock_uom()
	parent.calculate_taxes_and_totals()
	parent.set_total_in_words()
	if parent_doctype == "Sales Order":
		make_packing_list(parent)
		parent.set_gross_profit()
	frappe.get_doc("Authorization Control").validate_approving_authority(
		parent.doctype, parent.company, parent.base_grand_total
	)

	parent.set_payment_schedule()
	if parent_doctype == "Purchase Order":
		parent.validate_minimum_order_qty()
		parent.validate_budget()
		if parent.is_against_so():
			parent.update_status_updater()
	else:
		parent.check_credit_limit()

	# reset index of child table
	for idx, row in enumerate(parent.get(child_docname), start=1):
		row.idx = idx

	parent.save()

	if parent_doctype == "Purchase Order":
		update_last_purchase_rate(parent, is_submit=1)
		parent.update_prevdoc_status()
		parent.update_requested_qty()
		parent.update_ordered_qty()
		parent.update_ordered_and_reserved_qty()
		parent.update_receiving_percentage()
<<<<<<< HEAD
=======
		if parent.is_subcontracted:
			parent.update_reserved_qty_for_subcontract()
			parent.create_raw_materials_supplied("supplied_items")
			parent.save()
>>>>>>> 5edd1dbb
	else:
		parent.update_reserved_qty()
		parent.update_project()
		parent.update_prevdoc_status("submit")
		parent.update_delivery_status()

	parent.reload()
	validate_workflow_conditions(parent)

	parent.update_blanket_order()
	parent.update_billing_percentage()
	parent.set_status()


@erpnext.allow_regional
def validate_regional(doc):
	pass


@erpnext.allow_regional
def validate_einvoice_fields(doc):
	pass<|MERGE_RESOLUTION|>--- conflicted
+++ resolved
@@ -2634,13 +2634,6 @@
 		parent.update_ordered_qty()
 		parent.update_ordered_and_reserved_qty()
 		parent.update_receiving_percentage()
-<<<<<<< HEAD
-=======
-		if parent.is_subcontracted:
-			parent.update_reserved_qty_for_subcontract()
-			parent.create_raw_materials_supplied("supplied_items")
-			parent.save()
->>>>>>> 5edd1dbb
 	else:
 		parent.update_reserved_qty()
 		parent.update_project()
