--- conflicted
+++ resolved
@@ -1252,12 +1252,9 @@
 			)
 
 	def validate_qty_is_not_zero(self):
-<<<<<<< HEAD
-		if self.doctype == "Purchase Receipt" or self.flags.allow_zero_qty:
+		if self.flags.allow_zero_qty:
 			return
 
-=======
->>>>>>> 2960d0dc
 		for item in self.items:
 			if self.doctype == "Purchase Receipt" and item.rejected_qty:
 				continue
