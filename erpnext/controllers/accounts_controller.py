# Copyright (c) 2015, Frappe Technologies Pvt. Ltd. and Contributors
# License: GNU General Public License v3. See license.txt

from __future__ import unicode_literals
import frappe, erpnext
import json
<<<<<<< HEAD
from frappe import _, throw, scrub
from frappe.utils import today, flt, cint, fmt_money, formatdate, getdate, add_days, add_months, get_last_day, nowdate,\
	cstr
from erpnext.stock.get_item_details import get_conversion_factor
=======
from frappe import _, throw
from frappe.utils import (today, flt, cint, fmt_money, formatdate,
	getdate, add_days, add_months, get_last_day, nowdate, get_link_to_form)
from erpnext.stock.get_item_details import get_conversion_factor, get_item_details
>>>>>>> bd5b37db
from erpnext.setup.utils import get_exchange_rate
from erpnext.accounts.utils import get_fiscal_years, validate_fiscal_year, get_account_currency
from erpnext.utilities.transaction_base import TransactionBase
from erpnext.buying.utils import update_last_purchase_rate
from erpnext.controllers.sales_and_purchase_return import validate_return
from erpnext.accounts.party import get_party_account_currency, validate_party_frozen_disabled
from erpnext.accounts.doctype.pricing_rule.utils import (apply_pricing_rule_on_transaction,
	apply_pricing_rule_for_free_items, get_applied_pricing_rules)
from erpnext.exceptions import InvalidCurrency
from six import text_type
from erpnext.accounts.doctype.accounting_dimension.accounting_dimension import get_accounting_dimensions

force_item_fields = ("item_group", "brand", "stock_uom", "is_fixed_asset", "item_tax_rate", "pricing_rules",
	"allow_zero_valuation_rate", "apply_discount_after_taxes")


class AccountsController(TransactionBase):
	def __init__(self, *args, **kwargs):
		super(AccountsController, self).__init__(*args, **kwargs)

	@property
	def company_currency(self):
		if not hasattr(self, "__company_currency"):
			self.__company_currency = erpnext.get_company_currency(self.company)

		return self.__company_currency

	def onload(self):
		self.set_onload("make_payment_via_journal_entry",
			frappe.db.get_single_value('Accounts Settings', 'make_payment_via_journal_entry'))

		if self.is_new():
			relevant_docs = ("Quotation", "Purchase Order", "Sales Order",
							 "Purchase Invoice", "Sales Invoice")
			if self.doctype in relevant_docs:
				self.set_payment_schedule()

	def ensure_supplier_is_not_blocked(self):
		is_supplier_payment = self.doctype == 'Payment Entry' and self.party_type == 'Supplier'
		is_buying_invoice = self.doctype in ['Purchase Invoice', 'Purchase Order']
		supplier = None
		supplier_name = None

		if is_buying_invoice or is_supplier_payment:
			supplier_name = self.supplier if is_buying_invoice else self.party
			supplier = frappe.get_doc('Supplier', supplier_name)
		elif self.doctype in ['Purchase Invoice', 'Purchase Order']:
			supplier_name = self.supplier
			is_buying_invoice = True
		elif self.doctype == 'Landed Cost Voucher' and self.party_type == 'Supplier':
			supplier_name = self.party
			is_buying_invoice = True

		if supplier and supplier_name and supplier.on_hold:
			if (is_buying_invoice and supplier.hold_type in ['All', 'Invoices']) or \
					(is_supplier_payment and supplier.hold_type in ['All', 'Payments']):
				if not supplier.release_date or getdate(nowdate()) <= supplier.release_date:
					frappe.msgprint(
						_('{0} is blocked so this transaction cannot proceed'.format(supplier_name)), raise_exception=1)

	def validate(self):
		if not self.get('is_return'):
			self.validate_qty_is_not_zero()

		if self.get("_action") and self._action != "update_after_submit":
			self.set_missing_values(for_validate=True)

		self.ensure_supplier_is_not_blocked()

		self.validate_date_with_fiscal_year()

		if self.meta.get_field("currency"):
			self.calculate_taxes_and_totals()

			if not self.meta.get_field("is_return") or not self.is_return:
				self.validate_value("base_grand_total", ">=", 0)

			validate_return(self)
			self.set_total_in_words()

		self.validate_all_documents_schedule()

		if self.meta.get_field("taxes_and_charges"):
			self.validate_enabled_taxes_and_charges()
			self.validate_tax_account_company()

		self.validate_party()
		self.validate_currency()

		self.clean_remarks()

		if self.doctype == 'Purchase Invoice':
			self.calculate_paid_amount()

		if self.doctype in ['Purchase Invoice', 'Sales Invoice']:
			pos_check_field = "is_pos" if self.doctype=="Sales Invoice" else "is_paid"
			if cint(self.allocate_advances_automatically) and not cint(self.get(pos_check_field)):
				self.set_advances()
		elif self.doctype in ['Landed Cost Voucher'] and cint(self.allocate_advances_automatically):
			self.set_advances()

			if self.is_return:
				self.validate_qty()
			else:
				self.validate_deferred_start_and_end_date()

		validate_regional(self)
		if self.doctype != 'Material Request':
			apply_pricing_rule_on_transaction(self)

	def validate_deferred_start_and_end_date(self):
		for d in self.items:
			if d.get("enable_deferred_revenue") or d.get("enable_deferred_expense"):
				if not (d.service_start_date and d.service_end_date):
					frappe.throw(_("Row #{0}: Service Start and End Date is required for deferred accounting").format(d.idx))
				elif getdate(d.service_start_date) > getdate(d.service_end_date):
					frappe.throw(_("Row #{0}: Service Start Date cannot be greater than Service End Date").format(d.idx))
				elif getdate(self.posting_date) > getdate(d.service_end_date):
					frappe.throw(_("Row #{0}: Service End Date cannot be before Invoice Posting Date").format(d.idx))

	def validate_invoice_documents_schedule(self):
		self.validate_payment_schedule_dates()
		self.set_due_date()
		self.set_payment_schedule()
		self.validate_payment_schedule_amount()
		self.validate_due_date()
		self.validate_advance_entries()

	def validate_non_invoice_documents_schedule(self):
		self.set_payment_schedule()
		self.validate_payment_schedule_dates()
		self.validate_payment_schedule_amount()

	def validate_all_documents_schedule(self):
		if self.doctype in ("Sales Invoice", "Purchase Invoice") and not self.is_return:
			self.validate_invoice_documents_schedule()
		elif self.doctype in ("Quotation", "Purchase Order", "Sales Order"):
			self.validate_non_invoice_documents_schedule()

	def before_print(self):
		if self.doctype in ['Purchase Order', 'Sales Order', 'Sales Invoice', 'Purchase Invoice',
							'Supplier Quotation', 'Purchase Receipt', 'Delivery Note', 'Quotation']:
			if self.get("group_same_items"):
				self.group_similar_items()

			self.warehouses = list(set([frappe.get_cached_value("Warehouse", item.warehouse, 'warehouse_name')
				for item in self.items if item.get('warehouse')]))

			for item in self.items:
				item.alt_uom_or_uom = item.alt_uom or item.uom

			if self.get("discount_amount"):
				self.discount_amount = -self.discount_amount

			if self.get("total_discount_after_taxes"):
				self.total_discount_after_taxes = -self.total_discount_after_taxes

			df = self.meta.get_field("discount_amount")
			if self.get("discount_amount") and hasattr(self, "taxes") and not len(self.taxes):
				df.set("print_hide", 0)
			else:
				df.set("print_hide", 1)

		if self.doctype in ['Journal Entry', 'Payment Entry']:
			self.get_gl_entries_for_print()

		self.company_address_doc = erpnext.get_company_address(self)

		if self.doctype == "Stock Entry":
			self.s_warehouses = list(set([frappe.get_cached_value("Warehouse", item.s_warehouse, 'warehouse_name')
				for item in self.items if item.get('s_warehouse')]))
			self.t_warehouses = list(set([frappe.get_cached_value("Warehouse", item.t_warehouse, 'warehouse_name')
				for item in self.items if item.get('t_warehouse')]))

	def calculate_paid_amount(self):
		if hasattr(self, "is_pos") or hasattr(self, "is_paid"):
			is_paid = self.get("is_pos") or self.get("is_paid")

			if is_paid:
				if not self.cash_bank_account:
					# show message that the amount is not paid
					frappe.throw(_("Note: Payment Entry will not be created since 'Cash or Bank Account' was not specified"))

				if cint(self.is_return) and self.grand_total > self.paid_amount:
					self.paid_amount = flt(flt(self.grand_total), self.precision("paid_amount"))

				elif not flt(self.paid_amount) and flt(self.outstanding_amount) > 0:
					self.paid_amount = flt(flt(self.outstanding_amount), self.precision("paid_amount"))

				self.base_paid_amount = flt(self.paid_amount * self.conversion_rate,
										self.precision("base_paid_amount"))

	def set_missing_values(self, for_validate=False):
		if frappe.flags.in_test:
			for fieldname in ["posting_date", "transaction_date"]:
				if self.meta.get_field(fieldname) and not self.get(fieldname):
					self.set(fieldname, today())
					break

	def calculate_taxes_and_totals(self):
		from erpnext.controllers.taxes_and_totals import calculate_taxes_and_totals
		calculate_taxes_and_totals(self)

		if self.doctype in ["Quotation", "Sales Order", "Delivery Note", "Sales Invoice"]:
			self.calculate_commission()
			self.calculate_contribution()

	def validate_date_with_fiscal_year(self):
		if self.meta.get_field("fiscal_year"):
			date_field = ""
			if self.meta.get_field("posting_date"):
				date_field = "posting_date"
			elif self.meta.get_field("transaction_date"):
				date_field = "transaction_date"

			if date_field and self.get(date_field):
				validate_fiscal_year(self.get(date_field), self.fiscal_year, self.company,
									 self.meta.get_label(date_field), self)

	def validate_due_date(self):
		if self.get('is_pos'): return

		from erpnext.accounts.party import validate_due_date
		if self.doctype == "Sales Invoice":
			if not self.due_date:
				frappe.throw(_("Due Date is mandatory"))

			validate_due_date(self.posting_date, self.due_date,
				"Customer", self.customer, self.company, self.payment_terms_template)
		elif self.doctype == "Purchase Invoice":
			validate_due_date(self.bill_date or self.posting_date, self.due_date,
				"Supplier", self.supplier, self.company, self.bill_date, self.payment_terms_template)

	def set_price_list_currency(self, buying_or_selling):
		if self.meta.get_field("posting_date"):
			transaction_date = self.posting_date
		else:
			transaction_date = self.transaction_date

		if self.meta.get_field("currency"):
			# price list part
			if buying_or_selling.lower() == "selling":
				fieldname = "selling_price_list"
				args = "for_selling"
			else:
				fieldname = "buying_price_list"
				args = "for_buying"

			if self.meta.get_field(fieldname) and self.get(fieldname):
				self.price_list_currency = frappe.db.get_value("Price List",
															   self.get(fieldname), "currency")

				if self.price_list_currency == self.company_currency:
					self.plc_conversion_rate = 1.0

				elif not self.plc_conversion_rate:
					self.plc_conversion_rate = get_exchange_rate(self.price_list_currency,
																 self.company_currency, transaction_date, args)

			# currency
			if not self.currency:
				self.currency = self.price_list_currency
				self.conversion_rate = self.plc_conversion_rate
			elif self.currency == self.company_currency:
				self.conversion_rate = 1.0
			elif not self.conversion_rate:
				self.conversion_rate = get_exchange_rate(self.currency,
														 self.company_currency, transaction_date, args)

	def set_missing_item_details(self, for_validate=False):
		"""set missing item values"""
		from erpnext.stock.doctype.serial_no.serial_no import get_serial_nos

		if hasattr(self, "items"):
			parent_dict = {}
			for fieldname in self.meta.get_valid_columns():
				parent_dict[fieldname] = self.get(fieldname)

			if self.doctype in ["Quotation", "Sales Order", "Delivery Note", "Sales Invoice"]:
				document_type = "{} Item".format(self.doctype)
				parent_dict.update({"document_type": document_type})

<<<<<<< HEAD
			if 'transaction_type' in parent_dict:
				parent_dict['transaction_type_name'] = parent_dict.pop('transaction_type')

			self.set('pricing_rules', [])
=======
>>>>>>> bd5b37db
			# party_name field used for customer in quotation
			if self.doctype == "Quotation" and self.quotation_to == "Customer" and parent_dict.get("party_name"):
				parent_dict.update({"customer": parent_dict.get("party_name")})

			for item in self.get("items"):
				if item.get("item_code"):
					args = parent_dict.copy()
					args.update(item.as_dict())

					args["doctype"] = self.doctype
					args["name"] = self.name
					args["child_docname"] = item.name

					if not args.get("transaction_date"):
						args["transaction_date"] = args.get("posting_date")

					if self.get("is_subcontracted"):
						args["is_subcontracted"] = self.is_subcontracted

					ret = get_item_details(args, self, for_validate=True, overwrite_warehouse=False)

					for fieldname, value in ret.items():
						if item.meta.get_field(fieldname) and value is not None:
							if (item.get(fieldname) is None or fieldname in force_item_fields):
								item.set(fieldname, value)

							elif fieldname in ['cost_center', 'conversion_factor'] and not item.get(fieldname):
								item.set(fieldname, value)

							elif fieldname == "serial_no":
								# Ensure that serial numbers are matched against Stock UOM
								item_conversion_factor = item.get("conversion_factor") or 1.0
								item_qty = abs(item.get("qty")) * item_conversion_factor

								if item_qty != len(get_serial_nos(item.get('serial_no'))):
									item.set(fieldname, value)

					if self.doctype in ["Purchase Invoice", "Sales Invoice"] and item.meta.get_field('is_fixed_asset'):
						item.set('is_fixed_asset', ret.get('is_fixed_asset', 0))

					if ret.get("pricing_rules"):
						self.apply_pricing_rule_on_items(item, ret)

			if self.doctype == "Purchase Invoice":
				self.set_expense_account(for_validate)

	def apply_pricing_rule_on_items(self, item, pricing_rule_args):
		if not pricing_rule_args.get("validate_applied_rule", 0):
			# if user changed the discount percentage then set user's discount percentage ?
			if pricing_rule_args.get("price_or_product_discount") == 'Price':
				item.set("pricing_rules", pricing_rule_args.get("pricing_rules"))
				item.set("discount_percentage", pricing_rule_args.get("discount_percentage"))
				item.set("discount_amount", pricing_rule_args.get("discount_amount"))
				if pricing_rule_args.get("pricing_rule_for") == "Rate":
					item.set("price_list_rate", pricing_rule_args.get("price_list_rate"))

				if item.get("price_list_rate"):
					item.rate = flt(item.price_list_rate *
						(1.0 - (flt(item.discount_percentage) / 100.0)), item.precision("rate"))

					if item.get('discount_amount'):
						item.rate = item.price_list_rate - item.discount_amount

			elif pricing_rule_args.get('free_item_data'):
				apply_pricing_rule_for_free_items(self, pricing_rule_args.get('free_item_data'))

		elif pricing_rule_args.get("validate_applied_rule"):
			for pricing_rule in get_applied_pricing_rules(item):
				pricing_rule_doc = frappe.get_cached_doc("Pricing Rule", pricing_rule)
				for field in ['discount_percentage', 'discount_amount', 'rate']:
					if item.get(field) < pricing_rule_doc.get(field):
						title = get_link_to_form("Pricing Rule", pricing_rule)

						frappe.msgprint(_("Row {0}: user has not applied the rule {1} on the item {2}")
							.format(item.idx, frappe.bold(title), frappe.bold(item.item_code)))

	def set_taxes(self):
		if not self.meta.get_field("taxes"):
			return

		tax_master_doctype = self.meta.get_field("taxes_and_charges").options

		if (self.is_new() or self.is_pos_profile_changed()) and not self.get("taxes"):
			if self.company and not self.get("taxes_and_charges"):
				# get the default tax master
				self.taxes_and_charges = frappe.db.get_value(tax_master_doctype,
															 {"is_default": 1, 'company': self.company})

			self.append_taxes_from_master(tax_master_doctype)

	def is_pos_profile_changed(self):
		if (self.doctype == 'Sales Invoice' and self.is_pos and
				self.pos_profile != frappe.db.get_value('Sales Invoice', self.name, 'pos_profile')):
			return True

	def append_taxes_from_master(self, tax_master_doctype=None):
		if self.get("taxes_and_charges"):
			if not tax_master_doctype:
				tax_master_doctype = self.meta.get_field("taxes_and_charges").options

			self.extend("taxes", get_taxes_and_charges(tax_master_doctype, self.get("taxes_and_charges")))

	def set_other_charges(self):
		self.set("taxes", [])
		self.set_taxes()

	def validate_enabled_taxes_and_charges(self):
		taxes_and_charges_doctype = self.meta.get_options("taxes_and_charges")
		if frappe.db.get_value(taxes_and_charges_doctype, self.taxes_and_charges, "disabled"):
			frappe.throw(_("{0} '{1}' is disabled").format(taxes_and_charges_doctype, self.taxes_and_charges))

	def validate_tax_account_company(self):
		for d in self.get("taxes"):
			if d.account_head:
				tax_account_company = frappe.db.get_value("Account", d.account_head, "company")
				if tax_account_company != self.company:
					frappe.throw(_("Row #{0}: Account {1} does not belong to company {2}")
								 .format(d.idx, d.account_head, self.company))

	def get_gl_dict(self, args, account_currency=None, item=None):
		"""this method populates the common properties of a gl entry record"""

		posting_date = args.get('posting_date') or self.get('posting_date')
		fiscal_years = get_fiscal_years(posting_date, company=self.company)
		if len(fiscal_years) > 1:
			frappe.throw(_("Multiple fiscal years exist for the date {0}. Please set company in Fiscal Year").format(
				formatdate(posting_date)))
		else:
			fiscal_year = fiscal_years[0][0]

		gl_dict = frappe._dict({
			'company': self.company,
			'posting_date': posting_date,
			'fiscal_year': fiscal_year,
			'voucher_type': self.doctype,
			'voucher_no': self.name,
			'remarks': self.get("remarks") or self.get("remark"),
			'debit': 0,
			'credit': 0,
			'debit_in_account_currency': 0,
			'credit_in_account_currency': 0,
			'is_opening': self.get("is_opening") or "No",
			'party_type': None,
			'party': None,
			'project': self.get("project") or self.get("set_project"),
			'cost_center': self.get("cost_center"),
			'reference_no': self.get("reference_no") or self.get("cheque_no") or self.get("bill_no"),
			'reference_date': self.get("reference_date") or self.get("cheque_date") or self.get("bill_date")
		})

		accounting_dimensions = get_accounting_dimensions()
		dimension_dict = frappe._dict()

		for dimension in accounting_dimensions:
			dimension_dict[dimension] = self.get(dimension)
			if item and item.get(dimension):
				dimension_dict[dimension] = item.get(dimension)

		gl_dict.update(dimension_dict)
		gl_dict.update(args)

		if not account_currency:
			account_currency = get_account_currency(gl_dict.account)

		if gl_dict.account and self.doctype not in ["Journal Entry",
													"Period Closing Voucher", "Payment Entry"]:
			self.validate_account_currency(gl_dict.account, account_currency)
			set_balance_in_account_currency(gl_dict, account_currency, self.get("conversion_rate"),
											self.company_currency)

		return gl_dict

	def validate_qty_is_not_zero(self):
<<<<<<< HEAD
		for item in self.items:
			if not item.qty and not item.get('rejected_qty'):
				frappe.throw("Item Quantity can not be zero")
=======
		if self.doctype != "Purchase Receipt":
			for item in self.items:
				if not item.qty:
					frappe.throw(_("Item quantity can not be zero"))
>>>>>>> bd5b37db

	def validate_account_currency(self, account, account_currency=None):
		valid_currency = [self.company_currency]
		if self.get("currency") and self.currency != self.company_currency:
			valid_currency.append(self.currency)

		if account_currency not in valid_currency:
			frappe.throw(_("Account {0} is invalid. Account Currency must be {1}")
						 .format(account, _(" or ").join(valid_currency)))

	def clear_unallocated_advances(self, childtype, parentfield):
		self.set(parentfield, self.get(parentfield, {"allocated_amount": ["not in", [0, None, ""]]}))

		frappe.db.sql("""delete from `tab%s` where parentfield=%s and parent = %s
			and allocated_amount = 0""" % (childtype, '%s', '%s'), (parentfield, self.name))

	def apply_shipping_rule(self):
		if self.shipping_rule:
			shipping_rule = frappe.get_doc("Shipping Rule", self.shipping_rule)
			shipping_rule.apply(self)
			self.calculate_taxes_and_totals()

	def get_shipping_address(self):
		'''Returns Address object from shipping address fields if present'''

		# shipping address fields can be `shipping_address_name` or `shipping_address`
		# try getting value from both

		for fieldname in ('shipping_address_name', 'shipping_address'):
			shipping_field = self.meta.get_field(fieldname)
			if shipping_field and shipping_field.fieldtype == 'Link':
				if self.get(fieldname):
					return frappe.get_doc('Address', self.get(fieldname))

		return {}

	def set_advances(self):
		"""Returns list of advances against Account, Party, Reference"""

		res = self.get_advance_entries()
		company_currency = erpnext.get_company_currency(self.company)

		self.set("advances", [])
		advance_allocated = 0
		for d in res:
			if d.against_order:
				allocated_amount = flt(d.amount)
			else:
				if self.get("party_account_currency")\
					and self.get("party_account_currency") == company_currency:
					amount = self.get("base_rounded_total") or self.get("base_grand_total")
				else:
					amount = self.get("rounded_total") or self.get("grand_total")

				allocated_amount = min(flt(amount) - advance_allocated, d.amount)
			advance_allocated += flt(allocated_amount)

			self.append("advances", {
				"doctype": self.doctype + " Advance",
				"reference_type": d.reference_type,
				"reference_name": d.reference_name,
				"reference_row": d.reference_row,
				"remarks": d.remarks,
				"advance_amount": flt(d.amount),
				"allocated_amount": allocated_amount
			})

	def get_advance_entries(self, include_unallocated=True):
		against_all_orders = False
		order_field = None
		order_doctype = None
		if self.doctype == "Sales Invoice":
			party_account = self.debit_to
			party_type = "Customer"
			party = self.customer
			order_field = "sales_order"
			order_doctype = "Sales Order"
		elif self.doctype == "Purchase Invoice":
			party_account = self.credit_to
			party_type = "Letter of Credit" if self.letter_of_credit else "Supplier"
			party = self.letter_of_credit if self.letter_of_credit else self.supplier
			order_field = "purchase_order"
			order_doctype = "Purchase Order"
		elif self.doctype == "Expense Claim":
			party_account = self.payable_account
			party_type = "Employee"
			party = self.employee
		else:
			party_account = self.credit_to
			party_type = self.party_type
			party = self.party

		if order_field:
			order_list = list(set([d.get(order_field) for d in self.get("items") if d.get(order_field)]))
		else:
			order_list = []

		journal_entries = get_advance_journal_entries(party_type, party, party_account,
			order_doctype, order_list, include_unallocated, against_all_orders=against_all_orders)

		payment_entries = get_advance_payment_entries(party_type, party, party_account,
			order_doctype, order_list, include_unallocated, against_all_orders=against_all_orders)

		res = sorted(journal_entries + payment_entries, key=lambda d: (not bool(d.against_order), d.posting_date))

		return res

	def is_inclusive_tax(self):
		is_inclusive = cint(frappe.db.get_single_value("Accounts Settings", "show_inclusive_tax_in_print"))

		if is_inclusive:
			is_inclusive = 0
			if self.get("taxes", filters={"included_in_print_rate": 1}):
				is_inclusive = 1

		return is_inclusive

	def validate_advance_entries(self):
		order_field = "sales_order" if self.doctype == "Sales Invoice" else "purchase_order"
		order_list = list(set([d.get(order_field)
			for d in self.get("items") if d.get(order_field)]))

		if not order_list: return

		advance_entries = self.get_advance_entries(include_unallocated=False)

		if advance_entries:
			advance_entries_against_si = [d.reference_name for d in self.get("advances")]
			for d in advance_entries:
				if not advance_entries_against_si or d.reference_name not in advance_entries_against_si:
					frappe.msgprint(_(
						"Payment Entry {0} is linked against Order {1}, check if it should be pulled as advance in this invoice.")
							.format(d.reference_name, d.against_order))

	def update_against_document_in_jv(self):
		"""
			Links invoice and advance voucher:
				1. cancel advance voucher
				2. split into multiple rows if partially adjusted, assign against voucher
				3. submit advance voucher
		"""

		if self.doctype == "Sales Invoice":
			party_type = "Customer"
			party = self.customer
			party_account = self.debit_to
			dr_or_cr = "credit_in_account_currency"
		elif self.doctype == "Purchase Invoice":
			party_type = "Letter of Credit" if self.letter_of_credit else "Supplier"
			party = self.letter_of_credit if self.letter_of_credit else self.supplier
			party_account = self.credit_to
			dr_or_cr = "debit_in_account_currency"
		elif self.doctype == "Expense Claim":
			party_type = "Employee"
			party = self.employee
			party_account = self.payable_account
			dr_or_cr = "debit_in_account_currency"
		else:
			party_type = self.party_type
			party = self.party
			party_account = self.credit_to
			dr_or_cr = "debit_in_account_currency"

		if self.doctype in ["Sales Invoice", "Purchase Invoice"]:
			invoice_amounts = {
				'exchange_rate': (self.conversion_rate if self.party_account_currency != self.company_currency else 1),
				'grand_total': (self.base_grand_total if self.party_account_currency == self.company_currency else self.grand_total)
			}
		elif self.doctype == "Expense Claim":
			invoice_amounts = {
				'exchange_rate': 1,
				'grand_total': self.total_sanctioned_amount
			}
		else:
			invoice_amounts = {
				'exchange_rate': 1,
				'grand_total': self.grand_total
			}

		lst = []
		for d in self.get('advances'):
			if flt(d.allocated_amount) > 0 and d.reference_type != 'Employee Advance':
				args = frappe._dict({
					'voucher_type': d.reference_type,
					'voucher_no': d.reference_name,
					'voucher_detail_no': d.reference_row,
					'against_voucher_type': self.doctype,
					'against_voucher': self.name,
					'account': party_account,
					'party_type': party_type,
					'party': party,
					'dr_or_cr': dr_or_cr,
					'unadjusted_amount': flt(d.advance_amount),
					'allocated_amount': flt(d.allocated_amount),
					'exchange_rate': (self.conversion_rate
						if self.party_account_currency != self.company_currency else 1),
					'grand_total': (self.base_grand_total
						if self.party_account_currency == self.company_currency else self.grand_total),
					'outstanding_amount': self.outstanding_amount
				})
				args.update(invoice_amounts)
				lst.append(args)

		if lst:
			from erpnext.accounts.utils import reconcile_against_document
			reconcile_against_document(lst)

	def on_cancel(self):
		from erpnext.accounts.utils import unlink_ref_doc_from_payment_entries

		if self.doctype in ["Sales Invoice", "Purchase Invoice"]:
			if self.is_return: return

			if frappe.db.get_single_value('Accounts Settings', 'unlink_payment_on_cancellation_of_invoice'):
				unlink_ref_doc_from_payment_entries(self)

		elif self.doctype in ["Sales Order", "Purchase Order"]:
			if frappe.db.get_single_value('Accounts Settings', 'unlink_advance_payment_on_cancelation_of_order'):
				unlink_ref_doc_from_payment_entries(self)

	def validate_multiple_billing(self, ref_dt, item_ref_dn, based_on, parentfield):
		from erpnext.controllers.status_updater import get_allowance_for
		item_allowance = {}
		global_qty_allowance, global_amount_allowance = None, None

		for item in self.get("items"):
			if item.get(item_ref_dn):
				ref_amt = flt(frappe.db.get_value(ref_dt + " Item",
					item.get(item_ref_dn), based_on), self.precision(based_on, item))
				if not ref_amt:
					frappe.msgprint(
						_("Warning: System will not check overbilling since amount for Item {0} in {1} is zero")
							.format(item.item_code, ref_dt))
				else:
					already_billed = frappe.db.sql("""
						select sum(%s)
						from `tab%s`
						where %s=%s and docstatus=1 and parent != %s
					""" % (based_on, self.doctype + " Item", item_ref_dn, '%s', '%s'),
					   (item.get(item_ref_dn), self.name))[0][0]

					total_billed_amt = flt(flt(already_billed) + flt(item.get(based_on)),
						self.precision(based_on, item))

					allowance, item_allowance, global_qty_allowance, global_amount_allowance = \
						get_allowance_for(item.item_code, item_allowance, global_qty_allowance, global_amount_allowance, "amount")

					max_allowed_amt = flt(ref_amt * (100 + allowance) / 100)

					if total_billed_amt < 0 and max_allowed_amt < 0:
						# while making debit note against purchase return entry(purchase receipt) getting overbill error
						total_billed_amt = abs(total_billed_amt)
						max_allowed_amt = abs(max_allowed_amt)

					if total_billed_amt - max_allowed_amt > 0.01:
						frappe.throw(_("Cannot overbill for Item {0} in row {1} more than {2}. To allow over-billing, please set allowance in Accounts Settings")
							.format(item.item_code, item.idx, max_allowed_amt))

	def get_company_default(self, fieldname):
		from erpnext.accounts.utils import get_company_default
		return get_company_default(self.company, fieldname)

	def get_stock_items(self):
		stock_items = []
		item_codes = list(set(item.item_code for item in self.get("items")))
		if item_codes:
			stock_items = [r[0] for r in frappe.db.sql("""
				select name from `tabItem`
				where name in (%s) and is_stock_item=1
			""" % (", ".join((["%s"] * len(item_codes))),), item_codes)]

		return stock_items

	def set_total_advance_paid(self):
		if self.doctype == "Sales Order":
			dr_or_cr = "credit_in_account_currency"
			party = self.customer
		else:
			dr_or_cr = "debit_in_account_currency"
			party = self.supplier

		advance = frappe.db.sql("""
			select
				account_currency, sum({dr_or_cr}) as amount
			from
				`tabGL Entry`
			where
				against_voucher_type = %s and against_voucher = %s and party=%s
				and docstatus = 1
		""".format(dr_or_cr=dr_or_cr), (self.doctype, self.name, party), as_dict=1)

		if advance:
			advance = advance[0]
			advance_paid = flt(advance.amount, self.precision("advance_paid"))
			formatted_advance_paid = fmt_money(advance_paid, precision=self.precision("advance_paid"),
											   currency=advance.account_currency)

			frappe.db.set_value(self.doctype, self.name, "party_account_currency",
								advance.account_currency)

			if advance.account_currency == self.currency:
				order_total = self.get("rounded_total") or self.grand_total
				precision = "rounded_total" if self.get("rounded_total") else "grand_total"
			else:
				order_total = self.get("base_rounded_total") or self.base_grand_total
				precision = "base_rounded_total" if self.get("base_rounded_total") else "base_grand_total"

			formatted_order_total = fmt_money(order_total, precision=self.precision(precision),
											  currency=advance.account_currency)

			if self.currency == self.company_currency and advance_paid > order_total:
				frappe.throw(_("Total advance ({0}) against Order {1} cannot be greater than the Grand Total ({2})")
							 .format(formatted_advance_paid, self.name, formatted_order_total))

			frappe.db.set_value(self.doctype, self.name, "advance_paid", advance_paid)

	@property
	def company_abbr(self):
		if not hasattr(self, "_abbr"):
			self._abbr = frappe.db.get_value('Company',  self.company,  "abbr")

		return self._abbr

	def validate_party(self):
		party_type, party = self.get_party()
		validate_party_frozen_disabled(party_type, party)

		billing_party_type, billing_party = self.get_billing_party()
		if (billing_party_type, billing_party) != (party_type, party):
			validate_party_frozen_disabled(billing_party_type, billing_party)

	def get_party(self):
		if self.doctype == "Landed Cost Voucher":
			return self.get("party_type"), self.get("party")

		party_type = None
		if self.doctype in ("Opportunity", "Quotation", "Sales Order", "Delivery Note", "Sales Invoice"):
			party_type = 'Customer'

		elif self.doctype in ("Supplier Quotation", "Purchase Order", "Purchase Receipt", "Purchase Invoice"):
			party_type = 'Supplier'

		elif self.meta.get_field("customer"):
			party_type = "Customer"

		elif self.meta.get_field("supplier"):
			party_type = "Supplier"

		party = self.get(scrub(party_type)) if party_type else None

		return party_type, party

	def get_billing_party(self):
		if self.get("letter_of_credit"):
			return "Letter of Credit", self.get("letter_of_credit")
		else:
			return self.get_party()

	def validate_currency(self):
		if self.get("currency"):
			party_type, party = self.get_billing_party()
			if party_type and party:
				party_account_currency = get_party_account_currency(party_type, party, self.company)

				if (party_account_currency
						and party_account_currency != self.company_currency
						and self.currency != party_account_currency):
					frappe.throw(_("Accounting Entry for {0}: {1} can only be made in currency: {2}")
								 .format(party_type, party, party_account_currency), InvalidCurrency)

				# Note: not validating with gle account because we don't have the account
				# at quotation / sales order level and we shouldn't stop someone
				# from creating a sales invoice if sales order is already created

<<<<<<< HEAD
	def clean_remarks(self):
		for f in ['remarks', 'remark', 'user_remark', 'user_remarks']:
			if self.meta.has_field(f):
				cleaned_remarks = cstr(self.get(f)).strip()
				cleaned_remarks = re.sub(r'\n\s*\n', '\n', cleaned_remarks)
				cleaned_remarks = re.sub(r' +', ' ', cleaned_remarks)
				self.set(f, cleaned_remarks)

	def validate_fixed_asset(self):
		for d in self.get("items"):
			if d.is_fixed_asset:
				# if d.qty > 1:
				# 					frappe.throw(_("Row #{0}: Qty must be 1, as item is a fixed asset. Please use separate row for multiple qty.").format(d.idx))

				if d.meta.get_field("asset") and d.asset:
					asset = frappe.get_doc("Asset", d.asset)

					if asset.company != self.company:
						frappe.throw(_("Row #{0}: Asset {1} does not belong to company {2}")
									 .format(d.idx, d.asset, self.company))

					elif asset.item_code != d.item_code:
						frappe.throw(_("Row #{0}: Asset {1} does not linked to Item {2}")
									 .format(d.idx, d.asset, d.item_code))

					# elif asset.docstatus != 1:
					# 						frappe.throw(_("Row #{0}: Asset {1} must be submitted").format(d.idx, d.asset))

					elif self.doctype == "Purchase Invoice":
						# if asset.status != "Submitted":
						# 							frappe.throw(_("Row #{0}: Asset {1} is already {2}")
						# 								.format(d.idx, d.asset, asset.status))
						if getdate(asset.purchase_date) != getdate(self.posting_date):
							frappe.throw(
								_("Row #{0}: Posting Date must be same as purchase date {1} of asset {2}").format(d.idx,
																												  asset.purchase_date,
																												  d.asset))
						elif asset.is_existing_asset:
							frappe.throw(
								_("Row #{0}: Purchase Invoice cannot be made against an existing asset {1}").format(
									d.idx, d.asset))

					elif self.docstatus == "Sales Invoice" and self.docstatus == 1:
						if self.update_stock:
							frappe.throw(_("'Update Stock' cannot be checked for fixed asset sale"))

						elif asset.status in ("Scrapped", "Cancelled", "Sold"):
							frappe.throw(_("Row #{0}: Asset {1} cannot be submitted, it is already {2}")
										 .format(d.idx, d.asset, asset.status))

=======
>>>>>>> bd5b37db
	def delink_advance_entries(self, linked_doc_name):
		total_allocated_amount = 0
		for adv in self.advances:
			consider_for_total_advance = True
			if adv.reference_name == linked_doc_name:
				frappe.db.sql("""delete from `tab{0} Advance`
					where name = %s""".format(self.doctype), adv.name)
				consider_for_total_advance = False

			if consider_for_total_advance:
				total_allocated_amount += flt(adv.allocated_amount, adv.precision("allocated_amount"))

		frappe.db.set_value(self.doctype, self.name, "total_advance",
							total_allocated_amount, update_modified=False)

	def group_similar_items(self):
		group_item_data = {}
		item_meta = frappe.get_meta(self.doctype + " Item")
		count = 0

		sum_fields = ['qty', 'stock_qty', 'alt_uom_qty', 'total_weight',
			'amount', 'taxable_amount', 'net_amount', 'total_discount', 'amount_before_discount',
			'item_taxes_and_charges', 'tax_inclusive_amount']
		sum_fields += ['tax_exclusive_' + f for f in sum_fields if item_meta.has_field('tax_exclusive_' + f)]

		rate_fields = [('rate', 'amount'), ('taxable_rate', 'taxable_amount'), ('net_rate', 'net_amount'),
			('discount_amount', 'total_discount'), ('price_list_rate', 'amount_before_discount'),
			('tax_inclusive_rate', 'tax_inclusive_amount'), ('weight_per_unit', 'total_weight')]
		rate_fields += [('tax_exclusive_' + t, 'tax_exclusive_' + s) for t, s in rate_fields
			if item_meta.has_field('tax_exclusive_' + t) and item_meta.has_field('tax_exclusive_' + s)]

		base_fields = [('base_' + f, f) for f in sum_fields if item_meta.has_field('base_' + f)]
		base_fields += [('base_' + t, t) for t, s in rate_fields if item_meta.has_field('base_' + t)]

		# Sum amounts
		for item in self.items:
			group_key = (cstr(item.item_code), cstr(item.item_name), item.uom)
			group_item = group_item_data.setdefault(group_key, frappe._dict())
			for f in sum_fields:
				group_item[f] = group_item.get(f, 0) + flt(item.get(f))

			group_item_serial_nos = group_item.setdefault('serial_no', [])
			if item.get('serial_no'):
				group_item_serial_nos += filter(lambda s: s, item.serial_no.split('\n'))

		# Calculate average rates and get serial nos string
		for group_item in group_item_data.values():
			if group_item.qty:
				for target, source in rate_fields:
					group_item[target] = flt(group_item[source]) / flt(group_item.qty)
			else:
				for target, source in rate_fields:
					group_item[target] = 0

			group_item.serial_no = '\n'.join(group_item.serial_no)

		# Calculate company currenct values
		for group_item in group_item_data.values():
			for target, source in base_fields:
				group_item[target] = group_item.get(source, 0) * self.conversion_rate

		# Remove duplicates and set aggregated values
		duplicate_list = []
		for item in self.items:
			group_key = (cstr(item.item_code), cstr(item.item_name), item.uom)
			if group_key in group_item_data.keys():
				count += 1

				# Will set price_list_rate instead
				if item.get('rate_with_margin'):
					item.rate_with_margin = 0
				if item.get('tax_exclusive_rate_with_margin'):
					item.tax_exclusive_rate_with_margin = 0

				item.update(group_item_data[group_key])

				item.idx = count
				del group_item_data[group_key]
			else:
				duplicate_list.append(item)

		for item in duplicate_list:
			self.remove(item)

	def get_gl_entries_for_print(self):
		from collections import OrderedDict

		if self.docstatus == 1:
			gles = frappe.db.sql("""
				select
					account, remarks, party_type, party, debit, credit,
					against_voucher, against_voucher_type, reference_no, reference_date
				from `tabGL Entry`
				where voucher_type = %s and voucher_no = %s
			""", [self.doctype, self.name], as_dict=1)
		else:
			gles = self.get_gl_entries()

		grouped_gles = OrderedDict()

		for gle in gles:
			key = (gle.account, cstr(gle.party_type), cstr(gle.party), cstr(gle.remarks), cstr(gle.reference_no),
				cstr(gle.reference_date), bool(gle.against_voucher))
			group = grouped_gles.setdefault(key, frappe._dict({
				"account": cstr(gle.account),
				"party_type": cstr(gle.party_type),
				"party": cstr(gle.party),
				"remarks": cstr(gle.remarks),
				"reference_no": cstr(gle.reference_no),
				"reference_date": cstr(gle.reference_date),
				"sum": 0, "against_voucher_set": set(), "against_voucher": []
			}))
			group.sum += flt(gle.debit) - flt(gle.credit)
			if gle.against_voucher_type and gle.against_voucher:
				group.against_voucher_set.add((cstr(gle.against_voucher_type), cstr(gle.against_voucher)))

		for d in grouped_gles.values():
			d.debit = d.sum if d.sum > 0 else 0
			d.credit = -d.sum if d.sum < 0 else 0

			for against_voucher_type, against_voucher in d.against_voucher_set:
				bill_no = None
				if against_voucher_type in ['Journal Entry', 'Purchase Invoice']:
					bill_no = frappe.db.get_value(against_voucher_type, against_voucher, 'bill_no')

				if bill_no:
					d.against_voucher.append(bill_no)
				else:
					d.against_voucher.append(frappe.utils.get_original_name(against_voucher_type, against_voucher))

			d.against_voucher = ", ".join(d.against_voucher or [])

		debit_gles = filter(lambda d: d.debit - d.credit > 0, grouped_gles.values())
		credit_gles = filter(lambda d: d.debit - d.credit < 0, grouped_gles.values())

		self.gl_entries = debit_gles + credit_gles
		self.total_debit = sum([d.debit for d in self.gl_entries])
		self.total_credit = sum([d.credit for d in self.gl_entries])

	def set_payment_schedule(self):
		if self.doctype == 'Sales Invoice' and self.is_pos:
			self.payment_terms_template = ''
			return

		posting_date = self.get("bill_date") or self.get("posting_date") or self.get("transaction_date")
		date = self.get("due_date")
		due_date = date or posting_date
		grand_total = self.get("rounded_total") or self.grand_total
		if self.doctype in ("Sales Invoice", "Purchase Invoice"):
			grand_total = grand_total - flt(self.write_off_amount)

		if self.get("total_advance"):
			grand_total -= self.get("total_advance")

		if not self.get("payment_schedule"):
			if self.get("payment_terms_template"):
				data = get_payment_terms(self.payment_terms_template, posting_date, grand_total)
				for item in data:
					self.append("payment_schedule", item)
			else:
				data = dict(due_date=due_date, invoice_portion=100, payment_amount=grand_total)
				self.append("payment_schedule", data)
		else:
			for d in self.get("payment_schedule"):
				if d.invoice_portion:
					d.payment_amount = grand_total * flt(d.invoice_portion) / 100

	def set_due_date(self):
		due_dates = [d.due_date for d in self.get("payment_schedule") if d.due_date]
		if due_dates:
			self.due_date = max(due_dates)

	def validate_payment_schedule_dates(self):
		dates = []
		li = []

		if self.doctype == 'Sales Invoice' and self.is_pos: return

		for d in self.get("payment_schedule"):
			if self.doctype == "Sales Order" and getdate(d.due_date) < getdate(self.transaction_date):
				frappe.throw(_("Row {0}: Due Date cannot be before posting date").format(d.idx))
			elif d.due_date in dates:
				li.append(_("{0} in row {1}").format(d.due_date, d.idx))
			dates.append(d.due_date)

		if li:
			duplicates = '<br>' + '<br>'.join(li)
			frappe.throw(_("Rows with duplicate due dates in other rows were found: {0}").format(duplicates))

	def validate_payment_schedule_amount(self):
		if self.doctype == 'Sales Invoice' and self.is_pos: return

		if self.get("payment_schedule"):
			total = 0
			for d in self.get("payment_schedule"):
				total += flt(d.payment_amount)
			total = flt(total, self.precision("grand_total"))

			grand_total = flt(self.get("rounded_total") or self.grand_total, self.precision('grand_total'))
			if self.get("total_advance"):
				grand_total -= self.get("total_advance")

			if self.doctype in ("Sales Invoice", "Purchase Invoice"):
				grand_total = grand_total - flt(self.write_off_amount)
			if total != flt(grand_total, self.precision("grand_total")):
				frappe.throw(_("Total Payment Amount in Payment Schedule must be equal to Grand / Rounded Total"))

	def is_rounded_total_disabled(self):
		if self.meta.get_field("calculate_tax_on_company_currency") and cint(self.get("calculate_tax_on_company_currency")):
			return True
		if self.meta.get_field("disable_rounded_total"):
			return self.disable_rounded_total
		else:
			return frappe.db.get_single_value("Global Defaults", "disable_rounded_total")

@frappe.whitelist()
def get_tax_rate(account_head):
	return frappe.db.get_value("Account", account_head, ["tax_rate", "account_name"], as_dict=True)


@frappe.whitelist()
def get_default_taxes_and_charges(master_doctype, tax_template=None, company=None):
	if not company: return {}

	if tax_template and company:
		tax_template_company = frappe.db.get_value(master_doctype, tax_template, "company")
		if tax_template_company == company:
			return

	default_tax = frappe.db.get_value(master_doctype, {"is_default": 1, "company": company})

	return {
		'taxes_and_charges': default_tax,
		'taxes': get_taxes_and_charges(master_doctype, default_tax)
	}


@frappe.whitelist()
def get_taxes_and_charges(master_doctype, master_name):
	if not master_name:
		return
	from frappe.model import default_fields
	tax_master = frappe.get_doc(master_doctype, master_name)

	taxes_and_charges = []
	for i, tax in enumerate(tax_master.get("taxes")):
		tax = tax.as_dict()

		for fieldname in default_fields:
			if fieldname in tax:
				del tax[fieldname]

		taxes_and_charges.append(tax)

	return taxes_and_charges


def validate_conversion_rate(currency, conversion_rate, conversion_rate_label, company):
	"""common validation for currency and price list currency"""

	company_currency = frappe.get_cached_value('Company',  company,  "default_currency")

	if not conversion_rate:
		throw(_("{0} is mandatory. Maybe Currency Exchange record is not created for {1} to {2}.").format(
			conversion_rate_label, currency, company_currency))


def validate_taxes_and_charges(tax):
	if tax.charge_type in ['Actual', 'On Net Total'] and tax.row_id:
		frappe.throw(_("Can refer row only if the charge type is 'On Previous Row Amount' or 'Previous Row Total'"))
	elif tax.charge_type in ['On Previous Row Amount', 'On Previous Row Total']:
		if cint(tax.idx) == 1:
			frappe.throw(
				_("Cannot select charge type as 'On Previous Row Amount' or 'On Previous Row Total' for first row"))
		elif not tax.row_id:
			frappe.throw(_("Please specify a valid Row ID for row {0} in table {1}".format(tax.idx, _(tax.doctype))))
		elif tax.row_id and cint(tax.row_id) >= cint(tax.idx):
			frappe.throw(_("Cannot refer row number greater than or equal to current row number for this Charge type"))

	if tax.charge_type == "Actual":
		tax.rate = None


def validate_inclusive_tax(tax, doc):
	def _on_previous_row_error(row_range):
		throw(_("To include tax in row {0} in Item rate, taxes in rows {1} must also be included").format(tax.idx,
																										  row_range))

	if cint(getattr(tax, "included_in_print_rate", None)):
		if tax.charge_type == "Actual":
			# inclusive tax cannot be of type Actual
			throw(_("Charge of type 'Actual' in row {0} cannot be included in Item Rate").format(tax.idx))
		elif tax.charge_type == "Weighted Distribution":
			# inclusive tax cannot be of type Actual
			throw(_("Charge of type 'Weighted Distribution' in row {0} cannot be included in Item Rate").format(tax.idx))
		elif tax.charge_type == "On Previous Row Amount" and \
				not cint(doc.get("taxes")[cint(tax.row_id) - 1].included_in_print_rate):
			# referred row should also be inclusive
			_on_previous_row_error(tax.row_id)
		elif tax.charge_type == "On Previous Row Total" and \
				not all([cint(t.included_in_print_rate) for t in doc.get("taxes")[:cint(tax.row_id) - 1]]):
			# all rows about the reffered tax should be inclusive
			_on_previous_row_error("1 - %d" % (tax.row_id,))
		elif tax.get("category") == "Valuation":
			frappe.throw(_("Valuation type charges can not marked as Inclusive"))


def set_balance_in_account_currency(gl_dict, account_currency=None, conversion_rate=None, company_currency=None):
	if (not conversion_rate) and (account_currency != company_currency):
		frappe.throw(_("Account: {0} with currency: {1} can not be selected")
					 .format(gl_dict.account, account_currency))

	gl_dict["account_currency"] = company_currency if account_currency == company_currency \
		else account_currency

	# set debit/credit in account currency if not provided
	if flt(gl_dict.debit) and not flt(gl_dict.debit_in_account_currency):
		gl_dict.debit_in_account_currency = gl_dict.debit if account_currency == company_currency \
			else flt(gl_dict.debit / conversion_rate, 2)

	if flt(gl_dict.credit) and not flt(gl_dict.credit_in_account_currency):
		gl_dict.credit_in_account_currency = gl_dict.credit if account_currency == company_currency \
			else flt(gl_dict.credit / conversion_rate, 2)


def get_advance_journal_entries(party_type, party, party_account, order_doctype,
		order_list=None, include_unallocated=True, against_all_orders=False, against_account=None, limit=None):
	journal_entries = []
	if erpnext.get_party_account_type(party_type) == "Receivable":
		dr_or_cr = "credit_in_account_currency"
		bal_dr_or_cr = "gle_je.credit_in_account_currency - gle_je.debit_in_account_currency"
		payment_dr_or_cr = "gle_payment.debit_in_account_currency - gle_payment.credit_in_account_currency"
	else:
		dr_or_cr = "debit_in_account_currency"
		bal_dr_or_cr = "gle_je.debit_in_account_currency - gle_je.credit_in_account_currency"
		payment_dr_or_cr = "gle_payment.credit_in_account_currency - gle_payment.debit_in_account_currency"

	limit_cond = "limit %(limit)s" if limit else ""

	# JVs against order documents
	if order_list or against_all_orders:
		if order_list:
			order_condition = "and ifnull(jea.reference_name, '') in ('{0}')" \
				.format("', '".join([frappe.db.escape(d) for d in order_list]))
		else:
			order_condition = "and ifnull(jea.reference_name, '') != ''"

		against_account_condition = "and jea.against_account like '%%{0}%%'".format(frappe.db.escape(against_account)) \
			if against_account else ""

		journal_entries += frappe.db.sql("""
			select
				"Journal Entry" as reference_type, je.name as reference_name, je.remark as remarks,
				jea.{dr_or_cr} as amount, jea.name as reference_row, jea.reference_name as against_order,
				je.posting_date
			from
				`tabJournal Entry` je, `tabJournal Entry Account` jea
			where
				je.name = jea.parent and jea.account = %(account)s
				and jea.party_type = %(party_type)s and jea.party = %(party)s
				and {dr_or_cr} > 0 and jea.reference_type = '{order_doctype}' and je.docstatus = 1
				{order_condition} {against_account_condition}
			order by je.posting_date
			{limit_cond}""".format(
				dr_or_cr=dr_or_cr,
				order_doctype=order_doctype,
				order_condition=order_condition,
				against_account_condition=against_account_condition,
				limit_cond=limit_cond
			), {
			"party_type": party_type,
			"party": party,
			"account": party_account,
			"limit": limit
			}, as_dict=1)

	# Unallocated payment JVs
	if include_unallocated:
		against_account_condition = ""
		if against_account:
			against_account_condition = "and GROUP_CONCAT(gle_je.against) like '%%{0}%%'".format(frappe.db.escape(against_account))

		journal_entries += frappe.db.sql("""
		select
			gle_je.voucher_type as reference_type, je.name as reference_name, je.remark as remarks, je.posting_date,
			ifnull(sum({bal_dr_or_cr}), 0) - (
				select ifnull(sum({payment_dr_or_cr}), 0)
				from `tabGL Entry` gle_payment
				where
					gle_payment.against_voucher_type = gle_je.voucher_type
					and gle_payment.against_voucher = gle_je.voucher_no
					and gle_payment.party_type = gle_je.party_type
					and gle_payment.party = gle_je.party
					and gle_payment.account = gle_je.account
					and abs({payment_dr_or_cr}) > 0
			) as amount
		from `tabGL Entry` gle_je
		inner join `tabJournal Entry` je on je.name = gle_je.voucher_no
		where
			gle_je.party_type = %(party_type)s and gle_je.party = %(party)s and gle_je.account = %(account)s
			and gle_je.voucher_type = 'Journal Entry' and (gle_je.against_voucher = '' or gle_je.against_voucher is null)
			and abs({bal_dr_or_cr}) > 0
		group by gle_je.voucher_no
		having amount > 0.005 {against_account_condition}
		order by gle_je.posting_date
		{limit_cond}""".format(
			bal_dr_or_cr=bal_dr_or_cr,
			payment_dr_or_cr=payment_dr_or_cr,
			against_account_condition=against_account_condition,
			limit_cond=limit_cond
		), {
			"party_type": party_type,
			"party": party,
			"account": party_account,
			"limit": limit
		}, as_dict=True)

	return list(journal_entries)


def get_advance_payment_entries(party_type, party, party_account, order_doctype,
		order_list=None, include_unallocated=True, against_all_orders=False, against_account=None, limit=None):
	payment_entries_against_order, unallocated_payment_entries = [], []
	party_account_type = erpnext.get_party_account_type(party_type)
	party_account_field = "paid_from" if party_account_type == "Receivable" else "paid_to"
	against_account_field = "paid_to" if party_account_type == "Receivable" else "paid_from"
	payment_type = "Receive" if party_account_type == "Receivable" else "Pay"
	limit_cond = "limit %s" % limit if limit else ""

	against_account_condition = ""
	if against_account:
		against_account_condition = "and pe.{against_account_field} = {against_account}".format(
			against_account_field=against_account_field, against_account=frappe.db.escape(against_account))

	if order_list or against_all_orders:
		if order_list:
			reference_condition = " and pref.reference_name in ({0})" \
				.format(', '.join(['%s'] * len(order_list)))
		else:
			reference_condition = ""
			order_list = []

		payment_entries_against_order = frappe.db.sql("""
			select
				"Payment Entry" as reference_type, pe.name as reference_name,
				pe.remarks, pref.allocated_amount as amount, pref.name as reference_row,
				pref.reference_name as against_order, pe.posting_date
			from `tabPayment Entry` pe, `tabPayment Entry Reference` pref
			where
				pe.name = pref.parent and pe.{party_account_field} = %s and pe.payment_type = %s
				and pe.party_type = %s and pe.party = %s and pe.docstatus = 1
				and pref.reference_doctype = %s
				{reference_condition} {against_account_condition}
			order by pe.posting_date
			{limit_cond}
		""".format(
			party_account_field=party_account_field,
			reference_condition=reference_condition,
			against_account_condition=against_account_condition,
			limit_cond=limit_cond
		), [party_account, payment_type, party_type, party, order_doctype] + order_list, as_dict=1)

	if include_unallocated:
		unallocated_payment_entries = frappe.db.sql("""
			select "Payment Entry" as reference_type, name as reference_name, remarks, unallocated_amount as amount,
				pe.posting_date
			from `tabPayment Entry` pe
			where
				{party_account_field} = %s and party_type = %s and party = %s and payment_type = %s
				and docstatus = 1 and unallocated_amount > 0
				{against_account_condition}
			order by posting_date
			{limit_cond}
		""".format(
			party_account_field=party_account_field,
			against_account_condition=against_account_condition,
			limit_cond=limit_cond
		), [party_account, party_type, party, payment_type], as_dict=1)

	return list(payment_entries_against_order) + list(unallocated_payment_entries)


def update_invoice_status():
	# Daily update the status of the invoices

	frappe.db.sql(""" update `tabSales Invoice` set status = 'Overdue'
		where due_date < CURDATE() and docstatus = 1 and outstanding_amount > 0""")

	frappe.db.sql(""" update `tabPurchase Invoice` set status = 'Overdue'
		where due_date < CURDATE() and docstatus = 1 and outstanding_amount > 0""")


@frappe.whitelist()
def get_payment_terms(terms_template, posting_date=None, grand_total=None, bill_date=None):
	if not terms_template:
		return

	terms_doc = frappe.get_doc("Payment Terms Template", terms_template)

	schedule = []
	for d in terms_doc.get("terms"):
		term_details = get_payment_term_details(d, posting_date, grand_total, bill_date)
		schedule.append(term_details)

	return schedule


@frappe.whitelist()
def get_payment_term_details(term, posting_date=None, grand_total=None, bill_date=None):
	term_details = frappe._dict()
	if isinstance(term, text_type):
		term = frappe.get_doc("Payment Term", term)
	else:
		term_details.payment_term = term.payment_term
	term_details.description = term.description
	term_details.invoice_portion = term.invoice_portion
	term_details.payment_amount = flt(term.invoice_portion) * flt(grand_total) / 100
	if bill_date:
		term_details.due_date = get_due_date(term, bill_date)
	elif posting_date:
		term_details.due_date = get_due_date(term, posting_date)

	if getdate(term_details.due_date) < getdate(posting_date):
		term_details.due_date = posting_date
	term_details.mode_of_payment = term.mode_of_payment

	return term_details


def get_due_date(term, posting_date=None, bill_date=None):
	due_date = None
	date = bill_date or posting_date
	if term.due_date_based_on == "Day(s) after invoice date":
		due_date = add_days(date, term.credit_days)
	elif term.due_date_based_on == "Day(s) after the end of the invoice month":
		due_date = add_days(get_last_day(date), term.credit_days)
	elif term.due_date_based_on == "Month(s) after the end of the invoice month":
		due_date = add_months(get_last_day(date), term.credit_months)
	return due_date


def get_supplier_block_status(party_name):
	"""
	Returns a dict containing the values of `on_hold`, `release_date` and `hold_type` of
	a `Supplier`
	"""
	supplier = frappe.get_doc('Supplier', party_name)
	info = {
		'on_hold': supplier.on_hold,
		'release_date': supplier.release_date,
		'hold_type': supplier.hold_type
	}
	return info

def set_sales_order_defaults(parent_doctype, parent_doctype_name, child_docname, item_code):
	"""
	Returns a Sales Order Item child item containing the default values
	"""
	p_doctype = frappe.get_doc(parent_doctype, parent_doctype_name)
	child_item = frappe.new_doc('Sales Order Item', p_doctype, child_docname)
	item = frappe.get_doc("Item", item_code)
	child_item.item_code = item.item_code
	child_item.item_name = item.item_name
	child_item.description = item.description
	child_item.reqd_by_date = p_doctype.delivery_date
	child_item.uom = item.stock_uom
	child_item.conversion_factor = get_conversion_factor(item_code, item.stock_uom).get("conversion_factor") or 1.0
	return child_item


def set_purchase_order_defaults(parent_doctype, parent_doctype_name, child_docname, item_code):
	"""
	Returns a Purchase Order Item child item containing the default values
	"""
	p_doctype = frappe.get_doc(parent_doctype, parent_doctype_name)
	child_item = frappe.new_doc('Purchase Order Item', p_doctype, child_docname)
	item = frappe.get_doc("Item", item_code)
	child_item.item_code = item.item_code
	child_item.item_name = item.item_name
	child_item.description = item.description
	child_item.schedule_date = p_doctype.schedule_date
	child_item.uom = item.stock_uom
	child_item.conversion_factor = get_conversion_factor(item_code, item.stock_uom).get("conversion_factor") or 1.0
	child_item.base_rate = 1 # Initiallize value will update in parent validation
	child_item.base_amount = 1 # Initiallize value will update in parent validation
	return child_item

def check_and_delete_children(parent, data):
	deleted_children = []
	updated_item_names = [d.get("docname") for d in data]
	for item in parent.items:
		if item.name not in updated_item_names:
			deleted_children.append(item)

	for d in deleted_children:
		if parent.doctype == "Sales Order":
			if flt(d.delivered_qty):
				frappe.throw(_("Row #{0}: Cannot delete item {1} which has already been delivered").format(d.idx, d.item_code))
			if flt(d.work_order_qty):
				frappe.throw(_("Row #{0}: Cannot delete item {1} which has work order assigned to it.").format(d.idx, d.item_code))
			if flt(d.ordered_qty):
				frappe.throw(_("Row #{0}: Cannot delete item {1} which is assigned to customer's purchase order.").format(d.idx, d.item_code))

		if parent.doctype == "Purchase Order" and flt(d.received_qty):
			frappe.throw(_("Row #{0}: Cannot delete item {1} which has already been received").format(d.idx, d.item_code))
		
		if flt(d.billed_amt):
			frappe.throw(_("Row #{0}: Cannot delete item {1} which has already been billed.").format(d.idx, d.item_code))

		d.cancel()
		d.delete()

@frappe.whitelist()
def update_child_qty_rate(parent_doctype, trans_items, parent_doctype_name, child_docname="items"):
	data = json.loads(trans_items)

	sales_doctypes = ['Sales Order', 'Sales Invoice', 'Delivery Note', 'Quotation']
	parent = frappe.get_doc(parent_doctype, parent_doctype_name)

	check_and_delete_children(parent, data)

	for d in data:
		new_child_flag = False
		if not d.get("docname"):
			new_child_flag = True
			if parent_doctype == "Sales Order":
				child_item  = set_sales_order_defaults(parent_doctype, parent_doctype_name, child_docname, d.get("item_code"))
			if parent_doctype == "Purchase Order":
				child_item = set_purchase_order_defaults(parent_doctype, parent_doctype_name, child_docname, d.get("item_code"))
		else:
			child_item = frappe.get_doc(parent_doctype + ' Item', d.get("docname"))

		if parent_doctype == "Sales Order" and flt(d.get("qty")) < child_item.delivered_qty:
			frappe.throw(_("Row #{0}: Cannot set quantity less than delivered quantity").format(child_item.idx))

		if parent_doctype == "Purchase Order" and flt(d.get("qty")) < child_item.received_qty:
			frappe.throw(_("Row #{0}: Cannot set quantity less than received quantity").format(child_item.idx))

		if flt(child_item.get("qty")) < flt(child_item.get("billed_qty")):
			frappe.throw(_("Row #{0}: Cannot set quantity less than billed quantity").format(child_item.idx))

		child_item.qty = flt(d.get("qty"))
		precision = child_item.precision("rate") or 2

		if flt(child_item.billed_amt, precision) > flt(flt(d.get("rate")) * flt(d.get("qty")), precision):
			frappe.throw(_("Row #{0}: Cannot set Rate if amount is greater than billed amount for Item {1}.")
						 .format(child_item.idx, child_item.item_code))
		else:
			child_item.rate = flt(d.get("rate"))

		if flt(child_item.price_list_rate):
			if flt(child_item.rate) > flt(child_item.price_list_rate):
				#  if rate is greater than price_list_rate, set margin
				#  or set discount
				child_item.discount_percentage = 0

				if parent_doctype in sales_doctypes:
					child_item.margin_type = "Amount"
					child_item.margin_rate_or_amount = flt(child_item.rate - child_item.price_list_rate,
						child_item.precision("margin_rate_or_amount"))
					child_item.rate_with_margin = child_item.rate
			else:
				child_item.discount_percentage = flt((1 - flt(child_item.rate) / flt(child_item.price_list_rate)) * 100.0,
					child_item.precision("discount_percentage"))
				child_item.discount_amount = flt(
					child_item.price_list_rate) - flt(child_item.rate)

				if parent_doctype in sales_doctypes:
					child_item.margin_type = ""
					child_item.margin_rate_or_amount = 0
					child_item.rate_with_margin = 0

		child_item.flags.ignore_validate_update_after_submit = True
		if new_child_flag:
			child_item.idx = len(parent.items) + 1
			child_item.insert()
		else:
			child_item.save()

	parent.reload()
	parent.flags.ignore_validate_update_after_submit = True
	parent.set_qty_as_per_stock_uom()
	parent.calculate_taxes_and_totals()
	if parent_doctype == "Sales Order":
		parent.set_gross_profit()
	frappe.get_doc('Authorization Control').validate_approving_authority(parent.doctype,
		parent.company, parent.base_grand_total)

	parent.set_payment_schedule()
	if parent_doctype == 'Purchase Order':
		parent.validate_minimum_order_qty()
		parent.validate_budget()
		if parent.is_against_so():
			parent.update_status_updater()
	else:
		parent.check_credit_limit()
	parent.save()

	if parent_doctype == 'Purchase Order':
		update_last_purchase_rate(parent, is_submit = 1)
		parent.update_prevdoc_status()
		parent.update_requested_qty()
		parent.update_ordered_qty()
		parent.update_ordered_and_reserved_qty()
		parent.update_receiving_percentage()
		if parent.is_subcontracted == "Yes":
			parent.update_reserved_qty_for_subcontract()
	else:
		parent.update_reserved_qty()
		parent.update_project()
		parent.update_prevdoc_status('submit')
		parent.update_delivery_status()

	parent.update_blanket_order()
	parent.update_billing_percentage()
	parent.set_status()

@erpnext.allow_regional
def validate_regional(doc):
	pass<|MERGE_RESOLUTION|>--- conflicted
+++ resolved
@@ -4,17 +4,10 @@
 from __future__ import unicode_literals
 import frappe, erpnext
 import json
-<<<<<<< HEAD
 from frappe import _, throw, scrub
-from frappe.utils import today, flt, cint, fmt_money, formatdate, getdate, add_days, add_months, get_last_day, nowdate,\
-	cstr
-from erpnext.stock.get_item_details import get_conversion_factor
-=======
-from frappe import _, throw
 from frappe.utils import (today, flt, cint, fmt_money, formatdate,
 	getdate, add_days, add_months, get_last_day, nowdate, get_link_to_form)
 from erpnext.stock.get_item_details import get_conversion_factor, get_item_details
->>>>>>> bd5b37db
 from erpnext.setup.utils import get_exchange_rate
 from erpnext.accounts.utils import get_fiscal_years, validate_fiscal_year, get_account_currency
 from erpnext.utilities.transaction_base import TransactionBase
@@ -297,13 +290,9 @@
 				document_type = "{} Item".format(self.doctype)
 				parent_dict.update({"document_type": document_type})
 
-<<<<<<< HEAD
 			if 'transaction_type' in parent_dict:
 				parent_dict['transaction_type_name'] = parent_dict.pop('transaction_type')
 
-			self.set('pricing_rules', [])
-=======
->>>>>>> bd5b37db
 			# party_name field used for customer in quotation
 			if self.doctype == "Quotation" and self.quotation_to == "Customer" and parent_dict.get("party_name"):
 				parent_dict.update({"customer": parent_dict.get("party_name")})
@@ -477,16 +466,9 @@
 		return gl_dict
 
 	def validate_qty_is_not_zero(self):
-<<<<<<< HEAD
 		for item in self.items:
 			if not item.qty and not item.get('rejected_qty'):
 				frappe.throw("Item Quantity can not be zero")
-=======
-		if self.doctype != "Purchase Receipt":
-			for item in self.items:
-				if not item.qty:
-					frappe.throw(_("Item quantity can not be zero"))
->>>>>>> bd5b37db
 
 	def validate_account_currency(self, account, account_currency=None):
 		valid_currency = [self.company_currency]
@@ -697,15 +679,15 @@
 	def on_cancel(self):
 		from erpnext.accounts.utils import unlink_ref_doc_from_payment_entries
 
-		if self.doctype in ["Sales Invoice", "Purchase Invoice"]:
+		if self.doctype in ["Sales Invoice", "Purchase Invoice", "Landed Cost Voucher", "Expense Claim"]:
 			if self.is_return: return
 
 			if frappe.db.get_single_value('Accounts Settings', 'unlink_payment_on_cancellation_of_invoice'):
-				unlink_ref_doc_from_payment_entries(self)
+				unlink_ref_doc_from_payment_entries(self, True)
 
 		elif self.doctype in ["Sales Order", "Purchase Order"]:
 			if frappe.db.get_single_value('Accounts Settings', 'unlink_advance_payment_on_cancelation_of_order'):
-				unlink_ref_doc_from_payment_entries(self)
+				unlink_ref_doc_from_payment_entries(self, True)
 
 	def validate_multiple_billing(self, ref_dt, item_ref_dn, based_on, parentfield):
 		from erpnext.controllers.status_updater import get_allowance_for
@@ -861,7 +843,6 @@
 				# at quotation / sales order level and we shouldn't stop someone
 				# from creating a sales invoice if sales order is already created
 
-<<<<<<< HEAD
 	def clean_remarks(self):
 		for f in ['remarks', 'remark', 'user_remark', 'user_remarks']:
 			if self.meta.has_field(f):
@@ -870,50 +851,6 @@
 				cleaned_remarks = re.sub(r' +', ' ', cleaned_remarks)
 				self.set(f, cleaned_remarks)
 
-	def validate_fixed_asset(self):
-		for d in self.get("items"):
-			if d.is_fixed_asset:
-				# if d.qty > 1:
-				# 					frappe.throw(_("Row #{0}: Qty must be 1, as item is a fixed asset. Please use separate row for multiple qty.").format(d.idx))
-
-				if d.meta.get_field("asset") and d.asset:
-					asset = frappe.get_doc("Asset", d.asset)
-
-					if asset.company != self.company:
-						frappe.throw(_("Row #{0}: Asset {1} does not belong to company {2}")
-									 .format(d.idx, d.asset, self.company))
-
-					elif asset.item_code != d.item_code:
-						frappe.throw(_("Row #{0}: Asset {1} does not linked to Item {2}")
-									 .format(d.idx, d.asset, d.item_code))
-
-					# elif asset.docstatus != 1:
-					# 						frappe.throw(_("Row #{0}: Asset {1} must be submitted").format(d.idx, d.asset))
-
-					elif self.doctype == "Purchase Invoice":
-						# if asset.status != "Submitted":
-						# 							frappe.throw(_("Row #{0}: Asset {1} is already {2}")
-						# 								.format(d.idx, d.asset, asset.status))
-						if getdate(asset.purchase_date) != getdate(self.posting_date):
-							frappe.throw(
-								_("Row #{0}: Posting Date must be same as purchase date {1} of asset {2}").format(d.idx,
-																												  asset.purchase_date,
-																												  d.asset))
-						elif asset.is_existing_asset:
-							frappe.throw(
-								_("Row #{0}: Purchase Invoice cannot be made against an existing asset {1}").format(
-									d.idx, d.asset))
-
-					elif self.docstatus == "Sales Invoice" and self.docstatus == 1:
-						if self.update_stock:
-							frappe.throw(_("'Update Stock' cannot be checked for fixed asset sale"))
-
-						elif asset.status in ("Scrapped", "Cancelled", "Sold"):
-							frappe.throw(_("Row #{0}: Asset {1} cannot be submitted, it is already {2}")
-										 .format(d.idx, d.asset, asset.status))
-
-=======
->>>>>>> bd5b37db
 	def delink_advance_entries(self, linked_doc_name):
 		total_allocated_amount = 0
 		for adv in self.advances:
