# Copyright (c) 2015, Frappe Technologies Pvt. Ltd. and Contributors
# License: GNU General Public License v3. See license.txt

from __future__ import unicode_literals
import frappe, erpnext
import json
import re
from frappe import _, throw, scrub
from frappe.utils import today, flt, cint, fmt_money, formatdate, getdate, add_days, add_months, get_last_day, nowdate,\
	cstr
from erpnext.setup.utils import get_exchange_rate
from erpnext.accounts.utils import get_fiscal_years, validate_fiscal_year, get_account_currency
from erpnext.utilities.transaction_base import TransactionBase
from erpnext.buying.utils import update_last_purchase_rate
from erpnext.controllers.sales_and_purchase_return import validate_return
from erpnext.accounts.party import get_party_account_currency, validate_party_frozen_disabled
from erpnext.exceptions import InvalidCurrency
from six import text_type

force_item_fields = ("item_group", "brand", "stock_uom", "is_fixed_asset", "item_tax_rate", "allow_zero_valuation_rate",
	"apply_discount_after_taxes")


class AccountsController(TransactionBase):
	def __init__(self, *args, **kwargs):
		super(AccountsController, self).__init__(*args, **kwargs)

	@property
	def company_currency(self):
		if not hasattr(self, "__company_currency"):
			self.__company_currency = erpnext.get_company_currency(self.company)

		return self.__company_currency

	def onload(self):
		self.set_onload("make_payment_via_journal_entry",
			frappe.db.get_single_value('Accounts Settings', 'make_payment_via_journal_entry'))

		if self.is_new():
			relevant_docs = ("Quotation", "Purchase Order", "Sales Order",
							 "Purchase Invoice", "Sales Invoice")
			if self.doctype in relevant_docs:
				self.set_payment_schedule()

	def ensure_supplier_is_not_blocked(self):
		supplier, supplier_name = None, None
		is_buying_invoice, is_supplier_payment = False, False

		if self.doctype == 'Payment Entry' and self.party_type == 'Supplier':
			supplier_name = self.party
			is_supplier_payment = True
			supplier = frappe.get_doc('Supplier', supplier_name)
		elif self.doctype in ['Purchase Invoice', 'Purchase Order']:
			supplier_name = self.supplier
			is_buying_invoice = True
		elif self.doctype == 'Landed Cost Voucher' and self.party_type == 'Supplier':
			supplier_name = self.party
			is_buying_invoice = True

		if supplier_name:
			supplier = frappe.get_doc('Supplier', supplier_name)

		if supplier and supplier.on_hold:
			if (is_buying_invoice and supplier.hold_type in ['All', 'Invoices']) or \
					(is_supplier_payment and supplier.hold_type in ['All', 'Payments']):
				if not supplier.release_date or getdate(nowdate()) <= supplier.release_date:
					frappe.msgprint(
						_('{0} is blocked so this transaction cannot proceed'.format(supplier_name)), raise_exception=1)

	def validate(self):

		if not self.get('is_return'):
			self.validate_qty_is_not_zero()

		if self.get("_action") and self._action != "update_after_submit":
			self.set_missing_values(for_validate=True)

		self.ensure_supplier_is_not_blocked()

		self.validate_date_with_fiscal_year()

		if self.meta.get_field("currency"):
			self.calculate_taxes_and_totals()

			if not self.meta.get_field("is_return") or not self.is_return:
				self.validate_value("base_grand_total", ">=", 0)

			validate_return(self)

			if self.meta.get_field("in_words") or self.meta.get_field("base_in_words"):
				self.set_total_in_words()

		self.validate_all_documents_schedule()

		if self.meta.get_field("taxes_and_charges"):
			self.validate_enabled_taxes_and_charges()
			self.validate_tax_account_company()

		self.validate_party()
		self.validate_currency()

		self.clean_remarks()

		if self.doctype == 'Purchase Invoice':
			self.calculate_paid_amount()

		if self.doctype in ['Purchase Invoice', 'Sales Invoice']:
			pos_check_field = "is_pos" if self.doctype=="Sales Invoice" else "is_paid"
			if cint(self.allocate_advances_automatically) and not cint(self.get(pos_check_field)):
				self.set_advances()
		elif self.doctype in ['Landed Cost Voucher'] and cint(self.allocate_advances_automatically):
			self.set_advances()

		if self.doctype in ['Purchase Invoice', 'Sales Invoice'] and self.is_return:
				self.validate_qty()

		validate_regional(self)

	def validate_invoice_documents_schedule(self):
		self.validate_payment_schedule_dates()
		self.set_due_date()
		self.set_payment_schedule()
		self.validate_payment_schedule_amount()
		self.validate_due_date()
		self.validate_advance_entries()

	def validate_non_invoice_documents_schedule(self):
		self.set_payment_schedule()
		self.validate_payment_schedule_dates()
		self.validate_payment_schedule_amount()

	def validate_all_documents_schedule(self):
		if self.doctype in ("Sales Invoice", "Purchase Invoice") and not self.is_return:
			self.validate_invoice_documents_schedule()
		elif self.doctype in ("Quotation", "Purchase Order", "Sales Order"):
			self.validate_non_invoice_documents_schedule()

	def before_print(self):
		if self.doctype in ['Purchase Order', 'Sales Order', 'Sales Invoice', 'Purchase Invoice',
							'Supplier Quotation', 'Purchase Receipt', 'Delivery Note', 'Quotation']:
			if self.get("group_same_items"):
				self.group_similar_items()

			self.warehouses = list(set([frappe.get_cached_value("Warehouse", item.warehouse, 'warehouse_name')
				for item in self.items if item.get('warehouse')]))

			for item in self.items:
				item.alt_uom_or_uom = item.alt_uom or item.uom

			if self.get("discount_amount"):
				self.discount_amount = -self.discount_amount

			if self.get("total_discount_after_taxes"):
				self.total_discount_after_taxes = -self.total_discount_after_taxes

			df = self.meta.get_field("discount_amount")
			if self.get("discount_amount") and hasattr(self, "taxes") and not len(self.taxes):
				df.set("print_hide", 0)
			else:
				df.set("print_hide", 1)

<<<<<<< HEAD
		if self.doctype in ['Journal Entry', 'Payment Entry']:
			self.get_gl_entries_for_print()

		self.company_address_doc = erpnext.get_company_address(self)

		if self.doctype == "Stock Entry":
			self.s_warehouses = list(set([frappe.get_cached_value("Warehouse", item.s_warehouse, 'warehouse_name')
				for item in self.items if item.get('s_warehouse')]))
			self.t_warehouses = list(set([frappe.get_cached_value("Warehouse", item.t_warehouse, 'warehouse_name')
				for item in self.items if item.get('t_warehouse')]))

	def validate_paid_amount(self):
=======
	def calculate_paid_amount(self):
>>>>>>> bfddc8ab
		if hasattr(self, "is_pos") or hasattr(self, "is_paid"):
			is_paid = self.get("is_pos") or self.get("is_paid")

			if is_paid:
				if not self.cash_bank_account:
					# show message that the amount is not paid
					frappe.throw(_("Note: Payment Entry will not be created since 'Cash or Bank Account' was not specified"))

				if cint(self.is_return) and (self.grand_total > self.paid_amount):
					self.paid_amount = flt(flt(self.grand_total), self.precision("paid_amount"))

				elif not flt(self.paid_amount) and flt(self.outstanding_amount) > 0:
					self.paid_amount = flt(flt(self.outstanding_amount), self.precision("paid_amount"))

				self.base_paid_amount = flt(self.paid_amount * self.conversion_rate,
										self.precision("base_paid_amount"))

	def set_missing_values(self, for_validate=False):
		if frappe.flags.in_test:
			for fieldname in ["posting_date", "transaction_date"]:
				if self.meta.get_field(fieldname) and not self.get(fieldname):
					self.set(fieldname, today())
					break

	def calculate_taxes_and_totals(self):
		from erpnext.controllers.taxes_and_totals import calculate_taxes_and_totals
		calculate_taxes_and_totals(self)

		if self.doctype in ["Quotation", "Sales Order", "Delivery Note", "Sales Invoice"]:
			self.calculate_commission()
			self.calculate_contribution()

	def validate_date_with_fiscal_year(self):
		if self.meta.get_field("fiscal_year"):
			date_field = ""
			if self.meta.get_field("posting_date"):
				date_field = "posting_date"
			elif self.meta.get_field("transaction_date"):
				date_field = "transaction_date"

			if date_field and self.get(date_field):
				validate_fiscal_year(self.get(date_field), self.fiscal_year, self.company,
									 self.meta.get_label(date_field), self)

	def validate_due_date(self):
		if self.get('is_pos'): return

		from erpnext.accounts.party import validate_due_date
		if self.doctype == "Sales Invoice":
			if not self.due_date:
				frappe.throw(_("Due Date is mandatory"))

			validate_due_date(self.posting_date, self.due_date,
				"Customer", self.customer, self.company, self.payment_terms_template)
		elif self.doctype == "Purchase Invoice":
			validate_due_date(self.bill_date or self.posting_date, self.due_date,
				"Supplier", self.supplier, self.company, self.bill_date, self.payment_terms_template)

	def set_price_list_currency(self, buying_or_selling):
		if self.meta.get_field("posting_date"):
			transaction_date = self.posting_date
		else:
			transaction_date = self.transaction_date

		if self.meta.get_field("currency"):
			# price list part
			if buying_or_selling.lower() == "selling":
				fieldname = "selling_price_list"
				args = "for_selling"
			else:
				fieldname = "buying_price_list"
				args = "for_buying"

			if self.meta.get_field(fieldname) and self.get(fieldname):
				self.price_list_currency = frappe.db.get_value("Price List",
															   self.get(fieldname), "currency")

				if self.price_list_currency == self.company_currency:
					self.plc_conversion_rate = 1.0

				elif not self.plc_conversion_rate:
					self.plc_conversion_rate = get_exchange_rate(self.price_list_currency,
																 self.company_currency, transaction_date, args)

			# currency
			if not self.currency:
				self.currency = self.price_list_currency
				self.conversion_rate = self.plc_conversion_rate
			elif self.currency == self.company_currency:
				self.conversion_rate = 1.0
			elif not self.conversion_rate:
				self.conversion_rate = get_exchange_rate(self.currency,
														 self.company_currency, transaction_date, args)

	def set_missing_item_details(self, for_validate=False):
		"""set missing item values"""
		from erpnext.stock.get_item_details import get_item_details
		from erpnext.stock.doctype.serial_no.serial_no import get_serial_nos

		if hasattr(self, "items"):
			parent_dict = {}
			for fieldname in self.meta.get_valid_columns():
				parent_dict[fieldname] = self.get(fieldname)

			if self.doctype in ["Quotation", "Sales Order", "Delivery Note", "Sales Invoice"]:
				document_type = "{} Item".format(self.doctype)
				parent_dict.update({"document_type": document_type})

			# party_name field used for customer in quotation
			if self.doctype == "Quotation" and self.quotation_to == "Customer" and parent_dict.get("party_name"):
				parent_dict.update({"customer": parent_dict.get("party_name")})

			for item in self.get("items"):
				if item.get("item_code"):
					args = parent_dict.copy()
					args.update(item.as_dict())

					args["doctype"] = self.doctype
					args["name"] = self.name

					if not args.get("transaction_date"):
						args["transaction_date"] = args.get("posting_date")

					if self.get("is_subcontracted"):
						args["is_subcontracted"] = self.is_subcontracted
					ret = get_item_details(args)

					for fieldname, value in ret.items():
						if item.meta.get_field(fieldname) and value is not None:
							if (item.get(fieldname) is None or fieldname in force_item_fields):
								item.set(fieldname, value)

							elif fieldname in ['cost_center', 'conversion_factor'] and not item.get(fieldname):
								item.set(fieldname, value)

							elif fieldname == "serial_no":
								# Ensure that serial numbers are matched against Stock UOM
								item_conversion_factor = item.get("conversion_factor") or 1.0
								item_qty = abs(item.get("qty")) * item_conversion_factor

								if item_qty != len(get_serial_nos(item.get('serial_no'))):
									item.set(fieldname, value)

					if self.doctype in ["Purchase Invoice", "Sales Invoice"] and item.meta.get_field('is_fixed_asset'):
						item.set('is_fixed_asset', ret.get('is_fixed_asset', 0))

					if ret.get("pricing_rule"):
						# if user changed the discount percentage then set user's discount percentage ?
						item.set("pricing_rule", ret.get("pricing_rule"))
						item.set("discount_percentage", ret.get("discount_percentage"))
						if ret.get("pricing_rule_for") == "Rate":
							item.set("price_list_rate", ret.get("price_list_rate"))

						if item.price_list_rate:
							item.rate = flt(item.price_list_rate *
											(1.0 - (flt(item.discount_percentage) / 100.0)), item.precision("rate"))

			if self.doctype == "Purchase Invoice":
				self.set_expense_account(for_validate)

	def set_taxes(self):
		if not self.meta.get_field("taxes"):
			return

		tax_master_doctype = self.meta.get_field("taxes_and_charges").options

		if (self.is_new() or self.is_pos_profile_changed()) and not self.get("taxes"):
			if self.company and not self.get("taxes_and_charges"):
				# get the default tax master
				self.taxes_and_charges = frappe.db.get_value(tax_master_doctype,
															 {"is_default": 1, 'company': self.company})

			self.append_taxes_from_master(tax_master_doctype)

	def is_pos_profile_changed(self):
		if (self.doctype == 'Sales Invoice' and self.is_pos and
				self.pos_profile != frappe.db.get_value('Sales Invoice', self.name, 'pos_profile')):
			return True

	def append_taxes_from_master(self, tax_master_doctype=None):
		if self.get("taxes_and_charges"):
			if not tax_master_doctype:
				tax_master_doctype = self.meta.get_field("taxes_and_charges").options

			self.extend("taxes", get_taxes_and_charges(tax_master_doctype, self.get("taxes_and_charges")))

	def set_other_charges(self):
		self.set("taxes", [])
		self.set_taxes()

	def validate_enabled_taxes_and_charges(self):
		taxes_and_charges_doctype = self.meta.get_options("taxes_and_charges")
		if frappe.db.get_value(taxes_and_charges_doctype, self.taxes_and_charges, "disabled"):
			frappe.throw(_("{0} '{1}' is disabled").format(taxes_and_charges_doctype, self.taxes_and_charges))

	def validate_tax_account_company(self):
		for d in self.get("taxes"):
			if d.account_head:
				tax_account_company = frappe.db.get_value("Account", d.account_head, "company")
				if tax_account_company != self.company:
					frappe.throw(_("Row #{0}: Account {1} does not belong to company {2}")
								 .format(d.idx, d.account_head, self.company))

	def get_gl_dict(self, args, account_currency=None):
		"""this method populates the common properties of a gl entry record"""

		posting_date = args.get('posting_date') or self.get('posting_date')
		fiscal_years = get_fiscal_years(posting_date, company=self.company)
		if len(fiscal_years) > 1:
			frappe.throw(_("Multiple fiscal years exist for the date {0}. Please set company in Fiscal Year").format(
				formatdate(posting_date)))
		else:
			fiscal_year = fiscal_years[0][0]

		gl_dict = frappe._dict({
			'company': self.company,
			'posting_date': posting_date,
			'fiscal_year': fiscal_year,
			'voucher_type': self.doctype,
			'voucher_no': self.name,
			'remarks': self.get("remarks") or self.get("remark"),
			'debit': 0,
			'credit': 0,
			'debit_in_account_currency': 0,
			'credit_in_account_currency': 0,
			'is_opening': self.get("is_opening") or "No",
			'party_type': None,
			'party': None,
			'project': self.get("project") or self.get("set_project"),
			'cost_center': self.get("cost_center"),
			'reference_no': self.get("reference_no") or self.get("cheque_no") or self.get("bill_no"),
			'reference_date': self.get("reference_date") or self.get("cheque_date") or self.get("bill_date")
		})
		gl_dict.update(args)

		if not account_currency:
			account_currency = get_account_currency(gl_dict.account)

		if gl_dict.account and self.doctype not in ["Journal Entry",
													"Period Closing Voucher", "Payment Entry"]:
			self.validate_account_currency(gl_dict.account, account_currency)
			set_balance_in_account_currency(gl_dict, account_currency, self.get("conversion_rate"),
											self.company_currency)

		return gl_dict

	def validate_qty_is_not_zero(self):
		for item in self.items:
<<<<<<< HEAD
			if not item.qty and not item.get('rejected_qty'):
				frappe.throw("Item Quantity can not be zero")
=======
			if not item.qty:
				frappe.throw(_("Item quantity can not be zero"))
>>>>>>> bfddc8ab

	def validate_account_currency(self, account, account_currency=None):
		valid_currency = [self.company_currency]
		if self.get("currency") and self.currency != self.company_currency:
			valid_currency.append(self.currency)

		if account_currency not in valid_currency:
			frappe.throw(_("Account {0} is invalid. Account Currency must be {1}")
						 .format(account, _(" or ").join(valid_currency)))

	def clear_unallocated_advances(self, childtype, parentfield):
		self.set(parentfield, self.get(parentfield, {"allocated_amount": ["not in", [0, None, ""]]}))

		frappe.db.sql("""delete from `tab%s` where parentfield=%s and parent = %s
			and allocated_amount = 0""" % (childtype, '%s', '%s'), (parentfield, self.name))

	def apply_shipping_rule(self):
		if self.shipping_rule:
			shipping_rule = frappe.get_doc("Shipping Rule", self.shipping_rule)
			shipping_rule.apply(self)
			self.calculate_taxes_and_totals()

	def get_shipping_address(self):
		'''Returns Address object from shipping address fields if present'''

		# shipping address fields can be `shipping_address_name` or `shipping_address`
		# try getting value from both

		for fieldname in ('shipping_address_name', 'shipping_address'):
			shipping_field = self.meta.get_field(fieldname)
			if shipping_field and shipping_field.fieldtype == 'Link':
				if self.get(fieldname):
					return frappe.get_doc('Address', self.get(fieldname))

		return {}

	def set_advances(self):
		"""Returns list of advances against Account, Party, Reference"""

		res = self.get_advance_entries()
		company_currency = erpnext.get_company_currency(self.company)

		self.set("advances", [])
		advance_allocated = 0
		for d in res:
			if d.against_order:
				allocated_amount = flt(d.amount)
			else:
				if self.get("party_account_currency")\
					and self.get("party_account_currency") == company_currency:
					amount = self.get("base_rounded_total") or self.get("base_grand_total")
				else:
					amount = self.get("rounded_total") or self.get("grand_total")

				allocated_amount = min(flt(amount) - advance_allocated, d.amount)
			advance_allocated += flt(allocated_amount)

			self.append("advances", {
				"doctype": self.doctype + " Advance",
				"reference_type": d.reference_type,
				"reference_name": d.reference_name,
				"reference_row": d.reference_row,
				"remarks": d.remarks,
				"advance_amount": flt(d.amount),
				"allocated_amount": allocated_amount
			})

	def get_advance_entries(self, include_unallocated=True):
		against_all_orders = False
		order_field = None
		order_doctype = None
		if self.doctype == "Sales Invoice":
			party_account = self.debit_to
			party_type = "Customer"
			party = self.customer
			order_field = "sales_order"
			order_doctype = "Sales Order"
		elif self.doctype == "Purchase Invoice":
			party_account = self.credit_to
			party_type = "Letter of Credit" if self.letter_of_credit else "Supplier"
			party = self.letter_of_credit if self.letter_of_credit else self.supplier
			order_field = "purchase_order"
			order_doctype = "Purchase Order"
		elif self.doctype == "Expense Claim":
			party_account = self.payable_account
			party_type = "Employee"
			party = self.employee
		else:
			party_account = self.credit_to
			party_type = self.party_type
			party = self.party

		if order_field:
			order_list = list(set([d.get(order_field) for d in self.get("items") if d.get(order_field)]))
		else:
			order_list = []

		journal_entries = get_advance_journal_entries(party_type, party, party_account,
			order_doctype, order_list, include_unallocated, against_all_orders=against_all_orders)

		payment_entries = get_advance_payment_entries(party_type, party, party_account,
			order_doctype, order_list, include_unallocated, against_all_orders=against_all_orders)

		res = sorted(journal_entries + payment_entries, key=lambda d: (not bool(d.against_order), d.posting_date))

		return res

	def is_inclusive_tax(self):
		is_inclusive = cint(frappe.db.get_single_value("Accounts Settings",
													   "show_inclusive_tax_in_print"))

		if is_inclusive:
			is_inclusive = 0
			if self.get("taxes", filters={"included_in_print_rate": 1}):
				is_inclusive = 1

		return is_inclusive

	def validate_advance_entries(self):
		order_field = "sales_order" if self.doctype == "Sales Invoice" else "purchase_order"
		order_list = list(set([d.get(order_field)
							   for d in self.get("items") if d.get(order_field)]))

		if not order_list: return

		advance_entries = self.get_advance_entries(include_unallocated=False)

		if advance_entries:
			advance_entries_against_si = [d.reference_name for d in self.get("advances")]
			for d in advance_entries:
				if not advance_entries_against_si or d.reference_name not in advance_entries_against_si:
					frappe.msgprint(_(
						"Payment Entry {0} is linked against Order {1}, check if it should be pulled as advance in this invoice.")
									.format(d.reference_name, d.against_order))

	def update_against_document_in_jv(self):
		"""
			Links invoice and advance voucher:
				1. cancel advance voucher
				2. split into multiple rows if partially adjusted, assign against voucher
				3. submit advance voucher
		"""

		if self.doctype == "Sales Invoice":
			party_type = "Customer"
			party = self.customer
			party_account = self.debit_to
			dr_or_cr = "credit_in_account_currency"
		elif self.doctype == "Purchase Invoice":
			party_type = "Letter of Credit" if self.letter_of_credit else "Supplier"
			party = self.letter_of_credit if self.letter_of_credit else self.supplier
			party_account = self.credit_to
			dr_or_cr = "debit_in_account_currency"
		elif self.doctype == "Expense Claim":
			party_type = "Employee"
			party = self.employee
			party_account = self.payable_account
			dr_or_cr = "debit_in_account_currency"
		else:
			party_type = self.party_type
			party = self.party
			party_account = self.credit_to
			dr_or_cr = "debit_in_account_currency"

		if self.doctype in ["Sales Invoice", "Purchase Invoice"]:
			invoice_amounts = {
				'exchange_rate': (self.conversion_rate if self.party_account_currency != self.company_currency else 1),
				'grand_total': (self.base_grand_total if self.party_account_currency == self.company_currency else self.grand_total)
			}
		elif self.doctype == "Expense Claim":
			invoice_amounts = {
				'exchange_rate': 1,
				'grand_total': self.total_sanctioned_amount
			}
		else:
			invoice_amounts = {
				'exchange_rate': 1,
				'grand_total': self.grand_total
			}

		lst = []
		for d in self.get('advances'):
			if flt(d.allocated_amount) > 0 and d.reference_type != 'Employee Advance':
				args = frappe._dict({
					'voucher_type': d.reference_type,
					'voucher_no': d.reference_name,
					'voucher_detail_no': d.reference_row,
					'against_voucher_type': self.doctype,
					'against_voucher': self.name,
					'account': party_account,
					'party_type': party_type,
					'party': party,
					'dr_or_cr': dr_or_cr,
					'unadjusted_amount': flt(d.advance_amount),
					'allocated_amount': flt(d.allocated_amount),
					'outstanding_amount': self.outstanding_amount
				})
				args.update(invoice_amounts)
				lst.append(args)

		if lst:
			from erpnext.accounts.utils import reconcile_against_document
			reconcile_against_document(lst)

	def validate_multiple_billing(self, ref_dt, item_ref_dn, based_on, parentfield):
		from erpnext.controllers.status_updater import get_tolerance_for
		item_tolerance = {}
		global_tolerance = None

		for item in self.get("items"):
			if item.get(item_ref_dn):
				ref_amt = flt(frappe.db.get_value(ref_dt + " Item",
												  item.get(item_ref_dn), based_on), self.precision(based_on, item))
				if not ref_amt:
					frappe.msgprint(
						_("Warning: System will not check overbilling since amount for Item {0} in {1} is zero").format(
							item.item_code, ref_dt))
				else:
					already_billed = frappe.db.sql("""select sum(%s) from `tab%s`
						where %s=%s and docstatus=1 and parent != %s""" %
												   (based_on, self.doctype + " Item", item_ref_dn, '%s', '%s'),
												   (item.get(item_ref_dn), self.name))[0][0]

					total_billed_amt = flt(flt(already_billed) + flt(item.get(based_on)),
										   self.precision(based_on, item))

					tolerance, item_tolerance, global_tolerance = get_tolerance_for(item.item_code,
																					item_tolerance, global_tolerance)

					max_allowed_amt = flt(ref_amt * (100 + tolerance) / 100)

					if total_billed_amt - max_allowed_amt > 0.01:
						frappe.throw(_(
							"Cannot overbill for Item {0} in row {1} more than {2}. To allow over-billing, please set in Stock Settings").format(
							item.item_code, item.idx, max_allowed_amt))

	def get_company_default(self, fieldname):
		from erpnext.accounts.utils import get_company_default
		return get_company_default(self.company, fieldname)

	def get_stock_items(self):
		stock_items = []
		item_codes = list(set(item.item_code for item in self.get("items")))
		if item_codes:
			stock_items = [r[0] for r in frappe.db.sql("""select name
				from `tabItem` where name in (%s) and is_stock_item=1""" % \
													   (", ".join((["%s"] * len(item_codes))),), item_codes)]

		return stock_items

	def set_total_advance_paid(self):
		if self.doctype == "Sales Order":
			dr_or_cr = "credit_in_account_currency"
			party = self.customer
		else:
			dr_or_cr = "debit_in_account_currency"
			party = self.supplier

		advance = frappe.db.sql("""
			select
				account_currency, sum({dr_or_cr}) as amount
			from
				`tabGL Entry`
			where
				against_voucher_type = %s and against_voucher = %s and party=%s
				and docstatus = 1
		""".format(dr_or_cr=dr_or_cr), (self.doctype, self.name, party), as_dict=1)

		if advance:
			advance = advance[0]
			advance_paid = flt(advance.amount, self.precision("advance_paid"))
			formatted_advance_paid = fmt_money(advance_paid, precision=self.precision("advance_paid"),
											   currency=advance.account_currency)

			frappe.db.set_value(self.doctype, self.name, "party_account_currency",
								advance.account_currency)

			if advance.account_currency == self.currency:
				order_total = self.get("rounded_total") or self.grand_total
				precision = "rounded_total" if self.get("rounded_total") else "grand_total"
			else:
				order_total = self.get("base_rounded_total") or self.base_grand_total
				precision = "base_rounded_total" if self.get("base_rounded_total") else "base_grand_total"

			formatted_order_total = fmt_money(order_total, precision=self.precision(precision),
											  currency=advance.account_currency)

			if self.currency == self.company_currency and advance_paid > order_total:
				frappe.throw(_("Total advance ({0}) against Order {1} cannot be greater than the Grand Total ({2})")
							 .format(formatted_advance_paid, self.name, formatted_order_total))

			frappe.db.set_value(self.doctype, self.name, "advance_paid", advance_paid)

	@property
	def company_abbr(self):
		if not hasattr(self, "_abbr"):
			self._abbr = frappe.db.get_value('Company',  self.company,  "abbr")

		return self._abbr

	def validate_party(self):
		party_type, party = self.get_party()
		validate_party_frozen_disabled(party_type, party)

		billing_party_type, billing_party = self.get_billing_party()
		if (billing_party_type, billing_party) != (party_type, party):
			validate_party_frozen_disabled(billing_party_type, billing_party)

	def get_party(self):
		if self.doctype == "Landed Cost Voucher":
			return self.get("party_type"), self.get("party")

		party_type = None
		if self.doctype in ("Opportunity", "Quotation", "Sales Order", "Delivery Note", "Sales Invoice"):
			party_type = 'Customer'

		elif self.doctype in ("Supplier Quotation", "Purchase Order", "Purchase Receipt", "Purchase Invoice"):
			party_type = 'Supplier'

		elif self.meta.get_field("customer"):
			party_type = "Customer"

		elif self.meta.get_field("supplier"):
			party_type = "Supplier"

		party = self.get(scrub(party_type)) if party_type else None

		return party_type, party

	def get_billing_party(self):
		if self.get("letter_of_credit"):
			return "Letter of Credit", self.get("letter_of_credit")
		else:
			return self.get_party()

	def validate_currency(self):
		if self.get("currency"):
			party_type, party = self.get_billing_party()
			if party_type and party:
				party_account_currency = get_party_account_currency(party_type, party, self.company)

				if (party_account_currency
						and party_account_currency != self.company_currency
						and self.currency != party_account_currency):
					frappe.throw(_("Accounting Entry for {0}: {1} can only be made in currency: {2}")
								 .format(party_type, party, party_account_currency), InvalidCurrency)

				# Note: not validating with gle account because we don't have the account
				# at quotation / sales order level and we shouldn't stop someone
				# from creating a sales invoice if sales order is already created

	def clean_remarks(self):
		for f in ['remarks', 'remark', 'user_remark', 'user_remarks']:
			if self.meta.has_field(f):
				cleaned_remarks = cstr(self.get(f)).strip()
				cleaned_remarks = re.sub(r'\n\s*\n', '\n', cleaned_remarks)
				cleaned_remarks = re.sub(r' +', ' ', cleaned_remarks)
				self.set(f, cleaned_remarks)

	def validate_fixed_asset(self):
		for d in self.get("items"):
			if d.is_fixed_asset:
				# if d.qty > 1:
				# 					frappe.throw(_("Row #{0}: Qty must be 1, as item is a fixed asset. Please use separate row for multiple qty.").format(d.idx))

				if d.meta.get_field("asset") and d.asset:
					asset = frappe.get_doc("Asset", d.asset)

					if asset.company != self.company:
						frappe.throw(_("Row #{0}: Asset {1} does not belong to company {2}")
									 .format(d.idx, d.asset, self.company))

					elif asset.item_code != d.item_code:
						frappe.throw(_("Row #{0}: Asset {1} does not linked to Item {2}")
									 .format(d.idx, d.asset, d.item_code))

					# elif asset.docstatus != 1:
					# 						frappe.throw(_("Row #{0}: Asset {1} must be submitted").format(d.idx, d.asset))

					elif self.doctype == "Purchase Invoice":
						# if asset.status != "Submitted":
						# 							frappe.throw(_("Row #{0}: Asset {1} is already {2}")
						# 								.format(d.idx, d.asset, asset.status))
						if getdate(asset.purchase_date) != getdate(self.posting_date):
							frappe.throw(
								_("Row #{0}: Posting Date must be same as purchase date {1} of asset {2}").format(d.idx,
																												  asset.purchase_date,
																												  d.asset))
						elif asset.is_existing_asset:
							frappe.throw(
								_("Row #{0}: Purchase Invoice cannot be made against an existing asset {1}").format(
									d.idx, d.asset))

					elif self.docstatus == "Sales Invoice" and self.docstatus == 1:
						if self.update_stock:
							frappe.throw(_("'Update Stock' cannot be checked for fixed asset sale"))

						elif asset.status in ("Scrapped", "Cancelled", "Sold"):
							frappe.throw(_("Row #{0}: Asset {1} cannot be submitted, it is already {2}")
										 .format(d.idx, d.asset, asset.status))

	def delink_advance_entries(self, linked_doc_name):
		total_allocated_amount = 0
		for adv in self.advances:
			consider_for_total_advance = True
			if adv.reference_name == linked_doc_name:
				frappe.db.sql("""delete from `tab{0} Advance`
					where name = %s""".format(self.doctype), adv.name)
				consider_for_total_advance = False

			if consider_for_total_advance:
				total_allocated_amount += flt(adv.allocated_amount, adv.precision("allocated_amount"))

		frappe.db.set_value(self.doctype, self.name, "total_advance",
							total_allocated_amount, update_modified=False)

	def group_similar_items(self):
		group_item_data = {}
		item_meta = frappe.get_meta(self.doctype + " Item")
		count = 0

		sum_fields = ['qty', 'stock_qty', 'alt_uom_qty', 'total_weight',
			'amount', 'taxable_amount', 'net_amount', 'total_discount', 'amount_before_discount',
			'item_taxes_and_charges', 'tax_inclusive_amount']
		sum_fields += ['tax_exclusive_' + f for f in sum_fields if item_meta.has_field('tax_exclusive_' + f)]

		rate_fields = [('rate', 'amount'), ('taxable_rate', 'taxable_amount'), ('net_rate', 'net_amount'),
			('discount_amount', 'total_discount'), ('price_list_rate', 'amount_before_discount'),
			('tax_inclusive_rate', 'tax_inclusive_amount'), ('weight_per_unit', 'total_weight')]
		rate_fields += [('tax_exclusive_' + t, 'tax_exclusive_' + s) for t, s in rate_fields
			if item_meta.has_field('tax_exclusive_' + t) and item_meta.has_field('tax_exclusive_' + s)]

		base_fields = [('base_' + f, f) for f in sum_fields if item_meta.has_field('base_' + f)]
		base_fields += [('base_' + t, t) for t, s in rate_fields if item_meta.has_field('base_' + t)]

		# Sum amounts
		for item in self.items:
			group_key = (cstr(item.item_code), cstr(item.item_name), item.uom)
			group_item = group_item_data.setdefault(group_key, frappe._dict())
			for f in sum_fields:
				group_item[f] = group_item.get(f, 0) + flt(item.get(f))

			group_item_serial_nos = group_item.setdefault('serial_no', [])
			if item.get('serial_no'):
				group_item_serial_nos += filter(lambda s: s, item.serial_no.split('\n'))

		# Calculate average rates and get serial nos string
		for group_item in group_item_data.values():
			if group_item.qty:
				for target, source in rate_fields:
					group_item[target] = flt(group_item[source]) / flt(group_item.qty)
			else:
				for target, source in rate_fields:
					group_item[target] = 0

			group_item.serial_no = '\n'.join(group_item.serial_no)

		# Calculate company currenct values
		for group_item in group_item_data.values():
			for target, source in base_fields:
				group_item[target] = group_item.get(source, 0) * self.conversion_rate

		# Remove duplicates and set aggregated values
		duplicate_list = []
		for item in self.items:
			group_key = (cstr(item.item_code), cstr(item.item_name), item.uom)
			if group_key in group_item_data.keys():
				count += 1

				# Will set price_list_rate instead
				if item.get('rate_with_margin'):
					item.rate_with_margin = 0
				if item.get('tax_exclusive_rate_with_margin'):
					item.tax_exclusive_rate_with_margin = 0

				item.update(group_item_data[group_key])

				item.idx = count
				del group_item_data[group_key]
			else:
				duplicate_list.append(item)

		for item in duplicate_list:
			self.remove(item)

	def get_gl_entries_for_print(self):
		from collections import OrderedDict

		if self.docstatus == 1:
			gles = frappe.db.sql("""
				select
					account, remarks, party_type, party, debit, credit,
					against_voucher, against_voucher_type, reference_no, reference_date
				from `tabGL Entry`
				where voucher_type = %s and voucher_no = %s
			""", [self.doctype, self.name], as_dict=1)
		else:
			gles = self.get_gl_entries()

		grouped_gles = OrderedDict()

		for gle in gles:
			key = (gle.account, cstr(gle.party_type), cstr(gle.party), cstr(gle.remarks), cstr(gle.reference_no),
				cstr(gle.reference_date), bool(gle.against_voucher))
			group = grouped_gles.setdefault(key, frappe._dict({
				"account": cstr(gle.account),
				"party_type": cstr(gle.party_type),
				"party": cstr(gle.party),
				"remarks": cstr(gle.remarks),
				"reference_no": cstr(gle.reference_no),
				"reference_date": cstr(gle.reference_date),
				"sum": 0, "against_voucher_set": set(), "against_voucher": []
			}))
			group.sum += flt(gle.debit) - flt(gle.credit)
			if gle.against_voucher_type and gle.against_voucher:
				group.against_voucher_set.add((cstr(gle.against_voucher_type), cstr(gle.against_voucher)))

		for d in grouped_gles.values():
			d.debit = d.sum if d.sum > 0 else 0
			d.credit = -d.sum if d.sum < 0 else 0

			for against_voucher_type, against_voucher in d.against_voucher_set:
				bill_no = None
				if against_voucher_type in ['Journal Entry', 'Purchase Invoice']:
					bill_no = frappe.db.get_value(against_voucher_type, against_voucher, 'bill_no')

				if bill_no:
					d.against_voucher.append(bill_no)
				else:
					d.against_voucher.append(frappe.utils.get_original_name(against_voucher_type, against_voucher))

			d.against_voucher = ", ".join(d.against_voucher or [])

		debit_gles = filter(lambda d: d.debit - d.credit > 0, grouped_gles.values())
		credit_gles = filter(lambda d: d.debit - d.credit < 0, grouped_gles.values())

		self.gl_entries = debit_gles + credit_gles
		self.total_debit = sum([d.debit for d in self.gl_entries])
		self.total_credit = sum([d.credit for d in self.gl_entries])

	def set_payment_schedule(self):
		if self.doctype == 'Sales Invoice' and self.is_pos:
			self.payment_terms_template = ''
			return

		posting_date = self.get("bill_date") or self.get("posting_date") or self.get("transaction_date")
		date = self.get("due_date")
		due_date = date or posting_date
		grand_total = self.get("rounded_total") or self.grand_total
		if self.doctype in ("Sales Invoice", "Purchase Invoice"):
			grand_total = grand_total - flt(self.write_off_amount)

		if self.get("total_advance"):
			grand_total -= self.get("total_advance")

		if not self.get("payment_schedule"):
			if self.get("payment_terms_template"):
				data = get_payment_terms(self.payment_terms_template, posting_date, grand_total)
				for item in data:
					self.append("payment_schedule", item)
			else:
				data = dict(due_date=due_date, invoice_portion=100, payment_amount=grand_total)
				self.append("payment_schedule", data)
		else:
			for d in self.get("payment_schedule"):
				if d.invoice_portion:
					d.payment_amount = grand_total * flt(d.invoice_portion) / 100

	def set_due_date(self):
		due_dates = [d.due_date for d in self.get("payment_schedule") if d.due_date]
		if due_dates:
			self.due_date = max(due_dates)

	def validate_payment_schedule_dates(self):
		dates = []
		li = []

		if self.doctype == 'Sales Invoice' and self.is_pos: return

		for d in self.get("payment_schedule"):
			if self.doctype == "Sales Order" and getdate(d.due_date) < getdate(self.transaction_date):
				frappe.throw(_("Row {0}: Due Date cannot be before posting date").format(d.idx))
			elif d.due_date in dates:
				li.append(_("{0} in row {1}").format(d.due_date, d.idx))
			dates.append(d.due_date)

		if li:
			duplicates = '<br>' + '<br>'.join(li)
			frappe.throw(_("Rows with duplicate due dates in other rows were found: {0}").format(duplicates))

	def validate_payment_schedule_amount(self):
		if self.doctype == 'Sales Invoice' and self.is_pos: return

		if self.get("payment_schedule"):
			total = 0
			for d in self.get("payment_schedule"):
				total += flt(d.payment_amount)
			total = flt(total, self.precision("grand_total"))

			grand_total = flt(self.get("rounded_total") or self.grand_total)
			if self.get("total_advance"):
				grand_total -= self.get("total_advance")

			if self.doctype in ("Sales Invoice", "Purchase Invoice"):
				grand_total = grand_total - flt(self.write_off_amount)
<<<<<<< HEAD
			grand_total = flt(grand_total, self.precision('grand_total'))

			if total != grand_total:
=======
			if total != flt(grand_total, self.precision("grand_total")):
>>>>>>> bfddc8ab
				frappe.throw(_("Total Payment Amount in Payment Schedule must be equal to Grand / Rounded Total"))

	def is_rounded_total_disabled(self):
		if self.meta.get_field("calculate_tax_on_company_currency") and cint(self.get("calculate_tax_on_company_currency")):
			return True
		if self.meta.get_field("disable_rounded_total"):
			return self.disable_rounded_total
		else:
			return frappe.db.get_single_value("Global Defaults", "disable_rounded_total")

@frappe.whitelist()
def get_tax_rate(account_head):
	return frappe.db.get_value("Account", account_head, ["tax_rate", "account_name"], as_dict=True)


@frappe.whitelist()
def get_default_taxes_and_charges(master_doctype, tax_template=None, company=None):
	if not company: return {}

	if tax_template and company:
		tax_template_company = frappe.db.get_value(master_doctype, tax_template, "company")
		if tax_template_company == company:
			return

	default_tax = frappe.db.get_value(master_doctype, {"is_default": 1, "company": company})

	return {
		'taxes_and_charges': default_tax,
		'taxes': get_taxes_and_charges(master_doctype, default_tax)
	}


@frappe.whitelist()
def get_taxes_and_charges(master_doctype, master_name):
	if not master_name:
		return
	from frappe.model import default_fields
	tax_master = frappe.get_doc(master_doctype, master_name)

	taxes_and_charges = []
	for i, tax in enumerate(tax_master.get("taxes")):
		tax = tax.as_dict()

		for fieldname in default_fields:
			if fieldname in tax:
				del tax[fieldname]

		taxes_and_charges.append(tax)

	return taxes_and_charges


def validate_conversion_rate(currency, conversion_rate, conversion_rate_label, company):
	"""common validation for currency and price list currency"""

	company_currency = frappe.get_cached_value('Company',  company,  "default_currency")

	if not conversion_rate:
		throw(_("{0} is mandatory. Maybe Currency Exchange record is not created for {1} to {2}.").format(
			conversion_rate_label, currency, company_currency))


def validate_taxes_and_charges(tax):
	if tax.charge_type in ['Actual', 'On Net Total'] and tax.row_id:
		frappe.throw(_("Can refer row only if the charge type is 'On Previous Row Amount' or 'Previous Row Total'"))
	elif tax.charge_type in ['On Previous Row Amount', 'On Previous Row Total']:
		if cint(tax.idx) == 1:
			frappe.throw(
				_("Cannot select charge type as 'On Previous Row Amount' or 'On Previous Row Total' for first row"))
		elif not tax.row_id:
			frappe.throw(_("Please specify a valid Row ID for row {0} in table {1}".format(tax.idx, _(tax.doctype))))
		elif tax.row_id and cint(tax.row_id) >= cint(tax.idx):
			frappe.throw(_("Cannot refer row number greater than or equal to current row number for this Charge type"))

	if tax.charge_type == "Actual":
		tax.rate = None


def validate_inclusive_tax(tax, doc):
	def _on_previous_row_error(row_range):
		throw(_("To include tax in row {0} in Item rate, taxes in rows {1} must also be included").format(tax.idx,
																										  row_range))

	if cint(getattr(tax, "included_in_print_rate", None)):
		if tax.charge_type == "Actual":
			# inclusive tax cannot be of type Actual
			throw(_("Charge of type 'Actual' in row {0} cannot be included in Item Rate").format(tax.idx))
		elif tax.charge_type == "Weighted Distribution":
			# inclusive tax cannot be of type Actual
			throw(_("Charge of type 'Weighted Distribution' in row {0} cannot be included in Item Rate").format(tax.idx))
		elif tax.charge_type == "On Previous Row Amount" and \
				not cint(doc.get("taxes")[cint(tax.row_id) - 1].included_in_print_rate):
			# referred row should also be inclusive
			_on_previous_row_error(tax.row_id)
		elif tax.charge_type == "On Previous Row Total" and \
				not all([cint(t.included_in_print_rate) for t in doc.get("taxes")[:cint(tax.row_id) - 1]]):
			# all rows about the reffered tax should be inclusive
			_on_previous_row_error("1 - %d" % (tax.row_id,))
		elif tax.get("category") == "Valuation":
			frappe.throw(_("Valuation type charges can not marked as Inclusive"))


def set_balance_in_account_currency(gl_dict, account_currency=None, conversion_rate=None, company_currency=None):
	if (not conversion_rate) and (account_currency != company_currency):
		frappe.throw(_("Account: {0} with currency: {1} can not be selected")
					 .format(gl_dict.account, account_currency))

	gl_dict["account_currency"] = company_currency if account_currency == company_currency \
		else account_currency

	# set debit/credit in account currency if not provided
	if flt(gl_dict.debit) and not flt(gl_dict.debit_in_account_currency):
		gl_dict.debit_in_account_currency = gl_dict.debit if account_currency == company_currency \
			else flt(gl_dict.debit / conversion_rate, 2)

	if flt(gl_dict.credit) and not flt(gl_dict.credit_in_account_currency):
		gl_dict.credit_in_account_currency = gl_dict.credit if account_currency == company_currency \
			else flt(gl_dict.credit / conversion_rate, 2)


def get_advance_journal_entries(party_type, party, party_account, order_doctype,
		order_list=None, include_unallocated=True, against_all_orders=False, against_account=None, limit=None):
	journal_entries = []
	if erpnext.get_party_account_type(party_type) == "Receivable":
		dr_or_cr = "credit_in_account_currency"
		bal_dr_or_cr = "gle_je.credit_in_account_currency - gle_je.debit_in_account_currency"
		payment_dr_or_cr = "gle_payment.debit_in_account_currency - gle_payment.credit_in_account_currency"
	else:
		dr_or_cr = "debit_in_account_currency"
		bal_dr_or_cr = "gle_je.debit_in_account_currency - gle_je.credit_in_account_currency"
		payment_dr_or_cr = "gle_payment.credit_in_account_currency - gle_payment.debit_in_account_currency"

	limit_cond = "limit %(limit)s" if limit else ""

	# JVs against order documents
	if order_list or against_all_orders:
		if order_list:
			order_condition = "and ifnull(jea.reference_name, '') in ('{0}')" \
				.format("', '".join([frappe.db.escape(d) for d in order_list]))
		else:
			order_condition = "and ifnull(jea.reference_name, '') != ''"

		against_account_condition = "and jea.against_account like '%%{0}%%'".format(frappe.db.escape(against_account)) \
			if against_account else ""

		journal_entries += frappe.db.sql("""
			select
				"Journal Entry" as reference_type, je.name as reference_name, je.remark as remarks,
				jea.{dr_or_cr} as amount, jea.name as reference_row, jea.reference_name as against_order,
				je.posting_date
			from
				`tabJournal Entry` je, `tabJournal Entry Account` jea
			where
				je.name = jea.parent and jea.account = %(account)s
				and jea.party_type = %(party_type)s and jea.party = %(party)s
				and {dr_or_cr} > 0 and jea.reference_type = '{order_doctype}' and je.docstatus = 1
				{order_condition} {against_account_condition}
			order by je.posting_date
			{limit_cond}""".format(
				dr_or_cr=dr_or_cr,
				order_doctype=order_doctype,
				order_condition=order_condition,
				against_account_condition=against_account_condition,
				limit_cond=limit_cond
			), {
			"party_type": party_type,
			"party": party,
			"account": party_account,
			"limit": limit
			}, as_dict=1)

	# Unallocated payment JVs
	if include_unallocated:
		against_account_condition = ""
		if against_account:
			against_account_condition = "and GROUP_CONCAT(gle_je.against) like '%%{0}%%'".format(frappe.db.escape(against_account))

		journal_entries += frappe.db.sql("""
		select
			gle_je.voucher_type as reference_type, je.name as reference_name, je.remark as remarks, je.posting_date,
			ifnull(sum({bal_dr_or_cr}), 0) - (
				select ifnull(sum({payment_dr_or_cr}), 0)
				from `tabGL Entry` gle_payment
				where
					gle_payment.against_voucher_type = gle_je.voucher_type
					and gle_payment.against_voucher = gle_je.voucher_no
					and gle_payment.party_type = gle_je.party_type
					and gle_payment.party = gle_je.party
					and gle_payment.account = gle_je.account
					and abs({payment_dr_or_cr}) > 0
			) as amount
		from `tabGL Entry` gle_je
		inner join `tabJournal Entry` je on je.name = gle_je.voucher_no
		where
			gle_je.party_type = %(party_type)s and gle_je.party = %(party)s and gle_je.account = %(account)s
			and gle_je.voucher_type = 'Journal Entry' and (gle_je.against_voucher = '' or gle_je.against_voucher is null)
			and abs({bal_dr_or_cr}) > 0
		group by gle_je.voucher_no
		having amount > 0.005 {against_account_condition}
		order by gle_je.posting_date
		{limit_cond}""".format(
			bal_dr_or_cr=bal_dr_or_cr,
			payment_dr_or_cr=payment_dr_or_cr,
			against_account_condition=against_account_condition,
			limit_cond=limit_cond
		), {
			"party_type": party_type,
			"party": party,
			"account": party_account,
			"limit": limit
		}, as_dict=True)

	return list(journal_entries)


def get_advance_payment_entries(party_type, party, party_account, order_doctype,
		order_list=None, include_unallocated=True, against_all_orders=False, against_account=None, limit=None):
	payment_entries_against_order, unallocated_payment_entries = [], []
	party_account_type = erpnext.get_party_account_type(party_type)
	party_account_field = "paid_from" if party_account_type == "Receivable" else "paid_to"
	against_account_field = "paid_to" if party_account_type == "Receivable" else "paid_from"
	payment_type = "Receive" if party_account_type == "Receivable" else "Pay"
	limit_cond = "limit %s" % limit if limit else ""

	against_account_condition = ""
	if against_account:
		against_account_condition = "and pe.{against_account_field} = {against_account}".format(
			against_account_field=against_account_field, against_account=frappe.db.escape(against_account))

	if order_list or against_all_orders:
		if order_list:
			reference_condition = " and pref.reference_name in ({0})" \
				.format(', '.join(['%s'] * len(order_list)))
		else:
			reference_condition = ""
			order_list = []

		payment_entries_against_order = frappe.db.sql("""
			select
				"Payment Entry" as reference_type, pe.name as reference_name,
				pe.remarks, pref.allocated_amount as amount, pref.name as reference_row,
				pref.reference_name as against_order, pe.posting_date
			from `tabPayment Entry` pe, `tabPayment Entry Reference` pref
			where
				pe.name = pref.parent and pe.{party_account_field} = %s and pe.payment_type = %s
				and pe.party_type = %s and pe.party = %s and pe.docstatus = 1
				and pref.reference_doctype = %s
				{reference_condition} {against_account_condition}
			order by pe.posting_date
			{limit_cond}
		""".format(
			party_account_field=party_account_field,
			reference_condition=reference_condition,
			against_account_condition=against_account_condition,
			limit_cond=limit_cond
		), [party_account, payment_type, party_type, party, order_doctype] + order_list, as_dict=1)

	if include_unallocated:
		unallocated_payment_entries = frappe.db.sql("""
			select "Payment Entry" as reference_type, name as reference_name, remarks, unallocated_amount as amount,
				pe.posting_date
			from `tabPayment Entry` pe
			where
				{party_account_field} = %s and party_type = %s and party = %s and payment_type = %s
				and docstatus = 1 and unallocated_amount > 0
				{against_account_condition}
			order by posting_date
			{limit_cond}
		""".format(
			party_account_field=party_account_field,
			against_account_condition=against_account_condition,
			limit_cond=limit_cond
		), [party_account, party_type, party, payment_type], as_dict=1)

	return list(payment_entries_against_order) + list(unallocated_payment_entries)


def update_invoice_status():
	# Daily update the status of the invoices

	frappe.db.sql(""" update `tabSales Invoice` set status = 'Overdue'
		where due_date < CURDATE() and docstatus = 1 and outstanding_amount > 0""")

	frappe.db.sql(""" update `tabPurchase Invoice` set status = 'Overdue'
		where due_date < CURDATE() and docstatus = 1 and outstanding_amount > 0""")


@frappe.whitelist()
def get_payment_terms(terms_template, posting_date=None, grand_total=None, bill_date=None):
	if not terms_template:
		return

	terms_doc = frappe.get_doc("Payment Terms Template", terms_template)

	schedule = []
	for d in terms_doc.get("terms"):
		term_details = get_payment_term_details(d, posting_date, grand_total, bill_date)
		schedule.append(term_details)

	return schedule


@frappe.whitelist()
def get_payment_term_details(term, posting_date=None, grand_total=None, bill_date=None):
	term_details = frappe._dict()
	if isinstance(term, text_type):
		term = frappe.get_doc("Payment Term", term)
	else:
		term_details.payment_term = term.payment_term
	term_details.description = term.description
	term_details.invoice_portion = term.invoice_portion
	term_details.payment_amount = flt(term.invoice_portion) * flt(grand_total) / 100
	if bill_date:
		term_details.due_date = get_due_date(term, bill_date)
	elif posting_date:
		term_details.due_date = get_due_date(term, posting_date)

	if getdate(term_details.due_date) < getdate(posting_date):
		term_details.due_date = posting_date
	term_details.mode_of_payment = term.mode_of_payment

	return term_details


def get_due_date(term, posting_date=None, bill_date=None):
	due_date = None
	date = bill_date or posting_date
	if term.due_date_based_on == "Day(s) after invoice date":
		due_date = add_days(date, term.credit_days)
	elif term.due_date_based_on == "Day(s) after the end of the invoice month":
		due_date = add_days(get_last_day(date), term.credit_days)
	elif term.due_date_based_on == "Month(s) after the end of the invoice month":
		due_date = add_months(get_last_day(date), term.credit_months)
	return due_date


def get_supplier_block_status(party_name):
	"""
	Returns a dict containing the values of `on_hold`, `release_date` and `hold_type` of
	a `Supplier`
	"""
	supplier = frappe.get_doc('Supplier', party_name)
	info = {
		'on_hold': supplier.on_hold,
		'release_date': supplier.release_date,
		'hold_type': supplier.hold_type
	}
	return info


@frappe.whitelist()
def update_child_qty_rate(parent_doctype, trans_items, parent_doctype_name):
	data = json.loads(trans_items)
	for d in data:
		child_item = frappe.get_doc(parent_doctype + ' Item', d.get("docname"))

		if parent_doctype == "Sales Order" and flt(d.get("qty")) < child_item.delivered_qty:
			frappe.throw(_("Cannot set quantity less than delivered quantity"))

		if parent_doctype == "Purchase Order" and flt(d.get("qty")) < child_item.received_qty:
			frappe.throw(_("Cannot set quantity less than received quantity"))

		child_item.qty = flt(d.get("qty"))

		if child_item.billed_amt > (flt(d.get("rate")) * flt(d.get("qty"))):
			frappe.throw(_("Row #{0}: Cannot set Rate if amount is greater than billed amount for Item {1}.")
						 .format(child_item.idx, child_item.item_code))
		else:
			child_item.rate = flt(d.get("rate"))
		if flt(child_item.price_list_rate):
			child_item.discount_percentage = flt((1 - flt(child_item.rate) / flt(child_item.price_list_rate)) * 100.0, \
				child_item.precision("discount_percentage"))

		child_item.flags.ignore_validate_update_after_submit = True
		child_item.save()

	p_doctype = frappe.get_doc(parent_doctype, parent_doctype_name)

	p_doctype.flags.ignore_validate_update_after_submit = True
	p_doctype.set_qty_as_per_stock_uom()
	p_doctype.calculate_taxes_and_totals()
	frappe.get_doc('Authorization Control').validate_approving_authority(p_doctype.doctype,
		p_doctype.company, p_doctype.base_grand_total)

	p_doctype.set_payment_schedule()
	if parent_doctype == 'Purchase Order':
		p_doctype.validate_minimum_order_qty()
		p_doctype.validate_budget()
		if p_doctype.is_against_so():
			p_doctype.update_status_updater()
	else:
		p_doctype.check_credit_limit()

	p_doctype.save()

	if parent_doctype == 'Purchase Order':
		update_last_purchase_rate(p_doctype, is_submit = 1)
		p_doctype.update_prevdoc_status()
		p_doctype.update_requested_qty()
		p_doctype.update_ordered_qty()
		p_doctype.update_ordered_and_reserved_qty()
		p_doctype.update_receiving_percentage()
		if p_doctype.is_subcontracted == "Yes":
			p_doctype.update_reserved_qty_for_subcontract()
	else:
		p_doctype.update_reserved_qty()
		p_doctype.update_project()
		p_doctype.update_prevdoc_status('submit')
		p_doctype.update_delivery_status()

	p_doctype.update_blanket_order()
	p_doctype.update_billing_percentage()
	p_doctype.set_status()

@erpnext.allow_regional
def validate_regional(doc):
	pass<|MERGE_RESOLUTION|>--- conflicted
+++ resolved
@@ -159,7 +159,6 @@
 			else:
 				df.set("print_hide", 1)
 
-<<<<<<< HEAD
 		if self.doctype in ['Journal Entry', 'Payment Entry']:
 			self.get_gl_entries_for_print()
 
@@ -171,10 +170,7 @@
 			self.t_warehouses = list(set([frappe.get_cached_value("Warehouse", item.t_warehouse, 'warehouse_name')
 				for item in self.items if item.get('t_warehouse')]))
 
-	def validate_paid_amount(self):
-=======
 	def calculate_paid_amount(self):
->>>>>>> bfddc8ab
 		if hasattr(self, "is_pos") or hasattr(self, "is_paid"):
 			is_paid = self.get("is_pos") or self.get("is_paid")
 
@@ -423,13 +419,8 @@
 
 	def validate_qty_is_not_zero(self):
 		for item in self.items:
-<<<<<<< HEAD
 			if not item.qty and not item.get('rejected_qty'):
 				frappe.throw("Item Quantity can not be zero")
-=======
-			if not item.qty:
-				frappe.throw(_("Item quantity can not be zero"))
->>>>>>> bfddc8ab
 
 	def validate_account_currency(self, account, account_currency=None):
 		valid_currency = [self.company_currency]
@@ -1035,13 +1026,9 @@
 
 			if self.doctype in ("Sales Invoice", "Purchase Invoice"):
 				grand_total = grand_total - flt(self.write_off_amount)
-<<<<<<< HEAD
 			grand_total = flt(grand_total, self.precision('grand_total'))
 
 			if total != grand_total:
-=======
-			if total != flt(grand_total, self.precision("grand_total")):
->>>>>>> bfddc8ab
 				frappe.throw(_("Total Payment Amount in Payment Schedule must be equal to Grand / Rounded Total"))
 
 	def is_rounded_total_disabled(self):
