# Copyright (c) 2015, Frappe Technologies Pvt. Ltd. and Contributors
# License: GNU General Public License v3. See license.txt

from __future__ import unicode_literals
import frappe, erpnext
import json
from frappe import _, throw, scrub
from frappe.utils import today, flt, cint, fmt_money, formatdate, getdate, add_days, add_months, get_last_day, nowdate
from erpnext.setup.utils import get_exchange_rate
from erpnext.accounts.utils import get_fiscal_years, validate_fiscal_year, get_account_currency
from erpnext.utilities.transaction_base import TransactionBase
from erpnext.buying.utils import update_last_purchase_rate
from erpnext.controllers.sales_and_purchase_return import validate_return
from erpnext.accounts.party import get_party_account_currency, validate_party_frozen_disabled
from erpnext.exceptions import InvalidCurrency
from six import text_type

force_item_fields = ("item_group", "brand", "stock_uom", "is_fixed_asset", "item_tax_rate")


class AccountsController(TransactionBase):
	def __init__(self, *args, **kwargs):
		super(AccountsController, self).__init__(*args, **kwargs)

	@property
	def company_currency(self):
		if not hasattr(self, "__company_currency"):
			self.__company_currency = erpnext.get_company_currency(self.company)

		return self.__company_currency

	def onload(self):
		if self.get("__onload"):
			self.get("__onload").make_payment_via_journal_entry \
				= frappe.db.get_single_value('Accounts Settings', 'make_payment_via_journal_entry')

		if self.is_new():
			relevant_docs = ("Quotation", "Purchase Order", "Sales Order",
							 "Purchase Invoice", "Sales Invoice")
			if self.doctype in relevant_docs:
				self.set_payment_schedule()

	def ensure_supplier_is_not_blocked(self):
		supplier, supplier_name = None, None
		is_buying_invoice, is_supplier_payment = False, False

		if self.doctype == 'Payment Entry' and self.party_type == 'Supplier':
			supplier_name = self.party
			is_supplier_payment = True
			supplier = frappe.get_doc('Supplier', supplier_name)
		elif self.doctype in ['Purchase Invoice', 'Purchase Order']:
			supplier_name = self.supplier
			is_buying_invoice = True
		elif self.doctype == 'Landed Cost Voucher' and self.party_type == 'Supplier':
			supplier_name = self.party
			is_buying_invoice = True

		if supplier_name:
			supplier = frappe.get_doc('Supplier', supplier_name)

		if supplier and supplier.on_hold:
			if (is_buying_invoice and supplier.hold_type in ['All', 'Invoices']) or \
					(is_supplier_payment and supplier.hold_type in ['All', 'Payments']):
				if not supplier.release_date or getdate(nowdate()) <= supplier.release_date:
					frappe.msgprint(
						_('{0} is blocked so this transaction cannot proceed'.format(supplier_name)), raise_exception=1)

	def validate(self):

		self.validate_qty_is_not_zero()
		if self.get("_action") and self._action != "update_after_submit":
			self.set_missing_values(for_validate=True)

		self.ensure_supplier_is_not_blocked()

		self.validate_date_with_fiscal_year()

		if self.meta.get_field("currency"):
			self.calculate_taxes_and_totals()

			if not self.meta.get_field("is_return") or not self.is_return:
				self.validate_value("base_grand_total", ">=", 0)

			validate_return(self)
			self.set_total_in_words()

		self.validate_all_documents_schedule()

		if self.meta.get_field("taxes_and_charges"):
			self.validate_enabled_taxes_and_charges()
			self.validate_tax_account_company()

		self.validate_party()
		self.validate_currency()

		if self.doctype == 'Purchase Invoice':
			self.validate_paid_amount()

		if self.doctype in ['Purchase Invoice', 'Sales Invoice', 'Landed Cost Voucher'] and cint(self.allocate_advances_automatically):
			self.set_advances()

		if self.doctype in ['Purchase Invoice', 'Sales Invoice'] and self.is_return:
				self.validate_qty()

		validate_regional(self)

	def validate_invoice_documents_schedule(self):
		self.validate_payment_schedule_dates()
		self.set_due_date()
		self.set_payment_schedule()
		self.validate_payment_schedule_amount()
		self.validate_due_date()
		self.validate_advance_entries()

	def validate_non_invoice_documents_schedule(self):
		self.set_payment_schedule()
		self.validate_payment_schedule_dates()
		self.validate_payment_schedule_amount()

	def validate_all_documents_schedule(self):
		if self.doctype in ("Sales Invoice", "Purchase Invoice") and not self.is_return:
			self.validate_invoice_documents_schedule()
		elif self.doctype in ("Quotation", "Purchase Order", "Sales Order"):
			self.validate_non_invoice_documents_schedule()

	def before_print(self):
		if self.doctype in ['Purchase Order', 'Sales Order', 'Sales Invoice', 'Purchase Invoice',
							'Supplier Quotation', 'Purchase Receipt', 'Delivery Note', 'Quotation']:
			if self.get("group_same_items"):
				self.group_similar_items()

			df = self.meta.get_field("discount_amount")
			if self.get("discount_amount") and hasattr(self, "taxes") and not len(self.taxes):
				df.set("print_hide", 0)
				self.discount_amount = -self.discount_amount
			else:
				df.set("print_hide", 1)

	def validate_paid_amount(self):
		if hasattr(self, "is_pos") or hasattr(self, "is_paid"):
			is_paid = self.get("is_pos") or self.get("is_paid")
			if cint(is_paid) == 1:
				if flt(self.paid_amount) == 0 and flt(self.outstanding_amount) > 0:
					if self.cash_bank_account:
						self.paid_amount = flt(flt(self.outstanding_amount), self.precision("paid_amount"))
						self.base_paid_amount = flt(self.paid_amount * self.conversion_rate,
													self.precision("base_paid_amount"))
					else:
						# show message that the amount is not paid
						self.paid_amount = 0
						frappe.throw(
							_("Note: Payment Entry will not be created since 'Cash or Bank Account' was not specified"))
			else:
				frappe.db.set(self, 'paid_amount', 0)

	def set_missing_values(self, for_validate=False):
		if frappe.flags.in_test:
			for fieldname in ["posting_date", "transaction_date"]:
				if self.meta.get_field(fieldname) and not self.get(fieldname):
					self.set(fieldname, today())
					break

	def calculate_taxes_and_totals(self):
		from erpnext.controllers.taxes_and_totals import calculate_taxes_and_totals
		calculate_taxes_and_totals(self)

		if self.doctype in ["Quotation", "Sales Order", "Delivery Note", "Sales Invoice"]:
			self.calculate_commission()
			self.calculate_contribution()

	def validate_date_with_fiscal_year(self):
		if self.meta.get_field("fiscal_year"):
			date_field = ""
			if self.meta.get_field("posting_date"):
				date_field = "posting_date"
			elif self.meta.get_field("transaction_date"):
				date_field = "transaction_date"

			if date_field and self.get(date_field):
				validate_fiscal_year(self.get(date_field), self.fiscal_year, self.company,
									 self.meta.get_label(date_field), self)

	def validate_due_date(self):
		if self.get('is_pos'): return

		from erpnext.accounts.party import validate_due_date
		if self.doctype == "Sales Invoice":
			if not self.due_date:
				frappe.throw(_("Due Date is mandatory"))

			validate_due_date(self.posting_date, self.due_date,
				"Customer", self.customer, self.company, self.payment_terms_template)
		elif self.doctype == "Purchase Invoice":
			validate_due_date(self.bill_date or self.posting_date, self.due_date,
				"Supplier", self.supplier, self.company, self.bill_date, self.payment_terms_template)

	def set_price_list_currency(self, buying_or_selling):
		if self.meta.get_field("posting_date"):
			transaction_date = self.posting_date
		else:
			transaction_date = self.transaction_date

		if self.meta.get_field("currency"):
			# price list part
			if buying_or_selling.lower() == "selling":
				fieldname = "selling_price_list"
				args = "for_selling"
			else:
				fieldname = "buying_price_list"
				args = "for_buying"

			if self.meta.get_field(fieldname) and self.get(fieldname):
				self.price_list_currency = frappe.db.get_value("Price List",
															   self.get(fieldname), "currency")

				if self.price_list_currency == self.company_currency:
					self.plc_conversion_rate = 1.0

				elif not self.plc_conversion_rate:
					self.plc_conversion_rate = get_exchange_rate(self.price_list_currency,
																 self.company_currency, transaction_date, args)

			# currency
			if not self.currency:
				self.currency = self.price_list_currency
				self.conversion_rate = self.plc_conversion_rate
			elif self.currency == self.company_currency:
				self.conversion_rate = 1.0
			elif not self.conversion_rate:
				self.conversion_rate = get_exchange_rate(self.currency,
														 self.company_currency, transaction_date, args)

	def set_missing_item_details(self, for_validate=False):
		"""set missing item values"""
		from erpnext.stock.get_item_details import get_item_details
		from erpnext.stock.doctype.serial_no.serial_no import get_serial_nos

		if hasattr(self, "items"):
			parent_dict = {}
			for fieldname in self.meta.get_valid_columns():
				parent_dict[fieldname] = self.get(fieldname)

			if self.doctype in ["Quotation", "Sales Order", "Delivery Note", "Sales Invoice"]:
				document_type = "{} Item".format(self.doctype)
				parent_dict.update({"document_type": document_type})

			for item in self.get("items"):
				if item.get("item_code"):
					args = parent_dict.copy()
					args.update(item.as_dict())

					args["doctype"] = self.doctype
					args["name"] = self.name

					if not args.get("transaction_date"):
						args["transaction_date"] = args.get("posting_date")

					if self.get("is_subcontracted"):
						args["is_subcontracted"] = self.is_subcontracted
					ret = get_item_details(args)

					for fieldname, value in ret.items():
						if item.meta.get_field(fieldname) and value is not None:
							if (item.get(fieldname) is None or fieldname in force_item_fields):
								item.set(fieldname, value)

							elif fieldname in ['cost_center', 'conversion_factor'] and not item.get(fieldname):
								item.set(fieldname, value)

							elif fieldname == "serial_no":
								# Ensure that serial numbers are matched against Stock UOM
								item_conversion_factor = item.get("conversion_factor") or 1.0
								item_qty = abs(item.get("qty")) * item_conversion_factor

								if item_qty != len(get_serial_nos(item.get('serial_no'))):
									item.set(fieldname, value)

					if self.doctype in ["Purchase Invoice", "Sales Invoice"] and item.meta.get_field('is_fixed_asset'):
						item.set('is_fixed_asset', ret.get('is_fixed_asset', 0))

					if ret.get("pricing_rule"):
						# if user changed the discount percentage then set user's discount percentage ?
						item.set("pricing_rule", ret.get("pricing_rule"))
						item.set("discount_percentage", ret.get("discount_percentage"))
						if ret.get("pricing_rule_for") == "Rate":
							item.set("price_list_rate", ret.get("price_list_rate"))

						if item.price_list_rate:
							item.rate = flt(item.price_list_rate *
											(1.0 - (flt(item.discount_percentage) / 100.0)), item.precision("rate"))

			if self.doctype == "Purchase Invoice":
				self.set_expense_account(for_validate)

	def set_taxes(self):
		if not self.meta.get_field("taxes"):
			return

		tax_master_doctype = self.meta.get_field("taxes_and_charges").options

		if (self.is_new() or self.is_pos_profile_changed()) and not self.get("taxes"):
			if self.company and not self.get("taxes_and_charges"):
				# get the default tax master
				self.taxes_and_charges = frappe.db.get_value(tax_master_doctype,
															 {"is_default": 1, 'company': self.company})

			self.append_taxes_from_master(tax_master_doctype)

	def is_pos_profile_changed(self):
		if (self.doctype == 'Sales Invoice' and self.is_pos and
				self.pos_profile != frappe.db.get_value('Sales Invoice', self.name, 'pos_profile')):
			return True

	def append_taxes_from_master(self, tax_master_doctype=None):
		if self.get("taxes_and_charges"):
			if not tax_master_doctype:
				tax_master_doctype = self.meta.get_field("taxes_and_charges").options

			self.extend("taxes", get_taxes_and_charges(tax_master_doctype, self.get("taxes_and_charges")))

	def set_other_charges(self):
		self.set("taxes", [])
		self.set_taxes()

	def validate_enabled_taxes_and_charges(self):
		taxes_and_charges_doctype = self.meta.get_options("taxes_and_charges")
		if frappe.db.get_value(taxes_and_charges_doctype, self.taxes_and_charges, "disabled"):
			frappe.throw(_("{0} '{1}' is disabled").format(taxes_and_charges_doctype, self.taxes_and_charges))

	def validate_tax_account_company(self):
		for d in self.get("taxes"):
			if d.account_head:
				tax_account_company = frappe.db.get_value("Account", d.account_head, "company")
				if tax_account_company != self.company:
					frappe.throw(_("Row #{0}: Account {1} does not belong to company {2}")
								 .format(d.idx, d.account_head, self.company))

	def get_gl_dict(self, args, account_currency=None):
		"""this method populates the common properties of a gl entry record"""

		posting_date = args.get('posting_date') or self.get('posting_date')
		fiscal_years = get_fiscal_years(posting_date, company=self.company)
		if len(fiscal_years) > 1:
			frappe.throw(_("Multiple fiscal years exist for the date {0}. Please set company in Fiscal Year").format(
				formatdate(posting_date)))
		else:
			fiscal_year = fiscal_years[0][0]

		gl_dict = frappe._dict({
			'company': self.company,
			'posting_date': posting_date,
			'fiscal_year': fiscal_year,
			'voucher_type': self.doctype,
			'voucher_no': self.name,
			'remarks': self.get("remarks"),
			'debit': 0,
			'credit': 0,
			'debit_in_account_currency': 0,
			'credit_in_account_currency': 0,
			'is_opening': self.get("is_opening") or "No",
			'party_type': None,
			'party': None,
			'project': self.get("project") or self.get("set_project"),
			'cost_center': self.get("cost_center")
		})
		gl_dict.update(args)

		if not account_currency:
			account_currency = get_account_currency(gl_dict.account)

		if gl_dict.account and self.doctype not in ["Journal Entry",
													"Period Closing Voucher", "Payment Entry"]:
			self.validate_account_currency(gl_dict.account, account_currency)
			set_balance_in_account_currency(gl_dict, account_currency, self.get("conversion_rate"),
											self.company_currency)

		return gl_dict

	def validate_qty_is_not_zero(self):
		for item in self.items:
			if not item.qty:
				frappe.throw("Item quantity can not be zero")

	def validate_account_currency(self, account, account_currency=None):
		valid_currency = [self.company_currency]
		if self.get("currency") and self.currency != self.company_currency:
			valid_currency.append(self.currency)

		if account_currency not in valid_currency:
			frappe.throw(_("Account {0} is invalid. Account Currency must be {1}")
						 .format(account, _(" or ").join(valid_currency)))

	def clear_unallocated_advances(self, childtype, parentfield):
		self.set(parentfield, self.get(parentfield, {"allocated_amount": ["not in", [0, None, ""]]}))

		frappe.db.sql("""delete from `tab%s` where parentfield=%s and parent = %s
			and allocated_amount = 0""" % (childtype, '%s', '%s'), (parentfield, self.name))

	def apply_shipping_rule(self):
		if self.shipping_rule:
			shipping_rule = frappe.get_doc("Shipping Rule", self.shipping_rule)
			shipping_rule.apply(self)
			self.calculate_taxes_and_totals()

	def get_shipping_address(self):
		'''Returns Address object from shipping address fields if present'''

		# shipping address fields can be `shipping_address_name` or `shipping_address`
		# try getting value from both

		for fieldname in ('shipping_address_name', 'shipping_address'):
			shipping_field = self.meta.get_field(fieldname)
			if shipping_field and shipping_field.fieldtype == 'Link':
				if self.get(fieldname):
					return frappe.get_doc('Address', self.get(fieldname))

		return {}

	def set_advances(self):
		"""Returns list of advances against Account, Party, Reference"""

		res = self.get_advance_entries()
		company_currency = erpnext.get_company_currency(self.company)

		self.set("advances", [])
		advance_allocated = 0
		for d in res:
			if d.against_order:
				allocated_amount = flt(d.amount)
			else:
				if self.get("party_account_currency")\
					and self.get("party_account_currency") == company_currency:
					amount = self.get("base_rounded_total") or self.get("base_grand_total")
				else:
					amount = self.get("rounded_total") or self.get("grand_total")

				allocated_amount = min(flt(amount) - advance_allocated, d.amount)
			advance_allocated += flt(allocated_amount)

			self.append("advances", {
				"doctype": self.doctype + " Advance",
				"reference_type": d.reference_type,
				"reference_name": d.reference_name,
				"reference_row": d.reference_row,
				"remarks": d.remarks,
				"advance_amount": flt(d.amount),
				"allocated_amount": allocated_amount
			})

	def get_advance_entries(self, include_unallocated=True):
		if self.doctype == "Sales Invoice":
			party_account = self.debit_to
			party_type = "Customer"
			party = self.customer
			order_field = "sales_order"
			order_doctype = "Sales Order"
		elif self.doctype == "Purchase Invoice":
			party_account = self.credit_to
			party_type = "Letter of Credit" if self.letter_of_credit else "Supplier"
			party = self.letter_of_credit if self.letter_of_credit else self.supplier
			order_field = "purchase_order"
			order_doctype = "Purchase Order"
		else:
			party_account = self.credit_to
			party_type = self.party_type
			party = self.party
			order_field = None
			order_doctype = None

		if order_field:
			order_list = list(set([d.get(order_field) for d in self.get("items") if d.get(order_field)]))
		else:
			order_list = []

		journal_entries = get_advance_journal_entries(party_type, party, party_account,
													  order_doctype, order_list, include_unallocated)

		payment_entries = get_advance_payment_entries(party_type, party, party_account,
													  order_doctype, order_list, include_unallocated)

		res = journal_entries + payment_entries

		return res

	def is_inclusive_tax(self):
		is_inclusive = cint(frappe.db.get_single_value("Accounts Settings",
													   "show_inclusive_tax_in_print"))

		if is_inclusive:
			is_inclusive = 0
			if self.get("taxes", filters={"included_in_print_rate": 1}):
				is_inclusive = 1

		return is_inclusive

	def validate_advance_entries(self):
		order_field = "sales_order" if self.doctype == "Sales Invoice" else "purchase_order"
		order_list = list(set([d.get(order_field)
							   for d in self.get("items") if d.get(order_field)]))

		if not order_list: return

		advance_entries = self.get_advance_entries(include_unallocated=False)

		if advance_entries:
			advance_entries_against_si = [d.reference_name for d in self.get("advances")]
			for d in advance_entries:
				if not advance_entries_against_si or d.reference_name not in advance_entries_against_si:
					frappe.msgprint(_(
						"Payment Entry {0} is linked against Order {1}, check if it should be pulled as advance in this invoice.")
									.format(d.reference_name, d.against_order))

	def update_against_document_in_jv(self):
		"""
			Links invoice and advance voucher:
				1. cancel advance voucher
				2. split into multiple rows if partially adjusted, assign against voucher
				3. submit advance voucher
		"""

		if self.doctype == "Sales Invoice":
			party_type = "Customer"
			party = self.customer
			party_account = self.debit_to
			dr_or_cr = "credit_in_account_currency"
		elif self.doctype == "Purchase Invoice":
			party_type = "Letter of Credit" if self.letter_of_credit else "Supplier"
			party = self.letter_of_credit if self.letter_of_credit else self.supplier
			party_account = self.credit_to
			dr_or_cr = "debit_in_account_currency"
		else:
			party_type = self.party_type
			party = self.party
			party_account = self.credit_to
			dr_or_cr = "debit_in_account_currency"

		if self.doctype in ["Sales Invoice", "Purchase Invoice"]:
			invoice_amounts = {
				'exchange_rate': (self.conversion_rate
								  if self.party_account_currency != self.company_currency else 1),
				'grand_total': (self.base_grand_total
								if self.party_account_currency == self.company_currency else self.grand_total)
			}
		else:
			invoice_amounts = {
				'exchange_rate': 1,
				'grand_total': self.grand_total
			}

		lst = []
		for d in self.get('advances'):
			if flt(d.allocated_amount) > 0:
				args = frappe._dict({
					'voucher_type': d.reference_type,
					'voucher_no': d.reference_name,
					'voucher_detail_no': d.reference_row,
					'against_voucher_type': self.doctype,
					'against_voucher': self.name,
					'account': party_account,
					'party_type': party_type,
					'party': party,
					'dr_or_cr': dr_or_cr,
					'unadjusted_amount': flt(d.advance_amount),
					'allocated_amount': flt(d.allocated_amount),
					'outstanding_amount': self.outstanding_amount
				})
				args.update(invoice_amounts)
				lst.append(args)

		if lst:
			from erpnext.accounts.utils import reconcile_against_document
			reconcile_against_document(lst)

	def validate_multiple_billing(self, ref_dt, item_ref_dn, based_on, parentfield):
		from erpnext.controllers.status_updater import get_tolerance_for
		item_tolerance = {}
		global_tolerance = None

		for item in self.get("items"):
			if item.get(item_ref_dn):
				ref_amt = flt(frappe.db.get_value(ref_dt + " Item",
												  item.get(item_ref_dn), based_on), self.precision(based_on, item))
				if not ref_amt:
					frappe.msgprint(
						_("Warning: System will not check overbilling since amount for Item {0} in {1} is zero").format(
							item.item_code, ref_dt))
				else:
					already_billed = frappe.db.sql("""select sum(%s) from `tab%s`
						where %s=%s and docstatus=1 and parent != %s""" %
												   (based_on, self.doctype + " Item", item_ref_dn, '%s', '%s'),
												   (item.get(item_ref_dn), self.name))[0][0]

					total_billed_amt = flt(flt(already_billed) + flt(item.get(based_on)),
										   self.precision(based_on, item))

					tolerance, item_tolerance, global_tolerance = get_tolerance_for(item.item_code,
																					item_tolerance, global_tolerance)

					max_allowed_amt = flt(ref_amt * (100 + tolerance) / 100)

					if total_billed_amt - max_allowed_amt > 0.01:
						frappe.throw(_(
							"Cannot overbill for Item {0} in row {1} more than {2}. To allow over-billing, please set in Stock Settings").format(
							item.item_code, item.idx, max_allowed_amt))

	def get_company_default(self, fieldname):
		from erpnext.accounts.utils import get_company_default
		return get_company_default(self.company, fieldname)

	def get_stock_items(self):
		stock_items = []
		item_codes = list(set(item.item_code for item in self.get("items")))
		if item_codes:
			stock_items = [r[0] for r in frappe.db.sql("""select name
				from `tabItem` where name in (%s) and is_stock_item=1""" % \
													   (", ".join((["%s"] * len(item_codes))),), item_codes)]

		return stock_items

	def set_total_advance_paid(self):
		if self.doctype == "Sales Order":
			dr_or_cr = "credit_in_account_currency"
			party = self.customer
		else:
			dr_or_cr = "debit_in_account_currency"
			party = self.supplier

		advance = frappe.db.sql("""
			select
				account_currency, sum({dr_or_cr}) as amount
			from
				`tabGL Entry`
			where
				against_voucher_type = %s and against_voucher = %s and party=%s
				and docstatus = 1
		""".format(dr_or_cr=dr_or_cr), (self.doctype, self.name, party), as_dict=1)

		if advance:
			advance = advance[0]
			advance_paid = flt(advance.amount, self.precision("advance_paid"))
			formatted_advance_paid = fmt_money(advance_paid, precision=self.precision("advance_paid"),
											   currency=advance.account_currency)

			frappe.db.set_value(self.doctype, self.name, "party_account_currency",
								advance.account_currency)

			if advance.account_currency == self.currency:
				order_total = self.get("rounded_total") or self.grand_total
				precision = "rounded_total" if self.get("rounded_total") else "grand_total"
			else:
				order_total = self.get("base_rounded_total") or self.base_grand_total
				precision = "base_rounded_total" if self.get("base_rounded_total") else "base_grand_total"

			formatted_order_total = fmt_money(order_total, precision=self.precision(precision),
											  currency=advance.account_currency)

			if self.currency == self.company_currency and advance_paid > order_total:
				frappe.throw(_("Total advance ({0}) against Order {1} cannot be greater than the Grand Total ({2})")
							 .format(formatted_advance_paid, self.name, formatted_order_total))

			frappe.db.set_value(self.doctype, self.name, "advance_paid", advance_paid)

	@property
	def company_abbr(self):
		if not hasattr(self, "_abbr"):
			self._abbr = frappe.db.get_value('Company',  self.company,  "abbr")

		return self._abbr

	def validate_party(self):
		party_type, party = self.get_party()
		validate_party_frozen_disabled(party_type, party)

		billing_party_type, billing_party = self.get_billing_party()
		if (billing_party_type, billing_party) != (party_type, party):
			validate_party_frozen_disabled(billing_party_type, billing_party)

	def get_party(self):
		if self.doctype == "Landed Cost Voucher":
			return self.get("party_type"), self.get("party")

		party_type = None
		if self.doctype in ("Opportunity", "Quotation", "Sales Order", "Delivery Note", "Sales Invoice"):
			party_type = 'Customer'

		elif self.doctype in ("Supplier Quotation", "Purchase Order", "Purchase Receipt", "Purchase Invoice"):
			party_type = 'Supplier'

		elif self.meta.get_field("customer"):
			party_type = "Customer"

		elif self.meta.get_field("supplier"):
			party_type = "Supplier"

		party = self.get(scrub(party_type)) if party_type else None

		return party_type, party

	def get_billing_party(self):
		if self.get("letter_of_credit"):
			return "Letter of Credit", self.get("letter_of_credit")
		else:
			return self.get_party()

	def validate_currency(self):
		if self.get("currency"):
			party_type, party = self.get_billing_party()
			if party_type and party:
				party_account_currency = get_party_account_currency(party_type, party, self.company)

				if (party_account_currency
						and party_account_currency != self.company_currency
						and self.currency != party_account_currency):
					frappe.throw(_("Accounting Entry for {0}: {1} can only be made in currency: {2}")
								 .format(party_type, party, party_account_currency), InvalidCurrency)

				# Note: not validating with gle account because we don't have the account
				# at quotation / sales order level and we shouldn't stop someone
				# from creating a sales invoice if sales order is already created

	def validate_fixed_asset(self):
		for d in self.get("items"):
			if d.is_fixed_asset:
				# if d.qty > 1:
				# 					frappe.throw(_("Row #{0}: Qty must be 1, as item is a fixed asset. Please use separate row for multiple qty.").format(d.idx))

				if d.meta.get_field("asset") and d.asset:
					asset = frappe.get_doc("Asset", d.asset)

					if asset.company != self.company:
						frappe.throw(_("Row #{0}: Asset {1} does not belong to company {2}")
									 .format(d.idx, d.asset, self.company))

					elif asset.item_code != d.item_code:
						frappe.throw(_("Row #{0}: Asset {1} does not linked to Item {2}")
									 .format(d.idx, d.asset, d.item_code))

					# elif asset.docstatus != 1:
					# 						frappe.throw(_("Row #{0}: Asset {1} must be submitted").format(d.idx, d.asset))

					elif self.doctype == "Purchase Invoice":
						# if asset.status != "Submitted":
						# 							frappe.throw(_("Row #{0}: Asset {1} is already {2}")
						# 								.format(d.idx, d.asset, asset.status))
						if getdate(asset.purchase_date) != getdate(self.posting_date):
							frappe.throw(
								_("Row #{0}: Posting Date must be same as purchase date {1} of asset {2}").format(d.idx,
																												  asset.purchase_date,
																												  d.asset))
						elif asset.is_existing_asset:
							frappe.throw(
								_("Row #{0}: Purchase Invoice cannot be made against an existing asset {1}").format(
									d.idx, d.asset))

					elif self.docstatus == "Sales Invoice" and self.docstatus == 1:
						if self.update_stock:
							frappe.throw(_("'Update Stock' cannot be checked for fixed asset sale"))

						elif asset.status in ("Scrapped", "Cancelled", "Sold"):
							frappe.throw(_("Row #{0}: Asset {1} cannot be submitted, it is already {2}")
										 .format(d.idx, d.asset, asset.status))

	def delink_advance_entries(self, linked_doc_name):
		total_allocated_amount = 0
		for adv in self.advances:
			consider_for_total_advance = True
			if adv.reference_name == linked_doc_name:
				frappe.db.sql("""delete from `tab{0} Advance`
					where name = %s""".format(self.doctype), adv.name)
				consider_for_total_advance = False

			if consider_for_total_advance:
				total_allocated_amount += flt(adv.allocated_amount, adv.precision("allocated_amount"))

		frappe.db.set_value(self.doctype, self.name, "total_advance",
							total_allocated_amount, update_modified=False)

	def group_similar_items(self):
		group_item_qty = {}
		group_item_amount = {}
		# to update serial number in print
		count = 0

		for item in self.items:
			group_item_qty[item.item_code] = group_item_qty.get(item.item_code, 0) + item.qty
			group_item_amount[item.item_code] = group_item_amount.get(item.item_code, 0) + item.amount

		duplicate_list = []
		for item in self.items:
			if item.item_code in group_item_qty:
				count += 1
				item.qty = group_item_qty[item.item_code]
				item.amount = group_item_amount[item.item_code]
				item.rate = flt(flt(item.amount) / flt(item.qty), item.precision("rate"))
				item.idx = count
				del group_item_qty[item.item_code]
			else:
				duplicate_list.append(item)
		for item in duplicate_list:
			self.remove(item)

	def set_payment_schedule(self):
		if self.doctype == 'Sales Invoice' and self.is_pos:
			self.payment_terms_template = ''
			return

		posting_date = self.get("bill_date") or self.get("posting_date") or self.get("transaction_date")
		date = self.get("due_date")
		due_date = date or posting_date
		grand_total = self.get("rounded_total") or self.grand_total
		if self.doctype in ("Sales Invoice", "Purchase Invoice"):
			grand_total = grand_total - flt(self.write_off_amount)

		if not self.get("payment_schedule"):
			if self.get("payment_terms_template"):
				data = get_payment_terms(self.payment_terms_template, posting_date, grand_total)
				for item in data:
					self.append("payment_schedule", item)
			else:
				data = dict(due_date=due_date, invoice_portion=100, payment_amount=grand_total)
				self.append("payment_schedule", data)
		else:
			for d in self.get("payment_schedule"):
				if d.invoice_portion:
					d.payment_amount = grand_total * flt(d.invoice_portion) / 100

	def set_due_date(self):
		due_dates = [d.due_date for d in self.get("payment_schedule") if d.due_date]
		if due_dates:
			self.due_date = max(due_dates)

	def validate_payment_schedule_dates(self):
		dates = []
		li = []

		if self.doctype == 'Sales Invoice' and self.is_pos: return

		for d in self.get("payment_schedule"):
			if self.doctype == "Sales Order" and getdate(d.due_date) < getdate(self.transaction_date):
				frappe.throw(_("Row {0}: Due Date cannot be before posting date").format(d.idx))
			elif d.due_date in dates:
				li.append(_("{0} in row {1}").format(d.due_date, d.idx))
			dates.append(d.due_date)

		if li:
			duplicates = '<br>' + '<br>'.join(li)
			frappe.throw(_("Rows with duplicate due dates in other rows were found: {0}").format(duplicates))

	def validate_payment_schedule_amount(self):
		if self.doctype == 'Sales Invoice' and self.is_pos: return

		if self.get("payment_schedule"):
			total = 0
			for d in self.get("payment_schedule"):
				total += flt(d.payment_amount)
			total = flt(total, self.precision("grand_total"))

			grand_total = flt(self.get("rounded_total") or self.grand_total, self.precision('grand_total'))
			if self.doctype in ("Sales Invoice", "Purchase Invoice"):
				grand_total = grand_total - flt(self.write_off_amount)
			if total != grand_total:
				frappe.throw(_("Total Payment Amount in Payment Schedule must be equal to Grand / Rounded Total"))

	def is_rounded_total_disabled(self):
		if self.meta.get_field("calculate_tax_on_company_currency") and cint(self.get("calculate_tax_on_company_currency")):
			return True
		if self.meta.get_field("disable_rounded_total"):
			return self.disable_rounded_total
		else:
			return frappe.db.get_single_value("Global Defaults", "disable_rounded_total")

@frappe.whitelist()
def get_tax_rate(account_head):
	return frappe.db.get_value("Account", account_head, ["tax_rate", "account_name"], as_dict=True)


@frappe.whitelist()
def get_default_taxes_and_charges(master_doctype, tax_template=None, company=None):
	if not company: return {}

	if tax_template and company:
		tax_template_company = frappe.db.get_value(master_doctype, tax_template, "company")
		if tax_template_company == company:
			return

	default_tax = frappe.db.get_value(master_doctype, {"is_default": 1, "company": company})

	return {
		'taxes_and_charges': default_tax,
		'taxes': get_taxes_and_charges(master_doctype, default_tax)
	}


@frappe.whitelist()
def get_taxes_and_charges(master_doctype, master_name):
	if not master_name:
		return
	from frappe.model import default_fields
	tax_master = frappe.get_doc(master_doctype, master_name)

	taxes_and_charges = []
	for i, tax in enumerate(tax_master.get("taxes")):
		tax = tax.as_dict()

		for fieldname in default_fields:
			if fieldname in tax:
				del tax[fieldname]

		taxes_and_charges.append(tax)

	return taxes_and_charges


def validate_conversion_rate(currency, conversion_rate, conversion_rate_label, company):
	"""common validation for currency and price list currency"""

	company_currency = frappe.get_cached_value('Company',  company,  "default_currency")

	if not conversion_rate:
		throw(_("{0} is mandatory. Maybe Currency Exchange record is not created for {1} to {2}.").format(
			conversion_rate_label, currency, company_currency))


def validate_taxes_and_charges(tax):
	if tax.charge_type in ['Actual', 'On Net Total'] and tax.row_id:
		frappe.throw(_("Can refer row only if the charge type is 'On Previous Row Amount' or 'Previous Row Total'"))
	elif tax.charge_type in ['On Previous Row Amount', 'On Previous Row Total']:
		if cint(tax.idx) == 1:
			frappe.throw(
				_("Cannot select charge type as 'On Previous Row Amount' or 'On Previous Row Total' for first row"))
		elif not tax.row_id:
			frappe.throw(_("Please specify a valid Row ID for row {0} in table {1}".format(tax.idx, _(tax.doctype))))
		elif tax.row_id and cint(tax.row_id) >= cint(tax.idx):
			frappe.throw(_("Cannot refer row number greater than or equal to current row number for this Charge type"))

	if tax.charge_type == "Actual":
		tax.rate = None


def validate_inclusive_tax(tax, doc):
	def _on_previous_row_error(row_range):
		throw(_("To include tax in row {0} in Item rate, taxes in rows {1} must also be included").format(tax.idx,
																										  row_range))

	if cint(getattr(tax, "included_in_print_rate", None)):
		if tax.charge_type == "Actual":
			# inclusive tax cannot be of type Actual
			throw(_("Charge of type 'Actual' in row {0} cannot be included in Item Rate").format(tax.idx))
		elif tax.charge_type == "Weighted Distribution":
			# inclusive tax cannot be of type Actual
			throw(_("Charge of type 'Weighted Distribution' in row {0} cannot be included in Item Rate").format(tax.idx))
		elif tax.charge_type == "On Previous Row Amount" and \
				not cint(doc.get("taxes")[cint(tax.row_id) - 1].included_in_print_rate):
			# referred row should also be inclusive
			_on_previous_row_error(tax.row_id)
		elif tax.charge_type == "On Previous Row Total" and \
				not all([cint(t.included_in_print_rate) for t in doc.get("taxes")[:cint(tax.row_id) - 1]]):
			# all rows about the reffered tax should be inclusive
			_on_previous_row_error("1 - %d" % (tax.row_id,))
		elif tax.get("category") == "Valuation":
			frappe.throw(_("Valuation type charges can not marked as Inclusive"))


def set_balance_in_account_currency(gl_dict, account_currency=None, conversion_rate=None, company_currency=None):
	if (not conversion_rate) and (account_currency != company_currency):
		frappe.throw(_("Account: {0} with currency: {1} can not be selected")
					 .format(gl_dict.account, account_currency))

	gl_dict["account_currency"] = company_currency if account_currency == company_currency \
		else account_currency

	# set debit/credit in account currency if not provided
	if flt(gl_dict.debit) and not flt(gl_dict.debit_in_account_currency):
		gl_dict.debit_in_account_currency = gl_dict.debit if account_currency == company_currency \
			else flt(gl_dict.debit / conversion_rate, 2)

	if flt(gl_dict.credit) and not flt(gl_dict.credit_in_account_currency):
		gl_dict.credit_in_account_currency = gl_dict.credit if account_currency == company_currency \
			else flt(gl_dict.credit / conversion_rate, 2)


def get_advance_journal_entries(party_type, party, party_account, order_doctype,
		order_list=None, include_unallocated=True, against_all_orders=False, against_account=None, limit=None):
	journal_entries = []
	if erpnext.get_party_account_type(party_type) == "Receivable":
		dr_or_cr = "credit_in_account_currency"
		bal_dr_or_cr = "gle_je.credit_in_account_currency - gle_je.debit_in_account_currency"
		payment_dr_or_cr = "gle_payment.debit_in_account_currency - gle_payment.credit_in_account_currency"
	else:
		dr_or_cr = "debit_in_account_currency"
		bal_dr_or_cr = "gle_je.debit_in_account_currency - gle_je.credit_in_account_currency"
		payment_dr_or_cr = "gle_payment.credit_in_account_currency - gle_payment.debit_in_account_currency"

	limit_cond = "limit %(limit)s" if limit else ""

	# JVs against order documents
	if order_list or against_all_orders:
		if order_list:
			order_condition = "and ifnull(jea.reference_name, '') in ('{0}')" \
				.format("', '".join([frappe.db.escape(d) for d in order_list]))
		else:
			order_condition = "and ifnull(jea.reference_name, '') != ''"

		against_account_condition = "and jea.against_account like '%%{0}%%'".format(frappe.db.escape(against_account)) \
			if against_account else ""

		journal_entries += frappe.db.sql("""
			select
				"Journal Entry" as reference_type, je.name as reference_name, je.remark as remarks,
				jea.{dr_or_cr} as amount, jea.name as reference_row, jea.reference_name as against_order
			from
				`tabJournal Entry` je, `tabJournal Entry Account` jea
			where
				je.name = jea.parent and jea.account = %(account)s
				and jea.party_type = %(party_type)s and jea.party = %(party)s
				and {dr_or_cr} > 0 and jea.reference_type = '{order_doctype}' and je.docstatus = 1
				{order_condition} {against_account_condition}
			order by je.posting_date
			{limit_cond}""".format(
				dr_or_cr=dr_or_cr,
				order_doctype=order_doctype,
				order_condition=order_condition,
				against_account_condition=against_account_condition,
				limit_cond=limit_cond
			), {
			"party_type": party_type,
			"party": party,
			"account": party_account,
			"limit": limit
			}, as_dict=1)

	# Unallocated payment JVs
	if include_unallocated:
		against_account_condition = ""
		if against_account:
			against_account_condition = "and GROUP_CONCAT(gle_je.against) like '%%{0}%%'".format(frappe.db.escape(against_account))

		journal_entries += frappe.db.sql("""
		select
			gle_je.voucher_type as reference_type, je.name as reference_name, je.remark as remarks,
			ifnull(sum({bal_dr_or_cr}), 0) - (
				select ifnull(sum({payment_dr_or_cr}), 0)
				from `tabGL Entry` gle_payment
				where
					gle_payment.against_voucher_type = gle_je.voucher_type
					and gle_payment.against_voucher = gle_je.voucher_no
					and gle_payment.party_type = gle_je.party_type
					and gle_payment.party = gle_je.party
					and gle_payment.account = gle_je.account
					and abs({payment_dr_or_cr}) > 0
			) as amount
		from `tabGL Entry` gle_je
		inner join `tabJournal Entry` je on je.name = gle_je.voucher_no
		where
			gle_je.party_type = %(party_type)s and gle_je.party = %(party)s and gle_je.account = %(account)s
			and gle_je.voucher_type = 'Journal Entry' and (gle_je.against_voucher = '' or gle_je.against_voucher is null)
			and abs({bal_dr_or_cr}) > 0
		group by gle_je.voucher_no
		having amount > 0.005 {against_account_condition}
		order by gle_je.posting_date
		{limit_cond}""".format(
			bal_dr_or_cr=bal_dr_or_cr,
			payment_dr_or_cr=payment_dr_or_cr,
			against_account_condition=against_account_condition,
			limit_cond=limit_cond
		), {
			"party_type": party_type,
			"party": party,
			"account": party_account,
			"limit": limit
		}, as_dict=True)

	return list(journal_entries)


def get_advance_payment_entries(party_type, party, party_account, order_doctype,
<<<<<<< HEAD
		order_list=None, include_unallocated=True, against_all_orders=False, against_account=None, limit=1000):
	payment_entries_against_order, unallocated_payment_entries = [], []
	party_account_type = erpnext.get_party_account_type(party_type)
	party_account_field = "paid_from" if party_account_type == "Receivable" else "paid_to"
	against_account_field = "paid_to" if party_account_type == "Receivable" else "paid_from"
	payment_type = "Receive" if party_account_type == "Receivable" else "Pay"

	against_account_condition = ""
	if against_account:
		against_account_condition = "and pe.{against_account_field} = {against_account}".format(
			against_account_field=against_account_field, against_account=frappe.db.escape(against_account))
=======
		order_list=None, include_unallocated=True, against_all_orders=False, limit=None):
	party_account_field = "paid_from" if party_type == "Customer" else "paid_to"
	payment_type = "Receive" if party_type == "Customer" else "Pay"
	payment_entries_against_order, unallocated_payment_entries = [], []
	limit_cond = "limit %s" % limit if limit else ""
>>>>>>> 332b4171

	if order_list or against_all_orders:
		if order_list:
			reference_condition = " and pref.reference_name in ({0})" \
				.format(', '.join(['%s'] * len(order_list)))
		else:
			reference_condition = ""
			order_list = []

		payment_entries_against_order = frappe.db.sql("""
			select
				"Payment Entry" as reference_type, pe.name as reference_name,
				pe.remarks, pref.allocated_amount as amount, pref.name as reference_row,
				pref.reference_name as against_order, pe.posting_date
			from `tabPayment Entry` pe, `tabPayment Entry Reference` pref
			where
				pe.name = pref.parent and pe.{party_account_field} = %s and pe.payment_type = %s
				and pe.party_type = %s and pe.party = %s and pe.docstatus = 1
				and pref.reference_doctype = %s
				{reference_condition} {against_account_condition}
			order by pe.posting_date
			limit %s
		""".format(
			party_account_field=party_account_field,
			reference_condition=reference_condition,
			against_account_condition=against_account_condition
		), [party_account, payment_type, party_type, party, order_doctype] + order_list + [limit or 1000], as_dict=1)

	if include_unallocated:
		unallocated_payment_entries = frappe.db.sql("""
			select "Payment Entry" as reference_type, name as reference_name, remarks, unallocated_amount as amount
			from `tabPayment Entry` pe
			where
				{party_account_field} = %s and party_type = %s and party = %s and payment_type = %s
				and docstatus = 1 and unallocated_amount > 0
				{against_account_condition}
			order by posting_date
			limit %s
		""".format(
			party_account_field=party_account_field,
			against_account_condition=against_account_condition
		), [party_account, party_type, party, payment_type, limit or 1000], as_dict=1)

	return list(payment_entries_against_order) + list(unallocated_payment_entries)


def update_invoice_status():
	# Daily update the status of the invoices

	frappe.db.sql(""" update `tabSales Invoice` set status = 'Overdue'
		where due_date < CURDATE() and docstatus = 1 and outstanding_amount > 0""")

	frappe.db.sql(""" update `tabPurchase Invoice` set status = 'Overdue'
		where due_date < CURDATE() and docstatus = 1 and outstanding_amount > 0""")


@frappe.whitelist()
def get_payment_terms(terms_template, posting_date=None, grand_total=None, bill_date=None):
	if not terms_template:
		return

	terms_doc = frappe.get_doc("Payment Terms Template", terms_template)

	schedule = []
	for d in terms_doc.get("terms"):
		term_details = get_payment_term_details(d, posting_date, grand_total, bill_date)
		schedule.append(term_details)

	return schedule


@frappe.whitelist()
def get_payment_term_details(term, posting_date=None, grand_total=None, bill_date=None):
	term_details = frappe._dict()
	if isinstance(term, text_type):
		term = frappe.get_doc("Payment Term", term)
	else:
		term_details.payment_term = term.payment_term
	term_details.description = term.description
	term_details.invoice_portion = term.invoice_portion
	term_details.payment_amount = flt(term.invoice_portion) * flt(grand_total) / 100
	if bill_date:
		term_details.due_date = get_due_date(term, bill_date)
	elif posting_date:
		term_details.due_date = get_due_date(term, posting_date)

	if getdate(term_details.due_date) < getdate(posting_date):
		term_details.due_date = posting_date
	term_details.mode_of_payment = term.mode_of_payment

	return term_details


def get_due_date(term, posting_date=None, bill_date=None):
	due_date = None
	date = bill_date or posting_date
	if term.due_date_based_on == "Day(s) after invoice date":
		due_date = add_days(date, term.credit_days)
	elif term.due_date_based_on == "Day(s) after the end of the invoice month":
		due_date = add_days(get_last_day(date), term.credit_days)
	elif term.due_date_based_on == "Month(s) after the end of the invoice month":
		due_date = add_months(get_last_day(date), term.credit_months)
	return due_date


def get_supplier_block_status(party_name):
	"""
	Returns a dict containing the values of `on_hold`, `release_date` and `hold_type` of
	a `Supplier`
	"""
	supplier = frappe.get_doc('Supplier', party_name)
	info = {
		'on_hold': supplier.on_hold,
		'release_date': supplier.release_date,
		'hold_type': supplier.hold_type
	}
	return info


@frappe.whitelist()
def update_child_qty_rate(parent_doctype, trans_items, parent_doctype_name):
	data = json.loads(trans_items)
	for d in data:
		child_item = frappe.get_doc(parent_doctype + ' Item', d.get("docname"))

		if parent_doctype == "Sales Order" and flt(d.get("qty")) < child_item.delivered_qty:
			frappe.throw(_("Cannot set quantity less than delivered quantity"))

		if parent_doctype == "Purchase Order" and flt(d.get("qty")) < child_item.received_qty:
			frappe.throw(_("Cannot set quantity less than received quantity"))

		child_item.qty = flt(d.get("qty"))

		if child_item.billed_amt > (flt(d.get("rate")) * flt(d.get("qty"))):
			frappe.throw(_("Row #{0}: Cannot set Rate if amount is greater than billed amount for Item {1}.")
						 .format(child_item.idx, child_item.item_code))
		else:
			child_item.rate = flt(d.get("rate"))
		child_item.flags.ignore_validate_update_after_submit = True
		child_item.save()

	p_doctype = frappe.get_doc(parent_doctype, parent_doctype_name)

	p_doctype.flags.ignore_validate_update_after_submit = True
	p_doctype.set_qty_as_per_stock_uom()
	p_doctype.calculate_taxes_and_totals()
	frappe.get_doc('Authorization Control').validate_approving_authority(p_doctype.doctype,
		p_doctype.company, p_doctype.base_grand_total)

	p_doctype.set_payment_schedule()
	if parent_doctype == 'Purchase Order':
		p_doctype.validate_minimum_order_qty()
		p_doctype.validate_budget()
		if p_doctype.is_against_so():
			p_doctype.update_status_updater()
	else:
		p_doctype.check_credit_limit()

	p_doctype.save()

	if parent_doctype == 'Purchase Order':
		update_last_purchase_rate(p_doctype, is_submit = 1)
		p_doctype.update_prevdoc_status()
		p_doctype.update_requested_qty()
		p_doctype.update_ordered_qty()
		p_doctype.update_ordered_and_reserved_qty()
		p_doctype.update_receiving_percentage()
		if p_doctype.is_subcontracted == "Yes":
			p_doctype.update_reserved_qty_for_subcontract()
	else:
		p_doctype.update_reserved_qty()
		p_doctype.update_project()
		p_doctype.update_prevdoc_status('submit')
		p_doctype.update_delivery_status()

	p_doctype.update_blanket_order()
	p_doctype.update_billing_percentage()
	p_doctype.set_status()

@erpnext.allow_regional
def validate_regional(doc):
	pass<|MERGE_RESOLUTION|>--- conflicted
+++ resolved
@@ -1074,25 +1074,18 @@
 
 
 def get_advance_payment_entries(party_type, party, party_account, order_doctype,
-<<<<<<< HEAD
-		order_list=None, include_unallocated=True, against_all_orders=False, against_account=None, limit=1000):
+		order_list=None, include_unallocated=True, against_all_orders=False, against_account=None, limit=None):
 	payment_entries_against_order, unallocated_payment_entries = [], []
 	party_account_type = erpnext.get_party_account_type(party_type)
 	party_account_field = "paid_from" if party_account_type == "Receivable" else "paid_to"
 	against_account_field = "paid_to" if party_account_type == "Receivable" else "paid_from"
 	payment_type = "Receive" if party_account_type == "Receivable" else "Pay"
+	limit_cond = "limit %s" % limit if limit else ""
 
 	against_account_condition = ""
 	if against_account:
 		against_account_condition = "and pe.{against_account_field} = {against_account}".format(
 			against_account_field=against_account_field, against_account=frappe.db.escape(against_account))
-=======
-		order_list=None, include_unallocated=True, against_all_orders=False, limit=None):
-	party_account_field = "paid_from" if party_type == "Customer" else "paid_to"
-	payment_type = "Receive" if party_type == "Customer" else "Pay"
-	payment_entries_against_order, unallocated_payment_entries = [], []
-	limit_cond = "limit %s" % limit if limit else ""
->>>>>>> 332b4171
 
 	if order_list or against_all_orders:
 		if order_list:
@@ -1114,12 +1107,13 @@
 				and pref.reference_doctype = %s
 				{reference_condition} {against_account_condition}
 			order by pe.posting_date
-			limit %s
+			{limit_cond}
 		""".format(
 			party_account_field=party_account_field,
 			reference_condition=reference_condition,
-			against_account_condition=against_account_condition
-		), [party_account, payment_type, party_type, party, order_doctype] + order_list + [limit or 1000], as_dict=1)
+			against_account_condition=against_account_condition,
+			limit_cond=limit_cond
+		), [party_account, payment_type, party_type, party, order_doctype] + order_list, as_dict=1)
 
 	if include_unallocated:
 		unallocated_payment_entries = frappe.db.sql("""
@@ -1130,11 +1124,12 @@
 				and docstatus = 1 and unallocated_amount > 0
 				{against_account_condition}
 			order by posting_date
-			limit %s
+			{limit_cond}
 		""".format(
 			party_account_field=party_account_field,
-			against_account_condition=against_account_condition
-		), [party_account, party_type, party, payment_type, limit or 1000], as_dict=1)
+			against_account_condition=against_account_condition,
+			limit_cond=limit_cond
+		), [party_account, party_type, party, payment_type], as_dict=1)
 
 	return list(payment_entries_against_order) + list(unallocated_payment_entries)
 
