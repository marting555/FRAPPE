# Copyright (c) 2015, Frappe Technologies Pvt. Ltd. and Contributors
# License: GNU General Public License v3. See license.txt

from __future__ import unicode_literals
import frappe, erpnext
import json
from frappe import _, throw
from frappe.utils import today, flt, cint, fmt_money, formatdate, getdate, add_days, add_months, get_last_day, nowdate
from erpnext.stock.get_item_details import get_conversion_factor
from erpnext.setup.utils import get_exchange_rate
from erpnext.accounts.utils import get_fiscal_years, validate_fiscal_year, get_account_currency
from erpnext.utilities.transaction_base import TransactionBase
from erpnext.buying.utils import update_last_purchase_rate
from erpnext.controllers.sales_and_purchase_return import validate_return
from erpnext.accounts.party import get_party_account_currency, validate_party_frozen_disabled
from erpnext.exceptions import InvalidCurrency
from six import text_type

force_item_fields = ("item_group", "brand", "stock_uom", "is_fixed_asset")


class AccountsController(TransactionBase):
	def __init__(self, *args, **kwargs):
		super(AccountsController, self).__init__(*args, **kwargs)

	@property
	def company_currency(self):
		if not hasattr(self, "__company_currency"):
			self.__company_currency = erpnext.get_company_currency(self.company)

		return self.__company_currency

	def onload(self):
		self.get("__onload").make_payment_via_journal_entry \
			= frappe.db.get_single_value('Accounts Settings', 'make_payment_via_journal_entry')

		if self.is_new():
			relevant_docs = ("Quotation", "Purchase Order", "Sales Order",
							 "Purchase Invoice", "Sales Invoice")
			if self.doctype in relevant_docs:
				self.set_payment_schedule()

	def ensure_supplier_is_not_blocked(self):
		is_supplier_payment = self.doctype == 'Payment Entry' and self.party_type == 'Supplier'
		is_buying_invoice = self.doctype in ['Purchase Invoice', 'Purchase Order']
		supplier = None
		supplier_name = None

		if is_buying_invoice or is_supplier_payment:
			supplier_name = self.supplier if is_buying_invoice else self.party
			supplier = frappe.get_doc('Supplier', supplier_name)

		if supplier and supplier_name and supplier.on_hold:
			if (is_buying_invoice and supplier.hold_type in ['All', 'Invoices']) or \
					(is_supplier_payment and supplier.hold_type in ['All', 'Payments']):
				if not supplier.release_date or getdate(nowdate()) <= supplier.release_date:
					frappe.msgprint(
						_('{0} is blocked so this transaction cannot proceed'.format(supplier_name)), raise_exception=1)

	def validate(self):

		self.validate_qty_is_not_zero()
		if self.get("_action") and self._action != "update_after_submit":
			self.set_missing_values(for_validate=True)

		self.ensure_supplier_is_not_blocked()

		self.validate_date_with_fiscal_year()

		if self.meta.get_field("currency"):
			self.calculate_taxes_and_totals()

			if not self.meta.get_field("is_return") or not self.is_return:
				self.validate_value("base_grand_total", ">=", 0)

			validate_return(self)
			self.set_total_in_words()

		self.validate_all_documents_schedule()

		if self.meta.get_field("taxes_and_charges"):
			self.validate_enabled_taxes_and_charges()
			self.validate_tax_account_company()

		self.validate_party()
		self.validate_currency()

		if self.doctype == 'Purchase Invoice':
			self.validate_paid_amount()

		if self.doctype in ['Purchase Invoice', 'Sales Invoice']:
			if cint(self.allocate_advances_automatically):
				self.set_advances()

			if self.is_return:
				self.validate_qty()

	def validate_invoice_documents_schedule(self):
		self.validate_payment_schedule_dates()
		self.set_due_date()
		self.set_payment_schedule()
		self.validate_payment_schedule_amount()
		self.validate_due_date()
		self.validate_advance_entries()

	def validate_non_invoice_documents_schedule(self):
		self.set_payment_schedule()
		self.validate_payment_schedule_dates()
		self.validate_payment_schedule_amount()

	def validate_all_documents_schedule(self):
		if self.doctype in ("Sales Invoice", "Purchase Invoice") and not self.is_return:
			self.validate_invoice_documents_schedule()
		elif self.doctype in ("Quotation", "Purchase Order", "Sales Order"):
			self.validate_non_invoice_documents_schedule()

	def before_print(self):
		if self.doctype in ['Purchase Order', 'Sales Order', 'Sales Invoice', 'Purchase Invoice',
							'Supplier Quotation', 'Purchase Receipt', 'Delivery Note', 'Quotation']:
			if self.get("group_same_items"):
				self.group_similar_items()

			df = self.meta.get_field("discount_amount")
			if self.get("discount_amount") and hasattr(self, "taxes") and not len(self.taxes):
				df.set("print_hide", 0)
				self.discount_amount = -self.discount_amount
			else:
				df.set("print_hide", 1)

	def validate_paid_amount(self):
		if hasattr(self, "is_pos") or hasattr(self, "is_paid"):
			is_paid = self.get("is_pos") or self.get("is_paid")
			if cint(is_paid) == 1:
				if flt(self.paid_amount) == 0 and flt(self.outstanding_amount) > 0:
					if self.cash_bank_account:
						self.paid_amount = flt(flt(self.outstanding_amount), self.precision("paid_amount"))
						self.base_paid_amount = flt(self.paid_amount * self.conversion_rate,
													self.precision("base_paid_amount"))
					else:
						# show message that the amount is not paid
						self.paid_amount = 0
						frappe.throw(
							_("Note: Payment Entry will not be created since 'Cash or Bank Account' was not specified"))
			else:
				frappe.db.set(self, 'paid_amount', 0)

	def set_missing_values(self, for_validate=False):
		if frappe.flags.in_test:
			for fieldname in ["posting_date", "transaction_date"]:
				if self.meta.get_field(fieldname) and not self.get(fieldname):
					self.set(fieldname, today())
					break

	def calculate_taxes_and_totals(self):
		from erpnext.controllers.taxes_and_totals import calculate_taxes_and_totals
		calculate_taxes_and_totals(self)

		if self.doctype in ["Quotation", "Sales Order", "Delivery Note", "Sales Invoice"]:
			self.calculate_commission()
			self.calculate_contribution()

	def validate_date_with_fiscal_year(self):
		if self.meta.get_field("fiscal_year"):
			date_field = ""
			if self.meta.get_field("posting_date"):
				date_field = "posting_date"
			elif self.meta.get_field("transaction_date"):
				date_field = "transaction_date"

			if date_field and self.get(date_field):
				validate_fiscal_year(self.get(date_field), self.fiscal_year, self.company,
									 self.meta.get_label(date_field), self)

	def validate_due_date(self):
		if self.get('is_pos'): return

		from erpnext.accounts.party import validate_due_date
		if self.doctype == "Sales Invoice":
			if not self.due_date:
				frappe.throw(_("Due Date is mandatory"))

			validate_due_date(self.posting_date, self.due_date,
				"Customer", self.customer, self.company, self.payment_terms_template)
		elif self.doctype == "Purchase Invoice":
			validate_due_date(self.bill_date or self.posting_date, self.due_date,
				"Supplier", self.supplier, self.company, self.bill_date, self.payment_terms_template)

	def set_price_list_currency(self, buying_or_selling):
		if self.meta.get_field("posting_date"):
			transaction_date = self.posting_date
		else:
			transaction_date = self.transaction_date

		if self.meta.get_field("currency"):
			# price list part
			if buying_or_selling.lower() == "selling":
				fieldname = "selling_price_list"
				args = "for_selling"
			else:
				fieldname = "buying_price_list"
				args = "for_buying"

			if self.meta.get_field(fieldname) and self.get(fieldname):
				self.price_list_currency = frappe.db.get_value("Price List",
															   self.get(fieldname), "currency")

				if self.price_list_currency == self.company_currency:
					self.plc_conversion_rate = 1.0

				elif not self.plc_conversion_rate:
					self.plc_conversion_rate = get_exchange_rate(self.price_list_currency,
																 self.company_currency, transaction_date, args)

			# currency
			if not self.currency:
				self.currency = self.price_list_currency
				self.conversion_rate = self.plc_conversion_rate
			elif self.currency == self.company_currency:
				self.conversion_rate = 1.0
			elif not self.conversion_rate:
				self.conversion_rate = get_exchange_rate(self.currency,
														 self.company_currency, transaction_date, args)

	def set_missing_item_details(self, for_validate=False):
		"""set missing item values"""
		from erpnext.stock.get_item_details import get_item_details
		from erpnext.stock.doctype.serial_no.serial_no import get_serial_nos

		if hasattr(self, "items"):
			parent_dict = {}
			for fieldname in self.meta.get_valid_columns():
				parent_dict[fieldname] = self.get(fieldname)

			if self.doctype in ["Quotation", "Sales Order", "Delivery Note", "Sales Invoice"]:
				document_type = "{} Item".format(self.doctype)
				parent_dict.update({"document_type": document_type})

			for item in self.get("items"):
				if item.get("item_code"):
					args = parent_dict.copy()
					args.update(item.as_dict())

					args["doctype"] = self.doctype
					args["name"] = self.name

					if not args.get("transaction_date"):
						args["transaction_date"] = args.get("posting_date")

					if self.get("is_subcontracted"):
						args["is_subcontracted"] = self.is_subcontracted
					ret = get_item_details(args)

					for fieldname, value in ret.items():
						if item.meta.get_field(fieldname) and value is not None:
							if (item.get(fieldname) is None or fieldname in force_item_fields):
								item.set(fieldname, value)

							elif fieldname in ['cost_center', 'conversion_factor'] and not item.get(fieldname):
								item.set(fieldname, value)

							elif fieldname == "serial_no":
								# Ensure that serial numbers are matched against Stock UOM
								item_conversion_factor = item.get("conversion_factor") or 1.0
								item_qty = abs(item.get("qty")) * item_conversion_factor

								if item_qty != len(get_serial_nos(item.get('serial_no'))):
									item.set(fieldname, value)

					if ret.get("pricing_rule"):
						# if user changed the discount percentage then set user's discount percentage ?
						item.set("pricing_rule", ret.get("pricing_rule"))
						item.set("discount_percentage", ret.get("discount_percentage"))
						if ret.get("pricing_rule_for") == "Rate":
							item.set("price_list_rate", ret.get("price_list_rate"))

						if item.price_list_rate:
							item.rate = flt(item.price_list_rate *
											(1.0 - (flt(item.discount_percentage) / 100.0)), item.precision("rate"))

			if self.doctype == "Purchase Invoice":
				self.set_expense_account(for_validate)

	def set_taxes(self):
		if not self.meta.get_field("taxes"):
			return

		tax_master_doctype = self.meta.get_field("taxes_and_charges").options

		if (self.is_new() or self.is_pos_profile_changed()) and not self.get("taxes"):
			if self.company and not self.get("taxes_and_charges"):
				# get the default tax master
				self.taxes_and_charges = frappe.db.get_value(tax_master_doctype,
															 {"is_default": 1, 'company': self.company})

			self.append_taxes_from_master(tax_master_doctype)

	def is_pos_profile_changed(self):
		if (self.doctype == 'Sales Invoice' and self.is_pos and
				self.pos_profile != frappe.db.get_value('Sales Invoice', self.name, 'pos_profile')):
			return True

	def append_taxes_from_master(self, tax_master_doctype=None):
		if self.get("taxes_and_charges"):
			if not tax_master_doctype:
				tax_master_doctype = self.meta.get_field("taxes_and_charges").options

			self.extend("taxes", get_taxes_and_charges(tax_master_doctype, self.get("taxes_and_charges")))

	def set_other_charges(self):
		self.set("taxes", [])
		self.set_taxes()

	def validate_enabled_taxes_and_charges(self):
		taxes_and_charges_doctype = self.meta.get_options("taxes_and_charges")
		if frappe.db.get_value(taxes_and_charges_doctype, self.taxes_and_charges, "disabled"):
			frappe.throw(_("{0} '{1}' is disabled").format(taxes_and_charges_doctype, self.taxes_and_charges))

	def validate_tax_account_company(self):
		for d in self.get("taxes"):
			if d.account_head:
				tax_account_company = frappe.db.get_value("Account", d.account_head, "company")
				if tax_account_company != self.company:
					frappe.throw(_("Row #{0}: Account {1} does not belong to company {2}")
								 .format(d.idx, d.account_head, self.company))

	def get_gl_dict(self, args, account_currency=None):
		"""this method populates the common properties of a gl entry record"""

		posting_date = args.get('posting_date') or self.get('posting_date')
		fiscal_years = get_fiscal_years(posting_date, company=self.company)
		if len(fiscal_years) > 1:
			frappe.throw(_("Multiple fiscal years exist for the date {0}. Please set company in Fiscal Year").format(
				formatdate(posting_date)))
		else:
			fiscal_year = fiscal_years[0][0]

		gl_dict = frappe._dict({
			'company': self.company,
			'posting_date': posting_date,
			'fiscal_year': fiscal_year,
			'voucher_type': self.doctype,
			'voucher_no': self.name,
			'remarks': self.get("remarks"),
			'debit': 0,
			'credit': 0,
			'debit_in_account_currency': 0,
			'credit_in_account_currency': 0,
			'is_opening': self.get("is_opening") or "No",
			'party_type': None,
			'party': None,
			'project': self.get("project")
		})
		gl_dict.update(args)

		if not account_currency:
			account_currency = get_account_currency(gl_dict.account)

		if gl_dict.account and self.doctype not in ["Journal Entry",
													"Period Closing Voucher", "Payment Entry"]:
			self.validate_account_currency(gl_dict.account, account_currency)
			set_balance_in_account_currency(gl_dict, account_currency, self.get("conversion_rate"),
											self.company_currency)

		return gl_dict

	def validate_qty_is_not_zero(self):
		for item in self.items:
			if not item.qty:
				frappe.throw("Item quantity can not be zero")

	def validate_account_currency(self, account, account_currency=None):
		valid_currency = [self.company_currency]
		if self.get("currency") and self.currency != self.company_currency:
			valid_currency.append(self.currency)

		if account_currency not in valid_currency:
			frappe.throw(_("Account {0} is invalid. Account Currency must be {1}")
						 .format(account, _(" or ").join(valid_currency)))

	def clear_unallocated_advances(self, childtype, parentfield):
		self.set(parentfield, self.get(parentfield, {"allocated_amount": ["not in", [0, None, ""]]}))

		frappe.db.sql("""delete from `tab%s` where parentfield=%s and parent = %s
			and allocated_amount = 0""" % (childtype, '%s', '%s'), (parentfield, self.name))

	def apply_shipping_rule(self):
		if self.shipping_rule:
			shipping_rule = frappe.get_doc("Shipping Rule", self.shipping_rule)
			shipping_rule.apply(self)
			self.calculate_taxes_and_totals()

	def get_shipping_address(self):
		'''Returns Address object from shipping address fields if present'''

		# shipping address fields can be `shipping_address_name` or `shipping_address`
		# try getting value from both

		for fieldname in ('shipping_address_name', 'shipping_address'):
			shipping_field = self.meta.get_field(fieldname)
			if shipping_field and shipping_field.fieldtype == 'Link':
				if self.get(fieldname):
					return frappe.get_doc('Address', self.get(fieldname))

		return {}

	def set_advances(self):
		"""Returns list of advances against Account, Party, Reference"""

		res = self.get_advance_entries()

		self.set("advances", [])
		advance_allocated = 0
		for d in res:
			if d.against_order:
				allocated_amount = flt(d.amount)
			else:
				amount = self.rounded_total or self.grand_total
				allocated_amount = min(amount - advance_allocated, d.amount)
			advance_allocated += flt(allocated_amount)

			self.append("advances", {
				"doctype": self.doctype + " Advance",
				"reference_type": d.reference_type,
				"reference_name": d.reference_name,
				"reference_row": d.reference_row,
				"remarks": d.remarks,
				"advance_amount": flt(d.amount),
				"allocated_amount": allocated_amount
			})

	def get_advance_entries(self, include_unallocated=True):
		if self.doctype == "Sales Invoice":
			party_account = self.debit_to
			party_type = "Customer"
			party = self.customer
			order_field = "sales_order"
			order_doctype = "Sales Order"
		else:
			party_account = self.credit_to
			party_type = "Supplier"
			party = self.supplier
			order_field = "purchase_order"
			order_doctype = "Purchase Order"

		order_list = list(set([d.get(order_field)
							   for d in self.get("items") if d.get(order_field)]))

		journal_entries = get_advance_journal_entries(party_type, party, party_account,
													  order_doctype, order_list, include_unallocated)

		payment_entries = get_advance_payment_entries(party_type, party, party_account,
													  order_doctype, order_list, include_unallocated)

		res = journal_entries + payment_entries

		return res

	def is_inclusive_tax(self):
		is_inclusive = cint(frappe.db.get_single_value("Accounts Settings",
													   "show_inclusive_tax_in_print"))

		if is_inclusive:
			is_inclusive = 0
			if self.get("taxes", filters={"included_in_print_rate": 1}):
				is_inclusive = 1

		return is_inclusive

	def validate_advance_entries(self):
		order_field = "sales_order" if self.doctype == "Sales Invoice" else "purchase_order"
		order_list = list(set([d.get(order_field)
							   for d in self.get("items") if d.get(order_field)]))

		if not order_list: return

		advance_entries = self.get_advance_entries(include_unallocated=False)

		if advance_entries:
			advance_entries_against_si = [d.reference_name for d in self.get("advances")]
			for d in advance_entries:
				if not advance_entries_against_si or d.reference_name not in advance_entries_against_si:
					frappe.msgprint(_(
						"Payment Entry {0} is linked against Order {1}, check if it should be pulled as advance in this invoice.")
									.format(d.reference_name, d.against_order))

	def update_against_document_in_jv(self):
		"""
			Links invoice and advance voucher:
				1. cancel advance voucher
				2. split into multiple rows if partially adjusted, assign against voucher
				3. submit advance voucher
		"""

		if self.doctype == "Sales Invoice":
			party_type = "Customer"
			party = self.customer
			party_account = self.debit_to
			dr_or_cr = "credit_in_account_currency"
		else:
			party_type = "Supplier"
			party = self.supplier
			party_account = self.credit_to
			dr_or_cr = "debit_in_account_currency"

		lst = []
		for d in self.get('advances'):
			if flt(d.allocated_amount) > 0:
				args = frappe._dict({
					'voucher_type': d.reference_type,
					'voucher_no': d.reference_name,
					'voucher_detail_no': d.reference_row,
					'against_voucher_type': self.doctype,
					'against_voucher': self.name,
					'account': party_account,
					'party_type': party_type,
					'party': party,
					'dr_or_cr': dr_or_cr,
					'unadjusted_amount': flt(d.advance_amount),
					'allocated_amount': flt(d.allocated_amount),
					'exchange_rate': (self.conversion_rate
									  if self.party_account_currency != self.company_currency else 1),
					'grand_total': (self.base_grand_total
									if self.party_account_currency == self.company_currency else self.grand_total),
					'outstanding_amount': self.outstanding_amount
				})
				lst.append(args)

		if lst:
			from erpnext.accounts.utils import reconcile_against_document
			reconcile_against_document(lst)

	def validate_multiple_billing(self, ref_dt, item_ref_dn, based_on, parentfield):
		from erpnext.controllers.status_updater import get_tolerance_for
		item_tolerance = {}
		global_tolerance = None

		for item in self.get("items"):
			if item.get(item_ref_dn):
				ref_amt = flt(frappe.db.get_value(ref_dt + " Item",
												  item.get(item_ref_dn), based_on), self.precision(based_on, item))
				if not ref_amt:
					frappe.msgprint(
						_("Warning: System will not check overbilling since amount for Item {0} in {1} is zero").format(
							item.item_code, ref_dt))
				else:
					already_billed = frappe.db.sql("""select sum(%s) from `tab%s`
						where %s=%s and docstatus=1 and parent != %s""" %
												   (based_on, self.doctype + " Item", item_ref_dn, '%s', '%s'),
												   (item.get(item_ref_dn), self.name))[0][0]

					total_billed_amt = flt(flt(already_billed) + flt(item.get(based_on)),
										   self.precision(based_on, item))

					tolerance, item_tolerance, global_tolerance = get_tolerance_for(item.item_code,
																					item_tolerance, global_tolerance)

					max_allowed_amt = flt(ref_amt * (100 + tolerance) / 100)

					if total_billed_amt - max_allowed_amt > 0.01:
						frappe.throw(_(
							"Cannot overbill for Item {0} in row {1} more than {2}. To allow over-billing, please set in Stock Settings").format(
							item.item_code, item.idx, max_allowed_amt))

	def get_company_default(self, fieldname):
		from erpnext.accounts.utils import get_company_default
		return get_company_default(self.company, fieldname)

	def get_stock_items(self):
		stock_items = []
		item_codes = list(set(item.item_code for item in self.get("items")))
		if item_codes:
			stock_items = [r[0] for r in frappe.db.sql("""select name
				from `tabItem` where name in (%s) and is_stock_item=1""" % \
													   (", ".join((["%s"] * len(item_codes))),), item_codes)]

		return stock_items

	def set_total_advance_paid(self):
		if self.doctype == "Sales Order":
			dr_or_cr = "credit_in_account_currency"
			party = self.customer
		else:
			dr_or_cr = "debit_in_account_currency"
			party = self.supplier

		advance = frappe.db.sql("""
			select
				account_currency, sum({dr_or_cr}) as amount
			from
				`tabGL Entry`
			where
				against_voucher_type = %s and against_voucher = %s and party=%s
				and docstatus = 1
		""".format(dr_or_cr=dr_or_cr), (self.doctype, self.name, party), as_dict=1)

		if advance:
			advance = advance[0]
			advance_paid = flt(advance.amount, self.precision("advance_paid"))
			formatted_advance_paid = fmt_money(advance_paid, precision=self.precision("advance_paid"),
											   currency=advance.account_currency)

			frappe.db.set_value(self.doctype, self.name, "party_account_currency",
								advance.account_currency)

			if advance.account_currency == self.currency:
				order_total = self.get("rounded_total") or self.grand_total
				precision = "rounded_total" if self.get("rounded_total") else "grand_total"
			else:
				order_total = self.get("base_rounded_total") or self.base_grand_total
				precision = "base_rounded_total" if self.get("base_rounded_total") else "base_grand_total"

			formatted_order_total = fmt_money(order_total, precision=self.precision(precision),
											  currency=advance.account_currency)

			if self.currency == self.company_currency and advance_paid > order_total:
				frappe.throw(_("Total advance ({0}) against Order {1} cannot be greater than the Grand Total ({2})")
							 .format(formatted_advance_paid, self.name, formatted_order_total))

			frappe.db.set_value(self.doctype, self.name, "advance_paid", advance_paid)

	@property
	def company_abbr(self):
		if not hasattr(self, "_abbr"):
			self._abbr = frappe.db.get_value('Company',  self.company,  "abbr")

		return self._abbr

	def validate_party(self):
		party_type, party = self.get_party()
		validate_party_frozen_disabled(party_type, party)

	def get_party(self):
		party_type = None
		if self.doctype in ("Opportunity", "Quotation", "Sales Order", "Delivery Note", "Sales Invoice"):
			party_type = 'Customer'

		elif self.doctype in ("Supplier Quotation", "Purchase Order", "Purchase Receipt", "Purchase Invoice"):
			party_type = 'Supplier'

		elif self.meta.get_field("customer"):
			party_type = "Customer"

		elif self.meta.get_field("supplier"):
			party_type = "Supplier"

		party = self.get(party_type.lower()) if party_type else None

		return party_type, party

	def validate_currency(self):
		if self.get("currency"):
			party_type, party = self.get_party()
			if party_type and party:
				party_account_currency = get_party_account_currency(party_type, party, self.company)

				if (party_account_currency
						and party_account_currency != self.company_currency
						and self.currency != party_account_currency):
					frappe.throw(_("Accounting Entry for {0}: {1} can only be made in currency: {2}")
								 .format(party_type, party, party_account_currency), InvalidCurrency)

				# Note: not validating with gle account because we don't have the account
				# at quotation / sales order level and we shouldn't stop someone
				# from creating a sales invoice if sales order is already created

	def validate_fixed_asset(self):
		for d in self.get("items"):
			if d.is_fixed_asset:
				# if d.qty > 1:
				# 					frappe.throw(_("Row #{0}: Qty must be 1, as item is a fixed asset. Please use separate row for multiple qty.").format(d.idx))

				if d.meta.get_field("asset") and d.asset:
					asset = frappe.get_doc("Asset", d.asset)

					if asset.company != self.company:
						frappe.throw(_("Row #{0}: Asset {1} does not belong to company {2}")
									 .format(d.idx, d.asset, self.company))

					elif asset.item_code != d.item_code:
						frappe.throw(_("Row #{0}: Asset {1} does not linked to Item {2}")
									 .format(d.idx, d.asset, d.item_code))

					# elif asset.docstatus != 1:
					# 						frappe.throw(_("Row #{0}: Asset {1} must be submitted").format(d.idx, d.asset))

					elif self.doctype == "Purchase Invoice":
						# if asset.status != "Submitted":
						# 							frappe.throw(_("Row #{0}: Asset {1} is already {2}")
						# 								.format(d.idx, d.asset, asset.status))
						if getdate(asset.purchase_date) != getdate(self.posting_date):
							frappe.throw(
								_("Row #{0}: Posting Date must be same as purchase date {1} of asset {2}").format(d.idx,
																												  asset.purchase_date,
																												  d.asset))
						elif asset.is_existing_asset:
							frappe.throw(
								_("Row #{0}: Purchase Invoice cannot be made against an existing asset {1}").format(
									d.idx, d.asset))

					elif self.docstatus == "Sales Invoice" and self.docstatus == 1:
						if self.update_stock:
							frappe.throw(_("'Update Stock' cannot be checked for fixed asset sale"))

						elif asset.status in ("Scrapped", "Cancelled", "Sold"):
							frappe.throw(_("Row #{0}: Asset {1} cannot be submitted, it is already {2}")
										 .format(d.idx, d.asset, asset.status))

	def delink_advance_entries(self, linked_doc_name):
		total_allocated_amount = 0
		for adv in self.advances:
			consider_for_total_advance = True
			if adv.reference_name == linked_doc_name:
				frappe.db.sql("""delete from `tab{0} Advance`
					where name = %s""".format(self.doctype), adv.name)
				consider_for_total_advance = False

			if consider_for_total_advance:
				total_allocated_amount += flt(adv.allocated_amount, adv.precision("allocated_amount"))

		frappe.db.set_value(self.doctype, self.name, "total_advance",
							total_allocated_amount, update_modified=False)

	def group_similar_items(self):
		group_item_qty = {}
		group_item_amount = {}
		# to update serial number in print
		count = 0

		for item in self.items:
			group_item_qty[item.item_code] = group_item_qty.get(item.item_code, 0) + item.qty
			group_item_amount[item.item_code] = group_item_amount.get(item.item_code, 0) + item.amount

		duplicate_list = []
		for item in self.items:
			if item.item_code in group_item_qty:
				count += 1
				item.qty = group_item_qty[item.item_code]
				item.amount = group_item_amount[item.item_code]
				item.rate = flt(flt(item.amount) / flt(item.qty), item.precision("rate"))
				item.idx = count
				del group_item_qty[item.item_code]
			else:
				duplicate_list.append(item)
		for item in duplicate_list:
			self.remove(item)

	def set_payment_schedule(self):
		if self.doctype == 'Sales Invoice' and self.is_pos:
			self.payment_terms_template = ''
			return

		posting_date = self.get("bill_date") or self.get("posting_date") or self.get("transaction_date")
		date = self.get("due_date")
		due_date = date or posting_date
		grand_total = self.get("rounded_total") or self.grand_total
		if self.doctype in ("Sales Invoice", "Purchase Invoice"):
			grand_total = grand_total - flt(self.write_off_amount)

		if not self.get("payment_schedule"):
			if self.get("payment_terms_template"):
				data = get_payment_terms(self.payment_terms_template, posting_date, grand_total)
				for item in data:
					self.append("payment_schedule", item)
			else:
				data = dict(due_date=due_date, invoice_portion=100, payment_amount=grand_total)
				self.append("payment_schedule", data)
		else:
			for d in self.get("payment_schedule"):
				if d.invoice_portion:
					d.payment_amount = grand_total * flt(d.invoice_portion) / 100

	def set_due_date(self):
		due_dates = [d.due_date for d in self.get("payment_schedule") if d.due_date]
		if due_dates:
			self.due_date = max(due_dates)

	def validate_payment_schedule_dates(self):
		dates = []
		li = []

		if self.doctype == 'Sales Invoice' and self.is_pos: return

		for d in self.get("payment_schedule"):
			if self.doctype == "Sales Order" and getdate(d.due_date) < getdate(self.transaction_date):
				frappe.throw(_("Row {0}: Due Date cannot be before posting date").format(d.idx))
			elif d.due_date in dates:
				li.append(_("{0} in row {1}").format(d.due_date, d.idx))
			dates.append(d.due_date)

		if li:
			duplicates = '<br>' + '<br>'.join(li)
			frappe.throw(_("Rows with duplicate due dates in other rows were found: {0}").format(duplicates))

	def validate_payment_schedule_amount(self):
		if self.doctype == 'Sales Invoice' and self.is_pos: return

		if self.get("payment_schedule"):
			total = 0
			for d in self.get("payment_schedule"):
				total += flt(d.payment_amount)
			total = flt(total, self.precision("grand_total"))

			grand_total = flt(self.get("rounded_total") or self.grand_total, self.precision('grand_total'))
			if self.doctype in ("Sales Invoice", "Purchase Invoice"):
				grand_total = grand_total - flt(self.write_off_amount)
			if total != grand_total:
				frappe.throw(_("Total Payment Amount in Payment Schedule must be equal to Grand / Rounded Total"))

	def is_rounded_total_disabled(self):
		if self.meta.get_field("disable_rounded_total"):
			return self.disable_rounded_total
		else:
			return frappe.db.get_single_value("Global Defaults", "disable_rounded_total")

@frappe.whitelist()
def get_tax_rate(account_head):
	return frappe.db.get_value("Account", account_head, ["tax_rate", "account_name"], as_dict=True)


@frappe.whitelist()
def get_default_taxes_and_charges(master_doctype, tax_template=None, company=None):
	if not company: return {}

	if tax_template and company:
		tax_template_company = frappe.db.get_value(master_doctype, tax_template, "company")
		if tax_template_company == company:
			return

	default_tax = frappe.db.get_value(master_doctype, {"is_default": 1, "company": company})

	return {
		'taxes_and_charges': default_tax,
		'taxes': get_taxes_and_charges(master_doctype, default_tax)
	}


@frappe.whitelist()
def get_taxes_and_charges(master_doctype, master_name):
	if not master_name:
		return
	from frappe.model import default_fields
	tax_master = frappe.get_doc(master_doctype, master_name)

	taxes_and_charges = []
	for i, tax in enumerate(tax_master.get("taxes")):
		tax = tax.as_dict()

		for fieldname in default_fields:
			if fieldname in tax:
				del tax[fieldname]

		taxes_and_charges.append(tax)

	return taxes_and_charges


def validate_conversion_rate(currency, conversion_rate, conversion_rate_label, company):
	"""common validation for currency and price list currency"""

	company_currency = frappe.get_cached_value('Company',  company,  "default_currency")

	if not conversion_rate:
		throw(_("{0} is mandatory. Maybe Currency Exchange record is not created for {1} to {2}.").format(
			conversion_rate_label, currency, company_currency))


def validate_taxes_and_charges(tax):
	if tax.charge_type in ['Actual', 'On Net Total'] and tax.row_id:
		frappe.throw(_("Can refer row only if the charge type is 'On Previous Row Amount' or 'Previous Row Total'"))
	elif tax.charge_type in ['On Previous Row Amount', 'On Previous Row Total']:
		if cint(tax.idx) == 1:
			frappe.throw(
				_("Cannot select charge type as 'On Previous Row Amount' or 'On Previous Row Total' for first row"))
		elif not tax.row_id:
			frappe.throw(_("Please specify a valid Row ID for row {0} in table {1}".format(tax.idx, _(tax.doctype))))
		elif tax.row_id and cint(tax.row_id) >= cint(tax.idx):
			frappe.throw(_("Cannot refer row number greater than or equal to current row number for this Charge type"))

	if tax.charge_type == "Actual":
		tax.rate = None


def validate_inclusive_tax(tax, doc):
	def _on_previous_row_error(row_range):
		throw(_("To include tax in row {0} in Item rate, taxes in rows {1} must also be included").format(tax.idx,
																										  row_range))

	if cint(getattr(tax, "included_in_print_rate", None)):
		if tax.charge_type == "Actual":
			# inclusive tax cannot be of type Actual
			throw(_("Charge of type 'Actual' in row {0} cannot be included in Item Rate").format(tax.idx))
		elif tax.charge_type == "On Previous Row Amount" and \
				not cint(doc.get("taxes")[cint(tax.row_id) - 1].included_in_print_rate):
			# referred row should also be inclusive
			_on_previous_row_error(tax.row_id)
		elif tax.charge_type == "On Previous Row Total" and \
				not all([cint(t.included_in_print_rate) for t in doc.get("taxes")[:cint(tax.row_id) - 1]]):
			# all rows about the reffered tax should be inclusive
			_on_previous_row_error("1 - %d" % (tax.row_id,))
		elif tax.get("category") == "Valuation":
			frappe.throw(_("Valuation type charges can not marked as Inclusive"))


def set_balance_in_account_currency(gl_dict, account_currency=None, conversion_rate=None, company_currency=None):
	if (not conversion_rate) and (account_currency != company_currency):
		frappe.throw(_("Account: {0} with currency: {1} can not be selected")
					 .format(gl_dict.account, account_currency))

	gl_dict["account_currency"] = company_currency if account_currency == company_currency \
		else account_currency

	# set debit/credit in account currency if not provided
	if flt(gl_dict.debit) and not flt(gl_dict.debit_in_account_currency):
		gl_dict.debit_in_account_currency = gl_dict.debit if account_currency == company_currency \
			else flt(gl_dict.debit / conversion_rate, 2)

	if flt(gl_dict.credit) and not flt(gl_dict.credit_in_account_currency):
		gl_dict.credit_in_account_currency = gl_dict.credit if account_currency == company_currency \
			else flt(gl_dict.credit / conversion_rate, 2)


def get_advance_journal_entries(party_type, party, party_account, order_doctype,
		order_list=None, include_unallocated=True, against_all_orders=False, against_account=None, limit=1000):
	journal_entries = []
	if erpnext.get_party_account_type(party_type) == "Receivable":
		dr_or_cr = "credit_in_account_currency"
		bal_dr_or_cr = "gle_je.credit_in_account_currency - gle_je.debit_in_account_currency"
		payment_dr_or_cr = "gle_payment.debit_in_account_currency - gle_payment.credit_in_account_currency"
	else:
		dr_or_cr = "debit_in_account_currency"
		bal_dr_or_cr = "gle_je.debit_in_account_currency - gle_je.credit_in_account_currency"
		payment_dr_or_cr = "gle_payment.credit_in_account_currency - gle_payment.debit_in_account_currency"

	# JVs against order documents
	if order_list or against_all_orders:
		if order_list:
			order_condition = "and ifnull(jea.reference_name, '') in ({0})" \
				.format(", ".join([frappe.db.escape(d) for d in order_list]))
		else:
			order_condition = "and ifnull(jea.reference_name, '') != ''"

		against_account = "%" + against_account + "%" if against_account else ""
		against_account_condition = "and jea.against_account like %(against_account)s" if against_account else ""

		journal_entries += frappe.db.sql("""
			select
				'Journal Entry' as reference_type, je.name as reference_name, je.remark as remarks,
				jea.{dr_or_cr} as amount, jea.name as reference_row, jea.reference_name as against_order
			from
				`tabJournal Entry` je, `tabJournal Entry Account` jea
			where
				jea.parent = je.name and jea.account = %(account)s
				and jea.party_type = %(party_type)s and jea.party = %(party)s
				and {dr_or_cr} > 0 and jea.reference_type = '{order_doctype}' and je.docstatus = 1
				{order_condition} {against_account_condition}
			order by je.posting_date
			limit %(limit)s""".format(
				dr_or_cr=dr_or_cr,
				order_doctype=order_doctype,
				order_condition=order_condition,
				against_account_condition=against_account_condition
			), {
			"party_type": party_type,
			"party": party,
			"account": party_account,
<<<<<<< HEAD
			"against_account": against_account
=======
			"limit": limit or 1000
>>>>>>> 090a308a
			}, as_dict=1)

	# Unallocated payment JVs
	if include_unallocated:
		against_account_condition = ""
		if against_account:
			against_account_condition = "and GROUP_CONCAT(gle_je.against) like %(against_account)s"

		journal_entries += frappe.db.sql("""
		select
			gle_je.voucher_type as reference_type, je.name as reference_name, je.remark as remarks,
			ifnull(sum({bal_dr_or_cr}), 0) - (
				select ifnull(sum({payment_dr_or_cr}), 0)
				from `tabGL Entry` gle_payment
				where
					gle_payment.against_voucher_type = gle_je.voucher_type
					and gle_payment.against_voucher = gle_je.voucher_no
					and gle_payment.party_type = gle_je.party_type
					and gle_payment.party = gle_je.party
					and gle_payment.account = gle_je.account
					and abs({payment_dr_or_cr}) > 0
			) as amount
		from `tabGL Entry` gle_je
		inner join `tabJournal Entry` je on je.name = gle_je.voucher_no
		where
			gle_je.party_type = %(party_type)s and gle_je.party = %(party)s and gle_je.account = %(account)s
			and gle_je.voucher_type = 'Journal Entry' and (gle_je.against_voucher = '' or gle_je.against_voucher is null)
			and abs({bal_dr_or_cr}) > 0
		group by gle_je.voucher_no
		having amount > 0.005 {against_account_condition}
		order by gle_je.posting_date
		limit %(limit)s""".format(
			bal_dr_or_cr=bal_dr_or_cr,
			payment_dr_or_cr=payment_dr_or_cr,
			against_account_condition=against_account_condition
		), {
			"party_type": party_type,
			"party": party,
			"account": party_account,
<<<<<<< HEAD
			"against_account": against_account
=======
			"limit": limit or 1000
>>>>>>> 090a308a
		}, as_dict=True)

	return list(journal_entries)


def get_advance_payment_entries(party_type, party, party_account, order_doctype,
		order_list=None, include_unallocated=True, against_all_orders=False, against_account=None, limit=1000):
	payment_entries_against_order, unallocated_payment_entries = [], []
	party_account_type = erpnext.get_party_account_type(party_type)
	party_account_field = "paid_from" if party_account_type == "Receivable" else "paid_to"
	against_account_field = "paid_to" if party_account_type == "Receivable" else "paid_from"
	payment_type = "Receive" if party_account_type == "Receivable" else "Pay"

	against_account_condition = ""
	if against_account:
		against_account_condition = "and pe.{against_account_field} = {against_account}".format(
			against_account_field=against_account_field, against_account=frappe.db.escape(against_account))

	if order_list or against_all_orders:
		if order_list:
			reference_condition = " and pref.reference_name in ({0})" \
				.format(', '.join(['%s'] * len(order_list)))
		else:
			reference_condition = ""
			order_list = []

		payment_entries_against_order = frappe.db.sql("""
			select
				"Payment Entry" as reference_type, pe.name as reference_name,
				pe.remarks, pref.allocated_amount as amount, pref.name as reference_row,
				pref.reference_name as against_order, pe.posting_date
			from `tabPayment Entry` pe, `tabPayment Entry Reference` pref
			where
				pe.name = pref.parent and pe.{party_account_field} = %s and pe.payment_type = %s
				and pe.party_type = %s and pe.party = %s and pe.docstatus = 1
				and pref.reference_doctype = %s
				{reference_condition} {against_account_condition}
			order by pe.posting_date
			limit %s
		""".format(
			party_account_field=party_account_field,
			reference_condition=reference_condition,
			against_account_condition=against_account_condition
		), [party_account, payment_type, party_type, party, order_doctype] + order_list + [limit or 1000], as_dict=1)

	if include_unallocated:
		unallocated_payment_entries = frappe.db.sql("""
			select "Payment Entry" as reference_type, name as reference_name, remarks, unallocated_amount as amount
			from `tabPayment Entry` pe
			where
				{party_account_field} = %s and party_type = %s and party = %s and payment_type = %s
				and docstatus = 1 and unallocated_amount > 0
				{against_account_condition}
			order by posting_date
			limit %s
		""".format(
			party_account_field=party_account_field,
			against_account_condition=against_account_condition
		), [party_account, party_type, party, payment_type, limit or 1000], as_dict=1)

	return list(payment_entries_against_order) + list(unallocated_payment_entries)


def update_invoice_status():
	# Daily update the status of the invoices

	frappe.db.sql(""" update `tabSales Invoice` set status = 'Overdue'
		where due_date < CURDATE() and docstatus = 1 and outstanding_amount > 0""")

	frappe.db.sql(""" update `tabPurchase Invoice` set status = 'Overdue'
		where due_date < CURDATE() and docstatus = 1 and outstanding_amount > 0""")


@frappe.whitelist()
def get_payment_terms(terms_template, posting_date=None, grand_total=None, bill_date=None):
	if not terms_template:
		return

	terms_doc = frappe.get_doc("Payment Terms Template", terms_template)

	schedule = []
	for d in terms_doc.get("terms"):
		term_details = get_payment_term_details(d, posting_date, grand_total, bill_date)
		schedule.append(term_details)

	return schedule


@frappe.whitelist()
def get_payment_term_details(term, posting_date=None, grand_total=None, bill_date=None):
	term_details = frappe._dict()
	if isinstance(term, text_type):
		term = frappe.get_doc("Payment Term", term)
	else:
		term_details.payment_term = term.payment_term
	term_details.description = term.description
	term_details.invoice_portion = term.invoice_portion
	term_details.payment_amount = flt(term.invoice_portion) * flt(grand_total) / 100
	if bill_date:
		term_details.due_date = get_due_date(term, bill_date)
	elif posting_date:
		term_details.due_date = get_due_date(term, posting_date)

	if getdate(term_details.due_date) < getdate(posting_date):
		term_details.due_date = posting_date
	term_details.mode_of_payment = term.mode_of_payment

	return term_details


def get_due_date(term, posting_date=None, bill_date=None):
	due_date = None
	date = bill_date or posting_date
	if term.due_date_based_on == "Day(s) after invoice date":
		due_date = add_days(date, term.credit_days)
	elif term.due_date_based_on == "Day(s) after the end of the invoice month":
		due_date = add_days(get_last_day(date), term.credit_days)
	elif term.due_date_based_on == "Month(s) after the end of the invoice month":
		due_date = add_months(get_last_day(date), term.credit_months)
	return due_date


def get_supplier_block_status(party_name):
	"""
	Returns a dict containing the values of `on_hold`, `release_date` and `hold_type` of
	a `Supplier`
	"""
	supplier = frappe.get_doc('Supplier', party_name)
	info = {
		'on_hold': supplier.on_hold,
		'release_date': supplier.release_date,
		'hold_type': supplier.hold_type
	}
	return info

def set_sales_order_defaults(parent_doctype, parent_doctype_name, child_docname, item_code):
	"""
	Returns a Sales Order Item child item containing the default values
	"""
	p_doctype = frappe.get_doc(parent_doctype, parent_doctype_name)
	child_item = frappe.new_doc('Sales Order Item', p_doctype, child_docname)
	item = frappe.get_doc("Item", item_code)
	child_item.item_code = item.item_code
	child_item.item_name = item.item_name
	child_item.description = item.description
	child_item.reqd_by_date = p_doctype.delivery_date
	child_item.uom = item.stock_uom
	child_item.conversion_factor = get_conversion_factor(item_code, item.stock_uom).get("conversion_factor") or 1.0
	return child_item


def set_purchase_order_defaults(parent_doctype, parent_doctype_name, child_docname, item_code):
	"""
	Returns a Purchase Order Item child item containing the default values
	"""
	p_doctype = frappe.get_doc(parent_doctype, parent_doctype_name)
	child_item = frappe.new_doc('Purchase Order Item', p_doctype, child_docname)
	item = frappe.get_doc("Item", item_code)
	child_item.item_code = item.item_code
	child_item.item_name = item.item_name
	child_item.description = item.description
	child_item.schedule_date = p_doctype.schedule_date
	child_item.uom = item.stock_uom
	child_item.conversion_factor = get_conversion_factor(item_code, item.stock_uom).get("conversion_factor") or 1.0
	child_item.base_rate = 1 # Initiallize value will update in parent validation
	child_item.base_amount = 1 # Initiallize value will update in parent validation
	return child_item


@frappe.whitelist()
def update_child_qty_rate(parent_doctype, trans_items, parent_doctype_name, child_docname="items"):
	data = json.loads(trans_items)

	parent = frappe.get_doc(parent_doctype, parent_doctype_name)

	for d in data:
		new_child_flag = False
		if not d.get("docname"):
			new_child_flag = True
			if parent_doctype == "Sales Order":
				child_item  = set_sales_order_defaults(parent_doctype, parent_doctype_name, child_docname, d.get("item_code"))
			if parent_doctype == "Purchase Order":
				child_item = set_purchase_order_defaults(parent_doctype, parent_doctype_name, child_docname, d.get("item_code"))
		else:
			child_item = frappe.get_doc(parent_doctype + ' Item', d.get("docname"))

		if parent_doctype == "Sales Order" and flt(d.get("qty")) < child_item.delivered_qty:
			frappe.throw(_("Cannot set quantity less than delivered quantity"))

		if parent_doctype == "Purchase Order" and flt(d.get("qty")) < child_item.received_qty:
			frappe.throw(_("Cannot set quantity less than received quantity"))

		child_item.qty = flt(d.get("qty"))

		if child_item.billed_amt > (flt(d.get("rate")) * flt(d.get("qty"))):
			frappe.throw(_("Row #{0}: Cannot set Rate if amount is greater than billed amount for Item {1}.")
						 .format(child_item.idx, child_item.item_code))
		else:
			child_item.rate = flt(d.get("rate"))
		child_item.flags.ignore_validate_update_after_submit = True
		if new_child_flag:
			child_item.idx = len(parent.items) + 1
			child_item.insert()
		else:
			child_item.save()

	parent.reload()
	parent.flags.ignore_validate_update_after_submit = True
	parent.set_qty_as_per_stock_uom()
	parent.calculate_taxes_and_totals()
	frappe.get_doc('Authorization Control').validate_approving_authority(parent.doctype,
		parent.company, parent.base_grand_total)

	parent.set_payment_schedule()
	if parent_doctype == 'Purchase Order':
		parent.validate_minimum_order_qty()
		parent.validate_budget()
		if parent.is_against_so():
			parent.update_status_updater()
	else:
		parent.check_credit_limit()

	parent.save()

	if parent_doctype == 'Purchase Order':
		update_last_purchase_rate(parent, is_submit = 1)
		parent.update_prevdoc_status()
		parent.update_requested_qty()
		parent.update_ordered_qty()
		parent.update_ordered_and_reserved_qty()
		parent.update_receiving_percentage()
		if parent.is_subcontracted == "Yes":
			parent.update_reserved_qty_for_subcontract()
	else:
		parent.update_reserved_qty()
		parent.update_project()
		parent.update_prevdoc_status('submit')
		parent.update_delivery_status()

	parent.update_blanket_order()
	parent.update_billing_percentage()
	parent.set_status()<|MERGE_RESOLUTION|>--- conflicted
+++ resolved
@@ -963,11 +963,8 @@
 			"party_type": party_type,
 			"party": party,
 			"account": party_account,
-<<<<<<< HEAD
-			"against_account": against_account
-=======
+			"against_account": against_account,
 			"limit": limit or 1000
->>>>>>> 090a308a
 			}, as_dict=1)
 
 	# Unallocated payment JVs
@@ -1007,11 +1004,8 @@
 			"party_type": party_type,
 			"party": party,
 			"account": party_account,
-<<<<<<< HEAD
-			"against_account": against_account
-=======
+			"against_account": against_account,
 			"limit": limit or 1000
->>>>>>> 090a308a
 		}, as_dict=True)
 
 	return list(journal_entries)
