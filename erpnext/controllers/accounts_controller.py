--- conflicted
+++ resolved
@@ -52,13 +52,8 @@
 				break
 
 	def calculate_taxes_and_totals(self):
-<<<<<<< HEAD
-		from erpnext.controllers.taxes_and_totals import taxes_and_totals
-		taxes_and_totals(self).calculate()
-=======
 		from erpnext.controllers.taxes_and_totals import calculate_taxes_and_totals
 		calculate_taxes_and_totals(self)
->>>>>>> fe81da2d
 
 		if self.doctype in ["Quotation", "Sales Order", "Delivery Note", "Sales Invoice"]:
 			self.calculate_commission()
