# Copyright (c) 2015, Frappe Technologies Pvt. Ltd. and Contributors
# License: GNU General Public License v3. See license.txt

from __future__ import unicode_literals
import frappe, erpnext
from frappe import _, throw
from frappe.utils import today, flt, cint, fmt_money, formatdate, getdate, add_days, add_months, get_last_day, nowdate
from erpnext.setup.utils import get_exchange_rate
from erpnext.accounts.utils import get_fiscal_years, validate_fiscal_year, get_account_currency
from erpnext.utilities.transaction_base import TransactionBase
from erpnext.controllers.sales_and_purchase_return import validate_return
from erpnext.accounts.party import get_party_account_currency, validate_party_frozen_disabled
from erpnext.exceptions import InvalidCurrency
from six import text_type

force_item_fields = ("item_group", "brand", "stock_uom", "is_fixed_asset")

class AccountsController(TransactionBase):
	def __init__(self, *args, **kwargs):
		super(AccountsController, self).__init__(*args, **kwargs)

	@property
	def company_currency(self):
		if not hasattr(self, "__company_currency"):
			self.__company_currency = erpnext.get_company_currency(self.company)

		return self.__company_currency

	def onload(self):
		self.get("__onload").make_payment_via_journal_entry \
			= frappe.db.get_single_value('Accounts Settings', 'make_payment_via_journal_entry')

		if self.is_new():
			relevant_docs = ("Quotation", "Purchase Order", "Sales Order",
				"Purchase Invoice", "Sales Invoice")
			if self.doctype in relevant_docs:
				self.set_payment_schedule()

	def ensure_supplier_is_not_blocked(self):
		is_supplier_payment = self.doctype == 'Payment Entry' and self.party_type == 'Supplier'
		is_buying_invoice = self.doctype in ['Purchase Invoice', 'Purchase Order']
		supplier = None
		supplier_name = None

		if is_buying_invoice or is_supplier_payment:
			supplier_name = self.supplier if is_buying_invoice else self.party
			supplier = frappe.get_doc('Supplier', supplier_name)

		if supplier and supplier_name and supplier.on_hold:
			if (is_buying_invoice and supplier.hold_type in ['All', 'Invoices']) or \
					(is_supplier_payment and supplier.hold_type in ['All', 'Payments']):
				if not supplier.release_date or getdate(nowdate()) <= supplier.release_date:
					frappe.msgprint(
						_('{0} is blocked so this transaction cannot proceed'.format(supplier_name)), raise_exception=1)

	def validate(self):
		if self.get("_action") and self._action != "update_after_submit":
			self.set_missing_values(for_validate=True)

		self.ensure_supplier_is_not_blocked()

		self.validate_date_with_fiscal_year()

		if self.meta.get_field("currency"):
			self.calculate_taxes_and_totals()

			if not self.meta.get_field("is_return") or not self.is_return:
				self.validate_value("base_grand_total", ">=", 0)

			validate_return(self)
			self.set_total_in_words()

		self.validate_all_documents_schedule()

		if self.meta.get_field("taxes_and_charges"):
			self.validate_enabled_taxes_and_charges()
			self.validate_tax_account_company()

		self.validate_party()
		self.validate_currency()

		if self.doctype == 'Purchase Invoice':
			self.validate_paid_amount()

	def validate_invoice_documents_schedule(self):
		self.validate_payment_schedule_dates()
		self.set_due_date()
		self.set_payment_schedule()
		self.validate_payment_schedule_amount()
		self.validate_due_date()
		self.validate_advance_entries()

	def validate_non_invoice_documents_schedule(self):
		self.set_payment_schedule()
		self.validate_payment_schedule_dates()
		self.validate_payment_schedule_amount()

	def validate_all_documents_schedule(self):
		if self.doctype in ("Sales Invoice", "Purchase Invoice") and not self.is_return:
			self.validate_invoice_documents_schedule()
		elif self.doctype in ("Quotation", "Purchase Order", "Sales Order"):
			self.validate_non_invoice_documents_schedule()

	def before_print(self):
		if self.doctype in ['Purchase Order', 'Sales Order']:
			if self.get("group_same_items"):
				self.group_similar_items()

	def validate_paid_amount(self):
		if hasattr(self, "is_pos") or hasattr(self, "is_paid"):
			is_paid = self.get("is_pos") or self.get("is_paid")
			if cint(is_paid) == 1:
				if flt(self.paid_amount) == 0 and flt(self.outstanding_amount) > 0:
					if self.cash_bank_account:
						self.paid_amount = flt(flt(self.outstanding_amount), self.precision("paid_amount"))
						self.base_paid_amount = flt(self.paid_amount * self.conversion_rate,
							self.precision("base_paid_amount"))
					else:
						# show message that the amount is not paid
						self.paid_amount = 0
						frappe.throw(_("Note: Payment Entry will not be created since 'Cash or Bank Account' was not specified"))
			else:
				frappe.db.set(self, 'paid_amount', 0)

	def set_missing_values(self, for_validate=False):
		if frappe.flags.in_test:
			for fieldname in ["posting_date", "transaction_date"]:
				if self.meta.get_field(fieldname) and not self.get(fieldname):
					self.set(fieldname, today())
					break

	def calculate_taxes_and_totals(self):
		from erpnext.controllers.taxes_and_totals import calculate_taxes_and_totals
		calculate_taxes_and_totals(self)

		if self.doctype in ["Quotation", "Sales Order", "Delivery Note", "Sales Invoice"]:
			self.calculate_commission()
			self.calculate_contribution()

	def validate_date_with_fiscal_year(self):
		if self.meta.get_field("fiscal_year") :
			date_field = ""
			if self.meta.get_field("posting_date"):
				date_field = "posting_date"
			elif self.meta.get_field("transaction_date"):
				date_field = "transaction_date"

			if date_field and self.get(date_field):
				validate_fiscal_year(self.get(date_field), self.fiscal_year, self.company,
					self.meta.get_label(date_field), self)

	def validate_due_date(self):
		from erpnext.accounts.party import validate_due_date
		if self.doctype == "Sales Invoice":
			if not self.due_date:
				frappe.throw(_("Due Date is mandatory"))

			validate_due_date(self.posting_date, self.due_date, "Customer", self.customer, self.company)
		elif self.doctype == "Purchase Invoice":
			validate_due_date(self.posting_date, self.due_date, "Supplier", self.supplier, self.company, self.bill_date)

	def set_price_list_currency(self, buying_or_selling):
		if self.meta.get_field("posting_date"):
			transaction_date = self.posting_date
		else:
			transaction_date = self.transaction_date

		if self.meta.get_field("currency"):
			# price list part
			if buying_or_selling.lower() == "selling":
				fieldname = "selling_price_list"
				args = "for_selling"
			else:
				fieldname = "buying_price_list"
				args = "for_buying"

			if self.meta.get_field(fieldname) and self.get(fieldname):
				self.price_list_currency = frappe.db.get_value("Price List",
					self.get(fieldname), "currency")

				if self.price_list_currency == self.company_currency:
					self.plc_conversion_rate = 1.0

				elif not self.plc_conversion_rate:
					self.plc_conversion_rate = get_exchange_rate(self.price_list_currency,
						self.company_currency, transaction_date, args)

			# currency
			if not self.currency:
				self.currency = self.price_list_currency
				self.conversion_rate = self.plc_conversion_rate
			elif self.currency == self.company_currency:
				self.conversion_rate = 1.0
			elif not self.conversion_rate:
				self.conversion_rate = get_exchange_rate(self.currency,
					self.company_currency, transaction_date, args)

	def set_missing_item_details(self, for_validate=False):
		"""set missing item values"""
		from erpnext.stock.get_item_details import get_item_details
		from erpnext.stock.doctype.serial_no.serial_no import get_serial_nos

		if hasattr(self, "items"):
			parent_dict = {}
			for fieldname in self.meta.get_valid_columns():
				parent_dict[fieldname] = self.get(fieldname)

			if self.doctype in ["Quotation", "Sales Order", "Delivery Note", "Sales Invoice"]:
				document_type = "{} Item".format(self.doctype)
				parent_dict.update({"document_type": document_type})

			for item in self.get("items"):
				if item.get("item_code"):
					args = parent_dict.copy()
					args.update(item.as_dict())

					args["doctype"] = self.doctype
					args["name"] = self.name

					if not args.get("transaction_date"):
						args["transaction_date"] = args.get("posting_date")

					if self.get("is_subcontracted"):
						args["is_subcontracted"] = self.is_subcontracted
					ret = get_item_details(args)

					for fieldname, value in ret.items():
						if item.meta.get_field(fieldname) and value is not None:
							if (item.get(fieldname) is None or fieldname in force_item_fields):
								item.set(fieldname, value)

							elif fieldname in ['cost_center', 'conversion_factor'] and not item.get(fieldname):
								item.set(fieldname, value)

							elif fieldname == "serial_no":
								stock_qty = item.get("stock_qty") * -1 if item.get("stock_qty") < 0 else item.get("stock_qty")
								if stock_qty != len(get_serial_nos(item.get('serial_no'))):
									item.set(fieldname, value)

					if ret.get("pricing_rule"):
						# if user changed the discount percentage then set user's discount percentage ?
						item.set("discount_percentage", ret.get("discount_percentage"))
						if ret.get("pricing_rule_for") == "Price":
							item.set("pricing_list_rate", ret.get("pricing_list_rate"))

						if item.price_list_rate:
							item.rate = flt(item.price_list_rate *
								(1.0 - (flt(item.discount_percentage) / 100.0)), item.precision("rate"))

			if self.doctype == "Purchase Invoice":
				self.set_expense_account(for_validate)

	def set_taxes(self):
		if not self.meta.get_field("taxes"):
			return

		tax_master_doctype = self.meta.get_field("taxes_and_charges").options

		if (self.is_new() or self.is_pos_profile_changed()) and not self.get("taxes"):
			if self.company and not self.get("taxes_and_charges"):
				# get the default tax master
				self.taxes_and_charges = frappe.db.get_value(tax_master_doctype,
					{"is_default": 1, 'company': self.company})

			self.append_taxes_from_master(tax_master_doctype)

	def is_pos_profile_changed(self):
		if (self.doctype == 'Sales Invoice' and self.is_pos and
			self.pos_profile != frappe.db.get_value('Sales Invoice', self.name, 'pos_profile')):
			return True

	def append_taxes_from_master(self, tax_master_doctype=None):
		if self.get("taxes_and_charges"):
			if not tax_master_doctype:
				tax_master_doctype = self.meta.get_field("taxes_and_charges").options

			self.extend("taxes", get_taxes_and_charges(tax_master_doctype, self.get("taxes_and_charges")))

	def set_other_charges(self):
		self.set("taxes", [])
		self.set_taxes()

	def validate_enabled_taxes_and_charges(self):
		taxes_and_charges_doctype = self.meta.get_options("taxes_and_charges")
		if frappe.db.get_value(taxes_and_charges_doctype, self.taxes_and_charges, "disabled"):
			frappe.throw(_("{0} '{1}' is disabled").format(taxes_and_charges_doctype, self.taxes_and_charges))

	def validate_tax_account_company(self):
		for d in self.get("taxes"):
			if d.account_head:
				tax_account_company = frappe.db.get_value("Account", d.account_head, "company")
				if tax_account_company != self.company:
					frappe.throw(_("Row #{0}: Account {1} does not belong to company {2}")
						.format(d.idx, d.account_head, self.company))

	def get_gl_dict(self, args, account_currency=None):
		"""this method populates the common properties of a gl entry record"""

		posting_date = args.get('posting_date') or self.get('posting_date')
		fiscal_years = get_fiscal_years(posting_date, company=self.company)
		if len(fiscal_years) > 1:
			frappe.throw(_("Multiple fiscal years exist for the date {0}. Please set company in Fiscal Year").format(formatdate(posting_date)))
		else:
			fiscal_year = fiscal_years[0][0]

		gl_dict = frappe._dict({
			'company': self.company,
			'posting_date': posting_date,
			'fiscal_year': fiscal_year,
			'voucher_type': self.doctype,
			'voucher_no': self.name,
			'remarks': self.get("remarks"),
			'debit': 0,
			'credit': 0,
			'debit_in_account_currency': 0,
			'credit_in_account_currency': 0,
			'is_opening': self.get("is_opening") or "No",
			'party_type': None,
			'party': None,
			'project': self.get("project")
		})
		gl_dict.update(args)

		if not account_currency:
			account_currency = get_account_currency(gl_dict.account)

		if gl_dict.account and self.doctype not in ["Journal Entry",
			"Period Closing Voucher", "Payment Entry"]:

			self.validate_account_currency(gl_dict.account, account_currency)
			set_balance_in_account_currency(gl_dict, account_currency, self.get("conversion_rate"), self.company_currency)

		return gl_dict

	def validate_account_currency(self, account, account_currency=None):
		valid_currency = [self.company_currency]
		if self.get("currency") and self.currency != self.company_currency:
			valid_currency.append(self.currency)

		if account_currency not in valid_currency:
			frappe.throw(_("Account {0} is invalid. Account Currency must be {1}")
				.format(account, _(" or ").join(valid_currency)))

	def clear_unallocated_advances(self, childtype, parentfield):
		self.set(parentfield, self.get(parentfield, {"allocated_amount": ["not in", [0, None, ""]]}))

		frappe.db.sql("""delete from `tab%s` where parentfield=%s and parent = %s
			and allocated_amount = 0""" % (childtype, '%s', '%s'), (parentfield, self.name))

	def set_advances(self):
		"""Returns list of advances against Account, Party, Reference"""

		res = self.get_advance_entries()

		self.set("advances", [])
		for d in res:
			self.append("advances", {
				"doctype": self.doctype + " Advance",
				"reference_type": d.reference_type,
				"reference_name": d.reference_name,
				"reference_row": d.reference_row,
				"remarks": d.remarks,
				"advance_amount": flt(d.amount),
				"allocated_amount": flt(d.amount) if d.against_order else 0
			})

	def apply_shipping_rule(self):
		if self.shipping_rule:
			shipping_rule = frappe.get_doc("Shipping Rule", self.shipping_rule)
			shipping_rule.apply(self)
			self.calculate_taxes_and_totals()

	def get_shipping_address(self):
		'''Returns Address object from shipping address fields if present'''

		# shipping address fields can be `shipping_address_name` or `shipping_address`
		# try getting value from both

		for fieldname in ('shipping_address_name', 'shipping_address'):
			shipping_field = self.meta.get_field(fieldname)
			if shipping_field and shipping_field.fieldtype == 'Link':
				if self.get(fieldname):
					return frappe.get_doc('Address', self.get(fieldname))

		return {}


	def get_advance_entries(self, include_unallocated=True):
		if self.doctype == "Sales Invoice":
			party_account = self.debit_to
			party_type = "Customer"
			party = self.customer
			amount_field = "credit_in_account_currency"
			order_field = "sales_order"
			order_doctype = "Sales Order"
		else:
			party_account = self.credit_to
			party_type = "Supplier"
			party = self.supplier
			amount_field = "debit_in_account_currency"
			order_field = "purchase_order"
			order_doctype = "Purchase Order"

		order_list = list(set([d.get(order_field)
			for d in self.get("items") if d.get(order_field)]))

		journal_entries = get_advance_journal_entries(party_type, party, party_account,
			amount_field, order_doctype, order_list, include_unallocated)

		payment_entries = get_advance_payment_entries(party_type, party, party_account,
			order_doctype, order_list, include_unallocated)

		res = journal_entries + payment_entries

		return res

	def is_inclusive_tax(self):
		is_inclusive = cint(frappe.db.get_single_value("Accounts Settings",
			"show_inclusive_tax_in_print"))

		if is_inclusive:
			is_inclusive = 0
			if self.get("taxes", filters={"included_in_print_rate": 1}):
				is_inclusive = 1

		return is_inclusive

	def validate_advance_entries(self):
		order_field = "sales_order" if self.doctype == "Sales Invoice" else "purchase_order"
		order_list = list(set([d.get(order_field)
			for d in self.get("items") if d.get(order_field)]))

		if not order_list: return

		advance_entries = self.get_advance_entries(include_unallocated=False)

		if advance_entries:
			advance_entries_against_si = [d.reference_name for d in self.get("advances")]
			for d in advance_entries:
				if not advance_entries_against_si or d.reference_name not in advance_entries_against_si:
					frappe.msgprint(_("Payment Entry {0} is linked against Order {1}, check if it should be pulled as advance in this invoice.")
						.format(d.reference_name, d.against_order))

	def update_against_document_in_jv(self):
		"""
			Links invoice and advance voucher:
				1. cancel advance voucher
				2. split into multiple rows if partially adjusted, assign against voucher
				3. submit advance voucher
		"""

		if self.doctype == "Sales Invoice":
			party_type = "Customer"
			party = self.customer
			party_account = self.debit_to
			dr_or_cr = "credit_in_account_currency"
		else:
			party_type = "Supplier"
			party = self.supplier
			party_account = self.credit_to
			dr_or_cr = "debit_in_account_currency"

		lst = []
		for d in self.get('advances'):
			if flt(d.allocated_amount) > 0:
				args = frappe._dict({
					'voucher_type': d.reference_type,
					'voucher_no' : d.reference_name,
					'voucher_detail_no' : d.reference_row,
					'against_voucher_type' : self.doctype,
					'against_voucher'  : self.name,
					'account' : party_account,
					'party_type': party_type,
					'party': party,
					'is_advance' : 'Yes',
					'dr_or_cr' : dr_or_cr,
					'unadjusted_amount' : flt(d.advance_amount),
					'allocated_amount' : flt(d.allocated_amount),
					'exchange_rate': (self.conversion_rate
						if self.party_account_currency != self.company_currency else 1),
					'grand_total': (self.base_grand_total
						if self.party_account_currency==self.company_currency else self.grand_total),
					'outstanding_amount': self.outstanding_amount
				})
				lst.append(args)

		if lst:
			from erpnext.accounts.utils import reconcile_against_document
			reconcile_against_document(lst)

	def validate_multiple_billing(self, ref_dt, item_ref_dn, based_on, parentfield):
		from erpnext.controllers.status_updater import get_tolerance_for
		item_tolerance = {}
		global_tolerance = None

		for item in self.get("items"):
			if item.get(item_ref_dn):
				ref_amt = flt(frappe.db.get_value(ref_dt + " Item",
					item.get(item_ref_dn), based_on), self.precision(based_on, item))
				if not ref_amt:
					frappe.msgprint(_("Warning: System will not check overbilling since amount for Item {0} in {1} is zero").format(item.item_code, ref_dt))
				else:
					already_billed = frappe.db.sql("""select sum(%s) from `tab%s`
						where %s=%s and docstatus=1 and parent != %s""" %
						(based_on, self.doctype + " Item", item_ref_dn, '%s', '%s'),
						(item.get(item_ref_dn), self.name))[0][0]

					total_billed_amt = flt(flt(already_billed) + flt(item.get(based_on)),
						self.precision(based_on, item))

					tolerance, item_tolerance, global_tolerance = get_tolerance_for(item.item_code,
						item_tolerance, global_tolerance)

					max_allowed_amt = flt(ref_amt * (100 + tolerance) / 100)

					if total_billed_amt - max_allowed_amt > 0.01:
						frappe.throw(_("Cannot overbill for Item {0} in row {1} more than {2}. To allow over-billing, please set in Stock Settings").format(item.item_code, item.idx, max_allowed_amt))

	def get_company_default(self, fieldname):
		from erpnext.accounts.utils import get_company_default
		return get_company_default(self.company, fieldname)

	def get_stock_items(self):
		stock_items = []
		item_codes = list(set(item.item_code for item in self.get("items")))
		if item_codes:
			stock_items = [r[0] for r in frappe.db.sql("""select name
				from `tabItem` where name in (%s) and is_stock_item=1""" % \
				(", ".join((["%s"]*len(item_codes))),), item_codes)]

		return stock_items

	def set_total_advance_paid(self):
		if self.doctype == "Sales Order":
			dr_or_cr = "credit_in_account_currency"
			party = self.customer
		else:
			dr_or_cr = "debit_in_account_currency"
			party = self.supplier

		advance = frappe.db.sql("""
			select
				account_currency, sum({dr_or_cr}) as amount
			from
				`tabGL Entry`
			where
				against_voucher_type = %s and against_voucher = %s and party=%s
				and docstatus = 1
		""".format(dr_or_cr=dr_or_cr), (self.doctype, self.name, party), as_dict=1)

		if advance:
			advance = advance[0]
			advance_paid = flt(advance.amount, self.precision("advance_paid"))
			formatted_advance_paid = fmt_money(advance_paid, precision=self.precision("advance_paid"),
				currency=advance.account_currency)

			frappe.db.set_value(self.doctype, self.name, "party_account_currency",
				advance.account_currency)

			if advance.account_currency == self.currency:
				order_total = self.grand_total
				formatted_order_total = fmt_money(order_total, precision=self.precision("grand_total"),
					currency=advance.account_currency)
			else:
				order_total = self.base_grand_total
				formatted_order_total = fmt_money(order_total, precision=self.precision("base_grand_total"),
					currency=advance.account_currency)

			if self.currency == self.company_currency and advance_paid > order_total:
				frappe.throw(_("Total advance ({0}) against Order {1} cannot be greater than the Grand Total ({2})")
					.format(formatted_advance_paid, self.name, formatted_order_total))

			frappe.db.set_value(self.doctype, self.name, "advance_paid", advance_paid)

	@property
	def company_abbr(self):
		if not hasattr(self, "_abbr"):
			self._abbr = frappe.db.get_value("Company", self.company, "abbr")

		return self._abbr

	def validate_party(self):
		party_type, party = self.get_party()
		validate_party_frozen_disabled(party_type, party)

	def get_party(self):
		party_type = None
		if self.doctype in ("Opportunity", "Quotation", "Sales Order", "Delivery Note", "Sales Invoice"):
			party_type = 'Customer'

		elif self.doctype in ("Supplier Quotation", "Purchase Order", "Purchase Receipt", "Purchase Invoice"):
			party_type = 'Supplier'

		elif self.meta.get_field("customer"):
			party_type = "Customer"

		elif self.meta.get_field("supplier"):
			party_type = "Supplier"

		party = self.get(party_type.lower()) if party_type else None

		return party_type, party

	def validate_currency(self):
		if self.get("currency"):
			party_type, party = self.get_party()
			if party_type and party:
				party_account_currency = get_party_account_currency(party_type, party, self.company)

				if (party_account_currency
					and party_account_currency != self.company_currency
					and self.currency != party_account_currency):

					frappe.throw(_("Accounting Entry for {0}: {1} can only be made in currency: {2}")
						.format(party_type, party, party_account_currency), InvalidCurrency)

				# Note: not validating with gle account because we don't have the account
				# at quotation / sales order level and we shouldn't stop someone
				# from creating a sales invoice if sales order is already created

	def validate_fixed_asset(self):
		for d in self.get("items"):
			if d.is_fixed_asset:
				# if d.qty > 1:
# 					frappe.throw(_("Row #{0}: Qty must be 1, as item is a fixed asset. Please use separate row for multiple qty.").format(d.idx))

				if d.meta.get_field("asset") and d.asset:
					asset = frappe.get_doc("Asset", d.asset)

					if asset.company != self.company:
						frappe.throw(_("Row #{0}: Asset {1} does not belong to company {2}")
							.format(d.idx, d.asset, self.company))

					elif asset.item_code != d.item_code:
						frappe.throw(_("Row #{0}: Asset {1} does not linked to Item {2}")
							.format(d.idx, d.asset, d.item_code))

<<<<<<< HEAD
					elif asset.docstatus != 1:
						frappe.throw(_("Row #{0}: Asset {1} must be submitted").format(d.idx, d.asset))

					elif self.doctype == "Purchase Invoice":
						if asset.status != "Submitted":
							frappe.throw(_("Row #{0}: Asset {1} is already {2}")
								.format(d.idx, d.asset, asset.status))
						elif getdate(asset.purchase_date) != getdate(self.posting_date):
=======
					# elif asset.docstatus != 1:
# 						frappe.throw(_("Row #{0}: Asset {1} must be submitted").format(d.idx, d.asset))

					elif self.doctype == "Purchase Invoice":
						# if asset.status != "Submitted":
# 							frappe.throw(_("Row #{0}: Asset {1} is already {2}")
# 								.format(d.idx, d.asset, asset.status))
						if getdate(asset.purchase_date) != getdate(self.posting_date):
>>>>>>> 1cc7500b
							frappe.throw(_("Row #{0}: Posting Date must be same as purchase date {1} of asset {2}").format(d.idx, asset.purchase_date, d.asset))
						elif asset.is_existing_asset:
							frappe.throw(_("Row #{0}: Purchase Invoice cannot be made against an existing asset {1}").format(d.idx, d.asset))

					elif self.docstatus=="Sales Invoice" and self.docstatus == 1:
						if self.update_stock:
							frappe.throw(_("'Update Stock' cannot be checked for fixed asset sale"))

						elif asset.status in ("Scrapped", "Cancelled", "Sold"):
							frappe.throw(_("Row #{0}: Asset {1} cannot be submitted, it is already {2}")
								.format(d.idx, d.asset, asset.status))

	def delink_advance_entries(self, linked_doc_name):
		total_allocated_amount = 0
		for adv in self.advances:
			consider_for_total_advance = True
			if adv.reference_name == linked_doc_name:
				frappe.db.sql("""delete from `tab{0} Advance`
					where name = %s""".format(self.doctype), adv.name)
				consider_for_total_advance = False

			if consider_for_total_advance:
				total_allocated_amount += flt(adv.allocated_amount, adv.precision("allocated_amount"))

		frappe.db.set_value(self.doctype, self.name, "total_advance",
			total_allocated_amount, update_modified=False)

	def group_similar_items(self):
		group_item_qty = {}
		group_item_amount = {}

		for item in self.items:
			group_item_qty[item.item_code] = group_item_qty.get(item.item_code, 0) + item.qty
			group_item_amount[item.item_code] = group_item_amount.get(item.item_code, 0) + item.amount

		duplicate_list = []

		for item in self.items:
			if item.item_code in group_item_qty:
				item.qty = group_item_qty[item.item_code]
				item.amount = group_item_amount[item.item_code]
				del group_item_qty[item.item_code]
			else:
				duplicate_list.append(item)

		for item in duplicate_list:
			self.remove(item)

	def set_payment_schedule(self):
		if self.doctype == 'Sales Invoice' and self.is_pos:
			self.payment_terms_template = ''
			return

		posting_date = self.get("bill_date") or self.get("posting_date") or self.get("transaction_date")
		date = self.get("due_date")
		due_date = date or posting_date
		grand_total = self.get("rounded_total") or self.grand_total
		if self.doctype in ("Sales Invoice", "Purchase Invoice"):
			grand_total = grand_total - flt(self.write_off_amount)

		if not self.get("payment_schedule"):
			if self.get("payment_terms_template"):
				data = get_payment_terms(self.payment_terms_template, posting_date, grand_total)
				for item in data:
					self.append("payment_schedule", item)
			else:
				data = dict(due_date=due_date, invoice_portion=100, payment_amount=grand_total)
				self.append("payment_schedule", data)
		else:
			for d in self.get("payment_schedule"):
				if d.invoice_portion:
					d.payment_amount = grand_total * flt(d.invoice_portion) / 100

	def set_due_date(self):
		due_dates = [d.due_date for d in self.get("payment_schedule") if d.due_date]
		if due_dates:
			self.due_date = max(due_dates)

	def validate_payment_schedule_dates(self):
		dates = []
		li = []

		if self.doctype == 'Sales Invoice' and self.is_pos: return

		for d in self.get("payment_schedule"):
			if self.doctype == "Sales Order" and getdate(d.due_date) < getdate(self.transaction_date):
				frappe.throw(_("Row {0}: Due Date cannot be before posting date").format(d.idx))
			elif d.due_date in dates:
				li.append(_("{0} in row {1}").format(d.due_date, d.idx))
			dates.append(d.due_date)

		if li:
			duplicates = '<br>' + '<br>'.join(li)
			frappe.throw(_("Rows with duplicate due dates in other rows were found: {list}")
				.format(list=duplicates))

	def validate_payment_schedule_amount(self):
		if self.doctype == 'Sales Invoice' and self.is_pos: return

		if self.get("payment_schedule"):
			total = 0
			for d in self.get("payment_schedule"):
				total += flt(d.payment_amount)
			total = flt(total, self.precision("grand_total"))

			grand_total = flt(self.get("rounded_total") or self.grand_total, self.precision('grand_total'))
			if self.doctype in ("Sales Invoice", "Purchase Invoice"):
				grand_total = grand_total - flt(self.write_off_amount)
			if total != grand_total:
				frappe.throw(_("Total Payment Amount in Payment Schedule must be equal to Grand / Rounded Total"))

	def is_rounded_total_disabled(self):
		if self.meta.get_field("disable_rounded_total"):
			return self.disable_rounded_total
		else:
			return frappe.db.get_single_value("Global Defaults", "disable_rounded_total")

@frappe.whitelist()
def get_tax_rate(account_head):
	return frappe.db.get_value("Account", account_head, ["tax_rate", "account_name"], as_dict=True)

@frappe.whitelist()
def get_default_taxes_and_charges(master_doctype, tax_template=None, company=None):
	if not company: return {}

	if tax_template and company:
		tax_template_company = frappe.db.get_value(master_doctype, tax_template, "company")
		if tax_template_company == company:
			return

	default_tax = frappe.db.get_value(master_doctype, {"is_default": 1, "company": company})

	return {
		'taxes_and_charges': default_tax,
		'taxes': get_taxes_and_charges(master_doctype, default_tax)
	}

@frappe.whitelist()
def get_taxes_and_charges(master_doctype, master_name):
	if not master_name:
		return
	from frappe.model import default_fields
	tax_master = frappe.get_doc(master_doctype, master_name)

	taxes_and_charges = []
	for i, tax in enumerate(tax_master.get("taxes")):
		tax = tax.as_dict()

		for fieldname in default_fields:
			if fieldname in tax:
				del tax[fieldname]

		taxes_and_charges.append(tax)

	return taxes_and_charges

def validate_conversion_rate(currency, conversion_rate, conversion_rate_label, company):
	"""common validation for currency and price list currency"""

	company_currency = frappe.db.get_value("Company", company, "default_currency", cache=True)

	if not conversion_rate:
		throw(_("{0} is mandatory. Maybe Currency Exchange record is not created for {1} to {2}.").format(
			conversion_rate_label, currency, company_currency))

def validate_taxes_and_charges(tax):
	if tax.charge_type in ['Actual', 'On Net Total'] and tax.row_id:
		frappe.throw(_("Can refer row only if the charge type is 'On Previous Row Amount' or 'Previous Row Total'"))
	elif tax.charge_type in ['On Previous Row Amount', 'On Previous Row Total']:
		if cint(tax.idx) == 1:
			frappe.throw(_("Cannot select charge type as 'On Previous Row Amount' or 'On Previous Row Total' for first row"))
		elif not tax.row_id:
			frappe.throw(_("Please specify a valid Row ID for row {0} in table {1}".format(tax.idx, _(tax.doctype))))
		elif tax.row_id and cint(tax.row_id) >= cint(tax.idx):
			frappe.throw(_("Cannot refer row number greater than or equal to current row number for this Charge type"))

	if tax.charge_type == "Actual":
		tax.rate = None

def validate_inclusive_tax(tax, doc):
	def _on_previous_row_error(row_range):
		throw(_("To include tax in row {0} in Item rate, taxes in rows {1} must also be included").format(tax.idx,
			row_range))

	if cint(getattr(tax, "included_in_print_rate", None)):
		if tax.charge_type == "Actual":
			# inclusive tax cannot be of type Actual
			throw(_("Charge of type 'Actual' in row {0} cannot be included in Item Rate").format(tax.idx))
		elif tax.charge_type == "On Previous Row Amount" and \
				not cint(doc.get("taxes")[cint(tax.row_id) - 1].included_in_print_rate):
			# referred row should also be inclusive
			_on_previous_row_error(tax.row_id)
		elif tax.charge_type == "On Previous Row Total" and \
				not all([cint(t.included_in_print_rate) for t in doc.get("taxes")[:cint(tax.row_id) - 1]]):
			# all rows about the reffered tax should be inclusive
			_on_previous_row_error("1 - %d" % (tax.row_id,))
		elif tax.get("category") == "Valuation":
			frappe.throw(_("Valuation type charges can not marked as Inclusive"))

def set_balance_in_account_currency(gl_dict, account_currency=None, conversion_rate=None, company_currency=None):
	if (not conversion_rate) and (account_currency!=company_currency):
			frappe.throw(_("Account: {0} with currency: {1} can not be selected")
				.format(gl_dict.account, account_currency))

	gl_dict["account_currency"] = company_currency if account_currency==company_currency \
		else account_currency

	# set debit/credit in account currency if not provided
	if flt(gl_dict.debit) and not flt(gl_dict.debit_in_account_currency):
		gl_dict.debit_in_account_currency = gl_dict.debit if account_currency==company_currency \
			else flt(gl_dict.debit / conversion_rate, 2)

	if flt(gl_dict.credit) and not flt(gl_dict.credit_in_account_currency):
		gl_dict.credit_in_account_currency = gl_dict.credit if account_currency==company_currency \
			else flt(gl_dict.credit / conversion_rate, 2)


def get_advance_journal_entries(party_type, party, party_account, amount_field,
		order_doctype, order_list, include_unallocated=True):

	dr_or_cr = "credit_in_account_currency" if party_type=="Customer" else "debit_in_account_currency"

	conditions = []
	if include_unallocated:
		conditions.append("ifnull(t2.reference_name, '')=''")

	if order_list:
		order_condition = ', '.join(['%s'] * len(order_list))
		conditions.append(" (t2.reference_type = '{0}' and ifnull(t2.reference_name, '') in ({1}))"\
			.format(order_doctype, order_condition))

	reference_condition = " and (" + " or ".join(conditions) + ")" if conditions else ""

	journal_entries = frappe.db.sql("""
		select
			"Journal Entry" as reference_type, t1.name as reference_name,
			t1.remark as remarks, t2.{0} as amount, t2.name as reference_row,
			t2.reference_name as against_order
		from
			`tabJournal Entry` t1, `tabJournal Entry Account` t2
		where
			t1.name = t2.parent and t2.account = %s
			and t2.party_type = %s and t2.party = %s
			and t2.is_advance = 'Yes' and t1.docstatus = 1
			and {1} > 0 {2}
		order by t1.posting_date""".format(amount_field, dr_or_cr, reference_condition),
		[party_account, party_type, party] + order_list, as_dict=1)

	return list(journal_entries)

def get_advance_payment_entries(party_type, party, party_account,
		order_doctype, order_list=None, include_unallocated=True, against_all_orders=False):
	party_account_field = "paid_from" if party_type == "Customer" else "paid_to"
	payment_type = "Receive" if party_type == "Customer" else "Pay"
	payment_entries_against_order, unallocated_payment_entries = [], []

	if order_list or against_all_orders:
		if order_list:
			reference_condition = " and t2.reference_name in ({0})"\
				.format(', '.join(['%s'] * len(order_list)))
		else:
			reference_condition = ""
			order_list = []

		payment_entries_against_order = frappe.db.sql("""
			select
				"Payment Entry" as reference_type, t1.name as reference_name,
				t1.remarks, t2.allocated_amount as amount, t2.name as reference_row,
				t2.reference_name as against_order, t1.posting_date
			from `tabPayment Entry` t1, `tabPayment Entry Reference` t2
			where
				t1.name = t2.parent and t1.{0} = %s and t1.payment_type = %s
				and t1.party_type = %s and t1.party = %s and t1.docstatus = 1
				and t2.reference_doctype = %s {1}
			order by t1.posting_date
		""".format(party_account_field, reference_condition),
		[party_account, payment_type, party_type, party, order_doctype] + order_list, as_dict=1)

	if include_unallocated:
		unallocated_payment_entries = frappe.db.sql("""
				select "Payment Entry" as reference_type, name as reference_name,
				remarks, unallocated_amount as amount
				from `tabPayment Entry`
				where
					{0} = %s and party_type = %s and party = %s and payment_type = %s
					and docstatus = 1 and unallocated_amount > 0
				order by posting_date
			""".format(party_account_field), (party_account, party_type, party, payment_type), as_dict=1)

	return list(payment_entries_against_order) + list(unallocated_payment_entries)

def update_invoice_status():
	# Daily update the status of the invoices

	frappe.db.sql(""" update `tabSales Invoice` set status = 'Overdue'
		where due_date < CURDATE() and docstatus = 1 and outstanding_amount > 0""")

	frappe.db.sql(""" update `tabPurchase Invoice` set status = 'Overdue'
		where due_date < CURDATE() and docstatus = 1 and outstanding_amount > 0""")

@frappe.whitelist()
def get_payment_terms(terms_template, posting_date=None, grand_total=None, bill_date=None):
	if not terms_template:
		return

	terms_doc = frappe.get_doc("Payment Terms Template", terms_template)

	schedule = []
	for d in terms_doc.get("terms"):
		term_details = get_payment_term_details(d, posting_date, grand_total, bill_date)
		schedule.append(term_details)

	return schedule

@frappe.whitelist()
def get_payment_term_details(term, posting_date=None, grand_total=None, bill_date=None):
	term_details = frappe._dict()
	if isinstance(term, text_type):
		term = frappe.get_doc("Payment Term", term)
	else:
		term_details.payment_term = term.payment_term
	term_details.description = term.description
	term_details.invoice_portion = term.invoice_portion
	term_details.payment_amount = flt(term.invoice_portion) * flt(grand_total) / 100
	if bill_date:
		term_details.due_date = get_due_date(term, bill_date)
	elif posting_date:
		term_details.due_date = get_due_date(term, posting_date)

	if getdate(term_details.due_date) < getdate(posting_date):
		term_details.due_date = posting_date
	term_details.mode_of_payment = term.mode_of_payment

	return term_details

def get_due_date(term, posting_date=None, bill_date=None):
	due_date = None
	date = bill_date or posting_date
	if term.due_date_based_on == "Day(s) after invoice date":
		due_date = add_days(date, term.credit_days)
	elif term.due_date_based_on == "Day(s) after the end of the invoice month":
		due_date = add_days(get_last_day(date), term.credit_days)
	elif term.due_date_based_on == "Month(s) after the end of the invoice month":
		due_date = add_months(get_last_day(date), term.credit_months)
	return due_date


def get_supplier_block_status(party_name):
	"""
	Returns a dict containing the values of `on_hold`, `release_date` and `hold_type` of
	a `Supplier`
	"""
	supplier = frappe.get_doc('Supplier', party_name)
	info = {
		'on_hold': supplier.on_hold,
		'release_date': supplier.release_date,
		'hold_type': supplier.hold_type
	}
	return info
<|MERGE_RESOLUTION|>--- conflicted
+++ resolved
@@ -635,16 +635,6 @@
 						frappe.throw(_("Row #{0}: Asset {1} does not linked to Item {2}")
 							.format(d.idx, d.asset, d.item_code))
 
-<<<<<<< HEAD
-					elif asset.docstatus != 1:
-						frappe.throw(_("Row #{0}: Asset {1} must be submitted").format(d.idx, d.asset))
-
-					elif self.doctype == "Purchase Invoice":
-						if asset.status != "Submitted":
-							frappe.throw(_("Row #{0}: Asset {1} is already {2}")
-								.format(d.idx, d.asset, asset.status))
-						elif getdate(asset.purchase_date) != getdate(self.posting_date):
-=======
 					# elif asset.docstatus != 1:
 # 						frappe.throw(_("Row #{0}: Asset {1} must be submitted").format(d.idx, d.asset))
 
@@ -653,7 +643,6 @@
 # 							frappe.throw(_("Row #{0}: Asset {1} is already {2}")
 # 								.format(d.idx, d.asset, asset.status))
 						if getdate(asset.purchase_date) != getdate(self.posting_date):
->>>>>>> 1cc7500b
 							frappe.throw(_("Row #{0}: Posting Date must be same as purchase date {1} of asset {2}").format(d.idx, asset.purchase_date, d.asset))
 						elif asset.is_existing_asset:
 							frappe.throw(_("Row #{0}: Purchase Invoice cannot be made against an existing asset {1}").format(d.idx, d.asset))
