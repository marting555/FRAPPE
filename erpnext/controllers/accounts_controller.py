# Copyright (c) 2015, Frappe Technologies Pvt. Ltd. and Contributors
# License: GNU General Public License v3. See license.txt

from __future__ import unicode_literals
import frappe, erpnext
import json
from frappe import _, throw, scrub
from frappe.utils import today, flt, cint, fmt_money, formatdate, getdate, add_days, add_months, get_last_day, nowdate
from erpnext.setup.utils import get_exchange_rate
from erpnext.accounts.utils import get_fiscal_years, validate_fiscal_year, get_account_currency
from erpnext.utilities.transaction_base import TransactionBase
from erpnext.buying.utils import update_last_purchase_rate
from erpnext.controllers.sales_and_purchase_return import validate_return
from erpnext.accounts.party import get_party_account_currency, validate_party_frozen_disabled
from erpnext.exceptions import InvalidCurrency
from six import text_type

force_item_fields = ("item_group", "brand", "stock_uom", "is_fixed_asset", "item_tax_rate")


class AccountsController(TransactionBase):
	def __init__(self, *args, **kwargs):
		super(AccountsController, self).__init__(*args, **kwargs)

	@property
	def company_currency(self):
		if not hasattr(self, "__company_currency"):
			self.__company_currency = erpnext.get_company_currency(self.company)

		return self.__company_currency

	def onload(self):
		self.set_onload("make_payment_via_journal_entry",
			frappe.db.get_single_value('Accounts Settings', 'make_payment_via_journal_entry'))

		if self.is_new():
			relevant_docs = ("Quotation", "Purchase Order", "Sales Order",
							 "Purchase Invoice", "Sales Invoice")
			if self.doctype in relevant_docs:
				self.set_payment_schedule()

	def ensure_supplier_is_not_blocked(self):
		supplier, supplier_name = None, None
		is_buying_invoice, is_supplier_payment = False, False

		if self.doctype == 'Payment Entry' and self.party_type == 'Supplier':
			supplier_name = self.party
			is_supplier_payment = True
			supplier = frappe.get_doc('Supplier', supplier_name)
		elif self.doctype in ['Purchase Invoice', 'Purchase Order']:
			supplier_name = self.supplier
			is_buying_invoice = True
		elif self.doctype == 'Landed Cost Voucher' and self.party_type == 'Supplier':
			supplier_name = self.party
			is_buying_invoice = True

		if supplier_name:
			supplier = frappe.get_doc('Supplier', supplier_name)

		if supplier and supplier.on_hold:
			if (is_buying_invoice and supplier.hold_type in ['All', 'Invoices']) or \
					(is_supplier_payment and supplier.hold_type in ['All', 'Payments']):
				if not supplier.release_date or getdate(nowdate()) <= supplier.release_date:
					frappe.msgprint(
						_('{0} is blocked so this transaction cannot proceed'.format(supplier_name)), raise_exception=1)

	def validate(self):

		self.validate_qty_is_not_zero()
		if self.get("_action") and self._action != "update_after_submit":
			self.set_missing_values(for_validate=True)

		self.ensure_supplier_is_not_blocked()

		self.validate_date_with_fiscal_year()

		if self.meta.get_field("currency"):
			self.calculate_taxes_and_totals()

			if not self.meta.get_field("is_return") or not self.is_return:
				self.validate_value("base_grand_total", ">=", 0)

			validate_return(self)

			if self.meta.get_field("in_words") or self.meta.get_field("base_in_words"):
				self.set_total_in_words()

		self.validate_all_documents_schedule()

		if self.meta.get_field("taxes_and_charges"):
			self.validate_enabled_taxes_and_charges()
			self.validate_tax_account_company()

		self.validate_party()
		self.validate_currency()

		if self.doctype == 'Purchase Invoice':
			self.validate_paid_amount()

<<<<<<< HEAD
		if self.doctype in ['Purchase Invoice', 'Sales Invoice', 'Landed Cost Voucher'] and cint(self.allocate_advances_automatically):
			self.set_advances()
=======
		if self.doctype in ['Purchase Invoice', 'Sales Invoice']:
			pos_check_field = "is_pos" if self.doctype=="Sales Invoice" else "is_paid"
			if cint(self.allocate_advances_automatically) and not cint(self.get(pos_check_field)):
				self.set_advances()
>>>>>>> 0692e5eb

		if self.doctype in ['Purchase Invoice', 'Sales Invoice'] and self.is_return:
				self.validate_qty()

		validate_regional(self)

	def validate_invoice_documents_schedule(self):
		self.validate_payment_schedule_dates()
		self.set_due_date()
		self.set_payment_schedule()
		self.validate_payment_schedule_amount()
		self.validate_due_date()
		self.validate_advance_entries()

	def validate_non_invoice_documents_schedule(self):
		self.set_payment_schedule()
		self.validate_payment_schedule_dates()
		self.validate_payment_schedule_amount()

	def validate_all_documents_schedule(self):
		if self.doctype in ("Sales Invoice", "Purchase Invoice") and not self.is_return:
			self.validate_invoice_documents_schedule()
		elif self.doctype in ("Quotation", "Purchase Order", "Sales Order"):
			self.validate_non_invoice_documents_schedule()

	def before_print(self):
		if self.doctype in ['Purchase Order', 'Sales Order', 'Sales Invoice', 'Purchase Invoice',
							'Supplier Quotation', 'Purchase Receipt', 'Delivery Note', 'Quotation']:
			if self.get("group_same_items"):
				self.group_similar_items()

			df = self.meta.get_field("discount_amount")
			if self.get("discount_amount") and hasattr(self, "taxes") and not len(self.taxes):
				df.set("print_hide", 0)
				self.discount_amount = -self.discount_amount
			else:
				df.set("print_hide", 1)

	def validate_paid_amount(self):
		if hasattr(self, "is_pos") or hasattr(self, "is_paid"):
			is_paid = self.get("is_pos") or self.get("is_paid")
			if cint(is_paid) == 1:
				if flt(self.paid_amount) == 0 and flt(self.outstanding_amount) > 0:
					if self.cash_bank_account:
						self.paid_amount = flt(flt(self.outstanding_amount), self.precision("paid_amount"))
						self.base_paid_amount = flt(self.paid_amount * self.conversion_rate,
													self.precision("base_paid_amount"))
					else:
						# show message that the amount is not paid
						self.paid_amount = 0
						frappe.throw(
							_("Note: Payment Entry will not be created since 'Cash or Bank Account' was not specified"))
			else:
				frappe.db.set(self, 'paid_amount', 0)

	def set_missing_values(self, for_validate=False):
		if frappe.flags.in_test:
			for fieldname in ["posting_date", "transaction_date"]:
				if self.meta.get_field(fieldname) and not self.get(fieldname):
					self.set(fieldname, today())
					break

	def calculate_taxes_and_totals(self):
		from erpnext.controllers.taxes_and_totals import calculate_taxes_and_totals
		calculate_taxes_and_totals(self)

		if self.doctype in ["Quotation", "Sales Order", "Delivery Note", "Sales Invoice"]:
			self.calculate_commission()
			self.calculate_contribution()

	def validate_date_with_fiscal_year(self):
		if self.meta.get_field("fiscal_year"):
			date_field = ""
			if self.meta.get_field("posting_date"):
				date_field = "posting_date"
			elif self.meta.get_field("transaction_date"):
				date_field = "transaction_date"

			if date_field and self.get(date_field):
				validate_fiscal_year(self.get(date_field), self.fiscal_year, self.company,
									 self.meta.get_label(date_field), self)

	def validate_due_date(self):
		if self.get('is_pos'): return

		from erpnext.accounts.party import validate_due_date
		if self.doctype == "Sales Invoice":
			if not self.due_date:
				frappe.throw(_("Due Date is mandatory"))

			validate_due_date(self.posting_date, self.due_date,
				"Customer", self.customer, self.company, self.payment_terms_template)
		elif self.doctype == "Purchase Invoice":
			validate_due_date(self.bill_date or self.posting_date, self.due_date,
				"Supplier", self.supplier, self.company, self.bill_date, self.payment_terms_template)

	def set_price_list_currency(self, buying_or_selling):
		if self.meta.get_field("posting_date"):
			transaction_date = self.posting_date
		else:
			transaction_date = self.transaction_date

		if self.meta.get_field("currency"):
			# price list part
			if buying_or_selling.lower() == "selling":
				fieldname = "selling_price_list"
				args = "for_selling"
			else:
				fieldname = "buying_price_list"
				args = "for_buying"

			if self.meta.get_field(fieldname) and self.get(fieldname):
				self.price_list_currency = frappe.db.get_value("Price List",
															   self.get(fieldname), "currency")

				if self.price_list_currency == self.company_currency:
					self.plc_conversion_rate = 1.0

				elif not self.plc_conversion_rate:
					self.plc_conversion_rate = get_exchange_rate(self.price_list_currency,
																 self.company_currency, transaction_date, args)

			# currency
			if not self.currency:
				self.currency = self.price_list_currency
				self.conversion_rate = self.plc_conversion_rate
			elif self.currency == self.company_currency:
				self.conversion_rate = 1.0
			elif not self.conversion_rate:
				self.conversion_rate = get_exchange_rate(self.currency,
														 self.company_currency, transaction_date, args)

	def set_missing_item_details(self, for_validate=False):
		"""set missing item values"""
		from erpnext.stock.get_item_details import get_item_details
		from erpnext.stock.doctype.serial_no.serial_no import get_serial_nos

		if hasattr(self, "items"):
			parent_dict = {}
			for fieldname in self.meta.get_valid_columns():
				parent_dict[fieldname] = self.get(fieldname)

			if self.doctype in ["Quotation", "Sales Order", "Delivery Note", "Sales Invoice"]:
				document_type = "{} Item".format(self.doctype)
				parent_dict.update({"document_type": document_type})

			for item in self.get("items"):
				if item.get("item_code"):
					args = parent_dict.copy()
					args.update(item.as_dict())

					args["doctype"] = self.doctype
					args["name"] = self.name

					if not args.get("transaction_date"):
						args["transaction_date"] = args.get("posting_date")

					if self.get("is_subcontracted"):
						args["is_subcontracted"] = self.is_subcontracted
					ret = get_item_details(args)

					for fieldname, value in ret.items():
						if item.meta.get_field(fieldname) and value is not None:
							if (item.get(fieldname) is None or fieldname in force_item_fields):
								item.set(fieldname, value)

							elif fieldname in ['cost_center', 'conversion_factor'] and not item.get(fieldname):
								item.set(fieldname, value)

							elif fieldname == "serial_no":
								# Ensure that serial numbers are matched against Stock UOM
								item_conversion_factor = item.get("conversion_factor") or 1.0
								item_qty = abs(item.get("qty")) * item_conversion_factor

								if item_qty != len(get_serial_nos(item.get('serial_no'))):
									item.set(fieldname, value)

					if self.doctype in ["Purchase Invoice", "Sales Invoice"] and item.meta.get_field('is_fixed_asset'):
						item.set('is_fixed_asset', ret.get('is_fixed_asset', 0))

					if ret.get("pricing_rule"):
						# if user changed the discount percentage then set user's discount percentage ?
						item.set("pricing_rule", ret.get("pricing_rule"))
						item.set("discount_percentage", ret.get("discount_percentage"))
						if ret.get("pricing_rule_for") == "Rate":
							item.set("price_list_rate", ret.get("price_list_rate"))

						if item.price_list_rate:
							item.rate = flt(item.price_list_rate *
											(1.0 - (flt(item.discount_percentage) / 100.0)), item.precision("rate"))

			if self.doctype == "Purchase Invoice":
				self.set_expense_account(for_validate)

	def set_taxes(self):
		if not self.meta.get_field("taxes"):
			return

		tax_master_doctype = self.meta.get_field("taxes_and_charges").options

		if (self.is_new() or self.is_pos_profile_changed()) and not self.get("taxes"):
			if self.company and not self.get("taxes_and_charges"):
				# get the default tax master
				self.taxes_and_charges = frappe.db.get_value(tax_master_doctype,
															 {"is_default": 1, 'company': self.company})

			self.append_taxes_from_master(tax_master_doctype)

	def is_pos_profile_changed(self):
		if (self.doctype == 'Sales Invoice' and self.is_pos and
				self.pos_profile != frappe.db.get_value('Sales Invoice', self.name, 'pos_profile')):
			return True

	def append_taxes_from_master(self, tax_master_doctype=None):
		if self.get("taxes_and_charges"):
			if not tax_master_doctype:
				tax_master_doctype = self.meta.get_field("taxes_and_charges").options

			self.extend("taxes", get_taxes_and_charges(tax_master_doctype, self.get("taxes_and_charges")))

	def set_other_charges(self):
		self.set("taxes", [])
		self.set_taxes()

	def validate_enabled_taxes_and_charges(self):
		taxes_and_charges_doctype = self.meta.get_options("taxes_and_charges")
		if frappe.db.get_value(taxes_and_charges_doctype, self.taxes_and_charges, "disabled"):
			frappe.throw(_("{0} '{1}' is disabled").format(taxes_and_charges_doctype, self.taxes_and_charges))

	def validate_tax_account_company(self):
		for d in self.get("taxes"):
			if d.account_head:
				tax_account_company = frappe.db.get_value("Account", d.account_head, "company")
				if tax_account_company != self.company:
					frappe.throw(_("Row #{0}: Account {1} does not belong to company {2}")
								 .format(d.idx, d.account_head, self.company))

	def get_gl_dict(self, args, account_currency=None):
		"""this method populates the common properties of a gl entry record"""

		posting_date = args.get('posting_date') or self.get('posting_date')
		fiscal_years = get_fiscal_years(posting_date, company=self.company)
		if len(fiscal_years) > 1:
			frappe.throw(_("Multiple fiscal years exist for the date {0}. Please set company in Fiscal Year").format(
				formatdate(posting_date)))
		else:
			fiscal_year = fiscal_years[0][0]

		gl_dict = frappe._dict({
			'company': self.company,
			'posting_date': posting_date,
			'fiscal_year': fiscal_year,
			'voucher_type': self.doctype,
			'voucher_no': self.name,
			'remarks': self.get("remarks"),
			'debit': 0,
			'credit': 0,
			'debit_in_account_currency': 0,
			'credit_in_account_currency': 0,
			'is_opening': self.get("is_opening") or "No",
			'party_type': None,
			'party': None,
			'project': self.get("project") or self.get("set_project"),
			'cost_center': self.get("cost_center")
		})
		gl_dict.update(args)

		if not account_currency:
			account_currency = get_account_currency(gl_dict.account)

		if gl_dict.account and self.doctype not in ["Journal Entry",
													"Period Closing Voucher", "Payment Entry"]:
			self.validate_account_currency(gl_dict.account, account_currency)
			set_balance_in_account_currency(gl_dict, account_currency, self.get("conversion_rate"),
											self.company_currency)

		return gl_dict

	def validate_qty_is_not_zero(self):
		for item in self.items:
			if not item.qty:
				frappe.throw("Item quantity can not be zero")

	def validate_account_currency(self, account, account_currency=None):
		valid_currency = [self.company_currency]
		if self.get("currency") and self.currency != self.company_currency:
			valid_currency.append(self.currency)

		if account_currency not in valid_currency:
			frappe.throw(_("Account {0} is invalid. Account Currency must be {1}")
						 .format(account, _(" or ").join(valid_currency)))

	def clear_unallocated_advances(self, childtype, parentfield):
		self.set(parentfield, self.get(parentfield, {"allocated_amount": ["not in", [0, None, ""]]}))

		frappe.db.sql("""delete from `tab%s` where parentfield=%s and parent = %s
			and allocated_amount = 0""" % (childtype, '%s', '%s'), (parentfield, self.name))

	def apply_shipping_rule(self):
		if self.shipping_rule:
			shipping_rule = frappe.get_doc("Shipping Rule", self.shipping_rule)
			shipping_rule.apply(self)
			self.calculate_taxes_and_totals()

	def get_shipping_address(self):
		'''Returns Address object from shipping address fields if present'''

		# shipping address fields can be `shipping_address_name` or `shipping_address`
		# try getting value from both

		for fieldname in ('shipping_address_name', 'shipping_address'):
			shipping_field = self.meta.get_field(fieldname)
			if shipping_field and shipping_field.fieldtype == 'Link':
				if self.get(fieldname):
					return frappe.get_doc('Address', self.get(fieldname))

		return {}

	def set_advances(self):
		"""Returns list of advances against Account, Party, Reference"""

		res = self.get_advance_entries()
		company_currency = erpnext.get_company_currency(self.company)

		self.set("advances", [])
		advance_allocated = 0
		for d in res:
			if d.against_order:
				allocated_amount = flt(d.amount)
			else:
				if self.get("party_account_currency")\
					and self.get("party_account_currency") == company_currency:
					amount = self.get("base_rounded_total") or self.get("base_grand_total")
				else:
					amount = self.get("rounded_total") or self.get("grand_total")

				allocated_amount = min(flt(amount) - advance_allocated, d.amount)
			advance_allocated += flt(allocated_amount)

			self.append("advances", {
				"doctype": self.doctype + " Advance",
				"reference_type": d.reference_type,
				"reference_name": d.reference_name,
				"reference_row": d.reference_row,
				"remarks": d.remarks,
				"advance_amount": flt(d.amount),
				"allocated_amount": allocated_amount
			})

	def get_advance_entries(self, include_unallocated=True):
		if self.doctype == "Sales Invoice":
			party_account = self.debit_to
			party_type = "Customer"
			party = self.customer
			order_field = "sales_order"
			order_doctype = "Sales Order"
		elif self.doctype == "Purchase Invoice":
			party_account = self.credit_to
			party_type = "Letter of Credit" if self.letter_of_credit else "Supplier"
			party = self.letter_of_credit if self.letter_of_credit else self.supplier
			order_field = "purchase_order"
			order_doctype = "Purchase Order"
		else:
			party_account = self.credit_to
			party_type = self.party_type
			party = self.party
			order_field = None
			order_doctype = None

		if order_field:
			order_list = list(set([d.get(order_field) for d in self.get("items") if d.get(order_field)]))
		else:
			order_list = []

		journal_entries = get_advance_journal_entries(party_type, party, party_account,
													  order_doctype, order_list, include_unallocated)

		payment_entries = get_advance_payment_entries(party_type, party, party_account,
													  order_doctype, order_list, include_unallocated)

		res = journal_entries + payment_entries

		return res

	def is_inclusive_tax(self):
		is_inclusive = cint(frappe.db.get_single_value("Accounts Settings",
													   "show_inclusive_tax_in_print"))

		if is_inclusive:
			is_inclusive = 0
			if self.get("taxes", filters={"included_in_print_rate": 1}):
				is_inclusive = 1

		return is_inclusive

	def validate_advance_entries(self):
		order_field = "sales_order" if self.doctype == "Sales Invoice" else "purchase_order"
		order_list = list(set([d.get(order_field)
							   for d in self.get("items") if d.get(order_field)]))

		if not order_list: return

		advance_entries = self.get_advance_entries(include_unallocated=False)

		if advance_entries:
			advance_entries_against_si = [d.reference_name for d in self.get("advances")]
			for d in advance_entries:
				if not advance_entries_against_si or d.reference_name not in advance_entries_against_si:
					frappe.msgprint(_(
						"Payment Entry {0} is linked against Order {1}, check if it should be pulled as advance in this invoice.")
									.format(d.reference_name, d.against_order))

	def update_against_document_in_jv(self):
		"""
			Links invoice and advance voucher:
				1. cancel advance voucher
				2. split into multiple rows if partially adjusted, assign against voucher
				3. submit advance voucher
		"""

		if self.doctype == "Sales Invoice":
			party_type = "Customer"
			party = self.customer
			party_account = self.debit_to
			dr_or_cr = "credit_in_account_currency"
		elif self.doctype == "Purchase Invoice":
			party_type = "Letter of Credit" if self.letter_of_credit else "Supplier"
			party = self.letter_of_credit if self.letter_of_credit else self.supplier
			party_account = self.credit_to
			dr_or_cr = "debit_in_account_currency"
		else:
			party_type = self.party_type
			party = self.party
			party_account = self.credit_to
			dr_or_cr = "debit_in_account_currency"

		if self.doctype in ["Sales Invoice", "Purchase Invoice"]:
			invoice_amounts = {
				'exchange_rate': (self.conversion_rate
								  if self.party_account_currency != self.company_currency else 1),
				'grand_total': (self.base_grand_total
								if self.party_account_currency == self.company_currency else self.grand_total)
			}
		else:
			invoice_amounts = {
				'exchange_rate': 1,
				'grand_total': self.grand_total
			}

		lst = []
		for d in self.get('advances'):
			if flt(d.allocated_amount) > 0:
				args = frappe._dict({
					'voucher_type': d.reference_type,
					'voucher_no': d.reference_name,
					'voucher_detail_no': d.reference_row,
					'against_voucher_type': self.doctype,
					'against_voucher': self.name,
					'account': party_account,
					'party_type': party_type,
					'party': party,
					'dr_or_cr': dr_or_cr,
					'unadjusted_amount': flt(d.advance_amount),
					'allocated_amount': flt(d.allocated_amount),
					'outstanding_amount': self.outstanding_amount
				})
				args.update(invoice_amounts)
				lst.append(args)

		if lst:
			from erpnext.accounts.utils import reconcile_against_document
			reconcile_against_document(lst)

	def validate_multiple_billing(self, ref_dt, item_ref_dn, based_on, parentfield):
		from erpnext.controllers.status_updater import get_tolerance_for
		item_tolerance = {}
		global_tolerance = None

		for item in self.get("items"):
			if item.get(item_ref_dn):
				ref_amt = flt(frappe.db.get_value(ref_dt + " Item",
												  item.get(item_ref_dn), based_on), self.precision(based_on, item))
				if not ref_amt:
					frappe.msgprint(
						_("Warning: System will not check overbilling since amount for Item {0} in {1} is zero").format(
							item.item_code, ref_dt))
				else:
					already_billed = frappe.db.sql("""select sum(%s) from `tab%s`
						where %s=%s and docstatus=1 and parent != %s""" %
												   (based_on, self.doctype + " Item", item_ref_dn, '%s', '%s'),
												   (item.get(item_ref_dn), self.name))[0][0]

					total_billed_amt = flt(flt(already_billed) + flt(item.get(based_on)),
										   self.precision(based_on, item))

					tolerance, item_tolerance, global_tolerance = get_tolerance_for(item.item_code,
																					item_tolerance, global_tolerance)

					max_allowed_amt = flt(ref_amt * (100 + tolerance) / 100)

					if total_billed_amt - max_allowed_amt > 0.01:
						frappe.throw(_(
							"Cannot overbill for Item {0} in row {1} more than {2}. To allow over-billing, please set in Stock Settings").format(
							item.item_code, item.idx, max_allowed_amt))

	def get_company_default(self, fieldname):
		from erpnext.accounts.utils import get_company_default
		return get_company_default(self.company, fieldname)

	def get_stock_items(self):
		stock_items = []
		item_codes = list(set(item.item_code for item in self.get("items")))
		if item_codes:
			stock_items = [r[0] for r in frappe.db.sql("""select name
				from `tabItem` where name in (%s) and is_stock_item=1""" % \
													   (", ".join((["%s"] * len(item_codes))),), item_codes)]

		return stock_items

	def set_total_advance_paid(self):
		if self.doctype == "Sales Order":
			dr_or_cr = "credit_in_account_currency"
			party = self.customer
		else:
			dr_or_cr = "debit_in_account_currency"
			party = self.supplier

		advance = frappe.db.sql("""
			select
				account_currency, sum({dr_or_cr}) as amount
			from
				`tabGL Entry`
			where
				against_voucher_type = %s and against_voucher = %s and party=%s
				and docstatus = 1
		""".format(dr_or_cr=dr_or_cr), (self.doctype, self.name, party), as_dict=1)

		if advance:
			advance = advance[0]
			advance_paid = flt(advance.amount, self.precision("advance_paid"))
			formatted_advance_paid = fmt_money(advance_paid, precision=self.precision("advance_paid"),
											   currency=advance.account_currency)

			frappe.db.set_value(self.doctype, self.name, "party_account_currency",
								advance.account_currency)

			if advance.account_currency == self.currency:
				order_total = self.get("rounded_total") or self.grand_total
				precision = "rounded_total" if self.get("rounded_total") else "grand_total"
			else:
				order_total = self.get("base_rounded_total") or self.base_grand_total
				precision = "base_rounded_total" if self.get("base_rounded_total") else "base_grand_total"

			formatted_order_total = fmt_money(order_total, precision=self.precision(precision),
											  currency=advance.account_currency)

			if self.currency == self.company_currency and advance_paid > order_total:
				frappe.throw(_("Total advance ({0}) against Order {1} cannot be greater than the Grand Total ({2})")
							 .format(formatted_advance_paid, self.name, formatted_order_total))

			frappe.db.set_value(self.doctype, self.name, "advance_paid", advance_paid)

	@property
	def company_abbr(self):
		if not hasattr(self, "_abbr"):
			self._abbr = frappe.db.get_value('Company',  self.company,  "abbr")

		return self._abbr

	def validate_party(self):
		party_type, party = self.get_party()
		validate_party_frozen_disabled(party_type, party)

		billing_party_type, billing_party = self.get_billing_party()
		if (billing_party_type, billing_party) != (party_type, party):
			validate_party_frozen_disabled(billing_party_type, billing_party)

	def get_party(self):
		if self.doctype == "Landed Cost Voucher":
			return self.get("party_type"), self.get("party")

		party_type = None
		if self.doctype in ("Opportunity", "Quotation", "Sales Order", "Delivery Note", "Sales Invoice"):
			party_type = 'Customer'

		elif self.doctype in ("Supplier Quotation", "Purchase Order", "Purchase Receipt", "Purchase Invoice"):
			party_type = 'Supplier'

		elif self.meta.get_field("customer"):
			party_type = "Customer"

		elif self.meta.get_field("supplier"):
			party_type = "Supplier"

		party = self.get(scrub(party_type)) if party_type else None

		return party_type, party

	def get_billing_party(self):
		if self.get("letter_of_credit"):
			return "Letter of Credit", self.get("letter_of_credit")
		else:
			return self.get_party()

	def validate_currency(self):
		if self.get("currency"):
			party_type, party = self.get_billing_party()
			if party_type and party:
				party_account_currency = get_party_account_currency(party_type, party, self.company)

				if (party_account_currency
						and party_account_currency != self.company_currency
						and self.currency != party_account_currency):
					frappe.throw(_("Accounting Entry for {0}: {1} can only be made in currency: {2}")
								 .format(party_type, party, party_account_currency), InvalidCurrency)

				# Note: not validating with gle account because we don't have the account
				# at quotation / sales order level and we shouldn't stop someone
				# from creating a sales invoice if sales order is already created

	def validate_fixed_asset(self):
		for d in self.get("items"):
			if d.is_fixed_asset:
				# if d.qty > 1:
				# 					frappe.throw(_("Row #{0}: Qty must be 1, as item is a fixed asset. Please use separate row for multiple qty.").format(d.idx))

				if d.meta.get_field("asset") and d.asset:
					asset = frappe.get_doc("Asset", d.asset)

					if asset.company != self.company:
						frappe.throw(_("Row #{0}: Asset {1} does not belong to company {2}")
									 .format(d.idx, d.asset, self.company))

					elif asset.item_code != d.item_code:
						frappe.throw(_("Row #{0}: Asset {1} does not linked to Item {2}")
									 .format(d.idx, d.asset, d.item_code))

					# elif asset.docstatus != 1:
					# 						frappe.throw(_("Row #{0}: Asset {1} must be submitted").format(d.idx, d.asset))

					elif self.doctype == "Purchase Invoice":
						# if asset.status != "Submitted":
						# 							frappe.throw(_("Row #{0}: Asset {1} is already {2}")
						# 								.format(d.idx, d.asset, asset.status))
						if getdate(asset.purchase_date) != getdate(self.posting_date):
							frappe.throw(
								_("Row #{0}: Posting Date must be same as purchase date {1} of asset {2}").format(d.idx,
																												  asset.purchase_date,
																												  d.asset))
						elif asset.is_existing_asset:
							frappe.throw(
								_("Row #{0}: Purchase Invoice cannot be made against an existing asset {1}").format(
									d.idx, d.asset))

					elif self.docstatus == "Sales Invoice" and self.docstatus == 1:
						if self.update_stock:
							frappe.throw(_("'Update Stock' cannot be checked for fixed asset sale"))

						elif asset.status in ("Scrapped", "Cancelled", "Sold"):
							frappe.throw(_("Row #{0}: Asset {1} cannot be submitted, it is already {2}")
										 .format(d.idx, d.asset, asset.status))

	def delink_advance_entries(self, linked_doc_name):
		total_allocated_amount = 0
		for adv in self.advances:
			consider_for_total_advance = True
			if adv.reference_name == linked_doc_name:
				frappe.db.sql("""delete from `tab{0} Advance`
					where name = %s""".format(self.doctype), adv.name)
				consider_for_total_advance = False

			if consider_for_total_advance:
				total_allocated_amount += flt(adv.allocated_amount, adv.precision("allocated_amount"))

		frappe.db.set_value(self.doctype, self.name, "total_advance",
							total_allocated_amount, update_modified=False)

	def group_similar_items(self):
		group_item_qty = {}
		group_item_amount = {}
		# to update serial number in print
		count = 0

		for item in self.items:
			group_item_qty[item.item_code] = group_item_qty.get(item.item_code, 0) + item.qty
			group_item_amount[item.item_code] = group_item_amount.get(item.item_code, 0) + item.amount

		duplicate_list = []
		for item in self.items:
			if item.item_code in group_item_qty:
				count += 1
				item.qty = group_item_qty[item.item_code]
				item.amount = group_item_amount[item.item_code]
				item.rate = flt(flt(item.amount) / flt(item.qty), item.precision("rate"))
				item.idx = count
				del group_item_qty[item.item_code]
			else:
				duplicate_list.append(item)
		for item in duplicate_list:
			self.remove(item)

	def set_payment_schedule(self):
		if self.doctype == 'Sales Invoice' and self.is_pos:
			self.payment_terms_template = ''
			return

		posting_date = self.get("bill_date") or self.get("posting_date") or self.get("transaction_date")
		date = self.get("due_date")
		due_date = date or posting_date
		grand_total = self.get("rounded_total") or self.grand_total
		if self.doctype in ("Sales Invoice", "Purchase Invoice"):
			grand_total = grand_total - flt(self.write_off_amount)

		if self.get("total_advance"):
			grand_total -= self.get("total_advance")

		if not self.get("payment_schedule"):
			if self.get("payment_terms_template"):
				data = get_payment_terms(self.payment_terms_template, posting_date, grand_total)
				for item in data:
					self.append("payment_schedule", item)
			else:
				data = dict(due_date=due_date, invoice_portion=100, payment_amount=grand_total)
				self.append("payment_schedule", data)
		else:
			for d in self.get("payment_schedule"):
				if d.invoice_portion:
					d.payment_amount = grand_total * flt(d.invoice_portion) / 100

	def set_due_date(self):
		due_dates = [d.due_date for d in self.get("payment_schedule") if d.due_date]
		if due_dates:
			self.due_date = max(due_dates)

	def validate_payment_schedule_dates(self):
		dates = []
		li = []

		if self.doctype == 'Sales Invoice' and self.is_pos: return

		for d in self.get("payment_schedule"):
			if self.doctype == "Sales Order" and getdate(d.due_date) < getdate(self.transaction_date):
				frappe.throw(_("Row {0}: Due Date cannot be before posting date").format(d.idx))
			elif d.due_date in dates:
				li.append(_("{0} in row {1}").format(d.due_date, d.idx))
			dates.append(d.due_date)

		if li:
			duplicates = '<br>' + '<br>'.join(li)
			frappe.throw(_("Rows with duplicate due dates in other rows were found: {0}").format(duplicates))

	def validate_payment_schedule_amount(self):
		if self.doctype == 'Sales Invoice' and self.is_pos: return

		if self.get("payment_schedule"):
			total = 0
			for d in self.get("payment_schedule"):
				total += flt(d.payment_amount)
			total = flt(total, self.precision("grand_total"))

			grand_total = flt(self.get("rounded_total") or self.grand_total, self.precision('grand_total'))
			if self.get("total_advance"):
				grand_total -= self.get("total_advance")

			if self.doctype in ("Sales Invoice", "Purchase Invoice"):
				grand_total = grand_total - flt(self.write_off_amount)
			if total != grand_total:
				frappe.throw(_("Total Payment Amount in Payment Schedule must be equal to Grand / Rounded Total"))

	def is_rounded_total_disabled(self):
		if self.meta.get_field("calculate_tax_on_company_currency") and cint(self.get("calculate_tax_on_company_currency")):
			return True
		if self.meta.get_field("disable_rounded_total"):
			return self.disable_rounded_total
		else:
			return frappe.db.get_single_value("Global Defaults", "disable_rounded_total")

@frappe.whitelist()
def get_tax_rate(account_head):
	return frappe.db.get_value("Account", account_head, ["tax_rate", "account_name"], as_dict=True)


@frappe.whitelist()
def get_default_taxes_and_charges(master_doctype, tax_template=None, company=None):
	if not company: return {}

	if tax_template and company:
		tax_template_company = frappe.db.get_value(master_doctype, tax_template, "company")
		if tax_template_company == company:
			return

	default_tax = frappe.db.get_value(master_doctype, {"is_default": 1, "company": company})

	return {
		'taxes_and_charges': default_tax,
		'taxes': get_taxes_and_charges(master_doctype, default_tax)
	}


@frappe.whitelist()
def get_taxes_and_charges(master_doctype, master_name):
	if not master_name:
		return
	from frappe.model import default_fields
	tax_master = frappe.get_doc(master_doctype, master_name)

	taxes_and_charges = []
	for i, tax in enumerate(tax_master.get("taxes")):
		tax = tax.as_dict()

		for fieldname in default_fields:
			if fieldname in tax:
				del tax[fieldname]

		taxes_and_charges.append(tax)

	return taxes_and_charges


def validate_conversion_rate(currency, conversion_rate, conversion_rate_label, company):
	"""common validation for currency and price list currency"""

	company_currency = frappe.get_cached_value('Company',  company,  "default_currency")

	if not conversion_rate:
		throw(_("{0} is mandatory. Maybe Currency Exchange record is not created for {1} to {2}.").format(
			conversion_rate_label, currency, company_currency))


def validate_taxes_and_charges(tax):
	if tax.charge_type in ['Actual', 'On Net Total'] and tax.row_id:
		frappe.throw(_("Can refer row only if the charge type is 'On Previous Row Amount' or 'Previous Row Total'"))
	elif tax.charge_type in ['On Previous Row Amount', 'On Previous Row Total']:
		if cint(tax.idx) == 1:
			frappe.throw(
				_("Cannot select charge type as 'On Previous Row Amount' or 'On Previous Row Total' for first row"))
		elif not tax.row_id:
			frappe.throw(_("Please specify a valid Row ID for row {0} in table {1}".format(tax.idx, _(tax.doctype))))
		elif tax.row_id and cint(tax.row_id) >= cint(tax.idx):
			frappe.throw(_("Cannot refer row number greater than or equal to current row number for this Charge type"))

	if tax.charge_type == "Actual":
		tax.rate = None


def validate_inclusive_tax(tax, doc):
	def _on_previous_row_error(row_range):
		throw(_("To include tax in row {0} in Item rate, taxes in rows {1} must also be included").format(tax.idx,
																										  row_range))

	if cint(getattr(tax, "included_in_print_rate", None)):
		if tax.charge_type == "Actual":
			# inclusive tax cannot be of type Actual
			throw(_("Charge of type 'Actual' in row {0} cannot be included in Item Rate").format(tax.idx))
		elif tax.charge_type == "Weighted Distribution":
			# inclusive tax cannot be of type Actual
			throw(_("Charge of type 'Weighted Distribution' in row {0} cannot be included in Item Rate").format(tax.idx))
		elif tax.charge_type == "On Previous Row Amount" and \
				not cint(doc.get("taxes")[cint(tax.row_id) - 1].included_in_print_rate):
			# referred row should also be inclusive
			_on_previous_row_error(tax.row_id)
		elif tax.charge_type == "On Previous Row Total" and \
				not all([cint(t.included_in_print_rate) for t in doc.get("taxes")[:cint(tax.row_id) - 1]]):
			# all rows about the reffered tax should be inclusive
			_on_previous_row_error("1 - %d" % (tax.row_id,))
		elif tax.get("category") == "Valuation":
			frappe.throw(_("Valuation type charges can not marked as Inclusive"))


def set_balance_in_account_currency(gl_dict, account_currency=None, conversion_rate=None, company_currency=None):
	if (not conversion_rate) and (account_currency != company_currency):
		frappe.throw(_("Account: {0} with currency: {1} can not be selected")
					 .format(gl_dict.account, account_currency))

	gl_dict["account_currency"] = company_currency if account_currency == company_currency \
		else account_currency

	# set debit/credit in account currency if not provided
	if flt(gl_dict.debit) and not flt(gl_dict.debit_in_account_currency):
		gl_dict.debit_in_account_currency = gl_dict.debit if account_currency == company_currency \
			else flt(gl_dict.debit / conversion_rate, 2)

	if flt(gl_dict.credit) and not flt(gl_dict.credit_in_account_currency):
		gl_dict.credit_in_account_currency = gl_dict.credit if account_currency == company_currency \
			else flt(gl_dict.credit / conversion_rate, 2)


def get_advance_journal_entries(party_type, party, party_account, order_doctype,
		order_list=None, include_unallocated=True, against_all_orders=False, against_account=None, limit=None):
	journal_entries = []
	if erpnext.get_party_account_type(party_type) == "Receivable":
		dr_or_cr = "credit_in_account_currency"
		bal_dr_or_cr = "gle_je.credit_in_account_currency - gle_je.debit_in_account_currency"
		payment_dr_or_cr = "gle_payment.debit_in_account_currency - gle_payment.credit_in_account_currency"
	else:
		dr_or_cr = "debit_in_account_currency"
		bal_dr_or_cr = "gle_je.debit_in_account_currency - gle_je.credit_in_account_currency"
		payment_dr_or_cr = "gle_payment.credit_in_account_currency - gle_payment.debit_in_account_currency"

	limit_cond = "limit %(limit)s" if limit else ""

	# JVs against order documents
	if order_list or against_all_orders:
		if order_list:
			order_condition = "and ifnull(jea.reference_name, '') in ('{0}')" \
				.format("', '".join([frappe.db.escape(d) for d in order_list]))
		else:
			order_condition = "and ifnull(jea.reference_name, '') != ''"

		against_account_condition = "and jea.against_account like '%%{0}%%'".format(frappe.db.escape(against_account)) \
			if against_account else ""

		journal_entries += frappe.db.sql("""
			select
				"Journal Entry" as reference_type, je.name as reference_name, je.remark as remarks,
				jea.{dr_or_cr} as amount, jea.name as reference_row, jea.reference_name as against_order
			from
				`tabJournal Entry` je, `tabJournal Entry Account` jea
			where
				je.name = jea.parent and jea.account = %(account)s
				and jea.party_type = %(party_type)s and jea.party = %(party)s
				and {dr_or_cr} > 0 and jea.reference_type = '{order_doctype}' and je.docstatus = 1
				{order_condition} {against_account_condition}
			order by je.posting_date
			{limit_cond}""".format(
				dr_or_cr=dr_or_cr,
				order_doctype=order_doctype,
				order_condition=order_condition,
				against_account_condition=against_account_condition,
				limit_cond=limit_cond
			), {
			"party_type": party_type,
			"party": party,
			"account": party_account,
			"limit": limit
			}, as_dict=1)

	# Unallocated payment JVs
	if include_unallocated:
		against_account_condition = ""
		if against_account:
			against_account_condition = "and GROUP_CONCAT(gle_je.against) like '%%{0}%%'".format(frappe.db.escape(against_account))

		journal_entries += frappe.db.sql("""
		select
			gle_je.voucher_type as reference_type, je.name as reference_name, je.remark as remarks,
			ifnull(sum({bal_dr_or_cr}), 0) - (
				select ifnull(sum({payment_dr_or_cr}), 0)
				from `tabGL Entry` gle_payment
				where
					gle_payment.against_voucher_type = gle_je.voucher_type
					and gle_payment.against_voucher = gle_je.voucher_no
					and gle_payment.party_type = gle_je.party_type
					and gle_payment.party = gle_je.party
					and gle_payment.account = gle_je.account
					and abs({payment_dr_or_cr}) > 0
			) as amount
		from `tabGL Entry` gle_je
		inner join `tabJournal Entry` je on je.name = gle_je.voucher_no
		where
			gle_je.party_type = %(party_type)s and gle_je.party = %(party)s and gle_je.account = %(account)s
			and gle_je.voucher_type = 'Journal Entry' and (gle_je.against_voucher = '' or gle_je.against_voucher is null)
			and abs({bal_dr_or_cr}) > 0
		group by gle_je.voucher_no
		having amount > 0.005 {against_account_condition}
		order by gle_je.posting_date
		{limit_cond}""".format(
			bal_dr_or_cr=bal_dr_or_cr,
			payment_dr_or_cr=payment_dr_or_cr,
			against_account_condition=against_account_condition,
			limit_cond=limit_cond
		), {
			"party_type": party_type,
			"party": party,
			"account": party_account,
			"limit": limit
		}, as_dict=True)

	return list(journal_entries)


def get_advance_payment_entries(party_type, party, party_account, order_doctype,
		order_list=None, include_unallocated=True, against_all_orders=False, against_account=None, limit=None):
	payment_entries_against_order, unallocated_payment_entries = [], []
	party_account_type = erpnext.get_party_account_type(party_type)
	party_account_field = "paid_from" if party_account_type == "Receivable" else "paid_to"
	against_account_field = "paid_to" if party_account_type == "Receivable" else "paid_from"
	payment_type = "Receive" if party_account_type == "Receivable" else "Pay"
	limit_cond = "limit %s" % limit if limit else ""

	against_account_condition = ""
	if against_account:
		against_account_condition = "and pe.{against_account_field} = {against_account}".format(
			against_account_field=against_account_field, against_account=frappe.db.escape(against_account))

	if order_list or against_all_orders:
		if order_list:
			reference_condition = " and pref.reference_name in ({0})" \
				.format(', '.join(['%s'] * len(order_list)))
		else:
			reference_condition = ""
			order_list = []

		payment_entries_against_order = frappe.db.sql("""
			select
				"Payment Entry" as reference_type, pe.name as reference_name,
				pe.remarks, pref.allocated_amount as amount, pref.name as reference_row,
				pref.reference_name as against_order, pe.posting_date
			from `tabPayment Entry` pe, `tabPayment Entry Reference` pref
			where
				pe.name = pref.parent and pe.{party_account_field} = %s and pe.payment_type = %s
				and pe.party_type = %s and pe.party = %s and pe.docstatus = 1
				and pref.reference_doctype = %s
				{reference_condition} {against_account_condition}
			order by pe.posting_date
			{limit_cond}
		""".format(
			party_account_field=party_account_field,
			reference_condition=reference_condition,
			against_account_condition=against_account_condition,
			limit_cond=limit_cond
		), [party_account, payment_type, party_type, party, order_doctype] + order_list, as_dict=1)

	if include_unallocated:
		unallocated_payment_entries = frappe.db.sql("""
			select "Payment Entry" as reference_type, name as reference_name, remarks, unallocated_amount as amount
			from `tabPayment Entry` pe
			where
				{party_account_field} = %s and party_type = %s and party = %s and payment_type = %s
				and docstatus = 1 and unallocated_amount > 0
				{against_account_condition}
			order by posting_date
			{limit_cond}
		""".format(
			party_account_field=party_account_field,
			against_account_condition=against_account_condition,
			limit_cond=limit_cond
		), [party_account, party_type, party, payment_type], as_dict=1)

	return list(payment_entries_against_order) + list(unallocated_payment_entries)


def update_invoice_status():
	# Daily update the status of the invoices

	frappe.db.sql(""" update `tabSales Invoice` set status = 'Overdue'
		where due_date < CURDATE() and docstatus = 1 and outstanding_amount > 0""")

	frappe.db.sql(""" update `tabPurchase Invoice` set status = 'Overdue'
		where due_date < CURDATE() and docstatus = 1 and outstanding_amount > 0""")


@frappe.whitelist()
def get_payment_terms(terms_template, posting_date=None, grand_total=None, bill_date=None):
	if not terms_template:
		return

	terms_doc = frappe.get_doc("Payment Terms Template", terms_template)

	schedule = []
	for d in terms_doc.get("terms"):
		term_details = get_payment_term_details(d, posting_date, grand_total, bill_date)
		schedule.append(term_details)

	return schedule


@frappe.whitelist()
def get_payment_term_details(term, posting_date=None, grand_total=None, bill_date=None):
	term_details = frappe._dict()
	if isinstance(term, text_type):
		term = frappe.get_doc("Payment Term", term)
	else:
		term_details.payment_term = term.payment_term
	term_details.description = term.description
	term_details.invoice_portion = term.invoice_portion
	term_details.payment_amount = flt(term.invoice_portion) * flt(grand_total) / 100
	if bill_date:
		term_details.due_date = get_due_date(term, bill_date)
	elif posting_date:
		term_details.due_date = get_due_date(term, posting_date)

	if getdate(term_details.due_date) < getdate(posting_date):
		term_details.due_date = posting_date
	term_details.mode_of_payment = term.mode_of_payment

	return term_details


def get_due_date(term, posting_date=None, bill_date=None):
	due_date = None
	date = bill_date or posting_date
	if term.due_date_based_on == "Day(s) after invoice date":
		due_date = add_days(date, term.credit_days)
	elif term.due_date_based_on == "Day(s) after the end of the invoice month":
		due_date = add_days(get_last_day(date), term.credit_days)
	elif term.due_date_based_on == "Month(s) after the end of the invoice month":
		due_date = add_months(get_last_day(date), term.credit_months)
	return due_date


def get_supplier_block_status(party_name):
	"""
	Returns a dict containing the values of `on_hold`, `release_date` and `hold_type` of
	a `Supplier`
	"""
	supplier = frappe.get_doc('Supplier', party_name)
	info = {
		'on_hold': supplier.on_hold,
		'release_date': supplier.release_date,
		'hold_type': supplier.hold_type
	}
	return info


@frappe.whitelist()
def update_child_qty_rate(parent_doctype, trans_items, parent_doctype_name):
	data = json.loads(trans_items)
	for d in data:
		child_item = frappe.get_doc(parent_doctype + ' Item', d.get("docname"))

		if parent_doctype == "Sales Order" and flt(d.get("qty")) < child_item.delivered_qty:
			frappe.throw(_("Cannot set quantity less than delivered quantity"))

		if parent_doctype == "Purchase Order" and flt(d.get("qty")) < child_item.received_qty:
			frappe.throw(_("Cannot set quantity less than received quantity"))

		child_item.qty = flt(d.get("qty"))

		if child_item.billed_amt > (flt(d.get("rate")) * flt(d.get("qty"))):
			frappe.throw(_("Row #{0}: Cannot set Rate if amount is greater than billed amount for Item {1}.")
						 .format(child_item.idx, child_item.item_code))
		else:
			child_item.rate = flt(d.get("rate"))
		child_item.flags.ignore_validate_update_after_submit = True
		child_item.save()

	p_doctype = frappe.get_doc(parent_doctype, parent_doctype_name)

	p_doctype.flags.ignore_validate_update_after_submit = True
	p_doctype.set_qty_as_per_stock_uom()
	p_doctype.calculate_taxes_and_totals()
	frappe.get_doc('Authorization Control').validate_approving_authority(p_doctype.doctype,
		p_doctype.company, p_doctype.base_grand_total)

	p_doctype.set_payment_schedule()
	if parent_doctype == 'Purchase Order':
		p_doctype.validate_minimum_order_qty()
		p_doctype.validate_budget()
		if p_doctype.is_against_so():
			p_doctype.update_status_updater()
	else:
		p_doctype.check_credit_limit()

	p_doctype.save()

	if parent_doctype == 'Purchase Order':
		update_last_purchase_rate(p_doctype, is_submit = 1)
		p_doctype.update_prevdoc_status()
		p_doctype.update_requested_qty()
		p_doctype.update_ordered_qty()
		p_doctype.update_ordered_and_reserved_qty()
		p_doctype.update_receiving_percentage()
		if p_doctype.is_subcontracted == "Yes":
			p_doctype.update_reserved_qty_for_subcontract()
	else:
		p_doctype.update_reserved_qty()
		p_doctype.update_project()
		p_doctype.update_prevdoc_status('submit')
		p_doctype.update_delivery_status()

	p_doctype.update_blanket_order()
	p_doctype.update_billing_percentage()
	p_doctype.set_status()

@erpnext.allow_regional
def validate_regional(doc):
	pass<|MERGE_RESOLUTION|>--- conflicted
+++ resolved
@@ -97,15 +97,12 @@
 		if self.doctype == 'Purchase Invoice':
 			self.validate_paid_amount()
 
-<<<<<<< HEAD
-		if self.doctype in ['Purchase Invoice', 'Sales Invoice', 'Landed Cost Voucher'] and cint(self.allocate_advances_automatically):
-			self.set_advances()
-=======
 		if self.doctype in ['Purchase Invoice', 'Sales Invoice']:
 			pos_check_field = "is_pos" if self.doctype=="Sales Invoice" else "is_paid"
 			if cint(self.allocate_advances_automatically) and not cint(self.get(pos_check_field)):
 				self.set_advances()
->>>>>>> 0692e5eb
+		elif self.doctype in ['Landed Cost Voucher'] and cint(self.allocate_advances_automatically):
+			self.set_advances()
 
 		if self.doctype in ['Purchase Invoice', 'Sales Invoice'] and self.is_return:
 				self.validate_qty()
