# Copyright (c) 2022, Frappe Technologies Pvt. Ltd. and contributors
# For license information, please see license.txt

import copy
import json
from collections import defaultdict

import frappe
from frappe import _
from frappe.model.mapper import get_mapped_doc
from frappe.utils import cint, flt, get_link_to_form

from erpnext.controllers.stock_controller import StockController
from erpnext.stock.doctype.serial_and_batch_bundle.serial_and_batch_bundle import (
	get_voucher_wise_serial_batch_from_bundle,
)
from erpnext.stock.doctype.serial_no.serial_no import get_serial_nos
from erpnext.stock.serial_batch_bundle import SerialBatchCreation, get_serial_nos_from_bundle
from erpnext.stock.utils import get_incoming_rate


class SubcontractingController(StockController):
	def __init__(self, *args, **kwargs):
		super().__init__(*args, **kwargs)
		if self.get("is_old_subcontracting_flow"):
			self.subcontract_data = frappe._dict(
				{
					"order_doctype": "Purchase Order",
					"order_field": "purchase_order",
					"rm_detail_field": "po_detail",
					"receipt_supplied_items_field": "Purchase Receipt Item Supplied",
					"order_supplied_items_field": "Purchase Order Item Supplied",
				}
			)
		else:
			self.subcontract_data = frappe._dict(
				{
					"order_doctype": "Subcontracting Order",
					"order_field": "subcontracting_order",
					"rm_detail_field": "sco_rm_detail",
					"receipt_supplied_items_field": "Subcontracting Receipt Supplied Item",
					"order_supplied_items_field": "Subcontracting Order Supplied Item",
				}
			)

	def before_validate(self):
		if self.doctype in ["Subcontracting Order", "Subcontracting Receipt"]:
			self.remove_empty_rows()
			self.set_items_conversion_factor()

	def validate(self):
		if self.doctype in ["Subcontracting Order", "Subcontracting Receipt"]:
			self.validate_items()
			self.create_raw_materials_supplied()
		else:
			super().validate()

	def validate_rejected_warehouse(self):
		for item in self.get("items"):
			if flt(item.rejected_qty) and not item.rejected_warehouse:
				if self.rejected_warehouse:
					item.rejected_warehouse = self.rejected_warehouse
				else:
					frappe.throw(
						_("Row #{0}: Rejected Warehouse is mandatory for the rejected Item {1}").format(
							item.idx, item.item_code
						)
					)

			if item.get("rejected_warehouse") and (item.get("rejected_warehouse") == item.get("warehouse")):
				frappe.throw(
					_("Row #{0}: Accepted Warehouse and Rejected Warehouse cannot be same").format(item.idx)
				)

	def remove_empty_rows(self):
		for key in ["service_items", "items", "supplied_items"]:
			if self.get(key):
				idx = 1
				for item in self.get(key)[:]:
					if not (item.get("item_code") or item.get("main_item_code")):
						self.get(key).remove(item)
					else:
						item.idx = idx
						idx += 1

	def set_items_conversion_factor(self):
		for item in self.get("items"):
			if not item.conversion_factor:
				item.conversion_factor = 1

	def validate_items(self):
		for item in self.items:
			is_stock_item, is_sub_contracted_item = frappe.get_value(
				"Item", item.item_code, ["is_stock_item", "is_sub_contracted_item"]
			)

			if not is_stock_item:
				frappe.throw(_("Row {0}: Item {1} must be a stock item.").format(item.idx, item.item_name))

			if not item.get("is_scrap_item"):
				if not is_sub_contracted_item:
					frappe.throw(
						_("Row {0}: Item {1} must be a subcontracted item.").format(item.idx, item.item_name)
					)

				if (
					self.doctype == "Subcontracting Order" and not item.subcontracting_conversion_factor
				):  # this condition will only be true if user has recently updated from develop branch
					service_item_qty = frappe.get_value(
						"Subcontracting Order Service Item",
						filters={"purchase_order_item": item.purchase_order_item, "parent": self.name},
						fieldname=["qty"],
					)
					item.subcontracting_conversion_factor = service_item_qty / item.qty

				if self.doctype not in "Subcontracting Receipt" and item.qty > flt(
					get_pending_subcontracted_quantity(self.purchase_order).get(item.purchase_order_item)
					/ item.subcontracting_conversion_factor,
					frappe.get_precision("Purchase Order Item", "qty"),
				):
					frappe.throw(
						_(
							"Row {0}: Item {1}'s quantity cannot be higher than the available quantity."
						).format(item.idx, item.item_name)
					)
				item.amount = item.qty * item.rate

				if item.bom:
					is_active, bom_item, has_variants = frappe.get_value(
						"BOM", item.bom, ["is_active", "item", "has_variants"]
					)

					if not is_active:
						frappe.throw(
							_("Row {0}: Please select an active BOM for Item {1}.").format(
								item.idx, item.item_name
							)
						)

					should_throw = False
					if not has_variants:
						if bom_item != item.item_code:
							should_throw = True
					else:
						if bom_item != frappe.get_value("Item", item.item_code, "variant_of"):
							should_throw = True

					if should_throw:
						frappe.throw(
							_("Row {0}: Please select an valid BOM for Item {1}.").format(
								item.idx, item.item_name
							)
						)
				else:
					frappe.throw(
						_("Row {0}: Please select a BOM for Item {1}.").format(item.idx, item.item_name)
					)
			else:
				item.bom = None

	def __get_data_before_save(self):
		item_dict = {}
		if (
			self.doctype in ["Purchase Receipt", "Purchase Invoice", "Subcontracting Receipt"]
			and self._doc_before_save
		):
			for row in self._doc_before_save.get("items"):
				item_dict[row.name] = (row.item_code, row.qty)

		return item_dict

	def __identify_change_in_item_table(self):
		self.__changed_name = []
		self.__reference_name = []

		if self.doctype in ["Purchase Order", "Subcontracting Order"] or self.is_new():
			self.set(self.raw_material_table, [])
			return

		item_dict = self.__get_data_before_save()
		if not item_dict:
			return True

		for row in self.items:
			self.__reference_name.append(row.name)
			if (row.name not in item_dict) or (row.item_code, row.qty) != item_dict[row.name]:
				self.__changed_name.append(row.name)

			if item_dict.get(row.name):
				del item_dict[row.name]

		self.__changed_name.extend(item_dict.keys())

	def __get_backflush_based_on(self):
		self.backflush_based_on = frappe.db.get_single_value(
			"Buying Settings", "backflush_raw_materials_of_subcontract_based_on"
		)

	def initialized_fields(self):
		self.available_materials = frappe._dict()
		self.__transferred_items = frappe._dict()
		self.alternative_item_details = frappe._dict()
		self.__get_backflush_based_on()

	def __get_subcontract_orders(self):
		self.subcontract_orders = []

		if self.doctype in ["Purchase Order", "Subcontracting Order"]:
			return

		self.subcontract_orders = [
			item.get(self.subcontract_data.order_field)
			for item in self.items
			if item.get(self.subcontract_data.order_field)
		]

	def __get_pending_qty_to_receive(self):
		"""Get qty to be received against the subcontract order."""

		self.qty_to_be_received = defaultdict(float)

		if (
			self.doctype != self.subcontract_data.order_doctype
			and self.backflush_based_on != "BOM"
			and self.subcontract_orders
		):
			for row in frappe.get_all(
				f"{self.subcontract_data.order_doctype} Item",
				fields=["item_code", "(qty - received_qty) as qty", "parent", "name"],
				filters={"docstatus": 1, "parent": ("in", self.subcontract_orders)},
			):
				self.qty_to_be_received[(row.item_code, row.parent)] += row.qty

	def __get_transferred_items(self):
		se = frappe.qb.DocType("Stock Entry")
		se_detail = frappe.qb.DocType("Stock Entry Detail")

		query = (
			frappe.qb.from_(se)
			.inner_join(se_detail)
			.on(se.name == se_detail.parent)
			.select(
				se[self.subcontract_data.order_field],
				se.name.as_("voucher_no"),
				se_detail.item_code.as_("rm_item_code"),
				se_detail.item_name,
				se_detail.description,
				(
					frappe.qb.terms.Case()
					.when(((se.purpose == "Material Transfer") & (se.is_return == 1)), -1 * se_detail.qty)
					.else_(se_detail.qty)
				).as_("qty"),
				se_detail.basic_rate.as_("rate"),
				se_detail.amount,
				se_detail.serial_no,
				se_detail.serial_and_batch_bundle,
				se_detail.uom,
				se_detail.subcontracted_item.as_("main_item_code"),
				se_detail.stock_uom,
				se_detail.batch_no,
				se_detail.conversion_factor,
				se_detail.s_warehouse,
				se_detail.t_warehouse,
				se_detail.item_group,
				se_detail[self.subcontract_data.rm_detail_field],
			)
			.where(
				(se.docstatus == 1)
				& (se[self.subcontract_data.order_field].isin(self.subcontract_orders))
				& (
					(se.purpose == "Send to Subcontractor")
					| ((se.purpose == "Material Transfer") & (se.is_return == 1))
				)
			)
		)

		if self.backflush_based_on == "BOM":
			query = query.select(se_detail.original_item)

		return query.run(as_dict=True)

	def __set_alternative_item_details(self, row):
		if row.get("original_item"):
			self.alternative_item_details[row.get("original_item")] = row

	def __get_received_items(self, doctype):
		fields = []
		for field in ["name", self.subcontract_data.order_field, "parent"]:
			fields.append(f"`tab{doctype} Item`.`{field}`")

		filters = [
			[doctype, "docstatus", "=", 1],
			[f"{doctype} Item", self.subcontract_data.order_field, "in", self.subcontract_orders],
		]
		if doctype == "Purchase Invoice":
			filters.append(["Purchase Invoice", "update_stock", "=", 1])

		return frappe.get_all(f"{doctype}", fields=fields, filters=filters)

	def __get_consumed_items(self, doctype, receipt_items):
		fields = [
			"serial_no",
			"rm_item_code",
			"reference_name",
			"batch_no",
			"consumed_qty",
			"main_item_code",
			"parent as voucher_no",
		]

		if self.subcontract_data.receipt_supplied_items_field != "Purchase Receipt Item Supplied":
			fields.append("serial_and_batch_bundle")

		return frappe.get_all(
			self.subcontract_data.receipt_supplied_items_field,
			fields=fields,
			filters={"docstatus": 1, "reference_name": ("in", list(receipt_items)), "parenttype": doctype},
		)

	def __update_consumed_materials(self, doctype, return_consumed_items=False):
		"""Deduct the consumed materials from the available materials."""

		receipt_items = self.__get_received_items(doctype)
		if not receipt_items:
			return ([], {}) if return_consumed_items else None

		receipt_items = {item.name: item.get(self.subcontract_data.order_field) for item in receipt_items}
		consumed_materials = self.__get_consumed_items(doctype, receipt_items.keys())

		if return_consumed_items:
			return (consumed_materials, receipt_items)

		if not consumed_materials:
			return

		voucher_nos = [d.voucher_no for d in consumed_materials if d.voucher_no]
		voucher_bundle_data = (
			get_voucher_wise_serial_batch_from_bundle(
				voucher_no=voucher_nos,
				is_outward=1,
				get_subcontracted_item=("Subcontracting Receipt Supplied Item", "main_item_code"),
			)
			if voucher_nos
			else {}
		)

		for row in consumed_materials:
			key = (row.rm_item_code, row.main_item_code, receipt_items.get(row.reference_name))
			if not self.available_materials.get(key):
				continue

			self.available_materials[key]["qty"] -= row.consumed_qty

			bundle_key = (row.rm_item_code, row.main_item_code, self.supplier_warehouse, row.voucher_no)
			consumed_bundles = voucher_bundle_data.get(bundle_key, frappe._dict())

			if consumed_bundles.serial_nos:
				self.available_materials[key]["serial_no"] = list(
					set(self.available_materials[key]["serial_no"]) - set(consumed_bundles.serial_nos)
				)

			if consumed_bundles.batch_nos:
				for batch_no, qty in consumed_bundles.batch_nos.items():
					if qty:
						# Conumed qty is negative therefore added it instead of subtracting
						self.available_materials[key]["batch_no"][batch_no] += qty
						consumed_bundles.batch_nos[batch_no] += abs(qty)

			# Will be deprecated in v16
			if row.serial_no and not consumed_bundles.serial_nos:
				from erpnext.deprecation_dumpster import deprecation_warning

				deprecation_warning("unknown", "v16", "No instructions.")
				self.available_materials[key]["serial_no"] = list(
					set(self.available_materials[key]["serial_no"]) - set(get_serial_nos(row.serial_no))
				)

			# Will be deprecated in v16
			if row.batch_no and not consumed_bundles.batch_nos:
				from erpnext.deprecation_dumpster import deprecation_warning

				deprecation_warning("unknown", "v16", "No instructions.")
				self.available_materials[key]["batch_no"][row.batch_no] -= row.consumed_qty

	def get_available_materials(self):
		"""Get the available raw materials which has been transferred to the supplier.
		available_materials = {
		        (item_code, subcontracted_item, subcontract_order): {
		                'qty': 1, 'serial_no': [ABC], 'batch_no': {'batch1': 1}, 'data': item_details
		        }
		}
		"""
		if not self.subcontract_orders:
			return

		transferred_items = self.__get_transferred_items()

		voucher_nos = [row.voucher_no for row in transferred_items]
		voucher_bundle_data = (
			get_voucher_wise_serial_batch_from_bundle(
				voucher_no=voucher_nos,
				is_outward=0,
				get_subcontracted_item=("Stock Entry Detail", "subcontracted_item"),
			)
			if voucher_nos
			else {}
		)

		for row in transferred_items:
			key = (row.rm_item_code, row.main_item_code, row.get(self.subcontract_data.order_field))

			if key not in self.available_materials:
				self.available_materials.setdefault(
					key,
					frappe._dict(
						{
							"qty": 0,
							"serial_no": [],
							"batch_no": defaultdict(float),
							"item_details": row,
							f"{self.subcontract_data.rm_detail_field}s": [],
						}
					),
				)

			details = self.available_materials[key]
			details.qty += row.qty
			details[f"{self.subcontract_data.rm_detail_field}s"].append(
				row.get(self.subcontract_data.rm_detail_field)
			)

			if row.serial_no:
				details.serial_no.extend(get_serial_nos(row.serial_no))

			elif row.batch_no:
				details.batch_no[row.batch_no] += row.qty

			elif voucher_bundle_data:
				bundle_key = (row.rm_item_code, row.main_item_code, row.t_warehouse, row.voucher_no)

				bundle_data = voucher_bundle_data.get(bundle_key, frappe._dict())
				if bundle_data.serial_nos:
					details.serial_no.extend(bundle_data.serial_nos)
					bundle_data.serial_nos = []

				if bundle_data.batch_nos:
					for batch_no, qty in bundle_data.batch_nos.items():
						if qty < 0:
							qty = abs(qty)

						if qty > 0:
							details.batch_no[batch_no] += qty
							bundle_data.batch_nos[batch_no] -= qty

			self.__set_alternative_item_details(row)

		self.__transferred_items = copy.deepcopy(self.available_materials)
		if self.get("is_old_subcontracting_flow"):
			for doctype in ["Purchase Receipt", "Purchase Invoice"]:
				self.__update_consumed_materials(doctype)
		else:
			self.__update_consumed_materials("Subcontracting Receipt")

	def __remove_changed_rows(self):
		if not self.__changed_name:
			return

		i = 1
		self.set(self.raw_material_table, [])
		for item in self._doc_before_save.supplied_items:
			if item.reference_name in self.__changed_name:
				self.__remove_serial_and_batch_bundle(item)
				continue

			if item.reference_name not in self.__reference_name:
				continue

			item.idx = i
			self.append("supplied_items", item)

			i += 1

	def __remove_serial_and_batch_bundle(self, item):
		if item.serial_and_batch_bundle:
			frappe.delete_doc("Serial and Batch Bundle", item.serial_and_batch_bundle, force=True)

	def __get_materials_from_bom(self, item_code, bom_no, exploded_item=0):
		doctype = "BOM Item" if not exploded_item else "BOM Explosion Item"
		fields = [f"`tab{doctype}`.`stock_qty` / `tabBOM`.`quantity` as qty_consumed_per_unit"]

		alias_dict = {
			"item_code": "rm_item_code",
			"name": "bom_detail_no",
			"source_warehouse": "reserve_warehouse",
		}
		for field in [
			"item_code",
			"name",
			"rate",
			"stock_uom",
			"source_warehouse",
			"description",
			"item_name",
			"stock_uom",
		]:
			fields.append(f"`tab{doctype}`.`{field}` As {alias_dict.get(field, field)}")

		filters = [
			[doctype, "parent", "=", bom_no],
			[doctype, "docstatus", "=", 1],
			["BOM", "item", "=", item_code],
			[doctype, "sourced_by_supplier", "=", 0],
		]

		return frappe.get_all("BOM", fields=fields, filters=filters, order_by=f"`tab{doctype}`.`idx`") or []

	def __update_reserve_warehouse(self, row, item):
		if self.doctype == self.subcontract_data.order_doctype:
			row.reserve_warehouse = self.set_reserve_warehouse or item.warehouse

	def __set_alternative_item(self, bom_item):
		if self.alternative_item_details.get(bom_item.rm_item_code):
			bom_item.update(self.alternative_item_details[bom_item.rm_item_code])

	def __set_serial_and_batch_bundle(self, item_row, rm_obj, qty):
		key = (rm_obj.rm_item_code, item_row.item_code, item_row.get(self.subcontract_data.order_field))
		if not self.available_materials.get(key):
			return

		if not self.available_materials[key]["serial_no"] and not self.available_materials[key]["batch_no"]:
			return

		serial_nos = []
		batches = frappe._dict({})

		if self.available_materials.get(key) and self.available_materials[key]["serial_no"]:
			serial_nos = self.__get_serial_nos_for_bundle(qty, key)

		elif self.available_materials.get(key) and self.available_materials[key]["batch_no"]:
			batches = self.__get_batch_nos_for_bundle(qty, key)

		bundle = SerialBatchCreation(
			frappe._dict(
				{
					"company": self.company,
					"item_code": rm_obj.rm_item_code,
					"warehouse": self.supplier_warehouse,
					"qty": qty,
					"serial_nos": serial_nos,
					"batches": batches,
					"posting_date": self.posting_date,
					"posting_time": self.posting_time,
					"voucher_type": "Subcontracting Receipt",
					"do_not_submit": True,
					"type_of_transaction": "Outward" if qty > 0 else "Inward",
				}
			)
		).make_serial_and_batch_bundle()

		return bundle.name

	def __get_batch_nos_for_bundle(self, qty, key):
		available_batches = defaultdict(float)

		precision = frappe.get_precision("Subcontracting Receipt Supplied Item", "consumed_qty")
		for batch_no, batch_qty in self.available_materials[key]["batch_no"].items():
			if flt(batch_qty, precision) <= 0:
				continue

			qty_to_consumed = 0
			if qty > 0:
				if batch_qty >= qty:
					qty_to_consumed = qty
				else:
					qty_to_consumed = batch_qty

				qty -= qty_to_consumed
				if qty_to_consumed > 0:
					available_batches[batch_no] += qty_to_consumed
					self.available_materials[key]["batch_no"][batch_no] -= qty_to_consumed

		return available_batches

	def __get_serial_nos_for_bundle(self, qty, key):
		available_sns = sorted(self.available_materials[key]["serial_no"])[0 : cint(qty)]
		serial_nos = []

		for serial_no in available_sns:
			serial_nos.append(serial_no)

			self.available_materials[key]["serial_no"].remove(serial_no)

		return serial_nos

	def __add_supplied_item(self, item_row, bom_item, qty):
		bom_item.conversion_factor = item_row.conversion_factor
		rm_obj = self.append(self.raw_material_table, bom_item)
		if rm_obj.get("qty"):
			# Qty field not exists
			rm_obj.qty = 0.0

		rm_obj.reference_name = item_row.name

		use_serial_batch_fields = frappe.db.get_single_value("Stock Settings", "use_serial_batch_fields")

		if self.doctype == self.subcontract_data.order_doctype:
			rm_obj.required_qty = flt(qty, rm_obj.precision("required_qty"))
			rm_obj.amount = flt(rm_obj.required_qty * rm_obj.rate, rm_obj.precision("amount"))
		else:
			rm_obj.consumed_qty = flt(qty, rm_obj.precision("consumed_qty"))
			rm_obj.required_qty = flt(bom_item.required_qty or qty, rm_obj.precision("required_qty"))
			rm_obj.serial_and_batch_bundle = None
			setattr(
				rm_obj, self.subcontract_data.order_field, item_row.get(self.subcontract_data.order_field)
			)

			if use_serial_batch_fields:
				rm_obj.use_serial_batch_fields = 1
				self.__set_batch_nos(bom_item, item_row, rm_obj, qty)

		if self.doctype == "Subcontracting Receipt" and not use_serial_batch_fields:
			rm_obj.serial_and_batch_bundle = self.__set_serial_and_batch_bundle(
				item_row, rm_obj, rm_obj.consumed_qty
			)

			self.set_rate_for_supplied_items(rm_obj, item_row)

	def update_rate_for_supplied_items(self):
		if self.doctype != "Subcontracting Receipt":
			return

		for row in self.supplied_items:
			item_row = None
			if row.reference_name:
				item_row = self.get_item_row(row.reference_name)

			if not item_row:
				continue

			self.set_rate_for_supplied_items(row, item_row)

	def get_item_row(self, reference_name):
		for item in self.items:
			if item.name == reference_name:
				return item

	def set_rate_for_supplied_items(self, rm_obj, item_row):
		args = frappe._dict(
			{
				"item_code": rm_obj.rm_item_code,
				"warehouse": self.supplier_warehouse,
				"posting_date": self.posting_date,
				"posting_time": self.posting_time,
				"qty": -1 * flt(rm_obj.consumed_qty),
				"actual_qty": -1 * flt(rm_obj.consumed_qty),
				"voucher_type": self.doctype,
				"voucher_no": self.name,
				"voucher_detail_no": item_row.name,
				"company": self.company,
				"allow_zero_valuation": 1,
			}
		)

		if rm_obj.serial_and_batch_bundle:
			args["serial_and_batch_bundle"] = rm_obj.serial_and_batch_bundle

		if rm_obj.use_serial_batch_fields:
			args["batch_no"] = rm_obj.batch_no
			args["serial_no"] = rm_obj.serial_no

		rm_obj.rate = get_incoming_rate(args)

	def __set_batch_nos(self, bom_item, item_row, rm_obj, qty):
		key = (rm_obj.rm_item_code, item_row.item_code, item_row.get(self.subcontract_data.order_field))

		if self.available_materials.get(key) and self.available_materials[key]["batch_no"]:
			new_rm_obj = None
			for batch_no, batch_qty in self.available_materials[key]["batch_no"].items():
				if batch_qty >= qty or (
					rm_obj.consumed_qty == 0
					and self.backflush_based_on == "BOM"
					and len(self.available_materials[key]["batch_no"]) == 1
				):
					if rm_obj.consumed_qty == 0:
						self.__set_consumed_qty(rm_obj, qty)

					self.__set_batch_no_as_per_qty(item_row, rm_obj, batch_no, qty)
					self.available_materials[key]["batch_no"][batch_no] -= qty
					return

				elif qty > 0 and batch_qty > 0:
					qty -= batch_qty
					new_rm_obj = self.append(self.raw_material_table, bom_item)
					new_rm_obj.serial_and_batch_bundle = None
					new_rm_obj.use_serial_batch_fields = 1
					new_rm_obj.reference_name = item_row.name
					self.__set_batch_no_as_per_qty(item_row, new_rm_obj, batch_no, batch_qty)
					self.available_materials[key]["batch_no"][batch_no] = 0

			if new_rm_obj:
				self.remove(rm_obj)
			elif abs(qty) > 0:
				self.__set_consumed_qty(rm_obj, qty)

		else:
			self.__set_consumed_qty(rm_obj, qty, bom_item.required_qty or qty)
			self.__set_serial_nos(item_row, rm_obj)

	def __set_consumed_qty(self, rm_obj, consumed_qty, required_qty=0):
		rm_obj.required_qty = flt(required_qty, rm_obj.precision("required_qty"))
		rm_obj.consumed_qty = flt(consumed_qty, rm_obj.precision("consumed_qty"))

	def __set_serial_nos(self, item_row, rm_obj):
		key = (rm_obj.rm_item_code, item_row.item_code, item_row.get(self.subcontract_data.order_field))
		if self.available_materials.get(key) and self.available_materials[key]["serial_no"]:
			used_serial_nos = self.available_materials[key]["serial_no"][0 : cint(rm_obj.consumed_qty)]
			rm_obj.serial_no = "\n".join(used_serial_nos)

			# Removed the used serial nos from the list
			for sn in used_serial_nos:
				self.available_materials[key]["serial_no"].remove(sn)

	def __set_batch_no_as_per_qty(self, item_row, rm_obj, batch_no, qty):
		rm_obj.update(
			{
				"consumed_qty": qty,
				"batch_no": batch_no,
				"required_qty": qty,
				self.subcontract_data.order_field: item_row.get(self.subcontract_data.order_field),
			}
		)

		self.__set_serial_nos(item_row, rm_obj)

	def __get_qty_based_on_material_transfer(self, item_row, transfer_item):
		key = (item_row.item_code, item_row.get(self.subcontract_data.order_field))

		if self.qty_to_be_received == item_row.qty:
			return transfer_item.qty

		if self.qty_to_be_received:
			qty = (flt(item_row.qty) * flt(transfer_item.qty)) / flt(self.qty_to_be_received.get(key, 0))
			transfer_item.item_details.required_qty = transfer_item.qty

			if transfer_item.serial_no or frappe.get_cached_value(
				"UOM", transfer_item.item_details.stock_uom, "must_be_whole_number"
			):
				return frappe.utils.ceil(qty)

			return qty

	def __set_supplied_items(self):
		self.bom_items = {}

		has_supplied_items = True if self.get(self.raw_material_table) else False
		for row in self.items:
			if self.doctype != self.subcontract_data.order_doctype and (
				(self.__changed_name and row.name not in self.__changed_name)
				or (has_supplied_items and not self.__changed_name)
			):
				continue

<<<<<<< HEAD
			item_code = frappe.db.get_value("BOM", row.bom, "item")
			if self.doctype == self.subcontract_data.order_doctype or self.backflush_based_on == "BOM":
=======
			if self.doctype == self.subcontract_data.order_doctype or (
				self.backflush_based_on == "BOM" or self.is_return
			):
>>>>>>> 511a01c2
				for bom_item in self.__get_materials_from_bom(
					item_code, row.bom, row.get("include_exploded_items")
				):
					qty = flt(bom_item.qty_consumed_per_unit) * flt(row.qty) * row.conversion_factor
					bom_item.main_item_code = item_code
					self.__update_reserve_warehouse(bom_item, row)
					self.__set_alternative_item(bom_item)
					self.__add_supplied_item(row, bom_item, qty)

			elif self.backflush_based_on != "BOM":
				for key, transfer_item in self.available_materials.items():
					if (key[1], key[2]) == (
						item_code,
						row.get(self.subcontract_data.order_field),
					) and transfer_item.qty > 0:
						qty = flt(self.__get_qty_based_on_material_transfer(row, transfer_item))
						transfer_item.qty -= qty
						self.__add_supplied_item(row, transfer_item.get("item_details"), qty)

				if self.qty_to_be_received:
					self.qty_to_be_received[
						(item_code, row.get(self.subcontract_data.order_field))
					] -= row.qty

	def __set_rate_for_serial_and_batch_bundle(self):
		if self.doctype != "Subcontracting Receipt":
			return

		for row in self.get(self.raw_material_table):
			if not row.get("serial_and_batch_bundle"):
				continue

			row.rate = frappe.get_cached_value(
				"Serial and Batch Bundle", row.serial_and_batch_bundle, "avg_rate"
			)

	def __modify_serial_and_batch_bundle(self):
		if self.is_new():
			return

		if self.doctype != "Subcontracting Receipt":
			return

		for item_row in self.items:
			if self.__changed_name and item_row.name in self.__changed_name:
				continue

			modified_data = self.__get_bundle_to_modify(item_row.name)
			if modified_data:
				serial_nos = []
				batches = frappe._dict({})
				key = (
					modified_data.rm_item_code,
					item_row.item_code,
					item_row.get(self.subcontract_data.order_field),
				)

				if self.available_materials.get(key) and self.available_materials[key]["serial_no"]:
					serial_nos = self.__get_serial_nos_for_bundle(modified_data.consumed_qty, key)

				elif self.available_materials.get(key) and self.available_materials[key]["batch_no"]:
					batches = self.__get_batch_nos_for_bundle(modified_data.consumed_qty, key)

				SerialBatchCreation(
					{
						"item_code": modified_data.rm_item_code,
						"warehouse": self.supplier_warehouse,
						"serial_and_batch_bundle": modified_data.serial_and_batch_bundle,
						"type_of_transaction": "Outward",
						"serial_nos": serial_nos,
						"batches": batches,
						"qty": modified_data.consumed_qty * -1,
					}
				).update_serial_and_batch_entries()

	def __get_bundle_to_modify(self, name):
		for row in self.get("supplied_items"):
			if row.reference_name == name and row.serial_and_batch_bundle:
				if row.consumed_qty != abs(
					frappe.get_cached_value(
						"Serial and Batch Bundle", row.serial_and_batch_bundle, "total_qty"
					)
				):
					return row

	def __prepare_supplied_items(self):
		self.initialized_fields()
		self.__get_subcontract_orders()
		self.__get_pending_qty_to_receive()
		self.get_available_materials()
		self.__remove_changed_rows()
		self.__set_supplied_items()
		self.__modify_serial_and_batch_bundle()
		self.__set_rate_for_serial_and_batch_bundle()

	def __validate_batch_no(self, row, key):
		if row.get("batch_no") and row.get("batch_no") not in self.__transferred_items.get(key).get(
			"batch_no"
		):
			link = get_link_to_form(
				self.subcontract_data.order_doctype, row.get(self.subcontract_data.order_field)
			)
			msg = f'The Batch No {frappe.bold(row.get("batch_no"))} has not supplied against the {self.subcontract_data.order_doctype} {link}'
			frappe.throw(_(msg), title=_("Incorrect Batch Consumed"))

	def __validate_serial_no(self, row, key):
		if row.get("serial_and_batch_bundle") and self.__transferred_items.get(key).get("serial_no"):
			serial_nos = get_serial_nos_from_bundle(row.get("serial_and_batch_bundle"))
			incorrect_sn = set(serial_nos).difference(self.__transferred_items.get(key).get("serial_no"))

			if incorrect_sn:
				incorrect_sn = "\n".join(incorrect_sn)
				link = get_link_to_form(
					self.subcontract_data.order_doctype, row.get(self.subcontract_data.order_field)
				)
				msg = f"The Serial Nos {incorrect_sn} has not supplied against the {self.subcontract_data.order_doctype} {link}"
				frappe.throw(_(msg), title=_("Incorrect Serial Number Consumed"))

	def __validate_supplied_items(self):
		if self.doctype not in ["Purchase Invoice", "Purchase Receipt", "Subcontracting Receipt"]:
			return

		for row in self.get(self.raw_material_table):
			key = (row.rm_item_code, row.main_item_code, row.get(self.subcontract_data.order_field))
			if not self.__transferred_items or not self.__transferred_items.get(key):
				return

			self.__validate_batch_no(row, key)
			self.__validate_serial_no(row, key)

	def set_materials_for_subcontracted_items(self, raw_material_table):
		if self.doctype == "Purchase Invoice" and not self.update_stock:
			return

		self.raw_material_table = raw_material_table
		self.__identify_change_in_item_table()
		self.__prepare_supplied_items()
		self.__validate_supplied_items()

	def create_raw_materials_supplied(self, raw_material_table="supplied_items"):
		self.set_materials_for_subcontracted_items(raw_material_table)

		if self.doctype in ["Subcontracting Receipt", "Purchase Receipt", "Purchase Invoice"]:
			for item in self.get("items"):
				item.rm_supp_cost = 0.0

	def __update_consumed_qty_in_subcontract_order(self, itemwise_consumed_qty):
		fields = ["main_item_code", "rm_item_code", "parent", "supplied_qty", "name"]
		filters = {"docstatus": 1, "parent": ("in", self.subcontract_orders)}

		for row in frappe.get_all(
			self.subcontract_data.order_supplied_items_field, fields=fields, filters=filters, order_by="idx"
		):
			key = (row.rm_item_code, row.main_item_code, row.parent)
			consumed_qty = itemwise_consumed_qty.get(key, 0)

			if row.supplied_qty < consumed_qty:
				consumed_qty = row.supplied_qty

			itemwise_consumed_qty[key] -= consumed_qty
			frappe.db.set_value(
				self.subcontract_data.order_supplied_items_field, row.name, "consumed_qty", consumed_qty
			)

	def set_consumed_qty_in_subcontract_order(self):
		# Update consumed qty back in the subcontract order
		if self.doctype in ["Subcontracting Order", "Subcontracting Receipt"] or self.get(
			"is_old_subcontracting_flow"
		):
			self.__get_subcontract_orders()
			itemwise_consumed_qty = defaultdict(float)
			if self.get("is_old_subcontracting_flow"):
				doctypes = ["Purchase Receipt", "Purchase Invoice"]
			else:
				doctypes = ["Subcontracting Receipt"]

			for doctype in doctypes:
				consumed_items, receipt_items = self.__update_consumed_materials(
					doctype, return_consumed_items=True
				)

				for row in consumed_items:
					key = (row.rm_item_code, row.main_item_code, receipt_items.get(row.reference_name))
					itemwise_consumed_qty[key] += row.consumed_qty

			self.__update_consumed_qty_in_subcontract_order(itemwise_consumed_qty)

	def update_ordered_and_reserved_qty(self):
		sco_map = {}
		for item in self.get("items"):
			if self.doctype == "Subcontracting Receipt" and item.subcontracting_order:
				sco_map.setdefault(item.subcontracting_order, []).append(item.subcontracting_order_item)

		for sco, sco_item_rows in sco_map.items():
			if sco and sco_item_rows:
				sco_doc = frappe.get_doc("Subcontracting Order", sco)

				if sco_doc.status in ["Closed", "Cancelled"]:
					frappe.throw(
						_("{0} {1} is cancelled or closed").format(_("Subcontracting Order"), sco),
						frappe.InvalidStatusError,
					)

				sco_doc.update_ordered_qty_for_subcontracting(sco_item_rows)
				sco_doc.update_reserved_qty_for_subcontracting()

	def make_sl_entries_for_supplier_warehouse(self, sl_entries):
		if hasattr(self, "supplied_items"):
			for item in self.get("supplied_items"):
				# negative quantity is passed, as raw material qty has to be decreased
				# when SCR is submitted and it has to be increased when SCR is cancelled
				sl_entries.append(
					self.get_sl_entries(
						item,
						{
							"item_code": item.rm_item_code,
							"incoming_rate": item.rate if self.is_return else 0,
							"warehouse": self.supplier_warehouse,
							"actual_qty": -1 * flt(item.consumed_qty, item.precision("consumed_qty")),
							"dependant_sle_voucher_detail_no": item.reference_name,
						},
					)
				)

	def update_stock_ledger(self, allow_negative_stock=False, via_landed_cost_voucher=False):
		self.update_ordered_and_reserved_qty()

		sl_entries = []
		stock_items = self.get_stock_items()

		for item in self.get("items"):
			if item.item_code in stock_items and item.warehouse:
				scr_qty = flt(item.qty) * flt(item.conversion_factor)

				if scr_qty:
					sle = self.get_sl_entries(item, {"actual_qty": flt(scr_qty)})
					rate_db_precision = 6 if cint(self.precision("rate", item)) <= 6 else 9
					incoming_rate = flt(item.rate, rate_db_precision)
					sle.update(
						{
							"incoming_rate": incoming_rate,
							"recalculate_rate": 1,
						}
					)
					sl_entries.append(sle)

				if flt(item.rejected_qty) != 0:
					sl_entries.append(
						self.get_sl_entries(
							item,
							{
								"warehouse": item.rejected_warehouse,
								"serial_and_batch_bundle": item.get("rejected_serial_and_batch_bundle"),
								"actual_qty": flt(item.rejected_qty) * flt(item.conversion_factor),
								"incoming_rate": 0.0,
							},
						)
					)

		self.make_sl_entries_for_supplier_warehouse(sl_entries)
		self.make_sl_entries(
			sl_entries,
			allow_negative_stock=allow_negative_stock,
			via_landed_cost_voucher=via_landed_cost_voucher,
		)

	def get_supplied_items_cost(self, item_row_id, reset_outgoing_rate=True):
		supplied_items_cost = 0.0
		for item in self.get("supplied_items"):
			if item.reference_name == item_row_id:
				if (
					self.get("is_old_subcontracting_flow")
					and reset_outgoing_rate
					and frappe.get_cached_value("Item", item.rm_item_code, "is_stock_item")
				):
					rate = get_incoming_rate(
						{
							"item_code": item.rm_item_code,
							"warehouse": self.supplier_warehouse,
							"posting_date": self.posting_date,
							"posting_time": self.posting_time,
							"qty": -1 * item.consumed_qty,
							"voucher_detail_no": item.name,
							"serial_and_batch_bundle": item.get("serial_and_batch_bundle"),
							"serial_no": item.get("serial_no"),
							"batch_no": item.get("batch_no"),
						}
					)

					if rate > 0:
						item.rate = rate

				item.amount = flt(flt(item.consumed_qty) * flt(item.rate), item.precision("amount"))
				supplied_items_cost += item.amount

		return supplied_items_cost

	def set_subcontracting_order_status(self):
		if self.doctype == "Subcontracting Order":
			self.update_status()
		elif self.doctype == "Subcontracting Receipt":
			self.__get_subcontract_orders

			if self.subcontract_orders:
				for sco in set(self.subcontract_orders):
					sco_doc = frappe.get_doc("Subcontracting Order", sco)
					sco_doc.update_status()

	def calculate_additional_costs(self):
		self.total_additional_costs = sum(flt(item.amount) for item in self.get("additional_costs"))

		if self.total_additional_costs:
			if self.distribute_additional_costs_based_on == "Amount":
				total_amt = sum(
					flt(item.amount) for item in self.get("items") if not item.get("is_scrap_item")
				)
				for item in self.items:
					if not item.get("is_scrap_item"):
						item.additional_cost_per_qty = (
							(item.amount * self.total_additional_costs) / total_amt
						) / item.qty
			else:
				total_qty = sum(flt(item.qty) for item in self.get("items") if not item.get("is_scrap_item"))
				additional_cost_per_qty = self.total_additional_costs / total_qty
				for item in self.items:
					if not item.get("is_scrap_item"):
						item.additional_cost_per_qty = additional_cost_per_qty
		else:
			for item in self.items:
				if not item.get("is_scrap_item"):
					item.additional_cost_per_qty = 0

	@frappe.whitelist()
	def get_current_stock(self):
		if self.doctype in ["Purchase Receipt", "Subcontracting Receipt"]:
			for item in self.get("supplied_items"):
				if self.supplier_warehouse:
					actual_qty = frappe.db.get_value(
						"Bin",
						{"item_code": item.rm_item_code, "warehouse": self.supplier_warehouse},
						"actual_qty",
					)
					item.current_stock = flt(actual_qty)

	@property
	def sub_contracted_items(self):
		if not hasattr(self, "_sub_contracted_items"):
			self._sub_contracted_items = []
			item_codes = list(set(item.item_code for item in self.get("items")))
			if item_codes:
				items = frappe.get_all(
					"Item", filters={"name": ["in", item_codes], "is_sub_contracted_item": 1}
				)
				self._sub_contracted_items = [item.name for item in items]

		return self._sub_contracted_items

	def update_requested_qty(self):
		material_request_map = {}
		for d in self.get("items"):
			if d.material_request_item:
				material_request_map.setdefault(d.material_request, []).append(d.material_request_item)

		for mr, mr_item_rows in material_request_map.items():
			if mr and mr_item_rows:
				mr_obj = frappe.get_doc("Material Request", mr)

				if mr_obj.status in ["Stopped", "Cancelled"]:
					frappe.throw(
						_("Material Request {0} is cancelled or stopped").format(mr),
						frappe.InvalidStatusError,
					)

				mr_obj.update_requested_qty(mr_item_rows)


def get_item_details(items):
	item = frappe.qb.DocType("Item")
	item_list = (
		frappe.qb.from_(item)
		.select(item.item_code, item.item_name, item.description, item.allow_alternative_item)
		.where(item.name.isin(items))
		.run(as_dict=True)
	)

	item_details = {}
	for item in item_list:
		item_details[item.item_code] = item

	return item_details


def get_pending_subcontracted_quantity(po_name):
	table = frappe.qb.DocType("Purchase Order Item")
	query = (
		frappe.qb.from_(table)
		.select(table.name, table.qty, table.subcontracted_quantity)
		.where(table.parent == po_name)
	)
	return {item.name: item.qty - item.subcontracted_quantity for item in query.run(as_dict=True)}


@frappe.whitelist()
def make_rm_stock_entry(
	subcontract_order, rm_items=None, order_doctype="Subcontracting Order", target_doc=None
):
	if subcontract_order:
		subcontract_order = frappe.get_doc(order_doctype, subcontract_order)

		if not rm_items:
			if not subcontract_order.supplied_items:
				frappe.throw(_("No item available for transfer."))

			rm_items = subcontract_order.supplied_items

		fg_item_code_list = list(
			set(item.get("main_item_code") or item.get("item_code") for item in rm_items)
		)

		if fg_item_code_list:
			rm_item_code_list = tuple(set(item.get("rm_item_code") for item in rm_items))
			item_wh = get_item_details(rm_item_code_list)

			field_no_map, rm_detail_field = "purchase_order", "sco_rm_detail"
			if order_doctype == "Purchase Order":
				field_no_map, rm_detail_field = "subcontracting_order", "po_detail"

			if target_doc and target_doc.get("items"):
				target_doc.items = []

			stock_entry = get_mapped_doc(
				order_doctype,
				subcontract_order.name,
				{
					order_doctype: {
						"doctype": "Stock Entry",
						"field_map": {
							"supplier": "supplier",
							"supplier_name": "supplier_name",
							"supplier_address": "supplier_address",
							"to_warehouse": "supplier_warehouse",
						},
						"field_no_map": [field_no_map],
						"validation": {
							"docstatus": ["=", 1],
						},
					},
				},
				target_doc,
				ignore_child_tables=True,
			)

			stock_entry.purpose = "Send to Subcontractor"

			if order_doctype == "Purchase Order":
				stock_entry.purchase_order = subcontract_order.name
			else:
				stock_entry.subcontracting_order = subcontract_order.name

			stock_entry.set_stock_entry_type()

			for fg_item_code in fg_item_code_list:
				for rm_item in rm_items:
					if (
						rm_item.get("main_item_code") == fg_item_code
						or rm_item.get("item_code") == fg_item_code
					):
						rm_item_code = rm_item.get("rm_item_code")
						items_dict = {
							rm_item_code: {
								rm_detail_field: rm_item.get("name"),
								"item_name": rm_item.get("item_name")
								or item_wh.get(rm_item_code, {}).get("item_name", ""),
								"description": item_wh.get(rm_item_code, {}).get("description", ""),
								"qty": rm_item.get("qty")
								or max(rm_item.get("required_qty") - rm_item.get("total_supplied_qty"), 0),
								"from_warehouse": rm_item.get("warehouse")
								or rm_item.get("reserve_warehouse"),
								"to_warehouse": subcontract_order.supplier_warehouse,
								"stock_uom": rm_item.get("stock_uom"),
								"serial_and_batch_bundle": rm_item.get("serial_and_batch_bundle"),
								"main_item_code": fg_item_code,
								"allow_alternative_item": item_wh.get(rm_item_code, {}).get(
									"allow_alternative_item"
								),
								"use_serial_batch_fields": rm_item.get("use_serial_batch_fields"),
								"serial_no": rm_item.get("serial_no")
								if rm_item.get("use_serial_batch_fields")
								else None,
								"batch_no": rm_item.get("batch_no")
								if rm_item.get("use_serial_batch_fields")
								else None,
							}
						}

						stock_entry.add_to_stock_entry_detail(items_dict)

			if target_doc:
				return stock_entry
			else:
				return stock_entry.as_dict()
		else:
			frappe.throw(_("No Items selected for transfer."))


def add_items_in_ste(ste_doc, row, qty, rm_details, rm_detail_field="sco_rm_detail", batch_no=None):
	item = ste_doc.append("items", row.item_details)

	rm_detail = list(set(row.get(f"{rm_detail_field}s")).intersection(rm_details))
	item.update(
		{
			"qty": qty,
			"batch_no": batch_no,
			"basic_rate": row.item_details["rate"],
			rm_detail_field: rm_detail[0] if rm_detail else "",
			"s_warehouse": row.item_details["t_warehouse"],
			"t_warehouse": row.item_details["s_warehouse"],
			"item_code": row.item_details["rm_item_code"],
			"subcontracted_item": row.item_details["main_item_code"],
			"serial_no": "\n".join(row.serial_no) if row.serial_no else "",
			"use_serial_batch_fields": 1,
		}
	)


def make_return_stock_entry_for_subcontract(
	available_materials, order_doc, rm_details, order_doctype="Subcontracting Order"
):
	def post_process(source_doc, target_doc):
		target_doc.purpose = "Material Transfer"

		if source_doc.doctype == "Purchase Order":
			target_doc.purchase_order = source_doc.name
		else:
			target_doc.subcontracting_order = source_doc.name

		target_doc.company = source_doc.company
		target_doc.is_return = 1

	ste_doc = get_mapped_doc(
		order_doctype,
		order_doc.name,
		{
			order_doctype: {
				"doctype": "Stock Entry",
				"field_no_map": ["purchase_order", "subcontracting_order"],
			},
		},
		ignore_child_tables=True,
		postprocess=post_process,
	)

	if order_doctype == "Purchase Order":
		rm_detail_field = "po_detail"
	else:
		rm_detail_field = "sco_rm_detail"

	for _key, value in available_materials.items():
		if not value.qty:
			continue

		if item_details := value.get("item_details"):
			item_details["serial_and_batch_bundle"] = None

		if value.batch_no:
			for batch_no, qty in value.batch_no.items():
				if qty > 0:
					add_items_in_ste(ste_doc, value, qty, rm_details, rm_detail_field, batch_no)
		else:
			add_items_in_ste(ste_doc, value, value.qty, rm_details, rm_detail_field)

	ste_doc.set_stock_entry_type()

	return ste_doc


@frappe.whitelist()
def get_materials_from_supplier(subcontract_order, rm_details, order_doctype="Subcontracting Order"):
	if isinstance(rm_details, str):
		rm_details = json.loads(rm_details)

	doc = frappe.get_cached_doc(order_doctype, subcontract_order)
	doc.initialized_fields()
	doc.subcontract_orders = [doc.name]
	doc.get_available_materials()

	if not doc.available_materials:
		frappe.throw(
			_("Materials are already received against the {0} {1}").format(order_doctype, subcontract_order)
		)

	return make_return_stock_entry_for_subcontract(doc.available_materials, doc, rm_details, order_doctype)<|MERGE_RESOLUTION|>--- conflicted
+++ resolved
@@ -760,14 +760,10 @@
 			):
 				continue
 
-<<<<<<< HEAD
 			item_code = frappe.db.get_value("BOM", row.bom, "item")
-			if self.doctype == self.subcontract_data.order_doctype or self.backflush_based_on == "BOM":
-=======
 			if self.doctype == self.subcontract_data.order_doctype or (
 				self.backflush_based_on == "BOM" or self.is_return
 			):
->>>>>>> 511a01c2
 				for bom_item in self.__get_materials_from_bom(
 					item_code, row.bom, row.get("include_exploded_items")
 				):
