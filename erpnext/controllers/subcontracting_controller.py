--- conflicted
+++ resolved
@@ -8,11 +8,7 @@
 import frappe
 from frappe import _
 from frappe.model.mapper import get_mapped_doc
-<<<<<<< HEAD
-from frappe.utils import cint, cstr, flt, get_link_to_form
-=======
 from frappe.utils import cint, flt, get_link_to_form
->>>>>>> 44bad3bd
 
 from erpnext.controllers.stock_controller import StockController
 from erpnext.stock.doctype.serial_and_batch_bundle.serial_and_batch_bundle import (
@@ -101,25 +97,6 @@
 			if not is_stock_item:
 				frappe.throw(_("Row {0}: Item {1} must be a stock item.").format(item.idx, item.item_name))
 
-<<<<<<< HEAD
-			if not is_sub_contracted_item:
-				frappe.throw(
-					_("Row {0}: Item {1} must be a subcontracted item.").format(item.idx, item.item_name)
-				)
-
-			if item.bom:
-				bom = frappe.get_doc("BOM", item.bom)
-				if not bom.is_active:
-					frappe.throw(
-						_("Row {0}: Please select an active BOM for Item {1}.").format(item.idx, item.item_name)
-					)
-				if bom.item != item.item_code:
-					frappe.throw(
-						_("Row {0}: Please select an valid BOM for Item {1}.").format(item.idx, item.item_name)
-					)
-			else:
-				frappe.throw(_("Row {0}: Please select a BOM for Item {1}.").format(item.idx, item.item_name))
-=======
 			if not item.get("is_scrap_item"):
 				if not is_sub_contracted_item:
 					frappe.throw(
@@ -141,7 +118,6 @@
 					frappe.throw(_("Row {0}: Please select a BOM for Item {1}.").format(item.idx, item.item_name))
 			else:
 				item.bom = None
->>>>>>> 44bad3bd
 
 	def __get_data_before_save(self):
 		item_dict = {}
@@ -227,10 +203,7 @@
 			.on(se.name == se_detail.parent)
 			.select(
 				se[self.subcontract_data.order_field],
-<<<<<<< HEAD
-=======
 				se.name.as_("voucher_no"),
->>>>>>> 44bad3bd
 				se_detail.item_code.as_("rm_item_code"),
 				se_detail.item_name,
 				se_detail.description,
@@ -242,10 +215,7 @@
 				se_detail.basic_rate.as_("rate"),
 				se_detail.amount,
 				se_detail.serial_no,
-<<<<<<< HEAD
-=======
 				se_detail.serial_and_batch_bundle,
->>>>>>> 44bad3bd
 				se_detail.uom,
 				se_detail.subcontracted_item.as_("main_item_code"),
 				se_detail.stock_uom,
@@ -536,35 +506,6 @@
 	def __get_batch_nos_for_bundle(self, qty, key):
 		available_batches = defaultdict(float)
 
-<<<<<<< HEAD
-		if self.available_materials.get(key) and self.available_materials[key]["batch_no"]:
-			new_rm_obj = None
-			for batch_no, batch_qty in self.available_materials[key]["batch_no"].items():
-				if batch_qty >= qty or (
-					rm_obj.consumed_qty == 0
-					and self.backflush_based_on == "BOM"
-					and len(self.available_materials[key]["batch_no"]) == 1
-				):
-					if rm_obj.consumed_qty == 0:
-						self.__set_consumed_qty(rm_obj, qty)
-
-					self.__set_batch_no_as_per_qty(item_row, rm_obj, batch_no, qty)
-					self.available_materials[key]["batch_no"][batch_no] -= qty
-					return
-
-				elif qty > 0 and batch_qty > 0:
-					qty -= batch_qty
-					new_rm_obj = self.append(self.raw_material_table, bom_item)
-					new_rm_obj.reference_name = item_row.name
-					self.__set_batch_no_as_per_qty(item_row, new_rm_obj, batch_no, batch_qty)
-					self.available_materials[key]["batch_no"][batch_no] = 0
-
-			if abs(qty) > 0 and not new_rm_obj:
-				self.__set_consumed_qty(rm_obj, qty)
-		else:
-			self.__set_consumed_qty(rm_obj, qty, bom_item.required_qty or qty)
-			self.__set_serial_nos(item_row, rm_obj)
-=======
 		for batch_no, batch_qty in self.available_materials[key]["batch_no"].items():
 			qty_to_consumed = 0
 			if qty > 0:
@@ -590,7 +531,6 @@
 			self.available_materials[key]["serial_no"].remove(serial_no)
 
 		return serial_nos
->>>>>>> 44bad3bd
 
 	def __add_supplied_item(self, item_row, bom_item, qty):
 		bom_item.conversion_factor = item_row.conversion_factor
@@ -955,21 +895,6 @@
 
 		if self.total_additional_costs:
 			if self.distribute_additional_costs_based_on == "Amount":
-<<<<<<< HEAD
-				total_amt = sum(flt(item.amount) for item in self.get("items"))
-				for item in self.items:
-					item.additional_cost_per_qty = (
-						(item.amount * self.total_additional_costs) / total_amt
-					) / item.qty
-			else:
-				total_qty = sum(flt(item.qty) for item in self.get("items"))
-				additional_cost_per_qty = self.total_additional_costs / total_qty
-				for item in self.items:
-					item.additional_cost_per_qty = additional_cost_per_qty
-		else:
-			for item in self.items:
-				item.additional_cost_per_qty = 0
-=======
 				total_amt = sum(
 					flt(item.amount) for item in self.get("items") if not item.get("is_scrap_item")
 				)
@@ -988,7 +913,6 @@
 			for item in self.items:
 				if not item.get("is_scrap_item"):
 					item.additional_cost_per_qty = 0
->>>>>>> 44bad3bd
 
 	@frappe.whitelist()
 	def get_current_stock(self):
@@ -1096,10 +1020,6 @@
 
 					if rm_item.get("main_item_code") == fg_item_code or rm_item.get("item_code") == fg_item_code:
 						rm_item_code = rm_item.get("rm_item_code")
-<<<<<<< HEAD
-
-=======
->>>>>>> 44bad3bd
 						items_dict = {
 							rm_item_code: {
 								rm_detail_field: rm_item.get("name"),
@@ -1111,12 +1031,7 @@
 								"from_warehouse": rm_item.get("warehouse") or rm_item.get("reserve_warehouse"),
 								"to_warehouse": subcontract_order.supplier_warehouse,
 								"stock_uom": rm_item.get("stock_uom"),
-<<<<<<< HEAD
-								"serial_no": rm_item.get("serial_no"),
-								"batch_no": rm_item.get("batch_no"),
-=======
 								"serial_and_batch_bundle": rm_item.get("serial_and_batch_bundle"),
->>>>>>> 44bad3bd
 								"main_item_code": fg_item_code,
 								"allow_alternative_item": item_wh.get(rm_item_code, {}).get("allow_alternative_item"),
 							}
