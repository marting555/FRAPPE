--- conflicted
+++ resolved
@@ -195,15 +195,10 @@
 				landed_cost_voucher_amount = flt(item.landed_cost_voucher_amount) \
 					if self.doctype in ["Purchase Receipt", "Purchase Invoice"] else 0.0
 
-<<<<<<< HEAD
-				valuation_item_tax_amount = self.get_valuation_item_tax_amount(item)
-				item.valuation_rate = ((item.base_net_amount + valuation_item_tax_amount + rm_supp_cost
-=======
 				valuation_item_tax_amount = self.get_item_valuation_tax_amount(item)
 				valuation_net_amount = self.get_item_valuation_net_amount(item)
 
 				item.valuation_rate = ((valuation_net_amount + valuation_item_tax_amount + rm_supp_cost
->>>>>>> c84e5272
 					 + landed_cost_voucher_amount) / qty_in_stock_uom)
 
 	def get_item_valuation_tax_amount(self, item):
@@ -227,17 +222,6 @@
 				amt = item.billed_net_amount
 				amt += item.base_net_amount * unbilled_qty / item.qty
 		return flt(amt, self.precision("base_net_amount", "items"))
-
-	def get_valuation_item_tax_amount(self, item):
-		valuation_item_tax_amount = item.item_tax_amount
-		# If item has been invoiced, use the tax amount from invoices
-		# If the invoice is incomplete, then use both invoiced_item_tax_amount and item_tax_amount
-		# proportional to the qty invoiced vs qty not yet invoiced
-		if self.doctype == "Purchase Receipt":
-			if item.invoiced_item_tax_portion:
-				valuation_item_tax_amount = item.invoiced_item_tax_amount
-				valuation_item_tax_amount += (1 - item.invoiced_item_tax_portion) * item.item_tax_amount
-		return valuation_item_tax_amount
 
 	def validate_for_subcontracting(self):
 		if not self.is_subcontracted and self.sub_contracted_items:
