--- conflicted
+++ resolved
@@ -4,13 +4,8 @@
 
 import frappe
 from frappe import ValidationError, _, msgprint
-<<<<<<< HEAD
-from frappe.contacts.doctype.address.address import get_address_display
-from frappe.utils import cint, cstr, flt, getdate
-=======
 from frappe.contacts.doctype.address.address import render_address
 from frappe.utils import cint, flt, getdate
->>>>>>> 44bad3bd
 from frappe.utils.data import nowtime
 
 from erpnext.accounts.doctype.budget.budget import validate_expense_against_budget
@@ -45,10 +40,7 @@
 		self.set_supplier_address()
 		self.validate_asset_return()
 		self.validate_auto_repeat_subscription_dates()
-<<<<<<< HEAD
-=======
 		self.create_package_for_transfer()
->>>>>>> 44bad3bd
 
 		if self.doctype == "Purchase Invoice":
 			self.validate_purchase_receipt_if_update_stock()
@@ -80,31 +72,6 @@
 			),
 		)
 
-<<<<<<< HEAD
-	def set_rate_for_standalone_debit_note(self):
-		if self.get("is_return") and self.get("update_stock") and not self.return_against:
-			for row in self.items:
-
-				# override the rate with valuation rate
-				row.rate = get_incoming_rate(
-					{
-						"item_code": row.item_code,
-						"warehouse": row.warehouse,
-						"posting_date": self.get("posting_date"),
-						"posting_time": self.get("posting_time"),
-						"qty": row.qty,
-						"serial_and_batch_bundle": row.get("serial_and_batch_bundle"),
-						"company": self.company,
-						"voucher_type": self.doctype,
-						"voucher_no": self.name,
-					},
-					raise_error_if_no_rate=False,
-				)
-
-				row.discount_percentage = 0.0
-				row.discount_amount = 0.0
-				row.margin_rate_or_amount = 0.0
-=======
 	def create_package_for_transfer(self) -> None:
 		"""Create serial and batch package for Sourece Warehouse in case of inter transfer."""
 
@@ -158,7 +125,6 @@
 					row.discount_percentage = 0.0
 					row.discount_amount = 0.0
 					row.margin_rate_or_amount = 0.0
->>>>>>> 44bad3bd
 
 	def set_missing_values(self, for_validate=False):
 		super(BuyingController, self).set_missing_values(for_validate)
@@ -484,27 +450,6 @@
 
 			# validate rate with ref PR
 
-<<<<<<< HEAD
-	def validate_rejected_warehouse(self):
-		for item in self.get("items"):
-			if flt(item.rejected_qty) and not item.rejected_warehouse:
-				if self.rejected_warehouse:
-					item.rejected_warehouse = self.rejected_warehouse
-
-				if not item.rejected_warehouse:
-					frappe.throw(
-						_("Row #{0}: Rejected Warehouse is mandatory for the rejected Item {1}").format(
-							item.idx, item.item_code
-						)
-					)
-
-			if item.get("rejected_warehouse") and (item.get("rejected_warehouse") == item.get("warehouse")):
-				frappe.throw(
-					_("Row #{0}: Accepted Warehouse and Rejected Warehouse cannot be same").format(item.idx)
-				)
-
-=======
->>>>>>> 44bad3bd
 	# validate accepted and rejected qty
 	def validate_accepted_rejected_qty(self):
 		for d in self.get("items"):
@@ -552,10 +497,6 @@
 		for d in self.get("items"):
 			if d.item_code not in stock_items:
 				continue
-
-			rejected_qty = 0.0
-			if flt(d.rejected_qty) != 0:
-				rejected_qty = flt(flt(d.rejected_qty) * flt(d.conversion_factor), d.precision("stock_qty"))
 
 			if d.warehouse:
 				pr_qty = flt(flt(d.qty) * flt(d.conversion_factor), d.precision("stock_qty"))
@@ -576,11 +517,6 @@
 								"dependant_sle_voucher_detail_no": d.name,
 							},
 						)
-
-						if flt(rejected_qty) != 0:
-							from_warehouse_sle["actual_qty"] += -1 * rejected_qty
-							if d.rejected_serial_no:
-								from_warehouse_sle["serial_no"] += "\n" + cstr(d.rejected_serial_no).strip()
 
 						sl_entries.append(from_warehouse_sle)
 
@@ -621,7 +557,6 @@
 								else 0,
 							}
 						)
-
 					sl_entries.append(sle)
 
 					if d.from_warehouse and (
@@ -632,29 +567,17 @@
 							d, {"actual_qty": -1 * pr_qty, "warehouse": d.from_warehouse, "recalculate_rate": 1}
 						)
 
-						if flt(rejected_qty) != 0:
-							from_warehouse_sle["actual_qty"] += -1 * rejected_qty
-							if d.rejected_serial_no:
-								from_warehouse_sle["serial_no"] += "\n" + cstr(d.rejected_serial_no).strip()
-
 						sl_entries.append(from_warehouse_sle)
 
-			if flt(rejected_qty) != 0:
+			if flt(d.rejected_qty) != 0:
 				sl_entries.append(
 					self.get_sl_entries(
 						d,
 						{
 							"warehouse": d.rejected_warehouse,
-<<<<<<< HEAD
-							"actual_qty": rejected_qty,
-							"serial_no": cstr(d.rejected_serial_no).strip(),
-							"incoming_rate": 0.0,
-							"allow_zero_valuation_rate": True,
-=======
 							"actual_qty": flt(flt(d.rejected_qty) * flt(d.conversion_factor), d.precision("stock_qty")),
 							"incoming_rate": 0.0,
 							"serial_and_batch_bundle": d.rejected_serial_and_batch_bundle,
->>>>>>> 44bad3bd
 						},
 					)
 				)
@@ -838,7 +761,6 @@
 				"asset_quantity": row.qty if is_grouped_asset else 0,
 				"purchase_receipt": self.name if self.doctype == "Purchase Receipt" else None,
 				"purchase_invoice": self.name if self.doctype == "Purchase Invoice" else None,
-				"cost_center": row.cost_center,
 			}
 		)
 
