# Copyright (c) 2015, Frappe Technologies Pvt. Ltd. and Contributors
# License: GNU General Public License v3. See license.txt

from __future__ import unicode_literals
import frappe
from frappe import _, msgprint
from frappe.utils import flt,cint, cstr, getdate

from erpnext.accounts.party import get_party_details
from erpnext.stock.get_item_details import get_conversion_factor
from erpnext.buying.utils import validate_for_items, update_last_purchase_rate
from erpnext.stock.stock_ledger import get_valuation_rate
from erpnext.stock.doctype.stock_entry.stock_entry import get_used_alternative_items
from erpnext.stock.doctype.serial_no.serial_no import get_auto_serial_nos, auto_make_serial_nos, get_serial_nos
from frappe.contacts.doctype.address.address import get_address_display

from erpnext.accounts.doctype.budget.budget import validate_expense_against_budget
from erpnext.controllers.stock_controller import StockController

class BuyingController(StockController):
	def __setup__(self):
		if hasattr(self, "taxes"):
			self.flags.print_taxes_with_zero_amount = cint(frappe.db.get_single_value("Print Settings",
				 "print_taxes_with_zero_amount"))
			self.flags.show_inclusive_tax_in_print = self.is_inclusive_tax()

			self.print_templates = {
				"total": "templates/print_formats/includes/total.html",
				"taxes": "templates/print_formats/includes/taxes.html"
			}

	def get_feed(self):
		if self.get("supplier_name"):
			return _("From {0} | {1} {2}").format(self.supplier_name, self.currency,
				self.grand_total)

	def validate(self):
		super(BuyingController, self).validate()
		if getattr(self, "supplier", None) and not self.supplier_name:
			self.supplier_name = frappe.db.get_value("Supplier", self.supplier, "supplier_name")

		self.validate_items()
		self.set_qty_as_per_stock_uom()
		self.set_alt_uom_qty()
		self.validate_stock_or_nonstock_items()
		self.validate_warehouse()
		self.set_supplier_address()

		if self.doctype=="Purchase Invoice":
			self.validate_purchase_receipt_if_update_stock()

		if self.doctype=="Purchase Receipt" or (self.doctype=="Purchase Invoice" and self.update_stock):
			# self.validate_purchase_return()
			self.validate_rejected_warehouse()
			self.validate_accepted_rejected_qty()
			validate_for_items(self)

			#sub-contracting
			self.validate_for_subcontracting()
			self.create_raw_materials_supplied("supplied_items")
			self.set_landed_cost_voucher_amount()

		if self.doctype in ("Purchase Receipt", "Purchase Invoice"):
			self.update_valuation_rate("items")

	def set_missing_values(self, for_validate=False):
		super(BuyingController, self).set_missing_values(for_validate)

		self.set_supplier_from_item_default()
		self.set_price_list_currency("Buying")

		# set contact and address details for supplier, if they are not mentioned
		if getattr(self, "supplier", None):
			self.update_if_missing(get_party_details(self.supplier, party_type="Supplier", ignore_permissions=self.flags.ignore_permissions,
			doctype=self.doctype, company=self.company, party_address=self.supplier_address, shipping_address=self.get('shipping_address')))

		self.set_missing_item_details(for_validate)

	def set_supplier_from_item_default(self):
		if self.meta.get_field("supplier") and not self.supplier:
			for d in self.get("items"):
				supplier = frappe.db.get_value("Item Default",
					{"parent": d.item_code, "company": self.company}, "default_supplier")
				if supplier:
					self.supplier = supplier
				else:
					item_group = frappe.db.get_value("Item", d.item_code, "item_group")
					supplier = frappe.db.get_value("Item Default",
					{"parent": item_group, "company": self.company}, "default_supplier")
					if supplier:
						self.supplier = supplier
					break

	def validate_stock_or_nonstock_items(self):
		if self.meta.get_field("taxes") and not self.get_stock_items() and not self.get_asset_items():
			tax_for_valuation = [d for d in self.get("taxes")
				if d.category in ["Valuation", "Valuation and Total"]]

			if tax_for_valuation:
				for d in tax_for_valuation:
					d.category = 'Total'
				msgprint(_('Tax Category has been changed to "Total" because all the Items are non-stock items'))

	def get_asset_items(self):
		if self.doctype not in ['Purchase Invoice', 'Purchase Receipt']:
			return []

		return [d.item_code for d in self.items if d.is_fixed_asset]

	def set_landed_cost_voucher_amount(self):
		for d in self.get("items"):
			lc_voucher_data = frappe.db.sql("""select sum(applicable_charges), cost_center
				from `tabLanded Cost Item`
				where docstatus = 1 and purchase_receipt_item = %s""", d.name)
			d.landed_cost_voucher_amount = lc_voucher_data[0][0] if lc_voucher_data else 0.0
			if not d.cost_center and lc_voucher_data and lc_voucher_data[0][1]:
				d.db_set('cost_center', lc_voucher_data[0][1])

	def set_supplier_address(self):
		address_dict = {
			'supplier_address': 'address_display',
			'shipping_address': 'shipping_address_display'
		}

		for address_field, address_display_field in address_dict.items():
			if self.get(address_field):
				self.set(address_display_field, get_address_display(self.get(address_field)))

	def set_total_in_words(self):
		from frappe.utils import money_in_words
		if self.meta.get_field("base_in_words"):
			if self.meta.get_field("base_rounded_total") and not self.is_rounded_total_disabled():
				amount = self.base_rounded_total
			else:
				amount = self.base_grand_total
			self.base_in_words = money_in_words(amount, self.company_currency)

		if self.meta.get_field("in_words"):
			if self.meta.get_field("rounded_total") and not self.is_rounded_total_disabled():
				amount = self.rounded_total
			else:
				amount = self.grand_total

			self.in_words = money_in_words(amount, self.currency)

	# update valuation rate
	def update_valuation_rate(self, parentfield):
		"""
			item_tax_amount is the total tax amount applied on that item
			stored for valuation

			TODO: rename item_tax_amount to valuation_tax_amount
		"""
		stock_items = self.get_stock_items() + self.get_asset_items()

		stock_items_qty, stock_items_amount = 0, 0
		last_stock_item_idx = 1
		for d in self.get(parentfield):
			if d.item_code and d.item_code in stock_items:
				stock_items_qty += flt(d.qty)
				stock_items_amount += flt(d.base_net_amount)
				last_stock_item_idx = d.idx

		total_valuation_amount = sum([flt(d.base_tax_amount_after_discount_amount) for d in self.get("taxes")
			if d.category in ["Valuation", "Valuation and Total"]])

		valuation_amount_adjustment = total_valuation_amount
		for i, item in enumerate(self.get(parentfield)):
			if item.item_code and item.qty and item.item_code in stock_items:
				item_proportion = flt(item.base_net_amount) / stock_items_amount if stock_items_amount \
					else flt(item.qty) / stock_items_qty
				if i == (last_stock_item_idx - 1):
					item.item_tax_amount = flt(valuation_amount_adjustment,
						self.precision("item_tax_amount", item))
				else:
					item.item_tax_amount = flt(item_proportion * total_valuation_amount,
						self.precision("item_tax_amount", item))
					valuation_amount_adjustment -= item.item_tax_amount

				self.round_floats_in(item)
				if flt(item.conversion_factor)==0.0:
					item.conversion_factor = get_conversion_factor(item.item_code, item.uom).get("conversion_factor") or 1.0

				qty_in_stock_uom = flt(item.qty * item.conversion_factor)
				rm_supp_cost = flt(item.rm_supp_cost) if self.doctype in ["Purchase Receipt", "Purchase Invoice"] else 0.0

				landed_cost_voucher_amount = flt(item.landed_cost_voucher_amount) \
					if self.doctype in ["Purchase Receipt", "Purchase Invoice"] else 0.0

				item.valuation_rate = ((item.base_net_amount + item.item_tax_amount + rm_supp_cost
					 + landed_cost_voucher_amount) / qty_in_stock_uom)
			else:
				item.valuation_rate = 0.0

	def validate_for_subcontracting(self):
		if not self.is_subcontracted and self.sub_contracted_items:
			frappe.throw(_("Please enter 'Is Subcontracted' as Yes or No"))

		if self.is_subcontracted == "Yes":
			if self.doctype in ["Purchase Receipt", "Purchase Invoice"] and not self.supplier_warehouse:
				frappe.throw(_("Supplier Warehouse mandatory for sub-contracted Purchase Receipt"))

			for item in self.get("items"):
				if item in self.sub_contracted_items and not item.bom:
					frappe.throw(_("Please select BOM in BOM field for Item {0}").format(item.item_code))

			if self.doctype == "Purchase Order":
				for supplied_item in self.get("supplied_items"):
					if not supplied_item.reserve_warehouse:
						frappe.throw(_("Reserved Warehouse is mandatory for Item {0} in Raw Materials supplied").format(frappe.bold(supplied_item.rm_item_code)))

		else:
			for item in self.get("items"):
				if item.bom:
					item.bom = None

	def create_raw_materials_supplied(self, raw_material_table):
		if self.is_subcontracted=="Yes":
			parent_items = []
			backflush_raw_materials_based_on = frappe.db.get_single_value("Buying Settings",
				"backflush_raw_materials_of_subcontract_based_on")
			if (self.doctype == 'Purchase Receipt' and
				backflush_raw_materials_based_on != 'BOM'):
				self.update_raw_materials_supplied_based_on_stock_entries(raw_material_table)
			else:
				for item in self.get("items"):
					if self.doctype in ["Purchase Receipt", "Purchase Invoice"]:
						item.rm_supp_cost = 0.0
					if item.bom and item.item_code in self.sub_contracted_items:
						self.update_raw_materials_supplied_based_on_bom(item, raw_material_table)

						if [item.item_code, item.name] not in parent_items:
							parent_items.append([item.item_code, item.name])

				self.cleanup_raw_materials_supplied(parent_items, raw_material_table)

		elif self.doctype in ["Purchase Receipt", "Purchase Invoice"]:
			for item in self.get("items"):
				item.rm_supp_cost = 0.0

		if self.is_subcontracted == "No" and self.get("supplied_items"):
			self.set('supplied_items', [])

	def update_raw_materials_supplied_based_on_stock_entries(self, raw_material_table):
		self.set(raw_material_table, [])
		purchase_orders = [d.purchase_order for d in self.items]
		if purchase_orders:
			items = get_subcontracted_raw_materials_from_se(purchase_orders)
			backflushed_raw_materials = get_backflushed_subcontracted_raw_materials_from_se(purchase_orders, self.name)

			for d in items:
				qty = d.qty - backflushed_raw_materials.get(d.item_code, 0)
				rm = self.append(raw_material_table, {})
				rm.rm_item_code = d.item_code
				rm.item_name = d.item_name
				rm.main_item_code = d.main_item_code
				rm.description = d.description
				rm.stock_uom = d.stock_uom
				rm.required_qty = qty
				rm.consumed_qty = qty
				rm.serial_no = d.serial_no
				rm.batch_no = d.batch_no

				# get raw materials rate
				from erpnext.stock.utils import get_incoming_rate
				rm.rate = get_incoming_rate({
					"item_code": d.item_code,
					"warehouse": self.supplier_warehouse,
					"posting_date": self.posting_date,
					"posting_time": self.posting_time,
					"qty": -1 * qty,
					"serial_no": rm.serial_no
				})
				if not rm.rate:
					rm.rate = get_valuation_rate(d.item_code, self.supplier_warehouse,
						self.doctype, self.name, currency=self.company_currency, company = self.company)

				rm.amount = qty * flt(rm.rate)

	def update_raw_materials_supplied_based_on_bom(self, item, raw_material_table):
		exploded_item = 1
		if hasattr(item, 'include_exploded_items'):
			exploded_item = item.get('include_exploded_items')

		bom_items = get_items_from_bom(item.item_code, item.bom, exploded_item)

		used_alternative_items = []
		if self.doctype == 'Purchase Receipt' and item.purchase_order:
			used_alternative_items = get_used_alternative_items(purchase_order = item.purchase_order)

		raw_materials_cost = 0
		items = list(set([d.item_code for d in bom_items]))
		item_wh = frappe._dict(frappe.db.sql("""select i.item_code, id.default_warehouse
			from `tabItem` i, `tabItem Default` id
			where id.parent=i.name and id.company=%s and i.name in ({0})"""
			.format(", ".join(["%s"] * len(items))), [self.company] + items))

		for bom_item in bom_items:
			if self.doctype == "Purchase Order":
				reserve_warehouse = bom_item.source_warehouse or item_wh.get(bom_item.item_code)
				if frappe.db.get_value("Warehouse", reserve_warehouse, "company") != self.company:
					reserve_warehouse = None

			conversion_factor = item.conversion_factor
			if (self.doctype == 'Purchase Receipt' and item.purchase_order and
				bom_item.item_code in used_alternative_items):
				alternative_item_data = used_alternative_items.get(bom_item.item_code)
				bom_item.item_code = alternative_item_data.item_code
				bom_item.item_name = alternative_item_data.item_name
				bom_item.stock_uom = alternative_item_data.stock_uom
				conversion_factor = alternative_item_data.conversion_factor
				bom_item.description = alternative_item_data.description

			# check if exists
			exists = 0
			for d in self.get(raw_material_table):
				if d.main_item_code == item.item_code and d.rm_item_code == bom_item.item_code \
					and d.reference_name == item.name:
						rm, exists = d, 1
						break

			if not exists:
				rm = self.append(raw_material_table, {})

			required_qty = flt(flt(bom_item.qty_consumed_per_unit) * (flt(item.qty) + getattr(item, 'rejected_qty', 0)) *
				flt(conversion_factor), rm.precision("required_qty"))
			rm.reference_name = item.name
			rm.bom_detail_no = bom_item.name
			rm.main_item_code = item.item_code
			rm.rm_item_code = bom_item.item_code
			rm.stock_uom = bom_item.stock_uom
			rm.required_qty = required_qty
			if self.doctype == "Purchase Order" and not rm.reserve_warehouse:
				rm.reserve_warehouse = reserve_warehouse

			rm.conversion_factor = conversion_factor

			if self.doctype in ["Purchase Receipt", "Purchase Invoice"]:
				rm.consumed_qty = required_qty
				rm.description = bom_item.description
				if item.batch_no and not rm.batch_no:
					rm.batch_no = item.batch_no

			# get raw materials rate
			if self.doctype == "Purchase Receipt":
				from erpnext.stock.utils import get_incoming_rate
				rm.rate = get_incoming_rate({
					"item_code": bom_item.item_code,
					"warehouse": self.supplier_warehouse,
					"posting_date": self.posting_date,
					"posting_time": self.posting_time,
					"qty": -1 * required_qty,
					"serial_no": rm.serial_no
				})
				if not rm.rate:
					rm.rate = get_valuation_rate(bom_item.item_code, self.supplier_warehouse,
						self.doctype, self.name, currency=self.company_currency, company = self.company)
			else:
				rm.rate = bom_item.rate

			rm.amount = required_qty * flt(rm.rate)
			raw_materials_cost += flt(rm.amount)

		if self.doctype in ("Purchase Receipt", "Purchase Invoice"):
			item.rm_supp_cost = raw_materials_cost

	def cleanup_raw_materials_supplied(self, parent_items, raw_material_table):
		"""Remove all those child items which are no longer present in main item table"""
		delete_list = []
		for d in self.get(raw_material_table):
			if [d.main_item_code, d.reference_name] not in parent_items:
				# mark for deletion from doclist
				delete_list.append(d)

		# delete from doclist
		if delete_list:
			rm_supplied_details = self.get(raw_material_table)
			self.set(raw_material_table, [])
			for d in rm_supplied_details:
				if d not in delete_list:
					self.append(raw_material_table, d)

	@property
	def sub_contracted_items(self):
		if not hasattr(self, "_sub_contracted_items"):
			self._sub_contracted_items = []
			item_codes = list(set(item.item_code for item in
				self.get("items")))
			if item_codes:
				self._sub_contracted_items = [r[0] for r in frappe.db.sql("""select name
					from `tabItem` where name in (%s) and is_sub_contracted_item=1""" % \
					(", ".join((["%s"]*len(item_codes))),), item_codes)]

		return self._sub_contracted_items

	def set_qty_as_per_stock_uom(self):
		for d in self.get("items"):
			if d.meta.get_field("stock_qty"):
				if not d.conversion_factor:
					frappe.throw(_("Row {0}: Conversion Factor is mandatory").format(d.idx))
				d.stock_qty = flt(d.qty) * flt(d.conversion_factor)

	def set_alt_uom_qty(self):
		for d in self.get("items"):
			if d.meta.get_field("alt_uom_qty"):
				if not d.alt_uom:
					d.alt_uom_size = 1.0
<<<<<<< HEAD
				d.alt_uom_qty = flt(d.stock_qty) * flt(d.alt_uom_size)
=======
				d.alt_uom_qty = flt(flt(d.stock_qty) * flt(d.alt_uom_size), d.precision("alt_uom_qty"))
>>>>>>> 236ac0e1

	def validate_purchase_return(self):
		for d in self.get("items"):
			if self.is_return and flt(d.rejected_qty) != 0:
				frappe.throw(_("Row #{0}: Rejected Qty can not be entered in Purchase Return").format(d.idx))

			# validate rate with ref PR

	def validate_rejected_warehouse(self):
		for d in self.get("items"):
			if flt(d.rejected_qty) and not d.rejected_warehouse:
				if self.rejected_warehouse:
					d.rejected_warehouse = self.rejected_warehouse

				if not d.rejected_warehouse:
					frappe.throw(_("Row #{0}: Rejected Warehouse is mandatory against rejected Item {1}").format(d.idx, d.item_code))

	# validate accepted and rejected qty
	def validate_accepted_rejected_qty(self):
		for d in self.get("items"):
			self.validate_negative_quantity(d, ["received_qty","qty", "rejected_qty"])
			if not flt(d.received_qty) and flt(d.qty):
				d.received_qty = flt(d.qty) - flt(d.rejected_qty)

			elif not flt(d.qty) and flt(d.rejected_qty):
				d.qty = flt(d.received_qty) - flt(d.rejected_qty)

			elif not flt(d.rejected_qty):
				d.rejected_qty = flt(d.received_qty) -  flt(d.qty)

			# Check Received Qty = Accepted Qty + Rejected Qty
			if ((flt(d.qty) + flt(d.rejected_qty)) != flt(d.received_qty)):
				frappe.throw(_("Accepted + Rejected Qty must be equal to Received quantity for Item {0}").format(d.item_code))

	def validate_negative_quantity(self, item_row, field_list):
		if self.is_return:
			return

		item_row = item_row.as_dict()
		for fieldname in field_list:
			if flt(item_row[fieldname]) < 0:
				frappe.throw(_("Row #{0}: {1} can not be negative for item {2}".format(item_row['idx'],
					frappe.get_meta(item_row.doctype).get_label(fieldname), item_row['item_code'])))

	def update_stock_ledger(self, allow_negative_stock=False, via_landed_cost_voucher=False):
		self.update_ordered_and_reserved_qty()

		sl_entries = []
		stock_items = self.get_stock_items()

		for d in self.get('items'):
			if d.item_code in stock_items and d.warehouse:
				pr_qty = flt(d.qty) * flt(d.conversion_factor)

				if pr_qty:
					sle = self.get_sl_entries(d, {
						"actual_qty": flt(pr_qty),
						"serial_no": cstr(d.serial_no).strip()
					})
					if self.is_return:
						original_incoming_rate = frappe.db.get_value("Stock Ledger Entry",
							{"voucher_type": "Purchase Receipt", "voucher_no": self.return_against,
							"item_code": d.item_code}, "incoming_rate")

						sle.update({
							"outgoing_rate": original_incoming_rate
						})
					else:
						val_rate_db_precision = 6 if cint(self.precision("valuation_rate", d)) <= 6 else 9
						incoming_rate = flt(d.valuation_rate, val_rate_db_precision)
						sle.update({
							"incoming_rate": incoming_rate
						})
					sl_entries.append(sle)

				if flt(d.rejected_qty) != 0:
					sl_entries.append(self.get_sl_entries(d, {
						"warehouse": d.rejected_warehouse,
						"actual_qty": flt(d.rejected_qty) * flt(d.conversion_factor),
						"serial_no": cstr(d.rejected_serial_no).strip(),
						"incoming_rate": 0.0
					}))

		self.make_sl_entries_for_supplier_warehouse(sl_entries)
		self.make_sl_entries(sl_entries, allow_negative_stock=allow_negative_stock,
			via_landed_cost_voucher=via_landed_cost_voucher)

	def update_ordered_and_reserved_qty(self):
		po_map = {}
		for d in self.get("items"):
			if self.doctype=="Purchase Receipt" \
				and d.purchase_order:
					po_map.setdefault(d.purchase_order, []).append(d.purchase_order_item)

			elif self.doctype=="Purchase Invoice" and d.purchase_order and d.po_detail:
				po_map.setdefault(d.purchase_order, []).append(d.po_detail)

		for po, po_item_rows in po_map.items():
			if po and po_item_rows:
				po_obj = frappe.get_doc("Purchase Order", po)

				if po_obj.status in ["Closed", "Cancelled"]:
					frappe.throw(_("{0} {1} is cancelled or closed").format(_("Purchase Order"), po),
						frappe.InvalidStatusError)

				po_obj.update_ordered_qty(po_item_rows)
				if self.is_subcontracted:
					po_obj.update_reserved_qty_for_subcontract()

	def make_sl_entries_for_supplier_warehouse(self, sl_entries):
		if hasattr(self, 'supplied_items'):
			for d in self.get('supplied_items'):
				# negative quantity is passed, as raw material qty has to be decreased
				# when PR is submitted and it has to be increased when PR is cancelled
				sl_entries.append(self.get_sl_entries(d, {
					"item_code": d.rm_item_code,
					"warehouse": self.supplier_warehouse,
					"actual_qty": -1*flt(d.consumed_qty),
				}))

	def on_submit(self):
		if self.get('is_return'):
			return

		if self.doctype in ['Purchase Receipt', 'Purchase Invoice']:
			field = 'purchase_invoice' if self.doctype == 'Purchase Invoice' else 'purchase_receipt'

			self.process_fixed_asset()
			self.update_fixed_asset(field)

		update_last_purchase_rate(self, is_submit = 1)

	def on_cancel(self):
		if self.get('is_return'):
			return

		update_last_purchase_rate(self, is_submit = 0)
		if self.doctype in ['Purchase Receipt', 'Purchase Invoice']:
			field = 'purchase_invoice' if self.doctype == 'Purchase Invoice' else 'purchase_receipt'

			self.delete_linked_asset()
			self.update_fixed_asset(field, delete_asset=True)

	def validate_budget(self):
		if self.docstatus == 1:
			for data in self.get('items'):
				args = data.as_dict()
				args.update({
					'doctype': self.doctype,
					'company': self.company,
					'posting_date': (self.schedule_date
						if self.doctype == 'Material Request' else self.transaction_date)
				})

				validate_expense_against_budget(args)

	def process_fixed_asset(self):
		if self.doctype == 'Purchase Invoice' and not self.update_stock:
			return

		asset_items = self.get_asset_items()
		if asset_items:
			self.make_serial_nos_for_asset(asset_items)

	def make_serial_nos_for_asset(self, asset_items):
		items_data = get_asset_item_details(asset_items)

		for d in self.items:
			if d.is_fixed_asset:
				item_data = items_data.get(d.item_code)
				if not d.asset:
					asset = self.make_asset(d)
					d.db_set('asset', asset)

				if item_data.get('has_serial_no'):
					# If item has serial no
					if item_data.get('serial_no_series') and not d.serial_no:
						serial_nos = get_auto_serial_nos(item_data.get('serial_no_series'), d.qty)
					elif d.serial_no:
						serial_nos = d.serial_no
					elif not d.serial_no:
						frappe.throw(_("Serial no is mandatory for the item {0}").format(d.item_code))

					auto_make_serial_nos({
						'serial_no': serial_nos,
						'item_code': d.item_code,
						'via_stock_ledger': False,
						'company': self.company,
						'actual_qty': d.qty,
						'purchase_document_type': self.doctype,
						'purchase_document_no': self.name,
						'asset': d.asset,
						'location': d.asset_location
					})
					d.db_set('serial_no', serial_nos)

				if d.asset:
					self.make_asset_movement(d)

	def make_asset(self, row):
		if not row.asset_location:
			frappe.throw(_("Row {0}: Enter location for the asset item {1}").format(row.idx, row.item_code))

		item_data = frappe.db.get_value('Item',
			row.item_code, ['asset_naming_series', 'asset_category'], as_dict=1)

		purchase_amount = flt(row.base_net_amount + row.item_tax_amount)
		asset = frappe.get_doc({
			'doctype': 'Asset',
			'item_code': row.item_code,
			'asset_name': row.item_name,
			'naming_series': item_data.get('asset_naming_series') or 'AST',
			'asset_category': item_data.get('asset_category'),
			'location': row.asset_location,
			'company': self.company,
			'purchase_date': self.posting_date,
			'calculate_depreciation': 1,
			'purchase_receipt_amount': purchase_amount,
			'gross_purchase_amount': purchase_amount,
			'purchase_receipt': self.name if self.doctype == 'Purchase Receipt' else None,
			'purchase_invoice': self.name if self.doctype == 'Purchase Invoice' else None
		})

		asset.flags.ignore_validate = True
		asset.flags.ignore_mandatory = True
		asset.set_missing_values()
		asset.insert()

		frappe.msgprint(_("Asset {0} created").format(asset.name))
		return asset.name

	def make_asset_movement(self, row):
		asset_movement = frappe.get_doc({
			'doctype': 'Asset Movement',
			'asset': row.asset,
			'target_location': row.asset_location,
			'purpose': 'Receipt',
			'serial_no': row.serial_no,
			'quantity': len(get_serial_nos(row.serial_no)),
			'company': self.company,
			'transaction_date': self.posting_date,
			'reference_doctype': self.doctype,
			'reference_name': self.name
		}).insert()

		return asset_movement.name

	def update_fixed_asset(self, field, delete_asset = False):
		for d in self.get("items"):
			if d.is_fixed_asset and d.asset:
				asset = frappe.get_doc("Asset", d.asset)

				if delete_asset and asset.docstatus == 0:
					frappe.delete_doc("Asset", asset.name)
					d.db_set('asset', None)
					continue

				if self.docstatus in [0, 1] and not asset.get(field):
					asset.set(field, self.name)
					asset.purchase_date = self.posting_date
					asset.supplier = self.supplier
				elif self.docstatus == 2:
					asset.set(field, None)
					asset.supplier = None

				asset.flags.ignore_validate_update_after_submit = True
				asset.flags.ignore_mandatory = True
				if asset.docstatus == 0:
					asset.flags.ignore_validate = True

				asset.save()

	def delete_linked_asset(self):
		if self.doctype == 'Purchase Invoice' and not self.get('update_stock'):
			return

		frappe.db.sql("delete from `tabAsset Movement` where reference_name=%s", self.name)
		frappe.db.sql("delete from `tabSerial No` where purchase_document_no=%s", self.name)

	def validate_schedule_date(self):
		if not self.get("items"):
			return
		if not self.schedule_date:
			self.schedule_date = min([d.schedule_date for d in self.get("items")])

		if self.schedule_date:
			for d in self.get('items'):
				if not d.schedule_date:
					d.schedule_date = self.schedule_date

				if (d.schedule_date and self.transaction_date and
					getdate(d.schedule_date) < getdate(self.transaction_date)):
					frappe.throw(_("Row #{0}: Reqd by Date cannot be before Transaction Date").format(d.idx))
		else:
			frappe.throw(_("Please enter Reqd by Date"))

	def validate_items(self):
		# validate items to see if they have is_purchase_item or is_subcontracted_item enabled
		if self.doctype=="Material Request": return

		if hasattr(self, "is_subcontracted") and self.is_subcontracted == 'Yes':
			validate_item_type(self, "is_sub_contracted_item", "subcontracted")
		else:
			validate_item_type(self, "is_purchase_item", "purchase")

def get_items_from_bom(item_code, bom, exploded_item=1):
	doctype = "BOM Item" if not exploded_item else "BOM Explosion Item"

	bom_items = frappe.db.sql("""select t2.item_code, t2.name,
			t2.rate, t2.stock_uom, t2.source_warehouse, t2.description,
			t2.stock_qty / ifnull(t1.quantity, 1) as qty_consumed_per_unit
		from
			`tabBOM` t1, `tab{0}` t2, tabItem t3
		where
			t2.parent = t1.name and t1.item = %s
			and t1.docstatus = 1 and t1.is_active = 1 and t1.name = %s
			and t2.item_code = t3.name and t3.is_stock_item = 1""".format(doctype),
			(item_code, bom), as_dict=1)

	if not bom_items:
		msgprint(_("Specified BOM {0} does not exist for Item {1}").format(bom, item_code), raise_exception=1)

	return bom_items

def get_subcontracted_raw_materials_from_se(purchase_orders):
	return frappe.db.sql("""
		select
			sed.item_name, sed.item_code, sum(sed.qty) as qty, sed.description,
			sed.stock_uom, sed.subcontracted_item as main_item_code, sed.serial_no, sed.batch_no
		from `tabStock Entry` se,`tabStock Entry Detail` sed
		where
			se.name = sed.parent and se.docstatus=1 and se.purpose='Subcontract'
			and se.purchase_order in (%s) and ifnull(sed.t_warehouse, '') != ''
		group by sed.item_code, sed.t_warehouse
	""" % (','.join(['%s'] * len(purchase_orders))), tuple(purchase_orders), as_dict=1)

def get_backflushed_subcontracted_raw_materials_from_se(purchase_orders, purchase_receipt):
	return frappe._dict(frappe.db.sql("""
		select
			prsi.rm_item_code as item_code, sum(prsi.consumed_qty) as qty
		from `tabPurchase Receipt` pr, `tabPurchase Receipt Item` pri, `tabPurchase Receipt Item Supplied` prsi
		where
			pr.name = pri.parent and pr.name = prsi.parent and pri.purchase_order in (%s)
			and pri.item_code = prsi.main_item_code and pr.name != '%s' and pr.docstatus = 1
		group by prsi.rm_item_code
	""" % (','.join(['%s'] * len(purchase_orders)), purchase_receipt), tuple(purchase_orders)))

def get_asset_item_details(asset_items):
	asset_items_data = {}
	for d in frappe.get_all('Item', fields = ["name", "has_serial_no", "serial_no_series"],
		filters = {'name': ('in', asset_items)}):
		asset_items_data.setdefault(d.name, d)

	return asset_items_data

def validate_item_type(doc, fieldname, message):
	# iterate through items and check if they are valid sales or purchase items
	items = [d.item_code for d in doc.items if d.item_code]

	# No validation check inase of creating transaction using 'Opening Invoice Creation Tool'
	if not items:
		return

	item_list = ", ".join(["%s" % frappe.db.escape(d) for d in items])

	invalid_items = [d[0] for d in frappe.db.sql("""
		select item_code from tabItem where name in ({0}) and {1}=0
		""".format(item_list, fieldname), as_list=True)]

	if invalid_items:
		items = ", ".join([d for d in invalid_items])

		if len(invalid_items) > 1:
			error_message = _("Following items {0} are not marked as {1} item. You can enable them as {1} item from its Item master".format(items, message))
		else:
			error_message = _("Following item {0} is not marked as {1} item. You can enable them as {1} item from its Item master".format(items, message))

		frappe.throw(error_message)<|MERGE_RESOLUTION|>--- conflicted
+++ resolved
@@ -405,11 +405,7 @@
 			if d.meta.get_field("alt_uom_qty"):
 				if not d.alt_uom:
 					d.alt_uom_size = 1.0
-<<<<<<< HEAD
-				d.alt_uom_qty = flt(d.stock_qty) * flt(d.alt_uom_size)
-=======
 				d.alt_uom_qty = flt(flt(d.stock_qty) * flt(d.alt_uom_size), d.precision("alt_uom_qty"))
->>>>>>> 236ac0e1
 
 	def validate_purchase_return(self):
 		for d in self.get("items"):
