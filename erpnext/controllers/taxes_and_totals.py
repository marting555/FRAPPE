# Copyright (c) 2015, Frappe Technologies Pvt. Ltd. and Contributors
# License: GNU General Public License v3. See license.txt

from __future__ import unicode_literals
import json
import frappe, erpnext
from frappe import _, scrub
from frappe.utils import cint, flt, round_based_on_smallest_currency_fraction
from erpnext.controllers.accounts_controller import validate_conversion_rate, \
	validate_taxes_and_charges, validate_inclusive_tax

class calculate_taxes_and_totals(object):
	def __init__(self, doc):
		self.doc = doc
		self.calculate()

	def calculate(self):
		self.discount_amount_applied = False
		self._calculate()

		if self.doc.meta.get_field("discount_amount"):
			self.set_discount_amount()
			self.apply_discount_amount()

		if self.doc.doctype in ["Sales Invoice", "Purchase Invoice"]:
			self.calculate_total_advance()

		if self.doc.meta.get_field("other_charges_calculation"):
			self.set_item_wise_tax_breakup()

	def _calculate(self):
		self.validate_conversion_rate()
		self.calculate_item_values()
		self.initialize_taxes()
		self.determine_exclusive_rate()
		self.calculate_net_total()
		self.calculate_taxes()
		self.manipulate_grand_total_for_inclusive_tax()
		self.calculate_totals()
		self._cleanup()
		self.calculate_total_net_weight()

	def validate_conversion_rate(self):
		# validate conversion rate
		company_currency = erpnext.get_company_currency(self.doc.company)
		if not self.doc.currency or self.doc.currency == company_currency:
			self.doc.currency = company_currency
			self.doc.conversion_rate = 1.0
		else:
			validate_conversion_rate(self.doc.currency, self.doc.conversion_rate,
				self.doc.meta.get_label("conversion_rate"), self.doc.company)

		self.doc.conversion_rate = flt(self.doc.conversion_rate)

	def calculate_item_values(self):
		if not self.discount_amount_applied:
			for item in self.doc.get("items"):
				self.doc.round_floats_in(item)

				if item.discount_percentage == 100:
					item.rate = 0.0
				elif not item.rate:
					item.rate = flt(item.price_list_rate *
						(1.0 - (item.discount_percentage / 100.0)), item.precision("rate"))

				has_margin_field = item.doctype in ['Quotation Item', 'Sales Order Item', 'Delivery Note Item', 'Sales Invoice Item']

				if has_margin_field:
					item.rate_with_margin, item.base_rate_with_margin = self.calculate_margin(item)

				if has_margin_field and flt(item.rate_with_margin) > 0:
					item.rate = flt(item.rate_with_margin * (1.0 - (item.discount_percentage / 100.0)), item.precision("rate"))
					item.discount_amount = item.rate_with_margin - item.rate
<<<<<<< HEAD
				elif flt(item.price_list_rate) > 0:
					item.discount_amount = item.price_list_rate - item.rate
				else:
					item.discount_amount = 0
					item.discount_percentage = 0
=======
					item.amount_before_discount = flt(item.rate_with_margin * item.qty, item.precision("amount_before_discount"))
				elif flt(item.price_list_rate) > 0:
					item.discount_amount = item.price_list_rate - item.rate
					item.amount_before_discount = flt(item.price_list_rate * item.qty, item.precision("amount_before_discount"))
				else:
					item.discount_amount = 0
					item.discount_percentage = 0
					item.amount_before_discount = flt(item.rate * item.qty, item.precision("amount_before_discount"))
>>>>>>> 91da4154

				item.net_rate = item.rate
				item.amount = flt(item.rate * item.qty,	item.precision("amount"))
				item.net_amount = item.amount
<<<<<<< HEAD
=======
				item.total_discount = item.amount_before_discount - item.amount
>>>>>>> 91da4154

				item.tax_exclusive_price_list_rate = item.price_list_rate
				item.tax_exclusive_rate = item.rate
				item.tax_exclusive_amount = item.amount
				item.tax_exclusive_discount_amount = item.discount_amount
<<<<<<< HEAD
=======
				item.tax_exclusive_amount_before_discount = item.amount_before_discount
				item.tax_exclusive_total_discount = item.total_discount
>>>>>>> 91da4154
				if has_margin_field:
					item.tax_exclusive_rate_with_margin = item.rate_with_margin
					item.base_tax_exclusive_rate_with_margin = item.base_rate_with_margin

				self._set_in_company_currency(item, ["price_list_rate", "rate", "amount", "net_rate", "net_amount",
<<<<<<< HEAD
					"tax_exclusive_price_list_rate", "tax_exclusive_rate", "tax_exclusive_amount"])
=======
					"tax_exclusive_price_list_rate", "tax_exclusive_rate", "tax_exclusive_amount",
					"amount_before_discount", "total_discount", "tax_exclusive_amount_before_discount", "tax_exclusive_total_discount"])
>>>>>>> 91da4154

				item.item_tax_amount = 0.0

	def _set_in_company_currency(self, doc, fields):
		"""set values in base currency"""
		for f in fields:
			val = flt(flt(doc.get(f), doc.precision(f)) * self.doc.conversion_rate, doc.precision("base_" + f))
			doc.set("base_" + f, val)

	def initialize_taxes(self):
		for tax in self.doc.get("taxes"):
			if not self.discount_amount_applied:
				validate_taxes_and_charges(tax)
				validate_inclusive_tax(tax, self.doc)

			tax.item_wise_tax_detail = {}
			tax_fields = ["total", "tax_amount_after_discount_amount",
				"tax_amount_for_current_item", "grand_total_for_current_item",
				"tax_fraction_for_current_item", "grand_total_fraction_for_current_item"]

			if tax.charge_type != "Actual" and \
				not (self.discount_amount_applied and self.doc.apply_discount_on=="Grand Total"):
					tax_fields.append("tax_amount")

			for fieldname in tax_fields:
				tax.set(fieldname, 0.0)

			self.doc.round_floats_in(tax)

	def determine_exclusive_rate(self):
		for item in self.doc.get("items"):
			item.cumulated_tax_fraction = 0

		if not any((cint(tax.included_in_print_rate) for tax in self.doc.get("taxes"))):
			return

		for item in self.doc.get("items"):
			has_margin_field = item.doctype in ['Quotation Item', 'Sales Order Item', 'Delivery Note Item', 'Sales Invoice Item']
			item_tax_map = self._load_item_tax_rate(item.item_tax_rate)

			for i, tax in enumerate(self.doc.get("taxes")):
				tax.tax_fraction_for_current_item = self.get_current_tax_fraction(tax, item_tax_map)

				if i==0:
					tax.grand_total_fraction_for_current_item = 1 + tax.tax_fraction_for_current_item
				else:
					tax.grand_total_fraction_for_current_item = \
						self.doc.get("taxes")[i-1].grand_total_fraction_for_current_item \
						+ tax.tax_fraction_for_current_item

				item.cumulated_tax_fraction += tax.tax_fraction_for_current_item

			if item.cumulated_tax_fraction and not self.discount_amount_applied:
<<<<<<< HEAD
				item.tax_exclusive_price_list_rate = flt(item.tax_exclusive_price_list_rate / (1 + item.cumulated_tax_fraction),
					item.precision("tax_exclusive_price_list_rate"))
=======
				rate_before_discount = flt(item.tax_exclusive_price_list_rate / (1 + item.cumulated_tax_fraction))
				item.tax_exclusive_price_list_rate = flt(rate_before_discount, item.precision("tax_exclusive_price_list_rate"))
>>>>>>> 91da4154

				item.tax_exclusive_amount = flt(item.amount / (1 + item.cumulated_tax_fraction))
				item.tax_exclusive_rate = (item.tax_exclusive_amount / item.qty) if item.qty \
					else (item.rate / (1 + item.cumulated_tax_fraction))
				item.tax_exclusive_rate = flt(item.tax_exclusive_rate, item.precision("tax_exclusive_rate"))

				if has_margin_field and flt(item.tax_exclusive_rate_with_margin) > 0:
<<<<<<< HEAD
					item.tax_exclusive_rate_with_margin = flt(item.tax_exclusive_rate_with_margin / (1 + item.cumulated_tax_fraction),
=======
					rate_before_discount = item.tax_exclusive_rate_with_margin / (1 + item.cumulated_tax_fraction)
					item.tax_exclusive_rate_with_margin = flt(rate_before_discount,
>>>>>>> 91da4154
						item.precision("tax_exclusive_rate_with_margin"))
					item.base_tax_exclusive_rate_with_margin = flt(item.tax_exclusive_rate_with_margin * self.doc.conversion_rate,
						item.precision("base_tax_exclusive_rate_with_margin"))
					item.tax_exclusive_discount_amount = flt(item.tax_exclusive_rate_with_margin - item.tax_exclusive_rate)
				elif flt(item.tax_exclusive_price_list_rate) > 0:
					item.tax_exclusive_discount_amount = flt(item.tax_exclusive_price_list_rate - item.tax_exclusive_rate)

<<<<<<< HEAD
=======
				item.tax_exclusive_amount_before_discount = flt(rate_before_discount * item.qty,
					item.precision("tax_exclusive_amount_before_discount"))
				item.tax_exclusive_total_discount = item.tax_exclusive_amount_before_discount - item.tax_exclusive_amount

>>>>>>> 91da4154
				item.net_amount = flt(item.amount / (1 + item.cumulated_tax_fraction))
				item.net_rate = flt(item.net_amount / item.qty, item.precision("net_rate")) if item.qty else 0.0

				item.discount_percentage = flt(item.discount_percentage,
					item.precision("discount_percentage"))

<<<<<<< HEAD
				self._set_in_company_currency(item, ["net_rate", "net_amount", "tax_exclusive_price_list_rate",
					"tax_exclusive_rate", "tax_exclusive_amount"])
=======
				self._set_in_company_currency(item, ["net_rate", "net_amount",
					"tax_exclusive_price_list_rate", "tax_exclusive_rate", "tax_exclusive_amount",
					"tax_exclusive_amount_before_discount", "tax_exclusive_total_discount"])
>>>>>>> 91da4154

	def _load_item_tax_rate(self, item_tax_rate):
		return json.loads(item_tax_rate) if item_tax_rate else {}

	def get_current_tax_fraction(self, tax, item_tax_map):
		"""
			Get tax fraction for calculating tax exclusive amount
			from tax inclusive amount
		"""
		current_tax_fraction = 0

		if cint(tax.included_in_print_rate):
			tax_rate = self._get_tax_rate(tax, item_tax_map)

			if tax.charge_type == "On Net Total":
				current_tax_fraction = tax_rate / 100.0

			elif tax.charge_type == "On Previous Row Amount":
				current_tax_fraction = (tax_rate / 100.0) * \
					self.doc.get("taxes")[cint(tax.row_id) - 1].tax_fraction_for_current_item

			elif tax.charge_type == "On Previous Row Total":
				current_tax_fraction = (tax_rate / 100.0) * \
					self.doc.get("taxes")[cint(tax.row_id) - 1].grand_total_fraction_for_current_item

		if getattr(tax, "add_deduct_tax", None):
			current_tax_fraction *= -1.0 if (tax.add_deduct_tax == "Deduct") else 1.0
		return current_tax_fraction

	def _get_tax_rate(self, tax, item_tax_map):
		if tax.account_head in item_tax_map:
			return flt(item_tax_map.get(tax.account_head), self.doc.precision("rate", tax))
		else:
			return tax.rate

	def calculate_net_total(self):
		self.doc.total_qty = self.doc.total = self.doc.base_total = self.doc.net_total = self.doc.base_net_total = 0.0
		self.doc.base_tax_exclusive_total = self.doc.tax_exclusive_total = 0.0
<<<<<<< HEAD
=======
		self.doc.base_total_discount = self.doc.total_discount = 0.0
		self.doc.base_total_before_discount = self.doc.total_before_discount = 0.0
		self.doc.base_tax_exclusive_total_before_discount = self.doc.tax_exclusive_total_before_discount = 0.0
		self.doc.base_tax_exclusive_total_discount = self.doc.tax_exclusive_total_discount = 0.0
>>>>>>> 91da4154

		for item in self.doc.get("items"):
			self.doc.total_qty += item.qty

			self.doc.total += item.amount
			self.doc.base_total += item.base_amount

			self.doc.tax_exclusive_total += item.tax_exclusive_amount
			self.doc.base_tax_exclusive_total += item.base_tax_exclusive_amount

<<<<<<< HEAD
=======
			self.doc.total_before_discount += item.amount_before_discount
			self.doc.base_total_before_discount += item.base_amount_before_discount
			self.doc.tax_exclusive_total_before_discount += item.tax_exclusive_amount_before_discount
			self.doc.base_tax_exclusive_total_before_discount += item.base_tax_exclusive_amount_before_discount

			self.doc.total_discount += item.total_discount
			self.doc.base_total_discount += item.base_total_discount
			self.doc.tax_exclusive_total_discount += item.tax_exclusive_total_discount
			self.doc.base_tax_exclusive_total_discount += item.base_tax_exclusive_total_discount

>>>>>>> 91da4154
			self.doc.net_total += item.net_amount
			self.doc.base_net_total += item.base_net_amount

		self.doc.round_floats_in(self.doc, ["total", "base_total", "net_total", "base_net_total",
<<<<<<< HEAD
			"tax_exclusive_total", "base_tax_exclusive_total"])
=======
			"tax_exclusive_total", "base_tax_exclusive_total",
			"total_before_discount", "total_discount", "base_total_before_discount", "base_total_discount"])
>>>>>>> 91da4154

		if self.doc.doctype == 'Sales Invoice' and self.doc.is_pos:
			self.doc.pos_total_qty = self.doc.total_qty

	def calculate_taxes(self):
		self.doc.rounding_adjustment = 0
		# maintain actual tax rate based on idx
		actual_tax_dict = dict([[tax.idx, flt(tax.tax_amount, tax.precision("tax_amount"))]
			for tax in self.doc.get("taxes") if tax.charge_type == "Actual"])

		for n, item in enumerate(self.doc.get("items")):
			item_tax_map = self._load_item_tax_rate(item.item_tax_rate)
			for i, tax in enumerate(self.doc.get("taxes")):
				# tax_amount represents the amount of tax for the current step
				current_tax_amount = self.get_current_tax_amount(item, tax, item_tax_map)

				# Adjust divisional loss to the last item
				if tax.charge_type == "Actual":
					actual_tax_dict[tax.idx] -= current_tax_amount
					if n == len(self.doc.get("items")) - 1:
						current_tax_amount += actual_tax_dict[tax.idx]

				# accumulate tax amount into tax.tax_amount
				if tax.charge_type != "Actual" and \
					not (self.discount_amount_applied and self.doc.apply_discount_on=="Grand Total"):
						tax.tax_amount += current_tax_amount

				# store tax_amount for current item as it will be used for
				# charge type = 'On Previous Row Amount'
				tax.tax_amount_for_current_item = current_tax_amount

				# set tax after discount
				tax.tax_amount_after_discount_amount += current_tax_amount

				current_tax_amount = self.get_tax_amount_if_for_valuation_or_deduction(current_tax_amount, tax)

				# note: grand_total_for_current_item contains the contribution of
				# item's amount, previously applied tax and the current tax on that item
				if i==0:
					tax.grand_total_for_current_item = flt(item.net_amount + current_tax_amount)
				else:
					tax.grand_total_for_current_item = \
						flt(self.doc.get("taxes")[i-1].grand_total_for_current_item + current_tax_amount)

				# set precision in the last item iteration
				if n == len(self.doc.get("items")) - 1:
					self.round_off_totals(tax)
					self.set_cumulative_total(i, tax)

					self._set_in_company_currency(tax,
<<<<<<< HEAD
						["total", "total_before_discount_amount", "tax_amount", "tax_amount_after_discount_amount"])
=======
						["total", "displayed_total", "tax_amount", "tax_amount_after_discount_amount"])
>>>>>>> 91da4154

					# adjust Discount Amount loss in last tax iteration
					if i == (len(self.doc.get("taxes")) - 1) and self.discount_amount_applied \
						and self.doc.discount_amount and self.doc.apply_discount_on == "Grand Total":
							self.doc.rounding_adjustment = flt(self.doc.grand_total
								- flt(self.doc.discount_amount) - tax.total,
								self.doc.precision("rounding_adjustment"))

	def get_tax_amount_if_for_valuation_or_deduction(self, tax_amount, tax):
		# if just for valuation, do not add the tax amount in total
		# if tax/charges is for deduction, multiply by -1
		if getattr(tax, "category", None):
			tax_amount = 0.0 if (tax.category == "Valuation") else tax_amount
			if self.doc.doctype in ["Purchase Order", "Purchase Invoice", "Purchase Receipt", "Supplier Quotation"]:
				tax_amount *= -1.0 if (tax.add_deduct_tax == "Deduct") else 1.0
		return tax_amount

	def set_cumulative_total(self, row_idx, tax):
		tax_amount = tax.tax_amount_after_discount_amount
		tax_amount = self.get_tax_amount_if_for_valuation_or_deduction(tax_amount, tax)
		tax_amount_before_discount = tax.tax_amount
		tax_amount_before_discount = self.get_tax_amount_if_for_valuation_or_deduction(tax_amount_before_discount, tax)

		if row_idx == 0:
			tax.total = flt(self.doc.net_total + tax_amount, tax.precision("total"))
<<<<<<< HEAD
			tax.total_before_discount_amount = flt(self.doc.tax_exclusive_total + tax_amount_before_discount,
				tax.precision("total_before_discount_amount"))
=======

			if self.doc.apply_discount_on == "Grand Total":
				tax.displayed_total = flt(self.doc.tax_exclusive_total + tax_amount_before_discount,
					tax.precision("displayed_total"))
			else:
				tax.displayed_total = tax.total
>>>>>>> 91da4154
		else:
			tax.total = flt(self.doc.get("taxes")[row_idx-1].total + tax_amount, tax.precision("total"))
			tax.total_before_discount_amount = flt(self.doc.get("taxes")[row_idx-1].total_before_discount_amount + tax_amount_before_discount,
				tax.precision("total_before_discount_amount"))

			if self.doc.apply_discount_on == "Grand Total":
				tax.displayed_total = flt(self.doc.get("taxes")[row_idx-1].displayed_total + tax_amount_before_discount,
					tax.precision("displayed_total"))
			else:
				tax.displayed_total = tax.total

	def get_current_tax_amount(self, item, tax, item_tax_map):
		tax_rate = self._get_tax_rate(tax, item_tax_map)
		current_tax_amount = 0.0

		if tax.charge_type == "Actual":
			# distribute the tax amount proportionally to each item row
			actual = flt(tax.tax_amount, tax.precision("tax_amount"))
			current_tax_amount = item.net_amount*actual / self.doc.net_total if self.doc.net_total else 0.0

		elif tax.charge_type == "On Net Total":
			current_tax_amount = (tax_rate / 100.0) * item.net_amount
		elif tax.charge_type == "On Previous Row Amount":
			current_tax_amount = (tax_rate / 100.0) * \
				self.doc.get("taxes")[cint(tax.row_id) - 1].tax_amount_for_current_item
		elif tax.charge_type == "On Previous Row Total":
			current_tax_amount = (tax_rate / 100.0) * \
				self.doc.get("taxes")[cint(tax.row_id) - 1].grand_total_for_current_item
		elif tax.charge_type == "On Item Quantity":
			current_tax_amount = tax_rate * item.stock_qty

		self.set_item_wise_tax(item, tax, tax_rate, current_tax_amount)

		return current_tax_amount

	def set_item_wise_tax(self, item, tax, tax_rate, current_tax_amount):
		# store tax breakup for each item
		key = item.item_code or item.item_name
		item_wise_tax_amount = current_tax_amount*self.doc.conversion_rate
		if tax.item_wise_tax_detail.get(key):
			item_wise_tax_amount += tax.item_wise_tax_detail[key][1]

		tax.item_wise_tax_detail[key] = [tax_rate,flt(item_wise_tax_amount)]

	def round_off_totals(self, tax):
		tax.tax_amount = flt(tax.tax_amount, tax.precision("tax_amount"))
		tax.tax_amount_after_discount_amount = flt(tax.tax_amount_after_discount_amount,
			tax.precision("tax_amount"))

	def manipulate_grand_total_for_inclusive_tax(self):
		# if fully inclusive taxes and diff
		if self.doc.get("taxes") and any([cint(t.included_in_print_rate) for t in self.doc.get("taxes")]):
			last_tax = self.doc.get("taxes")[-1]
			non_inclusive_tax_amount = sum([flt(d.tax_amount_after_discount_amount)
				for d in self.doc.get("taxes") if not d.included_in_print_rate])
			diff = self.doc.total + non_inclusive_tax_amount \
				- flt(last_tax.total, last_tax.precision("total"))
			if diff and abs(diff) <= (5.0 / 10**last_tax.precision("tax_amount")):
				self.doc.rounding_adjustment = flt(flt(self.doc.rounding_adjustment) +
					flt(diff), self.doc.precision("rounding_adjustment"))

	def calculate_totals(self):
		self.doc.grand_total = flt(self.doc.get("taxes")[-1].total) + flt(self.doc.rounding_adjustment) \
			if self.doc.get("taxes") else flt(self.doc.net_total)

		self.doc.total_taxes_and_charges = flt(self.doc.grand_total - self.doc.net_total
			- flt(self.doc.rounding_adjustment), self.doc.precision("total_taxes_and_charges"))

		self._set_in_company_currency(self.doc, ["total_taxes_and_charges", "rounding_adjustment"])

		if self.doc.doctype in ["Quotation", "Sales Order", "Delivery Note", "Sales Invoice"]:
			self.doc.base_grand_total = flt(self.doc.grand_total * self.doc.conversion_rate) \
				if self.doc.total_taxes_and_charges else self.doc.base_net_total
		else:
			self.doc.taxes_and_charges_added = self.doc.taxes_and_charges_deducted = 0.0
			for tax in self.doc.get("taxes"):
				if tax.category in ["Valuation and Total", "Total"]:
					if tax.add_deduct_tax == "Add":
						self.doc.taxes_and_charges_added += flt(tax.tax_amount_after_discount_amount)
					else:
						self.doc.taxes_and_charges_deducted += flt(tax.tax_amount_after_discount_amount)

			self.doc.round_floats_in(self.doc, ["taxes_and_charges_added", "taxes_and_charges_deducted"])

			self.doc.base_grand_total = flt(self.doc.grand_total * self.doc.conversion_rate) \
				if (self.doc.taxes_and_charges_added or self.doc.taxes_and_charges_deducted) \
				else self.doc.base_net_total

			self._set_in_company_currency(self.doc,
				["taxes_and_charges_added", "taxes_and_charges_deducted"])

		self.doc.round_floats_in(self.doc, ["grand_total", "base_grand_total"])

		self.set_rounded_total()

	def calculate_total_net_weight(self):
		if self.doc.meta.get_field('total_net_weight'):
			self.doc.total_net_weight = 0.0
			for d in self.doc.items:
				if d.total_weight:
					self.doc.total_net_weight += d.total_weight

	def set_rounded_total(self):
		if self.doc.meta.get_field("rounded_total"):
			if self.doc.is_rounded_total_disabled():
				self.doc.rounded_total = self.doc.base_rounded_total = 0
				return

			self.doc.rounded_total = round_based_on_smallest_currency_fraction(self.doc.grand_total,
				self.doc.currency, self.doc.precision("rounded_total"))

			#if print_in_rate is set, we would have already calculated rounding adjustment
			self.doc.rounding_adjustment += flt(self.doc.rounded_total - self.doc.grand_total,
				self.doc.precision("rounding_adjustment"))

			self._set_in_company_currency(self.doc, ["rounding_adjustment", "rounded_total"])

	def _cleanup(self):
		for tax in self.doc.get("taxes"):
			tax.item_wise_tax_detail = json.dumps(tax.item_wise_tax_detail, separators=(',', ':'))

	def set_discount_amount(self):
		if self.doc.additional_discount_percentage:
			self.doc.discount_amount = flt(flt(self.doc.get(scrub(self.doc.apply_discount_on)))
				* self.doc.additional_discount_percentage / 100, self.doc.precision("discount_amount"))

	def apply_discount_amount(self):
		if self.doc.discount_amount:
			if not self.doc.apply_discount_on:
				frappe.throw(_("Please select Apply Discount On"))

			self.doc.base_discount_amount = flt(self.doc.discount_amount * self.doc.conversion_rate,
				self.doc.precision("base_discount_amount"))

			total_for_discount_amount = self.get_total_for_discount_amount()
			taxes = self.doc.get("taxes")
			net_total = 0

			if total_for_discount_amount:
				# calculate item amount after Discount Amount
				for i, item in enumerate(self.doc.get("items")):
					distributed_amount = flt(self.doc.discount_amount) * \
						item.net_amount / total_for_discount_amount

					item.net_amount = flt(item.net_amount - distributed_amount, item.precision("net_amount"))
					net_total += item.net_amount

					# discount amount rounding loss adjustment if no taxes
					if (not taxes or self.doc.apply_discount_on == "Net Total") \
						and i == len(self.doc.get("items")) - 1:
							discount_amount_loss = flt(self.doc.net_total - net_total - self.doc.discount_amount,
								self.doc.precision("net_total"))

							item.net_amount = flt(item.net_amount + discount_amount_loss,
								item.precision("net_amount"))

					item.net_rate = flt(item.net_amount / item.qty, item.precision("net_rate")) if item.qty else 0

					self._set_in_company_currency(item, ["net_rate", "net_amount"])

				self.discount_amount_applied = True
				self._calculate()
		else:
			self.doc.base_discount_amount = 0

	def get_total_for_discount_amount(self):
		if self.doc.apply_discount_on == "Net Total":
			return self.doc.net_total
		else:
			actual_taxes_dict = {}

			for tax in self.doc.get("taxes"):
				if tax.charge_type == "Actual":
					tax_amount = self.get_tax_amount_if_for_valuation_or_deduction(tax.tax_amount, tax)
					actual_taxes_dict.setdefault(tax.idx, tax_amount)
				elif tax.row_id in actual_taxes_dict:
					actual_tax_amount = flt(actual_taxes_dict.get(tax.row_id, 0)) * flt(tax.rate) / 100
					actual_taxes_dict.setdefault(tax.idx, actual_tax_amount)

			return flt(self.doc.grand_total - sum(actual_taxes_dict.values()),
				self.doc.precision("grand_total"))


	def calculate_total_advance(self):
		if self.doc.docstatus < 2:
			total_allocated_amount = sum([flt(adv.allocated_amount, adv.precision("allocated_amount"))
				for adv in self.doc.get("advances")])

			self.doc.total_advance = flt(total_allocated_amount, self.doc.precision("total_advance"))

			grand_total = self.doc.rounded_total or self.doc.grand_total

			if self.doc.party_account_currency == self.doc.currency:
				invoice_total = flt(grand_total - flt(self.doc.write_off_amount),
					self.doc.precision("grand_total"))
			else:
				base_write_off_amount = flt(flt(self.doc.write_off_amount) * self.doc.conversion_rate,
					self.doc.precision("base_write_off_amount"))
				invoice_total = flt(grand_total * self.doc.conversion_rate,
					self.doc.precision("grand_total")) - base_write_off_amount

			if invoice_total > 0 and self.doc.total_advance > invoice_total:
				frappe.throw(_("Advance amount cannot be greater than {0} {1}")
					.format(self.doc.party_account_currency, invoice_total))

			if self.doc.docstatus == 0:
				self.calculate_outstanding_amount()

	def calculate_outstanding_amount(self):
		# NOTE:
		# write_off_amount is only for POS Invoice
		# total_advance is only for non POS Invoice
		if self.doc.doctype == "Sales Invoice":
			self.calculate_paid_amount()

		if self.doc.is_return and self.doc.return_against: return

		self.doc.round_floats_in(self.doc, ["grand_total", "total_advance", "write_off_amount"])
		self._set_in_company_currency(self.doc, ['write_off_amount'])

		if self.doc.doctype in ["Sales Invoice", "Purchase Invoice"]:
			grand_total = self.doc.rounded_total or self.doc.grand_total
			if self.doc.party_account_currency == self.doc.currency:
				total_amount_to_pay = flt(grand_total - self.doc.total_advance
					- flt(self.doc.write_off_amount), self.doc.precision("grand_total"))
			else:
				total_amount_to_pay = flt(flt(grand_total *
					self.doc.conversion_rate, self.doc.precision("grand_total")) - self.doc.total_advance
						- flt(self.doc.base_write_off_amount), self.doc.precision("grand_total"))

			self.doc.round_floats_in(self.doc, ["paid_amount"])
			change_amount = 0

			if self.doc.doctype == "Sales Invoice":
				self.calculate_write_off_amount()
				self.calculate_change_amount()
				change_amount = self.doc.change_amount \
					if self.doc.party_account_currency == self.doc.currency else self.doc.base_change_amount

			paid_amount = self.doc.paid_amount \
				if self.doc.party_account_currency == self.doc.currency else self.doc.base_paid_amount

			self.doc.outstanding_amount = flt(total_amount_to_pay - flt(paid_amount) + flt(change_amount),
				self.doc.precision("outstanding_amount"))

	def calculate_paid_amount(self):

		paid_amount = base_paid_amount = 0.0

		if self.doc.is_pos:
			for payment in self.doc.get('payments'):
				payment.amount = flt(payment.amount)
				payment.base_amount = payment.amount * flt(self.doc.conversion_rate)
				paid_amount += payment.amount
				base_paid_amount += payment.base_amount
		elif not self.doc.is_return:
			self.doc.set('payments', [])

		if self.doc.redeem_loyalty_points and self.doc.loyalty_amount:
			base_paid_amount += self.doc.loyalty_amount
			paid_amount += (self.doc.loyalty_amount / flt(self.doc.conversion_rate))

		self.doc.paid_amount = flt(paid_amount, self.doc.precision("paid_amount"))
		self.doc.base_paid_amount = flt(base_paid_amount, self.doc.precision("base_paid_amount"))

	def calculate_change_amount(self):
		self.doc.change_amount = 0.0
		self.doc.base_change_amount = 0.0

		if self.doc.doctype == "Sales Invoice" \
			and self.doc.paid_amount > self.doc.grand_total and not self.doc.is_return \
			and any([d.type == "Cash" for d in self.doc.payments]):
			grand_total = self.doc.rounded_total or self.doc.grand_total
			base_grand_total = self.doc.base_rounded_total or self.doc.base_grand_total

			self.doc.change_amount = flt(self.doc.paid_amount - grand_total +
				self.doc.write_off_amount, self.doc.precision("change_amount"))

			self.doc.base_change_amount = flt(self.doc.base_paid_amount - base_grand_total +
				self.doc.base_write_off_amount, self.doc.precision("base_change_amount"))

	def calculate_write_off_amount(self):
		if flt(self.doc.change_amount) > 0:
			self.doc.write_off_amount = flt(self.doc.grand_total - self.doc.paid_amount
				+ self.doc.change_amount, self.doc.precision("write_off_amount"))
			self.doc.base_write_off_amount = flt(self.doc.write_off_amount * self.doc.conversion_rate,
				self.doc.precision("base_write_off_amount"))

	def calculate_margin(self, item):

		rate_with_margin = 0.0
		base_rate_with_margin = 0.0
		if item.price_list_rate:
			if item.pricing_rule and not self.doc.ignore_pricing_rule:
				pricing_rule = frappe.get_doc('Pricing Rule', item.pricing_rule)

				if (pricing_rule.margin_type == 'Amount' and pricing_rule.currency == self.doc.currency)\
						or (pricing_rule.margin_type == 'Percentage'):
					item.margin_type = pricing_rule.margin_type
					item.margin_rate_or_amount = pricing_rule.margin_rate_or_amount
				else:
					item.margin_type = None
					item.margin_rate_or_amount = 0.0

			if item.margin_type and item.margin_rate_or_amount:
				margin_value = item.margin_rate_or_amount if item.margin_type == 'Amount' else flt(item.price_list_rate) * flt(item.margin_rate_or_amount) / 100
				rate_with_margin = flt(item.price_list_rate) + flt(margin_value)
				base_rate_with_margin = flt(rate_with_margin) * flt(self.doc.conversion_rate)

		return rate_with_margin, base_rate_with_margin

	def set_item_wise_tax_breakup(self):
		self.doc.other_charges_calculation = get_itemised_tax_breakup_html(self.doc)

def get_itemised_tax_breakup_html(doc):
	if not doc.taxes:
		return
	frappe.flags.company = doc.company

	# get headers
	tax_accounts = []
	for tax in doc.taxes:
		if getattr(tax, "category", None) and tax.category=="Valuation":
			continue
		if tax.description not in tax_accounts:
			tax_accounts.append(tax.description)

	headers = get_itemised_tax_breakup_header(doc.doctype + " Item", tax_accounts)

	# get tax breakup data
	itemised_tax, itemised_taxable_amount = get_itemised_tax_breakup_data(doc)

	get_rounded_tax_amount(itemised_tax, doc.precision("tax_amount", "taxes"))

	update_itemised_tax_data(doc)
	frappe.flags.company = None

	return frappe.render_template(
		"templates/includes/itemised_tax_breakup.html", dict(
			headers=headers,
			itemised_tax=itemised_tax,
			itemised_taxable_amount=itemised_taxable_amount,
			tax_accounts=tax_accounts,
			conversion_rate=doc.conversion_rate,
			currency=doc.currency
		)
	)


@erpnext.allow_regional
def update_itemised_tax_data(doc):
	#Don't delete this method, used for localization
	pass

@erpnext.allow_regional
def get_itemised_tax_breakup_header(item_doctype, tax_accounts):
	return [_("Item"), _("Taxable Amount")] + tax_accounts

@erpnext.allow_regional
def get_itemised_tax_breakup_data(doc):
	itemised_tax = get_itemised_tax(doc.taxes)

	itemised_taxable_amount = get_itemised_taxable_amount(doc.items)

	return itemised_tax, itemised_taxable_amount

def get_itemised_tax(taxes):
	itemised_tax = {}
	for tax in taxes:
		if getattr(tax, "category", None) and tax.category=="Valuation":
			continue

		item_tax_map = json.loads(tax.item_wise_tax_detail) if tax.item_wise_tax_detail else {}
		if item_tax_map:
			for item_code, tax_data in item_tax_map.items():
				itemised_tax.setdefault(item_code, frappe._dict())

				tax_rate = 0.0
				tax_amount = 0.0

				if isinstance(tax_data, list):
					tax_rate = flt(tax_data[0])
					tax_amount = flt(tax_data[1])
				else:
					tax_rate = flt(tax_data)

				itemised_tax[item_code][tax.description] = frappe._dict(dict(
					tax_rate = tax_rate,
					tax_amount = tax_amount
				))

	return itemised_tax

def get_itemised_taxable_amount(items):
	itemised_taxable_amount = frappe._dict()
	for item in items:
		item_code = item.item_code or item.item_name
		itemised_taxable_amount.setdefault(item_code, 0)
		itemised_taxable_amount[item_code] += item.net_amount

	return itemised_taxable_amount

def get_rounded_tax_amount(itemised_tax, precision):
	# Rounding based on tax_amount precision
	for taxes in itemised_tax.values():
		for tax_account in taxes:
			taxes[tax_account]["tax_amount"] = flt(taxes[tax_account]["tax_amount"], precision)<|MERGE_RESOLUTION|>--- conflicted
+++ resolved
@@ -71,13 +71,6 @@
 				if has_margin_field and flt(item.rate_with_margin) > 0:
 					item.rate = flt(item.rate_with_margin * (1.0 - (item.discount_percentage / 100.0)), item.precision("rate"))
 					item.discount_amount = item.rate_with_margin - item.rate
-<<<<<<< HEAD
-				elif flt(item.price_list_rate) > 0:
-					item.discount_amount = item.price_list_rate - item.rate
-				else:
-					item.discount_amount = 0
-					item.discount_percentage = 0
-=======
 					item.amount_before_discount = flt(item.rate_with_margin * item.qty, item.precision("amount_before_discount"))
 				elif flt(item.price_list_rate) > 0:
 					item.discount_amount = item.price_list_rate - item.rate
@@ -86,36 +79,25 @@
 					item.discount_amount = 0
 					item.discount_percentage = 0
 					item.amount_before_discount = flt(item.rate * item.qty, item.precision("amount_before_discount"))
->>>>>>> 91da4154
 
 				item.net_rate = item.rate
 				item.amount = flt(item.rate * item.qty,	item.precision("amount"))
 				item.net_amount = item.amount
-<<<<<<< HEAD
-=======
 				item.total_discount = item.amount_before_discount - item.amount
->>>>>>> 91da4154
 
 				item.tax_exclusive_price_list_rate = item.price_list_rate
 				item.tax_exclusive_rate = item.rate
 				item.tax_exclusive_amount = item.amount
 				item.tax_exclusive_discount_amount = item.discount_amount
-<<<<<<< HEAD
-=======
 				item.tax_exclusive_amount_before_discount = item.amount_before_discount
 				item.tax_exclusive_total_discount = item.total_discount
->>>>>>> 91da4154
 				if has_margin_field:
 					item.tax_exclusive_rate_with_margin = item.rate_with_margin
 					item.base_tax_exclusive_rate_with_margin = item.base_rate_with_margin
 
 				self._set_in_company_currency(item, ["price_list_rate", "rate", "amount", "net_rate", "net_amount",
-<<<<<<< HEAD
-					"tax_exclusive_price_list_rate", "tax_exclusive_rate", "tax_exclusive_amount"])
-=======
 					"tax_exclusive_price_list_rate", "tax_exclusive_rate", "tax_exclusive_amount",
 					"amount_before_discount", "total_discount", "tax_exclusive_amount_before_discount", "tax_exclusive_total_discount"])
->>>>>>> 91da4154
 
 				item.item_tax_amount = 0.0
 
@@ -169,13 +151,8 @@
 				item.cumulated_tax_fraction += tax.tax_fraction_for_current_item
 
 			if item.cumulated_tax_fraction and not self.discount_amount_applied:
-<<<<<<< HEAD
-				item.tax_exclusive_price_list_rate = flt(item.tax_exclusive_price_list_rate / (1 + item.cumulated_tax_fraction),
-					item.precision("tax_exclusive_price_list_rate"))
-=======
 				rate_before_discount = flt(item.tax_exclusive_price_list_rate / (1 + item.cumulated_tax_fraction))
 				item.tax_exclusive_price_list_rate = flt(rate_before_discount, item.precision("tax_exclusive_price_list_rate"))
->>>>>>> 91da4154
 
 				item.tax_exclusive_amount = flt(item.amount / (1 + item.cumulated_tax_fraction))
 				item.tax_exclusive_rate = (item.tax_exclusive_amount / item.qty) if item.qty \
@@ -183,12 +160,8 @@
 				item.tax_exclusive_rate = flt(item.tax_exclusive_rate, item.precision("tax_exclusive_rate"))
 
 				if has_margin_field and flt(item.tax_exclusive_rate_with_margin) > 0:
-<<<<<<< HEAD
-					item.tax_exclusive_rate_with_margin = flt(item.tax_exclusive_rate_with_margin / (1 + item.cumulated_tax_fraction),
-=======
 					rate_before_discount = item.tax_exclusive_rate_with_margin / (1 + item.cumulated_tax_fraction)
 					item.tax_exclusive_rate_with_margin = flt(rate_before_discount,
->>>>>>> 91da4154
 						item.precision("tax_exclusive_rate_with_margin"))
 					item.base_tax_exclusive_rate_with_margin = flt(item.tax_exclusive_rate_with_margin * self.doc.conversion_rate,
 						item.precision("base_tax_exclusive_rate_with_margin"))
@@ -196,27 +169,19 @@
 				elif flt(item.tax_exclusive_price_list_rate) > 0:
 					item.tax_exclusive_discount_amount = flt(item.tax_exclusive_price_list_rate - item.tax_exclusive_rate)
 
-<<<<<<< HEAD
-=======
 				item.tax_exclusive_amount_before_discount = flt(rate_before_discount * item.qty,
 					item.precision("tax_exclusive_amount_before_discount"))
 				item.tax_exclusive_total_discount = item.tax_exclusive_amount_before_discount - item.tax_exclusive_amount
 
->>>>>>> 91da4154
 				item.net_amount = flt(item.amount / (1 + item.cumulated_tax_fraction))
 				item.net_rate = flt(item.net_amount / item.qty, item.precision("net_rate")) if item.qty else 0.0
 
 				item.discount_percentage = flt(item.discount_percentage,
 					item.precision("discount_percentage"))
 
-<<<<<<< HEAD
-				self._set_in_company_currency(item, ["net_rate", "net_amount", "tax_exclusive_price_list_rate",
-					"tax_exclusive_rate", "tax_exclusive_amount"])
-=======
 				self._set_in_company_currency(item, ["net_rate", "net_amount",
 					"tax_exclusive_price_list_rate", "tax_exclusive_rate", "tax_exclusive_amount",
 					"tax_exclusive_amount_before_discount", "tax_exclusive_total_discount"])
->>>>>>> 91da4154
 
 	def _load_item_tax_rate(self, item_tax_rate):
 		return json.loads(item_tax_rate) if item_tax_rate else {}
@@ -255,13 +220,10 @@
 	def calculate_net_total(self):
 		self.doc.total_qty = self.doc.total = self.doc.base_total = self.doc.net_total = self.doc.base_net_total = 0.0
 		self.doc.base_tax_exclusive_total = self.doc.tax_exclusive_total = 0.0
-<<<<<<< HEAD
-=======
 		self.doc.base_total_discount = self.doc.total_discount = 0.0
 		self.doc.base_total_before_discount = self.doc.total_before_discount = 0.0
 		self.doc.base_tax_exclusive_total_before_discount = self.doc.tax_exclusive_total_before_discount = 0.0
 		self.doc.base_tax_exclusive_total_discount = self.doc.tax_exclusive_total_discount = 0.0
->>>>>>> 91da4154
 
 		for item in self.doc.get("items"):
 			self.doc.total_qty += item.qty
@@ -272,8 +234,6 @@
 			self.doc.tax_exclusive_total += item.tax_exclusive_amount
 			self.doc.base_tax_exclusive_total += item.base_tax_exclusive_amount
 
-<<<<<<< HEAD
-=======
 			self.doc.total_before_discount += item.amount_before_discount
 			self.doc.base_total_before_discount += item.base_amount_before_discount
 			self.doc.tax_exclusive_total_before_discount += item.tax_exclusive_amount_before_discount
@@ -284,17 +244,12 @@
 			self.doc.tax_exclusive_total_discount += item.tax_exclusive_total_discount
 			self.doc.base_tax_exclusive_total_discount += item.base_tax_exclusive_total_discount
 
->>>>>>> 91da4154
 			self.doc.net_total += item.net_amount
 			self.doc.base_net_total += item.base_net_amount
 
 		self.doc.round_floats_in(self.doc, ["total", "base_total", "net_total", "base_net_total",
-<<<<<<< HEAD
-			"tax_exclusive_total", "base_tax_exclusive_total"])
-=======
 			"tax_exclusive_total", "base_tax_exclusive_total",
 			"total_before_discount", "total_discount", "base_total_before_discount", "base_total_discount"])
->>>>>>> 91da4154
 
 		if self.doc.doctype == 'Sales Invoice' and self.doc.is_pos:
 			self.doc.pos_total_qty = self.doc.total_qty
@@ -345,11 +300,7 @@
 					self.set_cumulative_total(i, tax)
 
 					self._set_in_company_currency(tax,
-<<<<<<< HEAD
-						["total", "total_before_discount_amount", "tax_amount", "tax_amount_after_discount_amount"])
-=======
 						["total", "displayed_total", "tax_amount", "tax_amount_after_discount_amount"])
->>>>>>> 91da4154
 
 					# adjust Discount Amount loss in last tax iteration
 					if i == (len(self.doc.get("taxes")) - 1) and self.discount_amount_applied \
@@ -375,21 +326,14 @@
 
 		if row_idx == 0:
 			tax.total = flt(self.doc.net_total + tax_amount, tax.precision("total"))
-<<<<<<< HEAD
-			tax.total_before_discount_amount = flt(self.doc.tax_exclusive_total + tax_amount_before_discount,
-				tax.precision("total_before_discount_amount"))
-=======
 
 			if self.doc.apply_discount_on == "Grand Total":
 				tax.displayed_total = flt(self.doc.tax_exclusive_total + tax_amount_before_discount,
 					tax.precision("displayed_total"))
 			else:
 				tax.displayed_total = tax.total
->>>>>>> 91da4154
 		else:
 			tax.total = flt(self.doc.get("taxes")[row_idx-1].total + tax_amount, tax.precision("total"))
-			tax.total_before_discount_amount = flt(self.doc.get("taxes")[row_idx-1].total_before_discount_amount + tax_amount_before_discount,
-				tax.precision("total_before_discount_amount"))
 
 			if self.doc.apply_discount_on == "Grand Total":
 				tax.displayed_total = flt(self.doc.get("taxes")[row_idx-1].displayed_total + tax_amount_before_discount,
