--- conflicted
+++ resolved
@@ -65,10 +65,7 @@
 
 				if item.doctype in ['Quotation Item', 'Sales Order Item', 'Delivery Note Item', 'Sales Invoice Item']:
 					item.rate_with_margin, item.base_rate_with_margin = self.calculate_margin(item)
-<<<<<<< HEAD
-=======
-
->>>>>>> d0b40f5f
+
 					if flt(item.rate_with_margin) > 0:
 						item.rate = flt(item.rate_with_margin * (1.0 - (item.discount_percentage / 100.0)), item.precision("rate"))
 						item.discount_amount = item.rate_with_margin - item.rate
