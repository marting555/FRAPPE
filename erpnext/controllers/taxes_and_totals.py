# Copyright (c) 2015, Frappe Technologies Pvt. Ltd. and Contributors
# License: GNU General Public License v3. See license.txt

from __future__ import unicode_literals
import json
import frappe, erpnext
from frappe import _, scrub
from frappe.utils import cint, flt, round_based_on_smallest_currency_fraction
from erpnext.controllers.accounts_controller import validate_conversion_rate, \
	validate_taxes_and_charges, validate_inclusive_tax

class calculate_taxes_and_totals(object):
	def __init__(self, doc):
		self.doc = doc
		self.calculate()

	def calculate(self):
		self.discount_amount_applied = False
		self._calculate()

		if self.doc.meta.get_field("discount_amount"):
			self.set_discount_amount()
			self.apply_discount_amount()

		if self.doc.doctype in ["Sales Invoice", "Purchase Invoice"]:
			self.calculate_total_advance()

		if self.doc.meta.get_field("other_charges_calculation"):
			self.set_item_wise_tax_breakup()

	def _calculate(self):
		self.validate_conversion_rate()
		self.calculate_item_values()
		self.initialize_taxes()
		self.determine_exclusive_rate()
		self.calculate_net_total()
		self.calculate_taxes()
		self.manipulate_grand_total_for_inclusive_tax()
		self.calculate_totals()
		self._cleanup()
		self.calculate_total_net_weight()

	def validate_conversion_rate(self):
		# validate conversion rate
		company_currency = erpnext.get_company_currency(self.doc.company)
		if not self.doc.currency or self.doc.currency == company_currency:
			self.doc.currency = company_currency
			self.doc.conversion_rate = 1.0
		else:
			validate_conversion_rate(self.doc.currency, self.doc.conversion_rate,
				self.doc.meta.get_label("conversion_rate"), self.doc.company)

		self.doc.conversion_rate = flt(self.doc.conversion_rate)

	def calculate_item_values(self):
		if not self.discount_amount_applied:
			for item in self.doc.get("items"):
				self.doc.round_floats_in(item)

				if item.discount_percentage == 100:
					item.rate = 0.0
				elif not item.rate:
					item.rate = flt(item.price_list_rate *
						(1.0 - (item.discount_percentage / 100.0)), item.precision("rate"))

				has_margin_field = item.doctype in ['Quotation Item', 'Sales Order Item', 'Delivery Note Item', 'Sales Invoice Item']

				if has_margin_field:
					item.rate_with_margin, item.base_rate_with_margin = self.calculate_margin(item)

				if has_margin_field and flt(item.rate_with_margin) > 0:
					item.rate = flt(item.rate_with_margin * (1.0 - (item.discount_percentage / 100.0)), item.precision("rate"))
					item.discount_amount = item.rate_with_margin - item.rate
				elif flt(item.price_list_rate) > 0:
					item.discount_amount = item.price_list_rate - item.rate
<<<<<<< HEAD
					item.discount_percentage = flt((1 - item.rate / item.price_list_rate) * 100.0,
						item.precision("discount_percentage"))
=======
>>>>>>> 3bc54dd7
				else:
					item.discount_amount = 0
					item.discount_percentage = 0

				item.net_rate = item.rate
				item.amount = flt(item.rate * item.qty,	item.precision("amount"))
				item.net_amount = item.amount

				item.tax_exclusive_price_list_rate = item.price_list_rate
				item.tax_exclusive_rate = item.rate
				item.tax_exclusive_amount = item.amount
				item.tax_exclusive_discount_amount = item.discount_amount
				if has_margin_field:
					item.tax_exclusive_rate_with_margin = item.rate_with_margin
					item.base_tax_exclusive_rate_with_margin = item.base_rate_with_margin

				self._set_in_company_currency(item, ["price_list_rate", "rate", "amount", "net_rate", "net_amount",
					"tax_exclusive_price_list_rate", "tax_exclusive_rate", "tax_exclusive_amount"])

				item.item_tax_amount = 0.0

	def _set_in_company_currency(self, doc, fields):
		"""set values in base currency"""
		for f in fields:
			val = flt(flt(doc.get(f), doc.precision(f)) * self.doc.conversion_rate, doc.precision("base_" + f))
			doc.set("base_" + f, val)

	def initialize_taxes(self):
		for tax in self.doc.get("taxes"):
			if not self.discount_amount_applied:
				validate_taxes_and_charges(tax)
				validate_inclusive_tax(tax, self.doc)

			tax.item_wise_tax_detail = {}
			tax_fields = ["total", "tax_amount_after_discount_amount",
				"tax_amount_for_current_item", "grand_total_for_current_item",
				"tax_fraction_for_current_item", "grand_total_fraction_for_current_item"]

			if tax.charge_type != "Actual" and \
				not (self.discount_amount_applied and self.doc.apply_discount_on=="Grand Total"):
					tax_fields.append("tax_amount")

			for fieldname in tax_fields:
				tax.set(fieldname, 0.0)

			self.doc.round_floats_in(tax)

	def determine_exclusive_rate(self):
		for item in self.doc.get("items"):
			item.cumulated_tax_fraction = 0

		if not any((cint(tax.included_in_print_rate) for tax in self.doc.get("taxes"))):
			return

		for item in self.doc.get("items"):
			has_margin_field = item.doctype in ['Quotation Item', 'Sales Order Item', 'Delivery Note Item', 'Sales Invoice Item']
			item_tax_map = self._load_item_tax_rate(item.item_tax_rate)

			for i, tax in enumerate(self.doc.get("taxes")):
				tax.tax_fraction_for_current_item = self.get_current_tax_fraction(tax, item_tax_map)

				if i==0:
					tax.grand_total_fraction_for_current_item = 1 + tax.tax_fraction_for_current_item
				else:
					tax.grand_total_fraction_for_current_item = \
						self.doc.get("taxes")[i-1].grand_total_fraction_for_current_item \
						+ tax.tax_fraction_for_current_item

				item.cumulated_tax_fraction += tax.tax_fraction_for_current_item

			if item.cumulated_tax_fraction and not self.discount_amount_applied:
				item.tax_exclusive_price_list_rate = flt(item.tax_exclusive_price_list_rate / (1 + item.cumulated_tax_fraction),
					item.precision("tax_exclusive_price_list_rate"))

				item.tax_exclusive_amount = flt(item.amount / (1 + item.cumulated_tax_fraction))
				item.tax_exclusive_rate = (item.tax_exclusive_amount / item.qty) if item.qty \
					else (item.rate / (1 + item.cumulated_tax_fraction))
				item.tax_exclusive_amount = flt(item.tax_exclusive_amount, item.precision("tax_exclusive_amount"))
				item.tax_exclusive_rate = flt(item.tax_exclusive_rate, item.precision("tax_exclusive_rate"))

				if has_margin_field and flt(item.tax_exclusive_rate_with_margin) > 0:
					item.tax_exclusive_rate_with_margin = flt(item.tax_exclusive_rate_with_margin / (1 + item.cumulated_tax_fraction),
						item.precision("tax_exclusive_rate_with_margin"))
					item.base_tax_exclusive_rate_with_margin = flt(item.tax_exclusive_rate_with_margin * self.doc.conversion_rate,
						item.precision("base_tax_exclusive_rate_with_margin"))
					item.tax_exclusive_discount_amount = flt(item.tax_exclusive_rate_with_margin - item.tax_exclusive_rate)
				elif flt(item.tax_exclusive_price_list_rate) > 0:
					item.tax_exclusive_discount_amount = flt(item.tax_exclusive_price_list_rate - item.tax_exclusive_rate)

				item.net_amount = flt(item.amount / (1 + item.cumulated_tax_fraction))
				item.net_rate = flt(item.net_amount / item.qty, item.precision("net_rate")) if item.qty else 0.0

				item.discount_percentage = flt(item.discount_percentage,
					item.precision("discount_percentage"))

				self._set_in_company_currency(item, ["net_rate", "net_amount", "tax_exclusive_price_list_rate",
					"tax_exclusive_rate", "tax_exclusive_amount"])

	def _load_item_tax_rate(self, item_tax_rate):
		return json.loads(item_tax_rate) if item_tax_rate else {}

	def get_current_tax_fraction(self, tax, item_tax_map):
		"""
			Get tax fraction for calculating tax exclusive amount
			from tax inclusive amount
		"""
		current_tax_fraction = 0

		if cint(tax.included_in_print_rate):
			tax_rate = self._get_tax_rate(tax, item_tax_map)

			if tax.charge_type == "On Net Total":
				current_tax_fraction = tax_rate / 100.0

			elif tax.charge_type == "On Previous Row Amount":
				current_tax_fraction = (tax_rate / 100.0) * \
					self.doc.get("taxes")[cint(tax.row_id) - 1].tax_fraction_for_current_item

			elif tax.charge_type == "On Previous Row Total":
				current_tax_fraction = (tax_rate / 100.0) * \
					self.doc.get("taxes")[cint(tax.row_id) - 1].grand_total_fraction_for_current_item

		if getattr(tax, "add_deduct_tax", None):
			current_tax_fraction *= -1.0 if (tax.add_deduct_tax == "Deduct") else 1.0
		return current_tax_fraction

	def _get_tax_rate(self, tax, item_tax_map):
		if tax.account_head in item_tax_map:
			return flt(item_tax_map.get(tax.account_head), self.doc.precision("rate", tax))
		else:
			return tax.rate

	def calculate_net_total(self):
		self.doc.total_qty = self.doc.total = self.doc.base_total = self.doc.net_total = self.doc.base_net_total = 0.0
		self.doc.base_tax_exclusive_total = self.doc.tax_exclusive_total = 0.0

		for item in self.doc.get("items"):
			self.doc.total_qty += item.qty

			self.doc.total += item.amount
			self.doc.base_total += item.base_amount

			self.doc.tax_exclusive_total += item.tax_exclusive_amount
			self.doc.base_tax_exclusive_total += item.base_tax_exclusive_amount

			self.doc.net_total += item.net_amount
			self.doc.base_net_total += item.base_net_amount

		self.doc.round_floats_in(self.doc, ["total", "base_total", "net_total", "base_net_total",
			"tax_exclusive_total", "base_tax_exclusive_total"])

		if self.doc.doctype == 'Sales Invoice' and self.doc.is_pos:
			self.doc.pos_total_qty = self.doc.total_qty

	def calculate_taxes(self):
		self.doc.rounding_adjustment = 0
		# maintain actual tax rate based on idx
		actual_tax_dict = dict([[tax.idx, flt(tax.tax_amount, tax.precision("tax_amount"))]
			for tax in self.doc.get("taxes") if tax.charge_type == "Actual"])

		for n, item in enumerate(self.doc.get("items")):
			item_tax_map = self._load_item_tax_rate(item.item_tax_rate)
			for i, tax in enumerate(self.doc.get("taxes")):
				# tax_amount represents the amount of tax for the current step
				current_tax_amount = self.get_current_tax_amount(item, tax, item_tax_map)

				# Adjust divisional loss to the last item
				if tax.charge_type == "Actual":
					actual_tax_dict[tax.idx] -= current_tax_amount
					if n == len(self.doc.get("items")) - 1:
						current_tax_amount += actual_tax_dict[tax.idx]

				# accumulate tax amount into tax.tax_amount
				if tax.charge_type != "Actual" and \
					not (self.discount_amount_applied and self.doc.apply_discount_on=="Grand Total"):
						tax.tax_amount += current_tax_amount

				# store tax_amount for current item as it will be used for
				# charge type = 'On Previous Row Amount'
				tax.tax_amount_for_current_item = current_tax_amount

				# set tax after discount
				tax.tax_amount_after_discount_amount += current_tax_amount

				current_tax_amount = self.get_tax_amount_if_for_valuation_or_deduction(current_tax_amount, tax)

				# note: grand_total_for_current_item contains the contribution of
				# item's amount, previously applied tax and the current tax on that item
				if i==0:
					tax.grand_total_for_current_item = flt(item.net_amount + current_tax_amount)
				else:
					tax.grand_total_for_current_item = \
						flt(self.doc.get("taxes")[i-1].grand_total_for_current_item + current_tax_amount)

				# set precision in the last item iteration
				if n == len(self.doc.get("items")) - 1:
					self.round_off_totals(tax)
					self.set_cumulative_total(i, tax)

					self._set_in_company_currency(tax,
						["total", "tax_amount", "tax_amount_after_discount_amount"])

					# adjust Discount Amount loss in last tax iteration
					if i == (len(self.doc.get("taxes")) - 1) and self.discount_amount_applied \
						and self.doc.discount_amount and self.doc.apply_discount_on == "Grand Total":
							self.doc.rounding_adjustment = flt(self.doc.grand_total
								- flt(self.doc.discount_amount) - tax.total,
								self.doc.precision("rounding_adjustment"))

	def get_tax_amount_if_for_valuation_or_deduction(self, tax_amount, tax):
		# if just for valuation, do not add the tax amount in total
		# if tax/charges is for deduction, multiply by -1
		if getattr(tax, "category", None):
			tax_amount = 0.0 if (tax.category == "Valuation") else tax_amount
			if self.doc.doctype in ["Purchase Order", "Purchase Invoice", "Purchase Receipt", "Supplier Quotation"]:
				tax_amount *= -1.0 if (tax.add_deduct_tax == "Deduct") else 1.0
		return tax_amount

	def set_cumulative_total(self, row_idx, tax):
		tax_amount = tax.tax_amount_after_discount_amount
		tax_amount = self.get_tax_amount_if_for_valuation_or_deduction(tax_amount, tax)

		if row_idx == 0:
			tax.total = flt(self.doc.net_total + tax_amount, tax.precision("total"))
		else:
			tax.total = flt(self.doc.get("taxes")[row_idx-1].total + tax_amount, tax.precision("total"))

	def get_current_tax_amount(self, item, tax, item_tax_map):
		tax_rate = self._get_tax_rate(tax, item_tax_map)
		current_tax_amount = 0.0

		if tax.charge_type == "Actual":
			# distribute the tax amount proportionally to each item row
			actual = flt(tax.tax_amount, tax.precision("tax_amount"))
			current_tax_amount = item.net_amount*actual / self.doc.net_total if self.doc.net_total else 0.0

		elif tax.charge_type == "On Net Total":
			current_tax_amount = (tax_rate / 100.0) * item.net_amount
		elif tax.charge_type == "On Previous Row Amount":
			current_tax_amount = (tax_rate / 100.0) * \
				self.doc.get("taxes")[cint(tax.row_id) - 1].tax_amount_for_current_item
		elif tax.charge_type == "On Previous Row Total":
			current_tax_amount = (tax_rate / 100.0) * \
				self.doc.get("taxes")[cint(tax.row_id) - 1].grand_total_for_current_item

		self.set_item_wise_tax(item, tax, tax_rate, current_tax_amount)

		return current_tax_amount

	def set_item_wise_tax(self, item, tax, tax_rate, current_tax_amount):
		# store tax breakup for each item
		key = item.item_code or item.item_name
		item_wise_tax_amount = current_tax_amount*self.doc.conversion_rate
		if tax.item_wise_tax_detail.get(key):
			item_wise_tax_amount += tax.item_wise_tax_detail[key][1]

		tax.item_wise_tax_detail[key] = [tax_rate,flt(item_wise_tax_amount)]

	def round_off_totals(self, tax):
		tax.tax_amount = flt(tax.tax_amount, tax.precision("tax_amount"))
		tax.tax_amount_after_discount_amount = flt(tax.tax_amount_after_discount_amount,
			tax.precision("tax_amount"))

	def manipulate_grand_total_for_inclusive_tax(self):
		# if fully inclusive taxes and diff
		if self.doc.get("taxes") and any([cint(t.included_in_print_rate) for t in self.doc.get("taxes")]):
			last_tax = self.doc.get("taxes")[-1]
			non_inclusive_tax_amount = sum([flt(d.tax_amount_after_discount_amount)
				for d in self.doc.get("taxes") if not d.included_in_print_rate])
			diff = self.doc.total + non_inclusive_tax_amount \
				- flt(last_tax.total, last_tax.precision("total"))
			if diff and abs(diff) <= (5.0 / 10**last_tax.precision("tax_amount")):
				self.doc.rounding_adjustment = flt(flt(self.doc.rounding_adjustment) +
					flt(diff), self.doc.precision("rounding_adjustment"))

	def calculate_totals(self):
		self.doc.grand_total = flt(self.doc.get("taxes")[-1].total) + flt(self.doc.rounding_adjustment) \
			if self.doc.get("taxes") else flt(self.doc.net_total)

		self.doc.total_taxes_and_charges = flt(self.doc.grand_total - self.doc.net_total
			- flt(self.doc.rounding_adjustment), self.doc.precision("total_taxes_and_charges"))

		self._set_in_company_currency(self.doc, ["total_taxes_and_charges", "rounding_adjustment"])

		if self.doc.doctype in ["Quotation", "Sales Order", "Delivery Note", "Sales Invoice"]:
			self.doc.base_grand_total = flt(self.doc.grand_total * self.doc.conversion_rate) \
				if self.doc.total_taxes_and_charges else self.doc.base_net_total
		else:
			self.doc.taxes_and_charges_added = self.doc.taxes_and_charges_deducted = 0.0
			for tax in self.doc.get("taxes"):
				if tax.category in ["Valuation and Total", "Total"]:
					if tax.add_deduct_tax == "Add":
						self.doc.taxes_and_charges_added += flt(tax.tax_amount_after_discount_amount)
					else:
						self.doc.taxes_and_charges_deducted += flt(tax.tax_amount_after_discount_amount)

			self.doc.round_floats_in(self.doc, ["taxes_and_charges_added", "taxes_and_charges_deducted"])

			self.doc.base_grand_total = flt(self.doc.grand_total * self.doc.conversion_rate) \
				if (self.doc.taxes_and_charges_added or self.doc.taxes_and_charges_deducted) \
				else self.doc.base_net_total

			self._set_in_company_currency(self.doc,
				["taxes_and_charges_added", "taxes_and_charges_deducted"])

		self.doc.round_floats_in(self.doc, ["grand_total", "base_grand_total"])

		self.set_rounded_total()

	def calculate_total_net_weight(self):
		if self.doc.meta.get_field('total_net_weight'):
			self.doc.total_net_weight = 0.0
			for d in self.doc.items:
				if d.total_weight:
					self.doc.total_net_weight += d.total_weight

	def set_rounded_total(self):
		if self.doc.meta.get_field("rounded_total"):
			if self.doc.is_rounded_total_disabled():
				self.doc.rounded_total = self.doc.base_rounded_total = 0
				return

			self.doc.rounded_total = round_based_on_smallest_currency_fraction(self.doc.grand_total,
				self.doc.currency, self.doc.precision("rounded_total"))

			#if print_in_rate is set, we would have already calculated rounding adjustment
			self.doc.rounding_adjustment += flt(self.doc.rounded_total - self.doc.grand_total,
				self.doc.precision("rounding_adjustment"))

			self._set_in_company_currency(self.doc, ["rounding_adjustment", "rounded_total"])

	def _cleanup(self):
		for tax in self.doc.get("taxes"):
			tax.item_wise_tax_detail = json.dumps(tax.item_wise_tax_detail, separators=(',', ':'))

	def set_discount_amount(self):
		if self.doc.additional_discount_percentage:
			self.doc.discount_amount = flt(flt(self.doc.get(scrub(self.doc.apply_discount_on)))
				* self.doc.additional_discount_percentage / 100, self.doc.precision("discount_amount"))

	def apply_discount_amount(self):
		if self.doc.discount_amount:
			if not self.doc.apply_discount_on:
				frappe.throw(_("Please select Apply Discount On"))

			self.doc.base_discount_amount = flt(self.doc.discount_amount * self.doc.conversion_rate,
				self.doc.precision("base_discount_amount"))

			total_for_discount_amount = self.get_total_for_discount_amount()
			taxes = self.doc.get("taxes")
			net_total = 0

			if total_for_discount_amount:
				# calculate item amount after Discount Amount
				for i, item in enumerate(self.doc.get("items")):
					distributed_amount = flt(self.doc.discount_amount) * \
						item.net_amount / total_for_discount_amount

					item.net_amount = flt(item.net_amount - distributed_amount, item.precision("net_amount"))
					net_total += item.net_amount

					# discount amount rounding loss adjustment if no taxes
					if (not taxes or self.doc.apply_discount_on == "Net Total") \
						and i == len(self.doc.get("items")) - 1:
							discount_amount_loss = flt(self.doc.net_total - net_total - self.doc.discount_amount,
								self.doc.precision("net_total"))

							item.net_amount = flt(item.net_amount + discount_amount_loss,
								item.precision("net_amount"))

					item.net_rate = flt(item.net_amount / item.qty, item.precision("net_rate")) if item.qty else 0

					self._set_in_company_currency(item, ["net_rate", "net_amount"])

				self.discount_amount_applied = True
				self._calculate()
		else:
			self.doc.base_discount_amount = 0

	def get_total_for_discount_amount(self):
		if self.doc.apply_discount_on == "Net Total":
			return self.doc.net_total
		else:
			actual_taxes_dict = {}

			for tax in self.doc.get("taxes"):
				if tax.charge_type == "Actual":
					tax_amount = self.get_tax_amount_if_for_valuation_or_deduction(tax.tax_amount, tax)
					actual_taxes_dict.setdefault(tax.idx, tax_amount)
				elif tax.row_id in actual_taxes_dict:
					actual_tax_amount = flt(actual_taxes_dict.get(tax.row_id, 0)) * flt(tax.rate) / 100
					actual_taxes_dict.setdefault(tax.idx, actual_tax_amount)

			return flt(self.doc.grand_total - sum(actual_taxes_dict.values()),
				self.doc.precision("grand_total"))


	def calculate_total_advance(self):
		if self.doc.docstatus < 2:
			total_allocated_amount = sum([flt(adv.allocated_amount, adv.precision("allocated_amount"))
				for adv in self.doc.get("advances")])

			self.doc.total_advance = flt(total_allocated_amount, self.doc.precision("total_advance"))

			grand_total = self.doc.rounded_total or self.doc.grand_total

			if self.doc.party_account_currency == self.doc.currency:
				invoice_total = flt(grand_total - flt(self.doc.write_off_amount),
					self.doc.precision("grand_total"))
			else:
				base_write_off_amount = flt(flt(self.doc.write_off_amount) * self.doc.conversion_rate,
					self.doc.precision("base_write_off_amount"))
				invoice_total = flt(grand_total * self.doc.conversion_rate,
					self.doc.precision("grand_total")) - base_write_off_amount

			if invoice_total > 0 and self.doc.total_advance > invoice_total:
				frappe.throw(_("Advance amount cannot be greater than {0} {1}")
					.format(self.doc.party_account_currency, invoice_total))

			if self.doc.docstatus == 0:
				self.calculate_outstanding_amount()

	def calculate_outstanding_amount(self):
		# NOTE:
		# write_off_amount is only for POS Invoice
		# total_advance is only for non POS Invoice
		if self.doc.doctype == "Sales Invoice":
			self.calculate_paid_amount()

		if self.doc.is_return and self.doc.return_against: return

		self.doc.round_floats_in(self.doc, ["grand_total", "total_advance", "write_off_amount"])
		self._set_in_company_currency(self.doc, ['write_off_amount'])

		if self.doc.doctype in ["Sales Invoice", "Purchase Invoice"]:
			grand_total = self.doc.rounded_total or self.doc.grand_total
			if self.doc.party_account_currency == self.doc.currency:
				total_amount_to_pay = flt(grand_total - self.doc.total_advance
					- flt(self.doc.write_off_amount), self.doc.precision("grand_total"))
			else:
				total_amount_to_pay = flt(flt(grand_total *
					self.doc.conversion_rate, self.doc.precision("grand_total")) - self.doc.total_advance
						- flt(self.doc.base_write_off_amount), self.doc.precision("grand_total"))

			self.doc.round_floats_in(self.doc, ["paid_amount"])
			change_amount = 0

			if self.doc.doctype == "Sales Invoice":
				self.calculate_write_off_amount()
				self.calculate_change_amount()
				change_amount = self.doc.change_amount \
					if self.doc.party_account_currency == self.doc.currency else self.doc.base_change_amount

			paid_amount = self.doc.paid_amount \
				if self.doc.party_account_currency == self.doc.currency else self.doc.base_paid_amount

			self.doc.outstanding_amount = flt(total_amount_to_pay - flt(paid_amount) + flt(change_amount),
				self.doc.precision("outstanding_amount"))

	def calculate_paid_amount(self):

		paid_amount = base_paid_amount = 0.0

		if self.doc.is_pos:
			for payment in self.doc.get('payments'):
				payment.amount = flt(payment.amount)
				payment.base_amount = payment.amount * flt(self.doc.conversion_rate)
				paid_amount += payment.amount
				base_paid_amount += payment.base_amount
		elif not self.doc.is_return:
			self.doc.set('payments', [])

		if self.doc.redeem_loyalty_points and self.doc.loyalty_amount:
			base_paid_amount += self.doc.loyalty_amount
			paid_amount += (self.doc.loyalty_amount / flt(self.doc.conversion_rate))

		self.doc.paid_amount = flt(paid_amount, self.doc.precision("paid_amount"))
		self.doc.base_paid_amount = flt(base_paid_amount, self.doc.precision("base_paid_amount"))

	def calculate_change_amount(self):
		self.doc.change_amount = 0.0
		self.doc.base_change_amount = 0.0

		if self.doc.doctype == "Sales Invoice" \
			and self.doc.paid_amount > self.doc.grand_total and not self.doc.is_return \
			and any([d.type == "Cash" for d in self.doc.payments]):
			grand_total = self.doc.rounded_total or self.doc.grand_total
			base_grand_total = self.doc.base_rounded_total or self.doc.base_grand_total

			self.doc.change_amount = flt(self.doc.paid_amount - grand_total +
				self.doc.write_off_amount, self.doc.precision("change_amount"))

			self.doc.base_change_amount = flt(self.doc.base_paid_amount - base_grand_total +
				self.doc.base_write_off_amount, self.doc.precision("base_change_amount"))

	def calculate_write_off_amount(self):
		if flt(self.doc.change_amount) > 0:
			self.doc.write_off_amount = flt(self.doc.grand_total - self.doc.paid_amount
				+ self.doc.change_amount, self.doc.precision("write_off_amount"))
			self.doc.base_write_off_amount = flt(self.doc.write_off_amount * self.doc.conversion_rate,
				self.doc.precision("base_write_off_amount"))

	def calculate_margin(self, item):

		rate_with_margin = 0.0
		base_rate_with_margin = 0.0
		if item.price_list_rate:
			if item.pricing_rule and not self.doc.ignore_pricing_rule:
				pricing_rule = frappe.get_doc('Pricing Rule', item.pricing_rule)

				if (pricing_rule.margin_type == 'Amount' and pricing_rule.currency == self.doc.currency)\
						or (pricing_rule.margin_type == 'Percentage'):
					item.margin_type = pricing_rule.margin_type
					item.margin_rate_or_amount = pricing_rule.margin_rate_or_amount
				else:
					item.margin_type = None
					item.margin_rate_or_amount = 0.0

			if item.margin_type and item.margin_rate_or_amount:
				margin_value = item.margin_rate_or_amount if item.margin_type == 'Amount' else flt(item.price_list_rate) * flt(item.margin_rate_or_amount) / 100
				rate_with_margin = flt(item.price_list_rate) + flt(margin_value)
				base_rate_with_margin = flt(rate_with_margin) * flt(self.doc.conversion_rate)

		return rate_with_margin, base_rate_with_margin

	def set_item_wise_tax_breakup(self):
		self.doc.other_charges_calculation = get_itemised_tax_breakup_html(self.doc)

def get_itemised_tax_breakup_html(doc):
	if not doc.taxes:
		return
	frappe.flags.company = doc.company

	# get headers
	tax_accounts = []
	for tax in doc.taxes:
		if getattr(tax, "category", None) and tax.category=="Valuation":
			continue
		if tax.description not in tax_accounts:
			tax_accounts.append(tax.description)

	headers = get_itemised_tax_breakup_header(doc.doctype + " Item", tax_accounts)

	# get tax breakup data
	itemised_tax, itemised_taxable_amount = get_itemised_tax_breakup_data(doc)

	get_rounded_tax_amount(itemised_tax, doc.precision("tax_amount", "taxes"))

	update_itemised_tax_data(doc)
	frappe.flags.company = None

	return frappe.render_template(
		"templates/includes/itemised_tax_breakup.html", dict(
			headers=headers,
			itemised_tax=itemised_tax,
			itemised_taxable_amount=itemised_taxable_amount,
			tax_accounts=tax_accounts,
			conversion_rate=doc.conversion_rate,
			currency=doc.currency
		)
	)


@erpnext.allow_regional
def update_itemised_tax_data(doc):
	#Don't delete this method, used for localization
	pass

@erpnext.allow_regional
def get_itemised_tax_breakup_header(item_doctype, tax_accounts):
	return [_("Item"), _("Taxable Amount")] + tax_accounts

@erpnext.allow_regional
def get_itemised_tax_breakup_data(doc):
	itemised_tax = get_itemised_tax(doc.taxes)

	itemised_taxable_amount = get_itemised_taxable_amount(doc.items)

	return itemised_tax, itemised_taxable_amount

def get_itemised_tax(taxes):
	itemised_tax = {}
	for tax in taxes:
		if getattr(tax, "category", None) and tax.category=="Valuation":
			continue

		item_tax_map = json.loads(tax.item_wise_tax_detail) if tax.item_wise_tax_detail else {}
		if item_tax_map:
			for item_code, tax_data in item_tax_map.items():
				itemised_tax.setdefault(item_code, frappe._dict())

				tax_rate = 0.0
				tax_amount = 0.0

				if isinstance(tax_data, list):
					tax_rate = flt(tax_data[0])
					tax_amount = flt(tax_data[1])
				else:
					tax_rate = flt(tax_data)

				itemised_tax[item_code][tax.description] = frappe._dict(dict(
					tax_rate = tax_rate,
					tax_amount = tax_amount
				))

	return itemised_tax

def get_itemised_taxable_amount(items):
	itemised_taxable_amount = frappe._dict()
	for item in items:
		item_code = item.item_code or item.item_name
		itemised_taxable_amount.setdefault(item_code, 0)
		itemised_taxable_amount[item_code] += item.net_amount

	return itemised_taxable_amount

def get_rounded_tax_amount(itemised_tax, precision):
	# Rounding based on tax_amount precision
	for taxes in itemised_tax.values():
		for tax_account in taxes:
			taxes[tax_account]["tax_amount"] = flt(taxes[tax_account]["tax_amount"], precision)<|MERGE_RESOLUTION|>--- conflicted
+++ resolved
@@ -73,11 +73,6 @@
 					item.discount_amount = item.rate_with_margin - item.rate
 				elif flt(item.price_list_rate) > 0:
 					item.discount_amount = item.price_list_rate - item.rate
-<<<<<<< HEAD
-					item.discount_percentage = flt((1 - item.rate / item.price_list_rate) * 100.0,
-						item.precision("discount_percentage"))
-=======
->>>>>>> 3bc54dd7
 				else:
 					item.discount_amount = 0
 					item.discount_percentage = 0
