# Copyright (c) 2015, Frappe Technologies Pvt. Ltd. and Contributors
# License: GNU General Public License v3. See license.txt

from __future__ import unicode_literals
import json
import frappe, erpnext
from frappe import _, scrub
from frappe.utils import cint, flt, round_based_on_smallest_currency_fraction
from erpnext.controllers.accounts_controller import validate_conversion_rate, \
	validate_taxes_and_charges, validate_inclusive_tax
from erpnext.stock.get_item_details import _get_item_tax_template
from erpnext.accounts.doctype.pricing_rule.utils import get_applied_pricing_rules
from erpnext.accounts.doctype.journal_entry.journal_entry import get_exchange_rate

class calculate_taxes_and_totals(object):
	def __init__(self, doc):
		self.doc = doc
		frappe.flags.round_off_applicable_accounts = []
		get_round_off_applicable_accounts(self.doc.company, frappe.flags.round_off_applicable_accounts)
		self.calculate()

	def calculate(self):
		if not len(self.doc.get("items")):
			return

		self.discount_amount_applied = False
		self._calculate()

		if self.doc.meta.get_field("discount_amount"):
			self.set_discount_amount()
			self.apply_discount_amount()

		if self.doc.doctype in ["Sales Invoice", "Purchase Invoice"]:
			self.calculate_total_advance()

		if self.doc.meta.get_field("other_charges_calculation"):
			self.set_item_wise_tax_breakup()

	def _calculate(self):
		self.validate_conversion_rate()
		self.calculate_item_values()
		self.validate_item_tax_template()
		self.initialize_taxes()
		self.determine_exclusive_rate()
		self.calculate_net_total()
		self.calculate_taxes()
		self.manipulate_grand_total_for_inclusive_tax()
		self.calculate_totals()
		self._cleanup()
		self.calculate_total_net_weight()

	def validate_item_tax_template(self):
		for item in self.doc.get('items'):
			if item.item_code and item.get('item_tax_template'):
				item_doc = frappe.get_cached_doc("Item", item.item_code)
				args = {
					'tax_category': self.doc.get('tax_category'),
					'posting_date': self.doc.get('posting_date'),
					'bill_date': self.doc.get('bill_date'),
					'transaction_date': self.doc.get('transaction_date'),
					'company': self.doc.get('company')
				}

				item_group = item_doc.item_group
				item_group_taxes = []

				while item_group:
					item_group_doc = frappe.get_cached_doc('Item Group', item_group)
					item_group_taxes += item_group_doc.taxes or []
					item_group = item_group_doc.parent_item_group

				item_taxes = item_doc.taxes or []

				if not item_group_taxes and (not item_taxes):
					# No validation if no taxes in item or item group
					continue

				taxes = _get_item_tax_template(args, item_taxes + item_group_taxes, for_validate=True)

				if item.item_tax_template not in taxes:
					frappe.throw(_("Row {0}: Invalid Item Tax Template for item {1}").format(
						item.idx, frappe.bold(item.item_code)
					))

	def validate_conversion_rate(self):
		# validate conversion rate
		company_currency = erpnext.get_company_currency(self.doc.company)
		if not self.doc.currency or self.doc.currency == company_currency:
			self.doc.currency = company_currency
			self.doc.conversion_rate = 1.0
		else:
			validate_conversion_rate(self.doc.currency, self.doc.conversion_rate,
				self.doc.meta.get_label("conversion_rate"), self.doc.company)

		self.doc.conversion_rate = flt(self.doc.conversion_rate)

	def calculate_item_values(self):
		if not self.discount_amount_applied:
			for item in self.doc.get("items"):
				self.doc.round_floats_in(item)

				if item.discount_percentage == 100:
					item.rate = 0.0
				elif item.price_list_rate:
					if not item.rate or (item.pricing_rules and item.discount_percentage > 0):
						item.rate = flt(item.price_list_rate *
							(1.0 - (item.discount_percentage / 100.0)), item.precision("rate"))
						item.discount_amount = item.price_list_rate * (item.discount_percentage / 100.0)
					elif item.discount_amount and item.pricing_rules:
						item.rate =  item.price_list_rate - item.discount_amount

				if item.doctype in ['Quotation Item', 'Sales Order Item', 'Delivery Note Item', 'Sales Invoice Item', 'POS Invoice Item', 'Purchase Invoice Item', 'Purchase Order Item', 'Purchase Receipt Item']:
					item.rate_with_margin, item.base_rate_with_margin = self.calculate_margin(item)
					if flt(item.rate_with_margin) > 0:
						item.rate = flt(item.rate_with_margin * (1.0 - (item.discount_percentage / 100.0)), item.precision("rate"))

						if item.discount_amount and not item.discount_percentage:
							item.rate = item.rate_with_margin - item.discount_amount
						else:
							item.discount_amount = item.rate_with_margin - item.rate

					elif flt(item.price_list_rate) > 0:
						item.discount_amount = item.price_list_rate - item.rate
				elif flt(item.price_list_rate) > 0 and not item.discount_amount:
					item.discount_amount = item.price_list_rate - item.rate

				item.net_rate = item.rate

				if not item.qty and self.doc.get("is_return"):
					item.amount = flt(-1 * item.rate, item.precision("amount"))
				else:
					item.amount = flt(item.rate * item.qty,	item.precision("amount"))

				item.net_amount = item.amount

				self._set_in_company_currency(item, ["price_list_rate", "rate", "net_rate", "amount", "net_amount"])

				item.item_tax_amount = 0.0

	def _set_in_company_currency(self, doc, fields):
		"""set values in base currency"""
		for f in fields:
			val = flt(flt(doc.get(f), doc.precision(f)) * self.doc.conversion_rate, doc.precision("base_" + f))
			doc.set("base_" + f, val)

	def initialize_taxes(self):
		for tax in self.doc.get("taxes"):
			if not self.discount_amount_applied:
				validate_taxes_and_charges(tax)
				validate_inclusive_tax(tax, self.doc)

			if not self.doc.get('is_consolidated'):
				tax.item_wise_tax_detail = {}

			tax_fields = ["total", "tax_amount_after_discount_amount",
				"tax_amount_for_current_item", "grand_total_for_current_item",
				"tax_fraction_for_current_item", "grand_total_fraction_for_current_item"]

			if tax.charge_type != "Actual" and \
				not (self.discount_amount_applied and self.doc.apply_discount_on=="Grand Total"):
					tax_fields.append("tax_amount")

			for fieldname in tax_fields:
				tax.set(fieldname, 0.0)

			self.doc.round_floats_in(tax)

	def determine_exclusive_rate(self):
		if not any((cint(tax.included_in_print_rate) for tax in self.doc.get("taxes"))):
			return

		for item in self.doc.get("items"):
			item_tax_map = self._load_item_tax_rate(item.item_tax_rate)
			cumulated_tax_fraction = 0
			total_inclusive_tax_amount_per_qty = 0
			for i, tax in enumerate(self.doc.get("taxes")):
				tax.tax_fraction_for_current_item, inclusive_tax_amount_per_qty = self.get_current_tax_fraction(tax, item_tax_map)

				if i==0:
					tax.grand_total_fraction_for_current_item = 1 + tax.tax_fraction_for_current_item
				else:
					tax.grand_total_fraction_for_current_item = \
						self.doc.get("taxes")[i-1].grand_total_fraction_for_current_item \
						+ tax.tax_fraction_for_current_item

				cumulated_tax_fraction += tax.tax_fraction_for_current_item
				total_inclusive_tax_amount_per_qty += inclusive_tax_amount_per_qty * flt(item.qty)

			if not self.discount_amount_applied and item.qty and (cumulated_tax_fraction or total_inclusive_tax_amount_per_qty):
				amount = flt(item.amount) - total_inclusive_tax_amount_per_qty

				item.net_amount = flt(amount / (1 + cumulated_tax_fraction))
				item.net_rate = flt(item.net_amount / item.qty, item.precision("net_rate"))
				item.discount_percentage = flt(item.discount_percentage,
					item.precision("discount_percentage"))

				self._set_in_company_currency(item, ["net_rate", "net_amount"])

	def _load_item_tax_rate(self, item_tax_rate):
		return json.loads(item_tax_rate) if item_tax_rate else {}

	def get_current_tax_fraction(self, tax, item_tax_map):
		"""
			Get tax fraction for calculating tax exclusive amount
			from tax inclusive amount
		"""
		current_tax_fraction = 0
		inclusive_tax_amount_per_qty = 0

		if cint(tax.included_in_print_rate):
			tax_rate = self._get_tax_rate(tax, item_tax_map)

			if tax.charge_type == "On Net Total":
				current_tax_fraction = tax_rate / 100.0

			elif tax.charge_type == "On Previous Row Amount":
				current_tax_fraction = (tax_rate / 100.0) * \
					self.doc.get("taxes")[cint(tax.row_id) - 1].tax_fraction_for_current_item

			elif tax.charge_type == "On Previous Row Total":
				current_tax_fraction = (tax_rate / 100.0) * \
					self.doc.get("taxes")[cint(tax.row_id) - 1].grand_total_fraction_for_current_item

			elif tax.charge_type == "On Item Quantity":
				inclusive_tax_amount_per_qty = flt(tax_rate)

		if getattr(tax, "add_deduct_tax", None) and tax.add_deduct_tax == "Deduct":
			current_tax_fraction *= -1.0
			inclusive_tax_amount_per_qty *= -1.0

		return current_tax_fraction, inclusive_tax_amount_per_qty

	def _get_tax_rate(self, tax, item_tax_map):
		if tax.account_head in item_tax_map:
			return flt(item_tax_map.get(tax.account_head), self.doc.precision("rate", tax))
		else:
			return tax.rate

	def calculate_net_total(self):
		self.doc.total_qty = self.doc.total = self.doc.base_total = self.doc.net_total = self.doc.base_net_total = 0.0

		for item in self.doc.get("items"):
			self.doc.total += item.amount
			self.doc.total_qty += item.qty
			self.doc.base_total += item.base_amount
			self.doc.net_total += item.net_amount
			self.doc.base_net_total += item.base_net_amount

		self.doc.round_floats_in(self.doc, ["total", "base_total", "net_total", "base_net_total"])

	def calculate_taxes(self):
		self.doc.rounding_adjustment = 0
		# maintain actual tax rate based on idx
		actual_tax_dict = dict([[tax.idx, flt(tax.tax_amount, tax.precision("tax_amount"))]
			for tax in self.doc.get("taxes") if tax.charge_type == "Actual"])

		for n, item in enumerate(self.doc.get("items")):
			item_tax_map = self._load_item_tax_rate(item.item_tax_rate)
			for i, tax in enumerate(self.doc.get("taxes")):
				# tax_amount represents the amount of tax for the current step
				current_tax_amount = self.get_current_tax_amount(item, tax, item_tax_map)

				# Adjust divisional loss to the last item
				if tax.charge_type == "Actual":
					actual_tax_dict[tax.idx] -= current_tax_amount
					if n == len(self.doc.get("items")) - 1:
						current_tax_amount += actual_tax_dict[tax.idx]

				# accumulate tax amount into tax.tax_amount
				if tax.charge_type != "Actual" and \
					not (self.discount_amount_applied and self.doc.apply_discount_on=="Grand Total"):
						tax.tax_amount += current_tax_amount

				# store tax_amount for current item as it will be used for
				# charge type = 'On Previous Row Amount'
				tax.tax_amount_for_current_item = current_tax_amount

				# set tax after discount
				tax.tax_amount_after_discount_amount += current_tax_amount

				current_tax_amount = self.get_tax_amount_if_for_valuation_or_deduction(current_tax_amount, tax)

				# note: grand_total_for_current_item contains the contribution of
				# item's amount, previously applied tax and the current tax on that item
				if i==0:
					tax.grand_total_for_current_item = flt(item.net_amount + current_tax_amount)
				else:
					tax.grand_total_for_current_item = \
						flt(self.doc.get("taxes")[i-1].grand_total_for_current_item + current_tax_amount)

				# set precision in the last item iteration
				if n == len(self.doc.get("items")) - 1:
					self.round_off_totals(tax)
					self._set_in_company_currency(tax,
						["tax_amount", "tax_amount_after_discount_amount"])

					self.round_off_base_values(tax)
					self.set_cumulative_total(i, tax)

					self._set_in_company_currency(tax, ["total"])

					# adjust Discount Amount loss in last tax iteration
					if i == (len(self.doc.get("taxes")) - 1) and self.discount_amount_applied \
						and self.doc.discount_amount and self.doc.apply_discount_on == "Grand Total":
							self.doc.rounding_adjustment = flt(self.doc.grand_total
								- flt(self.doc.discount_amount) - tax.total,
								self.doc.precision("rounding_adjustment"))

	def get_tax_amount_if_for_valuation_or_deduction(self, tax_amount, tax):
		# if just for valuation, do not add the tax amount in total
		# if tax/charges is for deduction, multiply by -1
		if getattr(tax, "category", None):
			tax_amount = 0.0 if (tax.category == "Valuation") else tax_amount
			if self.doc.doctype in ["Purchase Order", "Purchase Invoice", "Purchase Receipt", "Supplier Quotation"]:
				tax_amount *= -1.0 if (tax.add_deduct_tax == "Deduct") else 1.0
		return tax_amount

	def set_cumulative_total(self, row_idx, tax):
		tax_amount = tax.tax_amount_after_discount_amount
		tax_amount = self.get_tax_amount_if_for_valuation_or_deduction(tax_amount, tax)

		if row_idx == 0:
			tax.total = flt(self.doc.net_total + tax_amount, tax.precision("total"))
		else:
			tax.total = flt(self.doc.get("taxes")[row_idx-1].total + tax_amount, tax.precision("total"))

	def get_current_tax_amount(self, item, tax, item_tax_map):
		tax_rate = self._get_tax_rate(tax, item_tax_map)
		current_tax_amount = 0.0

		if tax.charge_type == "Actual":
			# distribute the tax amount proportionally to each item row
			actual = flt(tax.tax_amount, tax.precision("tax_amount"))
			current_tax_amount = item.net_amount*actual / self.doc.net_total if self.doc.net_total else 0.0

		elif tax.charge_type == "On Net Total":
			current_tax_amount = (tax_rate / 100.0) * item.net_amount
		elif tax.charge_type == "On Previous Row Amount":
			current_tax_amount = (tax_rate / 100.0) * \
				self.doc.get("taxes")[cint(tax.row_id) - 1].tax_amount_for_current_item
		elif tax.charge_type == "On Previous Row Total":
			current_tax_amount = (tax_rate / 100.0) * \
				self.doc.get("taxes")[cint(tax.row_id) - 1].grand_total_for_current_item
		elif tax.charge_type == "On Item Quantity":
			current_tax_amount = tax_rate * item.qty

<<<<<<< HEAD
		self.set_item_wise_tax(item, tax, tax_rate, current_tax_amount)
=======
		current_tax_amount = self.get_final_current_tax_amount(tax, current_tax_amount)

		if not self.doc.get("is_consolidated"):
			self.set_item_wise_tax(item, tax, tax_rate, current_tax_amount)
>>>>>>> b7174208

		return current_tax_amount

	def set_item_wise_tax(self, item, tax, tax_rate, current_tax_amount):
		# store tax breakup for each item
		key = item.item_code or item.item_name
		item_wise_tax_amount = current_tax_amount*self.doc.conversion_rate
		if tax.item_wise_tax_detail.get(key):
			item_wise_tax_amount += tax.item_wise_tax_detail[key][1]

		tax.item_wise_tax_detail[key] = [tax_rate,flt(item_wise_tax_amount)]

	def round_off_totals(self, tax):
		if tax.account_head in frappe.flags.round_off_applicable_accounts:
			tax.tax_amount = round(tax.tax_amount, 0)
			tax.tax_amount_after_discount_amount = round(tax.tax_amount_after_discount_amount, 0)

		tax.tax_amount = flt(tax.tax_amount, tax.precision("tax_amount"))
		tax.tax_amount_after_discount_amount = flt(tax.tax_amount_after_discount_amount,
			tax.precision("tax_amount"))

	def round_off_base_values(self, tax):
		# Round off to nearest integer based on regional settings
		if tax.account_head in frappe.flags.round_off_applicable_accounts:
			tax.base_tax_amount = round(tax.base_tax_amount, 0)
			tax.base_tax_amount_after_discount_amount = round(tax.base_tax_amount_after_discount_amount, 0)

	def manipulate_grand_total_for_inclusive_tax(self):
		# if fully inclusive taxes and diff
		if self.doc.get("taxes") and any([cint(t.included_in_print_rate) for t in self.doc.get("taxes")]):
			last_tax = self.doc.get("taxes")[-1]
			non_inclusive_tax_amount = sum([flt(d.tax_amount_after_discount_amount)
				for d in self.doc.get("taxes") if not d.included_in_print_rate])

			diff = self.doc.total + non_inclusive_tax_amount \
				- flt(last_tax.total, last_tax.precision("total"))

			# If discount amount applied, deduct the discount amount
			# because self.doc.total is always without discount, but last_tax.total is after discount
			if self.discount_amount_applied and self.doc.discount_amount:
				diff -= flt(self.doc.discount_amount)

			diff = flt(diff, self.doc.precision("rounding_adjustment"))

			if diff and abs(diff) <= (5.0 / 10**last_tax.precision("tax_amount")):
				self.doc.rounding_adjustment = diff

	def calculate_totals(self):
		self.doc.grand_total = flt(self.doc.get("taxes")[-1].total) + flt(self.doc.rounding_adjustment) \
			if self.doc.get("taxes") else flt(self.doc.net_total)

		self.doc.total_taxes_and_charges = flt(self.doc.grand_total - self.doc.net_total
			- flt(self.doc.rounding_adjustment), self.doc.precision("total_taxes_and_charges"))

		self._set_in_company_currency(self.doc, ["total_taxes_and_charges", "rounding_adjustment"])

		if self.doc.doctype in ["Quotation", "Sales Order", "Delivery Note", "Sales Invoice", "POS Invoice"]:
			self.doc.base_grand_total = flt(self.doc.grand_total * self.doc.conversion_rate, self.doc.precision("base_grand_total")) \
				if self.doc.total_taxes_and_charges else self.doc.base_net_total
		else:
			self.doc.taxes_and_charges_added = self.doc.taxes_and_charges_deducted = 0.0
			for tax in self.doc.get("taxes"):
				if tax.category in ["Valuation and Total", "Total"]:
					if tax.add_deduct_tax == "Add":
						self.doc.taxes_and_charges_added += flt(tax.tax_amount_after_discount_amount)
					else:
						self.doc.taxes_and_charges_deducted += flt(tax.tax_amount_after_discount_amount)

			self.doc.round_floats_in(self.doc, ["taxes_and_charges_added", "taxes_and_charges_deducted"])

			self.doc.base_grand_total = flt(self.doc.grand_total * self.doc.conversion_rate) \
				if (self.doc.taxes_and_charges_added or self.doc.taxes_and_charges_deducted) \
				else self.doc.base_net_total

			self._set_in_company_currency(self.doc,
				["taxes_and_charges_added", "taxes_and_charges_deducted"])

		self.doc.round_floats_in(self.doc, ["grand_total", "base_grand_total"])

		self.set_rounded_total()

	def calculate_total_net_weight(self):
		if self.doc.meta.get_field('total_net_weight'):
			self.doc.total_net_weight = 0.0
			for d in self.doc.items:
				if d.total_weight:
					self.doc.total_net_weight += d.total_weight

	def set_rounded_total(self):
		if self.doc.meta.get_field("rounded_total"):
			if self.doc.is_rounded_total_disabled():
				self.doc.rounded_total = self.doc.base_rounded_total = 0
				return

			self.doc.rounded_total = round_based_on_smallest_currency_fraction(self.doc.grand_total,
				self.doc.currency, self.doc.precision("rounded_total"))

			#if print_in_rate is set, we would have already calculated rounding adjustment
			self.doc.rounding_adjustment += flt(self.doc.rounded_total - self.doc.grand_total,
				self.doc.precision("rounding_adjustment"))

			self._set_in_company_currency(self.doc, ["rounding_adjustment", "rounded_total"])

	def _cleanup(self):
		if not self.doc.get('is_consolidated'):
			for tax in self.doc.get("taxes"):
				tax.item_wise_tax_detail = json.dumps(tax.item_wise_tax_detail, separators=(',', ':'))

	def set_discount_amount(self):
		if self.doc.additional_discount_percentage:
			self.doc.discount_amount = flt(flt(self.doc.get(scrub(self.doc.apply_discount_on)))
				* self.doc.additional_discount_percentage / 100, self.doc.precision("discount_amount"))

	def apply_discount_amount(self):
		if self.doc.discount_amount:
			if not self.doc.apply_discount_on:
				frappe.throw(_("Please select Apply Discount On"))

			self.doc.base_discount_amount = flt(self.doc.discount_amount * self.doc.conversion_rate,
				self.doc.precision("base_discount_amount"))

			total_for_discount_amount = self.get_total_for_discount_amount()
			taxes = self.doc.get("taxes")
			net_total = 0

			if total_for_discount_amount:
				# calculate item amount after Discount Amount
				for i, item in enumerate(self.doc.get("items")):
					distributed_amount = flt(self.doc.discount_amount) * \
						item.net_amount / total_for_discount_amount

					item.net_amount = flt(item.net_amount - distributed_amount, item.precision("net_amount"))
					net_total += item.net_amount

					# discount amount rounding loss adjustment if no taxes
					if (self.doc.apply_discount_on == "Net Total" or not taxes or total_for_discount_amount==self.doc.net_total) \
						and i == len(self.doc.get("items")) - 1:
							discount_amount_loss = flt(self.doc.net_total - net_total - self.doc.discount_amount,
								self.doc.precision("net_total"))

							item.net_amount = flt(item.net_amount + discount_amount_loss,
								item.precision("net_amount"))

					item.net_rate = flt(item.net_amount / item.qty, item.precision("net_rate")) if item.qty else 0

					self._set_in_company_currency(item, ["net_rate", "net_amount"])

				self.discount_amount_applied = True
				self._calculate()
		else:
			self.doc.base_discount_amount = 0

	def get_total_for_discount_amount(self):
		if self.doc.apply_discount_on == "Net Total":
			return self.doc.net_total
		else:
			actual_taxes_dict = {}

			for tax in self.doc.get("taxes"):
				if tax.charge_type in ["Actual", "On Item Quantity"]:
					tax_amount = self.get_tax_amount_if_for_valuation_or_deduction(tax.tax_amount, tax)
					actual_taxes_dict.setdefault(tax.idx, tax_amount)
				elif tax.row_id in actual_taxes_dict:
					actual_tax_amount = flt(actual_taxes_dict.get(tax.row_id, 0)) * flt(tax.rate) / 100
					actual_taxes_dict.setdefault(tax.idx, actual_tax_amount)

			return flt(self.doc.grand_total - sum(actual_taxes_dict.values()),
				self.doc.precision("grand_total"))


	def calculate_total_advance(self):
		if self.doc.docstatus < 2:
			total_allocated_amount = sum([flt(adv.allocated_amount, adv.precision("allocated_amount"))
				for adv in self.doc.get("advances")])

			self.doc.total_advance = flt(total_allocated_amount, self.doc.precision("total_advance"))

			grand_total = self.doc.rounded_total or self.doc.grand_total

			if self.doc.party_account_currency == self.doc.currency:
				invoice_total = flt(grand_total - flt(self.doc.write_off_amount),
					self.doc.precision("grand_total"))
			else:
				base_write_off_amount = flt(flt(self.doc.write_off_amount) * self.doc.conversion_rate,
					self.doc.precision("base_write_off_amount"))
				invoice_total = flt(grand_total * self.doc.conversion_rate,
					self.doc.precision("grand_total")) - base_write_off_amount

			if invoice_total > 0 and self.doc.total_advance > invoice_total:
				frappe.throw(_("Advance amount cannot be greater than {0} {1}")
					.format(self.doc.party_account_currency, invoice_total))

			if self.doc.docstatus == 0:
				self.calculate_outstanding_amount()

	def is_internal_invoice(self):
		"""
			Checks if its an internal transfer invoice
			and decides if to calculate any out standing amount or not
		"""

		if self.doc.doctype in ('Sales Invoice', 'Purchase Invoice') and self.doc.is_internal_transfer():
			return True

		return False

	def calculate_outstanding_amount(self):
		# NOTE:
		# write_off_amount is only for POS Invoice
		# total_advance is only for non POS Invoice
		if self.doc.doctype == "Sales Invoice":
			self.calculate_paid_amount()

		if self.doc.is_return and self.doc.return_against and not self.doc.get('is_pos') or \
			self.is_internal_invoice(): return

		self.doc.round_floats_in(self.doc, ["grand_total", "total_advance", "write_off_amount"])
		self._set_in_company_currency(self.doc, ['write_off_amount'])

		if self.doc.doctype in ["Sales Invoice", "Purchase Invoice"]:
			grand_total = self.doc.rounded_total or self.doc.grand_total
			if self.doc.party_account_currency == self.doc.currency:
				total_amount_to_pay = flt(grand_total - self.doc.total_advance
					- flt(self.doc.write_off_amount), self.doc.precision("grand_total"))
			else:
				total_amount_to_pay = flt(flt(grand_total *
					self.doc.conversion_rate, self.doc.precision("grand_total")) - self.doc.total_advance
						- flt(self.doc.base_write_off_amount), self.doc.precision("grand_total"))

			self.doc.round_floats_in(self.doc, ["paid_amount"])
			change_amount = 0

			if self.doc.doctype == "Sales Invoice" and not self.doc.get('is_return'):
				self.calculate_write_off_amount()
				self.calculate_change_amount()
				change_amount = self.doc.change_amount \
					if self.doc.party_account_currency == self.doc.currency else self.doc.base_change_amount

			paid_amount = self.doc.paid_amount \
				if self.doc.party_account_currency == self.doc.currency else self.doc.base_paid_amount

			self.doc.outstanding_amount = flt(total_amount_to_pay - flt(paid_amount) + flt(change_amount),
				self.doc.precision("outstanding_amount"))

			if self.doc.doctype == 'Sales Invoice' and self.doc.get('is_pos') and self.doc.get('is_return'):
			 	self.update_paid_amount_for_return(total_amount_to_pay)

	def calculate_paid_amount(self):

		paid_amount = base_paid_amount = 0.0

		if self.doc.is_pos:
			for payment in self.doc.get('payments'):
				payment.amount = flt(payment.amount)
				payment.base_amount = payment.amount * flt(self.doc.conversion_rate)
				paid_amount += payment.amount
				base_paid_amount += payment.base_amount
		elif not self.doc.is_return:
			self.doc.set('payments', [])

		if self.doc.redeem_loyalty_points and self.doc.loyalty_amount:
			base_paid_amount += self.doc.loyalty_amount
			paid_amount += (self.doc.loyalty_amount / flt(self.doc.conversion_rate))

		self.doc.paid_amount = flt(paid_amount, self.doc.precision("paid_amount"))
		self.doc.base_paid_amount = flt(base_paid_amount, self.doc.precision("base_paid_amount"))

	def calculate_change_amount(self):
		self.doc.change_amount = 0.0
		self.doc.base_change_amount = 0.0

		if self.doc.doctype == "Sales Invoice" \
			and self.doc.paid_amount > self.doc.grand_total and not self.doc.is_return \
			and any([d.type == "Cash" for d in self.doc.payments]):
			grand_total = self.doc.rounded_total or self.doc.grand_total
			base_grand_total = self.doc.base_rounded_total or self.doc.base_grand_total

			self.doc.change_amount = flt(self.doc.paid_amount - grand_total +
				self.doc.write_off_amount, self.doc.precision("change_amount"))

			self.doc.base_change_amount = flt(self.doc.base_paid_amount - base_grand_total +
				self.doc.base_write_off_amount, self.doc.precision("base_change_amount"))

	def calculate_write_off_amount(self):
		if flt(self.doc.change_amount) > 0:
			self.doc.write_off_amount = flt(self.doc.grand_total - self.doc.paid_amount
				+ self.doc.change_amount, self.doc.precision("write_off_amount"))
			self.doc.base_write_off_amount = flt(self.doc.write_off_amount * self.doc.conversion_rate,
				self.doc.precision("base_write_off_amount"))

	def calculate_margin(self, item):
		rate_with_margin = 0.0
		base_rate_with_margin = 0.0
		if item.price_list_rate:
			if item.pricing_rules and not self.doc.ignore_pricing_rule:
				has_margin = False
				for d in get_applied_pricing_rules(item.pricing_rules):
					pricing_rule = frappe.get_cached_doc('Pricing Rule', d)

					if pricing_rule.margin_rate_or_amount and ((pricing_rule.currency == self.doc.currency and
						pricing_rule.margin_type in ['Amount', 'Percentage']) or pricing_rule.margin_type == 'Percentage'):
						item.margin_type = pricing_rule.margin_type
						item.margin_rate_or_amount = pricing_rule.margin_rate_or_amount
						has_margin = True

				if not has_margin:
					item.margin_type = None
					item.margin_rate_or_amount = 0.0

			if item.margin_type and item.margin_rate_or_amount:
				margin_value = item.margin_rate_or_amount if item.margin_type == 'Amount' else flt(item.price_list_rate) * flt(item.margin_rate_or_amount) / 100
				rate_with_margin = flt(item.price_list_rate) + flt(margin_value)
				base_rate_with_margin = flt(rate_with_margin) * flt(self.doc.conversion_rate)

		return rate_with_margin, base_rate_with_margin

	def set_item_wise_tax_breakup(self):
		self.doc.other_charges_calculation = get_itemised_tax_breakup_html(self.doc)

	def update_paid_amount_for_return(self, total_amount_to_pay):
		default_mode_of_payment = frappe.db.get_value('POS Payment Method',
			{'parent': self.doc.pos_profile, 'default': 1}, ['mode_of_payment'], as_dict=1)

		self.doc.payments = []

		if default_mode_of_payment:
			self.doc.append('payments', {
				'mode_of_payment': default_mode_of_payment.mode_of_payment,
				'amount': total_amount_to_pay,
				'default': 1
			})
		else:
			self.doc.is_pos = 0
			self.doc.pos_profile = ''

		self.calculate_paid_amount()


def get_itemised_tax_breakup_html(doc):
	if not doc.taxes:
		return
	frappe.flags.company = doc.company

	# get headers
	tax_accounts = []
	for tax in doc.taxes:
		if getattr(tax, "category", None) and tax.category=="Valuation":
			continue
		if tax.description not in tax_accounts:
			tax_accounts.append(tax.description)

	headers = get_itemised_tax_breakup_header(doc.doctype + " Item", tax_accounts)

	# get tax breakup data
	itemised_tax, itemised_taxable_amount = get_itemised_tax_breakup_data(doc)

	get_rounded_tax_amount(itemised_tax, doc.precision("tax_amount", "taxes"))

	update_itemised_tax_data(doc)
	frappe.flags.company = None

	return frappe.render_template(
		"templates/includes/itemised_tax_breakup.html", dict(
			headers=headers,
			itemised_tax=itemised_tax,
			itemised_taxable_amount=itemised_taxable_amount,
			tax_accounts=tax_accounts,
			doc=doc
		)
	)

@frappe.whitelist()
def get_round_off_applicable_accounts(company, account_list):
	account_list = get_regional_round_off_accounts(company, account_list)

	return account_list

@erpnext.allow_regional
def get_regional_round_off_accounts(company, account_list):
	pass

@erpnext.allow_regional
def update_itemised_tax_data(doc):
	#Don't delete this method, used for localization
	pass

@erpnext.allow_regional
def get_itemised_tax_breakup_header(item_doctype, tax_accounts):
	return [_("Item"), _("Taxable Amount")] + tax_accounts

@erpnext.allow_regional
def get_itemised_tax_breakup_data(doc):
	itemised_tax = get_itemised_tax(doc.taxes)

	itemised_taxable_amount = get_itemised_taxable_amount(doc.items)

	return itemised_tax, itemised_taxable_amount

def get_itemised_tax(taxes, with_tax_account=False):
	itemised_tax = {}
	for tax in taxes:
		if getattr(tax, "category", None) and tax.category=="Valuation":
			continue

		item_tax_map = json.loads(tax.item_wise_tax_detail) if tax.item_wise_tax_detail else {}
		if item_tax_map:
			for item_code, tax_data in item_tax_map.items():
				itemised_tax.setdefault(item_code, frappe._dict())

				tax_rate = 0.0
				tax_amount = 0.0

				if isinstance(tax_data, list):
					tax_rate = flt(tax_data[0])
					tax_amount = flt(tax_data[1])
				else:
					tax_rate = flt(tax_data)

				itemised_tax[item_code][tax.description] = frappe._dict(dict(
					tax_rate = tax_rate,
					tax_amount = tax_amount
				))

				if with_tax_account:
					itemised_tax[item_code][tax.description].tax_account = tax.account_head

	return itemised_tax

def get_itemised_taxable_amount(items):
	itemised_taxable_amount = frappe._dict()
	for item in items:
		item_code = item.item_code or item.item_name
		itemised_taxable_amount.setdefault(item_code, 0)
		itemised_taxable_amount[item_code] += item.net_amount

	return itemised_taxable_amount

def get_rounded_tax_amount(itemised_tax, precision):
	# Rounding based on tax_amount precision
	for taxes in itemised_tax.values():
		for tax_account in taxes:
			taxes[tax_account]["tax_amount"] = flt(taxes[tax_account]["tax_amount"], precision)

class init_landed_taxes_and_totals(object):
	def __init__(self, doc):
		self.doc = doc
		self.tax_field = 'taxes' if self.doc.doctype == 'Landed Cost Voucher' else 'additional_costs'
		self.set_account_currency()
		self.set_exchange_rate()
		self.set_amounts_in_company_currency()

	def set_account_currency(self):
		company_currency = erpnext.get_company_currency(self.doc.company)
		for d in self.doc.get(self.tax_field):
			if not d.account_currency:
				account_currency = frappe.db.get_value('Account', d.expense_account, 'account_currency')
				d.account_currency = account_currency or company_currency

	def set_exchange_rate(self):
		company_currency = erpnext.get_company_currency(self.doc.company)
		for d in self.doc.get(self.tax_field):
			if d.account_currency == company_currency:
				d.exchange_rate = 1
			elif not d.exchange_rate:
				d.exchange_rate = get_exchange_rate(self.doc.posting_date, account=d.expense_account,
					account_currency=d.account_currency, company=self.doc.company)

			if not d.exchange_rate:
				frappe.throw(_("Row {0}: Exchange Rate is mandatory").format(d.idx))

	def set_amounts_in_company_currency(self):
		for d in self.doc.get(self.tax_field):
			d.amount = flt(d.amount, d.precision("amount"))
			d.base_amount = flt(d.amount * flt(d.exchange_rate), d.precision("base_amount"))<|MERGE_RESOLUTION|>--- conflicted
+++ resolved
@@ -344,14 +344,8 @@
 		elif tax.charge_type == "On Item Quantity":
 			current_tax_amount = tax_rate * item.qty
 
-<<<<<<< HEAD
-		self.set_item_wise_tax(item, tax, tax_rate, current_tax_amount)
-=======
-		current_tax_amount = self.get_final_current_tax_amount(tax, current_tax_amount)
-
 		if not self.doc.get("is_consolidated"):
 			self.set_item_wise_tax(item, tax, tax_rate, current_tax_amount)
->>>>>>> b7174208
 
 		return current_tax_amount
 
