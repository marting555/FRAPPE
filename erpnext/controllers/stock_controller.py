--- conflicted
+++ resolved
@@ -515,7 +515,6 @@
 			else:
 				create_repost_item_valuation_entry(args)
 
-<<<<<<< HEAD
 	def update_serial_items_table(self, update = False):
 		# updates the serials if auto created from sle in the document
 		if self.serial_items and update:
@@ -554,7 +553,7 @@
 					row = self.append('serial_items', {})
 					row.item_name = item.item_code
 					row.type = 'Accepted'
-=======
+          
 def repost_required_for_queue(doc: StockController) -> bool:
 	"""check if stock document contains repeated item-warehouse with queue based valuation.
 
@@ -581,8 +580,6 @@
 		if sle.stock_queue != "[]":  # using FIFO/LIFO valuation
 			return True
 	return False
-
->>>>>>> 7a3d3016
 
 @frappe.whitelist()
 def make_quality_inspections(doctype, docname, items):
