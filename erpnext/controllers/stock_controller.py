--- conflicted
+++ resolved
@@ -80,14 +80,9 @@
 							"cost_center": item_row.cost_center or self.get("cost_center"),
 							"remarks": self.get("remarks") or "Accounting Entry for Stock",
 							"debit": flt(sle.stock_value_difference, 2),
-<<<<<<< HEAD
 							"project": item_row.get("project") or self.get("project") or self.get("set_project"),
 							"is_opening": item_row.get("is_opening") or self.get("is_opening") or "No",
-						}, warehouse_account[sle.warehouse]["account_currency"]))
-=======
-							"is_opening": item_row.get("is_opening") or self.get("is_opening") or "No",
 						}, warehouse_account[sle.warehouse]["account_currency"], item=item_row))
->>>>>>> 0c0604b7
 
 						# to target warehouse / expense account
 						gl_list.append(self.get_gl_dict({
@@ -96,15 +91,9 @@
 							"cost_center": item_row.cost_center or self.get("cost_center"),
 							"remarks": self.get("remarks") or "Accounting Entry for Stock",
 							"credit": flt(sle.stock_value_difference, 2),
-<<<<<<< HEAD
 							"project": item_row.get("project") or self.get("project") or self.get("set_project"),
 							"is_opening": item_row.get("is_opening") or self.get("is_opening") or "No"
-						}))
-=======
-							"project": item_row.get("project") or self.get("project"),
-							"is_opening": item_row.get("is_opening") or self.get("is_opening") or "No"
 						}, item=item_row))
->>>>>>> 0c0604b7
 					elif sle.warehouse not in warehouse_with_no_account:
 						warehouse_with_no_account.append(sle.warehouse)
 
