# Copyright (c) 2015, Frappe Technologies Pvt. Ltd. and Contributors
# License: GNU General Public License v3. See license.txt

import json
from collections import defaultdict

import frappe
from frappe import _, bold
from frappe.utils import cint, cstr, flt, get_link_to_form, getdate

import erpnext
from erpnext.accounts.general_ledger import (
	make_gl_entries,
	make_reverse_gl_entries,
	process_gl_map,
)
from erpnext.accounts.utils import cancel_exchange_gain_loss_journal, get_fiscal_year
from erpnext.controllers.accounts_controller import AccountsController
from erpnext.controllers.sales_and_purchase_return import (
	available_serial_batch_for_return,
	filter_serial_batches,
	make_serial_batch_bundle_for_return,
)
from erpnext.stock import get_warehouse_account_map
from erpnext.stock.doctype.inventory_dimension.inventory_dimension import (
	get_evaluated_inventory_dimension,
)
from erpnext.stock.doctype.serial_and_batch_bundle.serial_and_batch_bundle import (
	get_type_of_transaction,
)
from erpnext.stock.stock_ledger import get_items_to_be_repost


class QualityInspectionRequiredError(frappe.ValidationError):
	pass


class QualityInspectionRejectedError(frappe.ValidationError):
	pass


class QualityInspectionNotSubmittedError(frappe.ValidationError):
	pass


class BatchExpiredError(frappe.ValidationError):
	pass


class StockController(AccountsController):
	def validate(self):
		super().validate()

		if self.docstatus == 0:
			for table_name in ["items", "packed_items", "supplied_items"]:
				self.validate_duplicate_serial_and_batch_bundle(table_name)

		if not self.get("is_return"):
			self.validate_inspection()
		self.validate_serialized_batch()
		self.clean_serial_nos()
		self.validate_customer_provided_item()
		self.set_rate_of_stock_uom()
		self.validate_internal_transfer()
		self.validate_putaway_capacity()

	def validate_duplicate_serial_and_batch_bundle(self, table_name):
		if not self.get(table_name):
			return

		sbb_list = []
		for item in self.get(table_name):
			if item.get("serial_and_batch_bundle"):
				sbb_list.append(item.get("serial_and_batch_bundle"))

			if item.get("rejected_serial_and_batch_bundle"):
				sbb_list.append(item.get("rejected_serial_and_batch_bundle"))

		if sbb_list:
			SLE = frappe.qb.DocType("Stock Ledger Entry")
			data = (
				frappe.qb.from_(SLE)
				.select(SLE.voucher_type, SLE.voucher_no, SLE.serial_and_batch_bundle)
				.where(
					(SLE.docstatus == 1)
					& (SLE.serial_and_batch_bundle.notnull())
					& (SLE.serial_and_batch_bundle.isin(sbb_list))
				)
				.limit(1)
			).run(as_dict=True)

			if data:
				data = data[0]
				frappe.throw(
					_("Serial and Batch Bundle {0} is already used in {1} {2}.").format(
						frappe.bold(data.serial_and_batch_bundle), data.voucher_type, data.voucher_no
					)
				)

	def make_gl_entries(self, gl_entries=None, from_repost=False, via_landed_cost_voucher=False):
		if self.docstatus == 2:
			make_reverse_gl_entries(voucher_type=self.doctype, voucher_no=self.name)

		provisional_accounting_for_non_stock_items = cint(
			frappe.get_cached_value(
				"Company", self.company, "enable_provisional_accounting_for_non_stock_items"
			)
		)

		is_asset_pr = any(d.get("is_fixed_asset") for d in self.get("items"))

		if (
			cint(erpnext.is_perpetual_inventory_enabled(self.company))
			or provisional_accounting_for_non_stock_items
			or is_asset_pr
		):
			warehouse_account = get_warehouse_account_map(self.company)

			if self.docstatus == 1:
				if not gl_entries:
					gl_entries = (
						self.get_gl_entries(warehouse_account, via_landed_cost_voucher)
						if self.doctype == "Purchase Receipt"
						else self.get_gl_entries(warehouse_account)
					)
				make_gl_entries(gl_entries, from_repost=from_repost)

	def validate_serialized_batch(self):
		from erpnext.stock.doctype.serial_no.serial_no import get_serial_nos

		is_material_issue = False
		if self.doctype == "Stock Entry" and self.purpose == "Material Issue":
			is_material_issue = True

		for d in self.get("items"):
			if hasattr(d, "serial_no") and hasattr(d, "batch_no") and d.serial_no and d.batch_no:
				serial_nos = frappe.get_all(
					"Serial No",
					fields=["batch_no", "name", "warehouse"],
					filters={"name": ("in", get_serial_nos(d.serial_no))},
				)

				for row in serial_nos:
					if row.warehouse and row.batch_no != d.batch_no:
						frappe.throw(
							_("Row #{0}: Serial No {1} does not belong to Batch {2}").format(
								d.idx, row.name, d.batch_no
							)
						)

			if is_material_issue:
				continue

			if flt(d.qty) > 0.0 and d.get("batch_no") and self.get("posting_date") and self.docstatus < 2:
				expiry_date = frappe.get_cached_value("Batch", d.get("batch_no"), "expiry_date")

				if expiry_date and getdate(expiry_date) < getdate(self.posting_date):
					frappe.throw(
						_("Row #{0}: The batch {1} has already expired.").format(
							d.idx, get_link_to_form("Batch", d.get("batch_no"))
						),
						BatchExpiredError,
					)

	def clean_serial_nos(self):
		from erpnext.stock.doctype.serial_no.serial_no import clean_serial_no_string

		for row in self.get("items"):
			if hasattr(row, "serial_no") and row.serial_no:
				# remove extra whitespace and store one serial no on each line
				row.serial_no = clean_serial_no_string(row.serial_no)

		for row in self.get("packed_items") or []:
			if hasattr(row, "serial_no") and row.serial_no:
				# remove extra whitespace and store one serial no on each line
				row.serial_no = clean_serial_no_string(row.serial_no)

	def make_bundle_using_old_serial_batch_fields(self, table_name=None, via_landed_cost_voucher=False):
		if self.get("_action") == "update_after_submit":
			return

		# To handle test cases
		if frappe.flags.in_test and frappe.flags.use_serial_and_batch_fields:
			return

		if not table_name:
			table_name = "items"

		if self.doctype == "Asset Capitalization":
			table_name = "stock_items"

		for row in self.get(table_name):
			if row.serial_and_batch_bundle and (row.serial_no or row.batch_no):
				self.validate_serial_nos_and_batches_with_bundle(row)

			if not row.serial_no and not row.batch_no and not row.get("rejected_serial_no"):
				continue

			if not row.use_serial_batch_fields and (
				row.serial_no or row.batch_no or row.get("rejected_serial_no")
			):
				row.use_serial_batch_fields = 1

			if row.use_serial_batch_fields and (
				not row.serial_and_batch_bundle and not row.get("rejected_serial_and_batch_bundle")
			):
				bundle_details = {
					"item_code": row.get("rm_item_code") or row.item_code,
					"posting_date": self.posting_date,
					"posting_time": self.posting_time,
					"voucher_type": self.doctype,
					"voucher_no": self.name,
					"voucher_detail_no": row.name,
					"company": self.company,
					"is_rejected": 1 if row.get("rejected_warehouse") else 0,
					"use_serial_batch_fields": row.use_serial_batch_fields,
					"via_landed_cost_voucher": via_landed_cost_voucher,
					"do_not_submit": True if not via_landed_cost_voucher else False,
				}

				if row.get("qty") or row.get("consumed_qty") or row.get("stock_qty"):
					self.update_bundle_details(bundle_details, table_name, row)
					self.create_serial_batch_bundle(bundle_details, row)

				if row.get("rejected_qty"):
					self.update_bundle_details(bundle_details, table_name, row, is_rejected=True)
					self.create_serial_batch_bundle(bundle_details, row)

	def make_bundle_for_sales_purchase_return(self, table_name=None):
		if not self.get("is_return"):
			return

		if not table_name:
			table_name = "items"

		self.make_bundle_for_non_rejected_qty(table_name)

		if self.doctype in ["Purchase Invoice", "Purchase Receipt"]:
			self.make_bundle_for_rejected_qty(table_name)

	def make_bundle_for_rejected_qty(self, table_name=None):
		field, reference_ids = self.get_reference_ids(
			table_name, "rejected_qty", "rejected_serial_and_batch_bundle"
		)

		if not reference_ids:
			return

		child_doctype = self.doctype + " Item"
		available_dict = available_serial_batch_for_return(
			field, child_doctype, reference_ids, is_rejected=True
		)

		for row in self.get(table_name):
			if data := available_dict.get(row.get(field)):
				qty_field = "rejected_qty"
				warehouse_field = "rejected_warehouse"
				if row.get("return_qty_from_rejected_warehouse"):
					qty_field = "qty"
					warehouse_field = "warehouse"

				if not data.get("qty"):
					frappe.throw(
						_("For the {0}, no stock is available for the return in the warehouse {1}.").format(
							frappe.bold(row.item_code), row.get(warehouse_field)
						)
					)

				data = filter_serial_batches(
					self, data, row, warehouse_field=warehouse_field, qty_field=qty_field
				)
				bundle = make_serial_batch_bundle_for_return(data, row, self, warehouse_field, qty_field)
				if row.get("return_qty_from_rejected_warehouse"):
					row.db_set(
						{
							"serial_and_batch_bundle": bundle,
							"batch_no": "",
							"serial_no": "",
						}
					)
				else:
					row.db_set(
						{
							"rejected_serial_and_batch_bundle": bundle,
							"batch_no": "",
							"rejected_serial_no": "",
						}
					)

	def make_bundle_for_non_rejected_qty(self, table_name):
		field, reference_ids = self.get_reference_ids(table_name)
		if not reference_ids:
			return

		child_doctype = self.doctype + " Item"
		available_dict = available_serial_batch_for_return(field, child_doctype, reference_ids)

		for row in self.get(table_name):
			if data := available_dict.get(row.get(field)):
				data = filter_serial_batches(self, data, row)
				bundle = make_serial_batch_bundle_for_return(data, row, self)
				row.db_set(
					{
						"serial_and_batch_bundle": bundle,
						"batch_no": "",
						"serial_no": "",
					}
				)

	def get_reference_ids(self, table_name, qty_field=None, bundle_field=None) -> tuple[str, list[str]]:
		field = {
			"Sales Invoice": "sales_invoice_item",
			"Delivery Note": "dn_detail",
			"Purchase Receipt": "purchase_receipt_item",
			"Purchase Invoice": "purchase_invoice_item",
			"POS Invoice": "pos_invoice_item",
		}.get(self.doctype)

		if not bundle_field:
			bundle_field = "serial_and_batch_bundle"

		if not qty_field:
			qty_field = "qty"

		reference_ids = []

		for row in self.get(table_name):
			if not self.is_serial_batch_item(row.item_code):
				continue

			if (
				row.get(field)
				and (
					qty_field == "qty"
					and not row.get("return_qty_from_rejected_warehouse")
					or qty_field == "rejected_qty"
					and (row.get("return_qty_from_rejected_warehouse") or row.get("rejected_warehouse"))
				)
				and not row.get("use_serial_batch_fields")
				and not row.get(bundle_field)
			):
				reference_ids.append(row.get(field))

		return field, reference_ids

	@frappe.request_cache
	def is_serial_batch_item(self, item_code) -> bool:
		item_details = frappe.db.get_value("Item", item_code, ["has_serial_no", "has_batch_no"], as_dict=1)

		if item_details.has_serial_no or item_details.has_batch_no:
			return True

		return False

	def update_bundle_details(self, bundle_details, table_name, row, is_rejected=False):
		from erpnext.stock.doctype.serial_no.serial_no import get_serial_nos

		# Since qty field is different for different doctypes
		qty = row.get("qty")
		warehouse = row.get("warehouse")

		if table_name == "packed_items":
			type_of_transaction = "Inward"
			if not self.is_return:
				type_of_transaction = "Outward"
		elif table_name == "supplied_items":
			qty = row.consumed_qty
			warehouse = self.supplier_warehouse
			type_of_transaction = "Outward"
			if self.is_return:
				type_of_transaction = "Inward"
		else:
			type_of_transaction = get_type_of_transaction(self, row)

		if hasattr(row, "stock_qty"):
			qty = row.stock_qty

		if self.doctype == "Stock Entry":
			qty = row.transfer_qty
			warehouse = row.s_warehouse or row.t_warehouse

		serial_nos = row.serial_no
		if is_rejected:
			serial_nos = row.get("rejected_serial_no")
			type_of_transaction = "Inward" if not self.is_return else "Outward"
			qty = row.get("rejected_qty")
			warehouse = row.get("rejected_warehouse")

		if (
			self.is_internal_transfer()
			and self.doctype in ["Sales Invoice", "Delivery Note"]
			and self.is_return
		):
			warehouse = row.get("target_warehouse") or row.get("warehouse")
			type_of_transaction = "Outward"

		bundle_details.update(
			{
				"qty": qty,
				"is_rejected": is_rejected,
				"type_of_transaction": type_of_transaction,
				"warehouse": warehouse,
				"batches": frappe._dict({row.batch_no: qty}) if row.batch_no else None,
				"serial_nos": get_serial_nos(serial_nos) if serial_nos else None,
				"batch_no": row.batch_no,
			}
		)

	def create_serial_batch_bundle(self, bundle_details, row):
		from erpnext.stock.serial_batch_bundle import SerialBatchCreation

		sn_doc = SerialBatchCreation(bundle_details).make_serial_and_batch_bundle()

		field = "serial_and_batch_bundle"
		if bundle_details.get("is_rejected"):
			field = "rejected_serial_and_batch_bundle"

		row.set(field, sn_doc.name)
		row.db_set({field: sn_doc.name})

	def validate_serial_nos_and_batches_with_bundle(self, row):
		from erpnext.stock.doctype.serial_no.serial_no import get_serial_nos

		throw_error = False
		if row.serial_no:
			serial_nos = frappe.get_all(
				"Serial and Batch Entry",
				fields=["serial_no"],
				filters={"parent": row.serial_and_batch_bundle},
			)
			serial_nos = sorted([cstr(d.serial_no) for d in serial_nos])
			parsed_serial_nos = get_serial_nos(row.serial_no)

			if len(serial_nos) != len(parsed_serial_nos):
				throw_error = True
			elif serial_nos != parsed_serial_nos:
				for serial_no in serial_nos:
					if serial_no not in parsed_serial_nos:
						throw_error = True
						break

		elif row.batch_no:
			batches = frappe.get_all(
				"Serial and Batch Entry", fields=["batch_no"], filters={"parent": row.serial_and_batch_bundle}
			)
			batches = sorted([d.batch_no for d in batches])

			if batches != [row.batch_no]:
				throw_error = True

		if throw_error:
			frappe.throw(
				_(
					"At row {0}: Serial and Batch Bundle {1} has already created. Please remove the values from the serial no or batch no fields."
				).format(row.idx, row.serial_and_batch_bundle)
			)

	def set_use_serial_batch_fields(self):
		if frappe.db.get_single_value("Stock Settings", "use_serial_batch_fields"):
			for row in self.items:
				row.use_serial_batch_fields = 1

	def get_gl_entries(self, warehouse_account=None, default_expense_account=None, default_cost_center=None):
		if not warehouse_account:
			warehouse_account = get_warehouse_account_map(self.company)

		sle_map = self.get_stock_ledger_details()
		voucher_details = self.get_voucher_details(default_expense_account, default_cost_center, sle_map)

		gl_list = []
		warehouse_with_no_account = []
		precision = self.get_debit_field_precision()
		for item_row in voucher_details:
			sle_list = sle_map.get(item_row.name)
			sle_rounding_diff = 0.0
			if sle_list:
				for sle in sle_list:
					if warehouse_account.get(sle.warehouse):
						# from warehouse account

						sle_rounding_diff += flt(sle.stock_value_difference)

						self.check_expense_account(item_row)

						# expense account/ target_warehouse / source_warehouse
						if item_row.get("target_warehouse"):
							warehouse = item_row.get("target_warehouse")
							expense_account = warehouse_account[warehouse]["account"]
						else:
							expense_account = item_row.expense_account

						gl_list.append(
							self.get_gl_dict(
								{
									"account": warehouse_account[sle.warehouse]["account"],
									"against": expense_account,
									"cost_center": item_row.cost_center,
									"project": item_row.project or self.get("project"),
									"remarks": self.get("remarks") or _("Accounting Entry for Stock"),
									"debit": flt(sle.stock_value_difference, precision),
									"is_opening": item_row.get("is_opening")
									or self.get("is_opening")
									or "No",
								},
								warehouse_account[sle.warehouse]["account_currency"],
								item=item_row,
							)
						)

						gl_list.append(
							self.get_gl_dict(
								{
									"account": expense_account,
									"against": warehouse_account[sle.warehouse]["account"],
									"cost_center": item_row.cost_center,
									"remarks": self.get("remarks") or _("Accounting Entry for Stock"),
									"debit": -1 * flt(sle.stock_value_difference, precision),
									"project": item_row.get("project") or self.get("project"),
									"is_opening": item_row.get("is_opening")
									or self.get("is_opening")
									or "No",
								},
								item=item_row,
							)
						)
					elif sle.warehouse not in warehouse_with_no_account:
						warehouse_with_no_account.append(sle.warehouse)

			if abs(sle_rounding_diff) > (1.0 / (10**precision)) and self.is_internal_transfer():
				warehouse_asset_account = ""
				if self.get("is_internal_customer"):
					warehouse_asset_account = warehouse_account[item_row.get("target_warehouse")]["account"]
				elif self.get("is_internal_supplier"):
					warehouse_asset_account = warehouse_account[item_row.get("warehouse")]["account"]

				expense_account = frappe.get_cached_value("Company", self.company, "default_expense_account")
				if not expense_account:
					frappe.throw(
						_(
							"Please set default cost of goods sold account in company {0} for booking rounding gain and loss during stock transfer"
						).format(frappe.bold(self.company))
					)

				gl_list.append(
					self.get_gl_dict(
						{
							"account": expense_account,
							"against": warehouse_asset_account,
							"cost_center": item_row.cost_center,
							"project": item_row.project or self.get("project"),
							"remarks": _("Rounding gain/loss Entry for Stock Transfer"),
							"debit": sle_rounding_diff,
							"is_opening": item_row.get("is_opening") or self.get("is_opening") or "No",
						},
						warehouse_account[sle.warehouse]["account_currency"],
						item=item_row,
					)
				)

				gl_list.append(
					self.get_gl_dict(
						{
							"account": warehouse_asset_account,
							"against": expense_account,
							"cost_center": item_row.cost_center,
							"remarks": _("Rounding gain/loss Entry for Stock Transfer"),
							"credit": sle_rounding_diff,
							"project": item_row.get("project") or self.get("project"),
							"is_opening": item_row.get("is_opening") or self.get("is_opening") or "No",
						},
						item=item_row,
					)
				)

		if warehouse_with_no_account:
			for wh in warehouse_with_no_account:
				if frappe.get_cached_value("Warehouse", wh, "company"):
					frappe.throw(
						_(
							"Warehouse {0} is not linked to any account, please mention the account in the warehouse record or set default inventory account in company {1}."
						).format(wh, self.company)
					)

		return process_gl_map(gl_list, precision=precision)

	def get_debit_field_precision(self):
		if not frappe.flags.debit_field_precision:
			frappe.flags.debit_field_precision = frappe.get_precision("GL Entry", "debit_in_account_currency")

		return frappe.flags.debit_field_precision

	def get_voucher_details(self, default_expense_account, default_cost_center, sle_map):
		if self.doctype == "Stock Reconciliation":
			reconciliation_purpose = frappe.db.get_value(self.doctype, self.name, "purpose")
			is_opening = "Yes" if reconciliation_purpose == "Opening Stock" else "No"
			details = []
			for voucher_detail_no in sle_map:
				details.append(
					frappe._dict(
						{
							"name": voucher_detail_no,
							"expense_account": default_expense_account,
							"cost_center": default_cost_center,
							"is_opening": is_opening,
						}
					)
				)
			return details
		else:
			details = self.get("items")

			if default_expense_account or default_cost_center:
				for d in details:
					if default_expense_account and not d.get("expense_account"):
						d.expense_account = default_expense_account
					if default_cost_center and not d.get("cost_center"):
						d.cost_center = default_cost_center

			return details

	def get_items_and_warehouses(self) -> tuple[list[str], list[str]]:
		"""Get list of items and warehouses affected by a transaction"""

		if not (hasattr(self, "items") or hasattr(self, "packed_items")):
			return [], []

		item_rows = (self.get("items") or []) + (self.get("packed_items") or [])

		items = {d.item_code for d in item_rows if d.item_code}

		warehouses = set()
		for d in item_rows:
			if d.get("warehouse"):
				warehouses.add(d.warehouse)

			if self.doctype == "Stock Entry":
				if d.get("s_warehouse"):
					warehouses.add(d.s_warehouse)
				if d.get("t_warehouse"):
					warehouses.add(d.t_warehouse)

		return list(items), list(warehouses)

	def get_stock_ledger_details(self):
		stock_ledger = {}
		stock_ledger_entries = frappe.db.sql(
			"""
			select
				name, warehouse, stock_value_difference, valuation_rate,
				voucher_detail_no, item_code, posting_date, posting_time,
				actual_qty, qty_after_transaction
			from
				`tabStock Ledger Entry`
			where
				voucher_type=%s and voucher_no=%s and is_cancelled = 0
		""",
			(self.doctype, self.name),
			as_dict=True,
		)

		for sle in stock_ledger_entries:
			stock_ledger.setdefault(sle.voucher_detail_no, []).append(sle)
		return stock_ledger

	def check_expense_account(self, item):
		if not item.get("expense_account"):
			msg = _("Please set an Expense Account in the Items table")
			frappe.throw(
				_("Row #{0}: Expense Account not set for the Item {1}. {2}").format(
					item.idx, frappe.bold(item.item_code), msg
				),
				title=_("Expense Account Missing"),
			)

		else:
			is_expense_account = (
				frappe.get_cached_value("Account", item.get("expense_account"), "report_type")
				== "Profit and Loss"
			)
			if (
				self.doctype
				not in (
					"Purchase Receipt",
					"Purchase Invoice",
					"Stock Reconciliation",
					"Stock Entry",
					"Subcontracting Receipt",
				)
				and not is_expense_account
			):
				frappe.throw(
					_("Expense / Difference account ({0}) must be a 'Profit or Loss' account").format(
						item.get("expense_account")
					)
				)
			if is_expense_account and not item.get("cost_center"):
				frappe.throw(
					_("{0} {1}: Cost Center is mandatory for Item {2}").format(
						_(self.doctype), self.name, item.get("item_code")
					)
				)

	def delete_auto_created_batches(self):
		for table_name in ["items", "packed_items", "supplied_items"]:
			if not self.get(table_name):
				continue

			for row in self.get(table_name):
				update_values = {}
				if row.get("batch_no"):
					update_values["batch_no"] = None

				if row.serial_and_batch_bundle:
					update_values["serial_and_batch_bundle"] = None
					frappe.db.set_value(
						"Serial and Batch Bundle", row.serial_and_batch_bundle, {"is_cancelled": 1}
					)

				if update_values:
					row.db_set(update_values)

				if table_name == "items" and row.get("rejected_serial_and_batch_bundle"):
					frappe.db.set_value(
						"Serial and Batch Bundle", row.rejected_serial_and_batch_bundle, {"is_cancelled": 1}
					)

					row.db_set("rejected_serial_and_batch_bundle", None)

				if row.get("current_serial_and_batch_bundle"):
					row.db_set("current_serial_and_batch_bundle", None)

	def set_serial_and_batch_bundle(self, table_name=None, ignore_validate=False):
		if not table_name:
			table_name = "items"

		QTY_FIELD = {
			"serial_and_batch_bundle": "qty",
			"current_serial_and_batch_bundle": "current_qty",
			"rejected_serial_and_batch_bundle": "rejected_qty",
		}

		for row in self.get(table_name):
			for field in QTY_FIELD.keys():
				if row.get(field):
					frappe.get_doc("Serial and Batch Bundle", row.get(field)).set_serial_and_batch_values(
						self, row, qty_field=QTY_FIELD[field]
					)

	def make_package_for_transfer(
		self, serial_and_batch_bundle, warehouse, type_of_transaction=None, do_not_submit=None
	):
		return make_bundle_for_material_transfer(
			is_new=self.is_new(),
			docstatus=self.docstatus,
			voucher_type=self.doctype,
			voucher_no=self.name,
			serial_and_batch_bundle=serial_and_batch_bundle,
			warehouse=warehouse,
			type_of_transaction=type_of_transaction,
			do_not_submit=do_not_submit,
		)

	def get_sl_entries(self, d, args):
		sl_dict = frappe._dict(
			{
				"item_code": d.get("item_code", None),
				"warehouse": d.get("warehouse", None),
				"serial_and_batch_bundle": d.get("serial_and_batch_bundle"),
				"posting_date": self.posting_date,
				"posting_time": self.posting_time,
				"fiscal_year": get_fiscal_year(self.posting_date, company=self.company)[0],
				"voucher_type": self.doctype,
				"voucher_no": self.name,
				"voucher_detail_no": d.name,
				"actual_qty": (self.docstatus == 1 and 1 or -1) * flt(d.get("stock_qty")),
				"stock_uom": frappe.get_cached_value(
					"Item", args.get("item_code") or d.get("item_code"), "stock_uom"
				),
				"incoming_rate": 0,
				"company": self.company,
				"project": d.get("project") or self.get("project"),
				"is_cancelled": 1 if self.docstatus == 2 else 0,
			}
		)

		sl_dict.update(args)
		self.update_inventory_dimensions(d, sl_dict)

		if self.docstatus == 2:
			# To handle denormalized serial no records, will br deprecated in v16
			for field in ["serial_no", "batch_no"]:
				if d.get(field):
					sl_dict[field] = d.get(field)

		return sl_dict

	def update_inventory_dimensions(self, row, sl_dict) -> None:
		# To handle delivery note and sales invoice
		if row.get("item_row"):
			row = row.get("item_row")

		dimensions = get_evaluated_inventory_dimension(row, sl_dict, parent_doc=self)
		for dimension in dimensions:
			if not dimension:
				continue

			if self.doctype in [
				"Purchase Invoice",
				"Purchase Receipt",
				"Sales Invoice",
				"Delivery Note",
				"Stock Entry",
			]:
				if (
					(
						sl_dict.actual_qty > 0
						and not self.get("is_return")
						or sl_dict.actual_qty < 0
						and self.get("is_return")
					)
					and self.doctype in ["Purchase Invoice", "Purchase Receipt"]
				) or (
					(
						sl_dict.actual_qty < 0
						and not self.get("is_return")
						or sl_dict.actual_qty > 0
						and self.get("is_return")
					)
					and self.doctype in ["Sales Invoice", "Delivery Note", "Stock Entry"]
				):
					sl_dict[dimension.target_fieldname] = row.get(dimension.source_fieldname)
				else:
					fieldname_start_with = "to"
					if self.doctype in ["Purchase Invoice", "Purchase Receipt"]:
						fieldname_start_with = "from"

					fieldname = f"{fieldname_start_with}_{dimension.source_fieldname}"
					sl_dict[dimension.target_fieldname] = row.get(fieldname)

					if not sl_dict.get(dimension.target_fieldname):
						sl_dict[dimension.target_fieldname] = row.get(dimension.source_fieldname)

			elif row.get(dimension.source_fieldname):
				sl_dict[dimension.target_fieldname] = row.get(dimension.source_fieldname)

			if not sl_dict.get(dimension.target_fieldname) and dimension.fetch_from_parent:
				sl_dict[dimension.target_fieldname] = self.get(dimension.fetch_from_parent)

				# Get value based on doctype name
				if not sl_dict.get(dimension.target_fieldname):
					fieldname = next(
						(
							field.fieldname
							for field in frappe.get_meta(self.doctype).fields
							if field.options == dimension.fetch_from_parent
						),
						None,
					)

					if fieldname and self.get(fieldname):
						sl_dict[dimension.target_fieldname] = self.get(fieldname)

				if sl_dict[dimension.target_fieldname] and self.docstatus == 1:
					row.db_set(dimension.source_fieldname, sl_dict[dimension.target_fieldname])

	def make_sl_entries(self, sl_entries, allow_negative_stock=False, via_landed_cost_voucher=False):
		from erpnext.stock.stock_ledger import make_sl_entries

		make_sl_entries(sl_entries, allow_negative_stock, via_landed_cost_voucher)

	def make_gl_entries_on_cancel(self):
		cancel_exchange_gain_loss_journal(frappe._dict(doctype=self.doctype, name=self.name))
		if frappe.db.sql(
			"""select name from `tabGL Entry` where voucher_type=%s
			and voucher_no=%s""",
			(self.doctype, self.name),
		):
			self.make_gl_entries()

	def get_serialized_items(self):
		serialized_items = []
		item_codes = list(set(d.item_code for d in self.get("items")))
		if item_codes:
			serialized_items = frappe.db.sql_list(
				"""select name from `tabItem`
				where has_serial_no=1 and name in ({})""".format(", ".join(["%s"] * len(item_codes))),
				tuple(item_codes),
			)

		return serialized_items

	def validate_warehouse(self):
		from erpnext.stock.utils import validate_disabled_warehouse, validate_warehouse_company

		warehouses = list(set(d.warehouse for d in self.get("items") if getattr(d, "warehouse", None)))

		target_warehouses = list(
			set([d.target_warehouse for d in self.get("items") if getattr(d, "target_warehouse", None)])
		)

		warehouses.extend(target_warehouses)

		from_warehouse = list(
			set([d.from_warehouse for d in self.get("items") if getattr(d, "from_warehouse", None)])
		)

		warehouses.extend(from_warehouse)

		for w in warehouses:
			validate_disabled_warehouse(w)
			validate_warehouse_company(w, self.company)

	def update_billing_percentage(self, update_modified=True):
		target_ref_field = "amount"
		if self.doctype == "Delivery Note":
			target_ref_field = "amount - (returned_qty * rate)"

		self._update_percent_field(
			{
				"target_dt": self.doctype + " Item",
				"target_parent_dt": self.doctype,
				"target_parent_field": "per_billed",
				"target_ref_field": target_ref_field,
				"target_field": "billed_amt",
				"name": self.name,
			},
			update_modified,
		)

	def validate_inspection(self):
		"""Checks if quality inspection is set/ is valid for Items that require inspection."""
		inspection_fieldname_map = {
			"Purchase Receipt": "inspection_required_before_purchase",
			"Purchase Invoice": "inspection_required_before_purchase",
			"Subcontracting Receipt": "inspection_required_before_purchase",
			"Sales Invoice": "inspection_required_before_delivery",
			"Delivery Note": "inspection_required_before_delivery",
		}
		inspection_required_fieldname = inspection_fieldname_map.get(self.doctype)

		# return if inspection is not required on document level
		if (
			(not inspection_required_fieldname and self.doctype != "Stock Entry")
			or (self.doctype == "Stock Entry" and not self.inspection_required)
			or (self.doctype in ["Sales Invoice", "Purchase Invoice"] and not self.update_stock)
		):
			return

		for row in self.get("items"):
			qi_required = False
			if inspection_required_fieldname and frappe.db.get_value(
				"Item", row.item_code, inspection_required_fieldname
			):
				qi_required = True
			elif self.doctype == "Stock Entry" and row.t_warehouse:
				qi_required = True  # inward stock needs inspection

			if qi_required:  # validate row only if inspection is required on item level
				self.validate_qi_presence(row)
				if self.docstatus == 1:
					self.validate_qi_submission(row)
					self.validate_qi_rejection(row)

	def validate_qi_presence(self, row):
		"""Check if QI is present on row level. Warn on save and stop on submit if missing."""
		if not row.quality_inspection:
			msg = f"Row #{row.idx}: Quality Inspection is required for Item {frappe.bold(row.item_code)}"
			if self.docstatus == 1:
				frappe.throw(_(msg), title=_("Inspection Required"), exc=QualityInspectionRequiredError)
			else:
				frappe.msgprint(_(msg), title=_("Inspection Required"), indicator="blue")

	def validate_qi_submission(self, row):
		"""Check if QI is submitted on row level, during submission"""
		action = frappe.db.get_single_value("Stock Settings", "action_if_quality_inspection_is_not_submitted")
		qa_docstatus = frappe.db.get_value("Quality Inspection", row.quality_inspection, "docstatus")

		if not qa_docstatus == 1:
			link = frappe.utils.get_link_to_form("Quality Inspection", row.quality_inspection)
			msg = f"Row #{row.idx}: Quality Inspection {link} is not submitted for the item: {row.item_code}"
			if action == "Stop":
				frappe.throw(_(msg), title=_("Inspection Submission"), exc=QualityInspectionNotSubmittedError)
			else:
				frappe.msgprint(_(msg), alert=True, indicator="orange")

	def validate_qi_rejection(self, row):
		"""Check if QI is rejected on row level, during submission"""
		action = frappe.db.get_single_value("Stock Settings", "action_if_quality_inspection_is_rejected")
		qa_status = frappe.db.get_value("Quality Inspection", row.quality_inspection, "status")

		if qa_status == "Rejected":
			link = frappe.utils.get_link_to_form("Quality Inspection", row.quality_inspection)
			msg = f"Row #{row.idx}: Quality Inspection {link} was rejected for item {row.item_code}"
			if action == "Stop":
				frappe.throw(_(msg), title=_("Inspection Rejected"), exc=QualityInspectionRejectedError)
			else:
				frappe.msgprint(_(msg), alert=True, indicator="orange")

	def update_blanket_order(self):
		blanket_orders = list(set([d.blanket_order for d in self.items if d.blanket_order]))
		for blanket_order in blanket_orders:
			frappe.get_doc("Blanket Order", blanket_order).update_ordered_qty()

	def validate_customer_provided_item(self):
		for d in self.get("items"):
			# Customer Provided parts will have zero valuation rate
			if frappe.get_cached_value("Item", d.item_code, "is_customer_provided_item"):
				d.allow_zero_valuation_rate = 1

	def set_rate_of_stock_uom(self):
		if self.doctype in [
			"Purchase Receipt",
			"Purchase Invoice",
			"Purchase Order",
			"Sales Invoice",
			"Sales Order",
			"Delivery Note",
			"Quotation",
		]:
			for d in self.get("items"):
				d.stock_uom_rate = d.rate / (d.conversion_factor or 1)

	def validate_internal_transfer(self):
		if self.doctype in ("Sales Invoice", "Delivery Note", "Purchase Invoice", "Purchase Receipt"):
			if self.is_internal_transfer():
				self.validate_in_transit_warehouses()
				self.validate_multi_currency()
				self.validate_packed_items()

				if self.get("is_internal_supplier") and self.docstatus == 1:
					self.validate_internal_transfer_qty()
			else:
				self.validate_internal_transfer_warehouse()

	def validate_internal_transfer_warehouse(self):
		for row in self.items:
			if row.get("target_warehouse"):
				row.target_warehouse = None

			if row.get("from_warehouse"):
				row.from_warehouse = None

	def validate_in_transit_warehouses(self):
		if (self.doctype == "Sales Invoice" and self.get("update_stock")) or self.doctype == "Delivery Note":
			for item in self.get("items"):
				if not item.target_warehouse:
					frappe.throw(
						_("Row {0}: Target Warehouse is mandatory for internal transfers").format(item.idx)
					)

		if (
			self.doctype == "Purchase Invoice" and self.get("update_stock")
		) or self.doctype == "Purchase Receipt":
			for item in self.get("items"):
				if not item.from_warehouse:
					frappe.throw(
						_("Row {0}: From Warehouse is mandatory for internal transfers").format(item.idx)
					)

	def validate_multi_currency(self):
		if self.currency != self.company_currency:
			frappe.throw(_("Internal transfers can only be done in company's default currency"))

	def validate_packed_items(self):
		if self.doctype in ("Sales Invoice", "Delivery Note Item") and self.get("packed_items"):
			frappe.throw(_("Packed Items cannot be transferred internally"))

	def validate_internal_transfer_qty(self):
		if self.doctype not in ["Purchase Invoice", "Purchase Receipt"]:
			return

		item_wise_transfer_qty = self.get_item_wise_inter_transfer_qty()
		if not item_wise_transfer_qty:
			return

		item_wise_received_qty = self.get_item_wise_inter_received_qty()
		precision = frappe.get_precision(self.doctype + " Item", "qty")

		over_receipt_allowance = frappe.db.get_single_value(
			"Stock Settings", "over_delivery_receipt_allowance"
		)

		parent_doctype = {
			"Purchase Receipt": "Delivery Note",
			"Purchase Invoice": "Sales Invoice",
		}.get(self.doctype)

		for key, transferred_qty in item_wise_transfer_qty.items():
			recevied_qty = flt(item_wise_received_qty.get(key), precision)
			if over_receipt_allowance:
				transferred_qty = transferred_qty + flt(
					transferred_qty * over_receipt_allowance / 100, precision
				)

			if recevied_qty > flt(transferred_qty, precision):
				frappe.throw(
					_("For Item {0} cannot be received more than {1} qty against the {2} {3}").format(
						bold(key[1]),
						bold(flt(transferred_qty, precision)),
						bold(parent_doctype),
						get_link_to_form(parent_doctype, self.get("inter_company_reference")),
					)
				)

	def get_item_wise_inter_transfer_qty(self):
		reference_field = "inter_company_reference"
		if self.doctype == "Purchase Invoice":
			reference_field = "inter_company_invoice_reference"

		parent_doctype = {
			"Purchase Receipt": "Delivery Note",
			"Purchase Invoice": "Sales Invoice",
		}.get(self.doctype)

		child_doctype = parent_doctype + " Item"

		parent_tab = frappe.qb.DocType(parent_doctype)
		child_tab = frappe.qb.DocType(child_doctype)

		query = (
			frappe.qb.from_(parent_doctype)
			.inner_join(child_tab)
			.on(child_tab.parent == parent_tab.name)
			.select(
				child_tab.name,
				child_tab.item_code,
				child_tab.qty,
			)
			.where((parent_tab.name == self.get(reference_field)) & (parent_tab.docstatus == 1))
		)

		data = query.run(as_dict=True)
		item_wise_transfer_qty = defaultdict(float)
		for row in data:
			item_wise_transfer_qty[(row.name, row.item_code)] += flt(row.qty)

		return item_wise_transfer_qty

	def get_item_wise_inter_received_qty(self):
		child_doctype = self.doctype + " Item"

		parent_tab = frappe.qb.DocType(self.doctype)
		child_tab = frappe.qb.DocType(child_doctype)

		query = (
			frappe.qb.from_(self.doctype)
			.inner_join(child_tab)
			.on(child_tab.parent == parent_tab.name)
			.select(
				child_tab.item_code,
				child_tab.qty,
			)
			.where(parent_tab.docstatus < 2)
		)

		if self.doctype == "Purchase Invoice":
			query = query.select(
				child_tab.sales_invoice_item.as_("name"),
			)

			query = query.where(
				parent_tab.inter_company_invoice_reference == self.inter_company_invoice_reference
			)
		else:
			query = query.select(
				child_tab.delivery_note_item.as_("name"),
			)

			query = query.where(parent_tab.inter_company_reference == self.inter_company_reference)

		data = query.run(as_dict=True)
		item_wise_transfer_qty = defaultdict(float)
		for row in data:
			item_wise_transfer_qty[(row.name, row.item_code)] += flt(row.qty)

		return item_wise_transfer_qty

	def validate_putaway_capacity(self):
		# if over receipt is attempted while 'apply putaway rule' is disabled
		# and if rule was applied on the transaction, validate it.
		from erpnext.stock.doctype.putaway_rule.putaway_rule import get_available_putaway_capacity

		valid_doctype = self.doctype in (
			"Purchase Receipt",
			"Stock Entry",
			"Purchase Invoice",
			"Stock Reconciliation",
		)

		if not frappe.get_all("Putaway Rule", limit=1):
			return

		if self.doctype == "Purchase Invoice" and self.get("update_stock") == 0:
			valid_doctype = False

		if valid_doctype:
			rule_map = defaultdict(dict)
			for item in self.get("items"):
				warehouse_field = "t_warehouse" if self.doctype == "Stock Entry" else "warehouse"
				rule = frappe.db.get_value(
					"Putaway Rule",
					{"item_code": item.get("item_code"), "warehouse": item.get(warehouse_field)},
					["name", "disable"],
					as_dict=True,
				)
				if rule:
					if rule.get("disabled"):
						continue  # dont validate for disabled rule

					if self.doctype == "Stock Reconciliation":
						stock_qty = flt(item.qty)
					else:
						stock_qty = (
							flt(item.transfer_qty) if self.doctype == "Stock Entry" else flt(item.stock_qty)
						)

					rule_name = rule.get("name")
					if not rule_map[rule_name]:
						rule_map[rule_name]["warehouse"] = item.get(warehouse_field)
						rule_map[rule_name]["item"] = item.get("item_code")
						rule_map[rule_name]["qty_put"] = 0
						rule_map[rule_name]["capacity"] = get_available_putaway_capacity(rule_name)
					rule_map[rule_name]["qty_put"] += flt(stock_qty)

			for rule, values in rule_map.items():
				if flt(values["qty_put"]) > flt(values["capacity"]):
					message = self.prepare_over_receipt_message(rule, values)
					frappe.throw(msg=message, title=_("Over Receipt"))

	def prepare_over_receipt_message(self, rule, values):
		message = _("{0} qty of Item {1} is being received into Warehouse {2} with capacity {3}.").format(
			frappe.bold(values["qty_put"]),
			frappe.bold(values["item"]),
			frappe.bold(values["warehouse"]),
			frappe.bold(values["capacity"]),
		)
		message += "<br><br>"
		rule_link = frappe.utils.get_link_to_form("Putaway Rule", rule)
		message += _("Please adjust the qty or edit {0} to proceed.").format(rule_link)
		return message

	def repost_future_sle_and_gle(self, force=False, via_landed_cost_voucher=False):
		args = frappe._dict(
			{
				"posting_date": self.posting_date,
				"posting_time": self.posting_time,
				"voucher_type": self.doctype,
				"voucher_no": self.name,
				"company": self.company,
				"via_landed_cost_voucher": via_landed_cost_voucher,
			}
		)

		if self.docstatus == 2:
			force = True

		if force or future_sle_exists(args) or repost_required_for_queue(self):
			item_based_reposting = cint(
				frappe.db.get_single_value("Stock Reposting Settings", "item_based_reposting")
			)
			if item_based_reposting:
				create_item_wise_repost_entries(
					voucher_type=self.doctype,
					voucher_no=self.name,
					via_landed_cost_voucher=via_landed_cost_voucher,
				)
			else:
				create_repost_item_valuation_entry(args)

	def add_gl_entry(
		self,
		gl_entries,
		account,
		cost_center,
		debit,
		credit,
		remarks,
		against_account,
		debit_in_account_currency=None,
		credit_in_account_currency=None,
		account_currency=None,
		project=None,
		voucher_detail_no=None,
		item=None,
		posting_date=None,
	):
		gl_entry = {
			"account": account,
			"cost_center": cost_center,
			"debit": debit,
			"credit": credit,
			"against": against_account,
			"remarks": remarks,
		}

		if voucher_detail_no:
			gl_entry.update({"voucher_detail_no": voucher_detail_no})

		if debit_in_account_currency:
			gl_entry.update({"debit_in_account_currency": debit_in_account_currency})

		if credit_in_account_currency:
			gl_entry.update({"credit_in_account_currency": credit_in_account_currency})

		if posting_date:
			gl_entry.update({"posting_date": posting_date})

		gl_entries.append(self.get_gl_dict(gl_entry, item=item))


@frappe.whitelist()
def show_accounting_ledger_preview(company, doctype, docname):
	filters = frappe._dict(company=company, include_dimensions=1)
	doc = frappe.get_doc(doctype, docname)
	doc.run_method("before_gl_preview")

	gl_columns, gl_data = get_accounting_ledger_preview(doc, filters)

	frappe.db.rollback()

	return {"gl_columns": gl_columns, "gl_data": gl_data}


@frappe.whitelist()
def show_stock_ledger_preview(company, doctype, docname):
	filters = frappe._dict(company=company)
	doc = frappe.get_doc(doctype, docname)
	doc.run_method("before_sl_preview")

	sl_columns, sl_data = get_stock_ledger_preview(doc, filters)

	frappe.db.rollback()

	return {
		"sl_columns": sl_columns,
		"sl_data": sl_data,
	}


def get_accounting_ledger_preview(doc, filters):
	from erpnext.accounts.report.general_ledger.general_ledger import get_columns as get_gl_columns

	gl_columns, gl_data = [], []
	fields = [
		"posting_date",
		"account",
		"debit",
		"credit",
		"against",
		"party_type",
		"party",
		"cost_center",
		"against_voucher_type",
		"against_voucher",
	]

	doc.docstatus = 1

	if doc.get("update_stock") or doc.doctype in ("Purchase Receipt", "Delivery Note"):
		doc.update_stock_ledger()

	doc.make_gl_entries()
	columns = get_gl_columns(filters)
	gl_entries = get_gl_entries_for_preview(doc.doctype, doc.name, fields)

	gl_columns = get_columns(columns, fields)
	gl_data = get_data(fields, gl_entries)

	return gl_columns, gl_data


def get_stock_ledger_preview(doc, filters):
	from erpnext.stock.report.stock_ledger.stock_ledger import get_columns as get_sl_columns

	sl_columns, sl_data = [], []
	fields = [
		"item_code",
		"stock_uom",
		"actual_qty",
		"qty_after_transaction",
		"warehouse",
		"incoming_rate",
		"valuation_rate",
		"stock_value",
		"stock_value_difference",
	]
	columns_fields = [
		"item_code",
		"stock_uom",
		"in_qty",
		"out_qty",
		"qty_after_transaction",
		"warehouse",
		"incoming_rate",
		"in_out_rate",
		"stock_value",
		"stock_value_difference",
	]

	if doc.get("update_stock") or doc.doctype in ("Purchase Receipt", "Delivery Note"):
		doc.docstatus = 1
		doc.update_stock_ledger()
		columns = get_sl_columns(filters)
		sl_entries = get_sl_entries_for_preview(doc.doctype, doc.name, fields)

		sl_columns = get_columns(columns, columns_fields)
		sl_data = get_data(columns_fields, sl_entries)

	return sl_columns, sl_data


def get_sl_entries_for_preview(doctype, docname, fields):
	sl_entries = frappe.get_all(
		"Stock Ledger Entry", filters={"voucher_type": doctype, "voucher_no": docname}, fields=fields
	)

	for entry in sl_entries:
		if entry.actual_qty > 0:
			entry["in_qty"] = entry.actual_qty
			entry["out_qty"] = 0
		else:
			entry["out_qty"] = abs(entry.actual_qty)
			entry["in_qty"] = 0

		entry["in_out_rate"] = entry["valuation_rate"]

	return sl_entries


def get_gl_entries_for_preview(doctype, docname, fields):
	return frappe.get_all("GL Entry", filters={"voucher_type": doctype, "voucher_no": docname}, fields=fields)


def get_columns(raw_columns, fields):
	return [
		{"name": d.get("label"), "editable": False, "width": 110}
		for d in raw_columns
		if not d.get("hidden") and d.get("fieldname") in fields
	]


def get_data(raw_columns, raw_data):
	datatable_data = []
	for row in raw_data:
		data_row = []
		for column in raw_columns:
			data_row.append(row.get(column) or "")

		datatable_data.append(data_row)

	return datatable_data


def repost_required_for_queue(doc: StockController) -> bool:
	"""check if stock document contains repeated item-warehouse with queue based valuation.

	if queue exists for repeated items then SLEs need to reprocessed in background again.
	"""

	consuming_sles = frappe.db.get_all(
		"Stock Ledger Entry",
		filters={
			"voucher_type": doc.doctype,
			"voucher_no": doc.name,
			"actual_qty": ("<", 0),
			"is_cancelled": 0,
		},
		fields=["item_code", "warehouse", "stock_queue"],
	)
	item_warehouses = [(sle.item_code, sle.warehouse) for sle in consuming_sles]

	unique_item_warehouses = set(item_warehouses)

	if len(unique_item_warehouses) == len(item_warehouses):
		return False

	for sle in consuming_sles:
		if sle.stock_queue != "[]":  # using FIFO/LIFO valuation
			return True
	return False


@frappe.whitelist()
def make_quality_inspections(doctype, docname, items):
	if isinstance(items, str):
		items = json.loads(items)

	inspections = []
	for item in items:
		if flt(item.get("sample_size")) > flt(item.get("qty")):
			frappe.throw(
				_(
					"{item_name}'s Sample Size ({sample_size}) cannot be greater than the Accepted Quantity ({accepted_quantity})"
				).format(
					item_name=item.get("item_name"),
					sample_size=item.get("sample_size"),
					accepted_quantity=item.get("qty"),
				)
			)

		quality_inspection = frappe.get_doc(
			{
				"doctype": "Quality Inspection",
				"inspection_type": "Incoming",
				"inspected_by": frappe.session.user,
				"reference_type": doctype,
				"reference_name": docname,
				"item_code": item.get("item_code"),
				"description": item.get("description"),
				"sample_size": flt(item.get("sample_size")),
				"item_serial_no": item.get("serial_no").split("\n")[0] if item.get("serial_no") else None,
				"batch_no": item.get("batch_no"),
			}
		).insert()
		quality_inspection.save()
		inspections.append(quality_inspection.name)

	return inspections


def is_reposting_pending():
	return frappe.db.exists(
		"Repost Item Valuation", {"docstatus": 1, "status": ["in", ["Queued", "In Progress"]]}
	)


def future_sle_exists(args, sl_entries=None, allow_force_reposting=True):
	if allow_force_reposting and frappe.db.get_single_value(
		"Stock Reposting Settings", "do_reposting_for_each_stock_transaction"
	):
		return True

	key = (args.voucher_type, args.voucher_no)
	if not hasattr(frappe.local, "future_sle"):
		frappe.local.future_sle = {}

	if validate_future_sle_not_exists(args, key, sl_entries):
		return False
	elif get_cached_data(args, key):
		return True

	if not sl_entries:
		sl_entries = get_sle_entries_against_voucher(args)
		if not sl_entries:
			return

	or_conditions = get_conditions_to_validate_future_sle(sl_entries)

	data = frappe.db.sql(
		"""
		select item_code, warehouse, count(name) as total_row
		from "tabStock Ledger Entry"
<<<<<<< HEAD
		where ({})
			and to_timestamp(concat(%(posting_date)s, ' ', %(posting_time)s), 'YYYY-MM-DD HH24:MI:SS') >= to_timestamp(concat(posting_date, ' ', posting_time), 'YYYY-MM-DD HH24:MI:SS')
=======
		where
			({})
			and (posting_date + posting_time::time) >= %(posting_date)s::date + %(posting_time)s::time
>>>>>>> 8ccd26d6
			and voucher_no != %(voucher_no)s
			and is_cancelled = 0
		GROUP BY item_code, warehouse
		""".format(" or ".join(or_conditions)),
		args,
		as_dict=1,
	)

	for d in data:
		frappe.local.future_sle[key][(d.item_code, d.warehouse)] = d.total_row

	return len(data)


def validate_future_sle_not_exists(args, key, sl_entries=None):
	item_key = ""
	if args.get("item_code"):
		item_key = (args.get("item_code"), args.get("warehouse"))

	if not sl_entries and hasattr(frappe.local, "future_sle"):
		if key not in frappe.local.future_sle:
			return False

		if not frappe.local.future_sle.get(key) or (
			item_key and item_key not in frappe.local.future_sle.get(key)
		):
			return True


def get_cached_data(args, key):
	if key not in frappe.local.future_sle:
		frappe.local.future_sle[key] = frappe._dict({})

	if args.get("item_code"):
		item_key = (args.get("item_code"), args.get("warehouse"))
		count = frappe.local.future_sle[key].get(item_key)

		return True if (count or count == 0) else False
	else:
		return frappe.local.future_sle[key]


def get_sle_entries_against_voucher(args):
	return frappe.get_all(
		"Stock Ledger Entry",
		filters={"voucher_type": args.voucher_type, "voucher_no": args.voucher_no},
		fields=["item_code", "warehouse"],
		order_by="creation asc",
	)


def get_conditions_to_validate_future_sle(sl_entries):
	warehouse_items_map = {}
	for entry in sl_entries:
		if entry.warehouse not in warehouse_items_map:
			warehouse_items_map[entry.warehouse] = set()

		warehouse_items_map[entry.warehouse].add(entry.item_code)

	or_conditions = []
	for warehouse, items in warehouse_items_map.items():
		or_conditions.append(
			f"""warehouse = {frappe.db.escape(warehouse)}
				and item_code in ({', '.join(frappe.db.escape(item) for item in items)})"""
		)

	return or_conditions


def create_repost_item_valuation_entry(args):
	args = frappe._dict(args)
	repost_entry = frappe.new_doc("Repost Item Valuation")
	repost_entry.based_on = args.based_on
	if not args.based_on:
		repost_entry.based_on = "Transaction" if args.voucher_no else "Item and Warehouse"
	repost_entry.voucher_type = args.voucher_type
	repost_entry.voucher_no = args.voucher_no
	repost_entry.item_code = args.item_code
	repost_entry.warehouse = args.warehouse
	repost_entry.posting_date = args.posting_date
	repost_entry.posting_time = args.posting_time
	repost_entry.company = args.company
	repost_entry.allow_zero_rate = args.allow_zero_rate
	repost_entry.flags.ignore_links = True
	repost_entry.flags.ignore_permissions = True
	repost_entry.via_landed_cost_voucher = args.via_landed_cost_voucher
	repost_entry.save()
	repost_entry.submit()


def create_item_wise_repost_entries(
	voucher_type, voucher_no, allow_zero_rate=False, via_landed_cost_voucher=False
):
	"""Using a voucher create repost item valuation records for all item-warehouse pairs."""

	stock_ledger_entries = get_items_to_be_repost(voucher_type, voucher_no)

	distinct_item_warehouses = set()
	repost_entries = []

	for sle in stock_ledger_entries:
		item_wh = (sle.item_code, sle.warehouse)
		if item_wh in distinct_item_warehouses:
			continue
		distinct_item_warehouses.add(item_wh)

		repost_entry = frappe.new_doc("Repost Item Valuation")
		repost_entry.based_on = "Item and Warehouse"

		repost_entry.item_code = sle.item_code
		repost_entry.warehouse = sle.warehouse
		repost_entry.posting_date = sle.posting_date
		repost_entry.posting_time = sle.posting_time
		repost_entry.allow_zero_rate = allow_zero_rate
		repost_entry.flags.ignore_links = True
		repost_entry.flags.ignore_permissions = True
		repost_entry.via_landed_cost_voucher = via_landed_cost_voucher
		repost_entry.submit()
		repost_entries.append(repost_entry)

	return repost_entries


def make_bundle_for_material_transfer(**kwargs):
	if isinstance(kwargs, dict):
		kwargs = frappe._dict(kwargs)

	bundle_doc = frappe.get_doc("Serial and Batch Bundle", kwargs.serial_and_batch_bundle)

	if not kwargs.type_of_transaction:
		kwargs.type_of_transaction = "Inward"

	bundle_doc = frappe.copy_doc(bundle_doc)
	bundle_doc.warehouse = kwargs.warehouse
	bundle_doc.type_of_transaction = kwargs.type_of_transaction
	bundle_doc.voucher_type = kwargs.voucher_type
	bundle_doc.voucher_no = "" if kwargs.is_new or kwargs.docstatus == 2 else kwargs.voucher_no
	bundle_doc.is_cancelled = 0

	for row in bundle_doc.entries:
		row.is_outward = 0
		row.qty = abs(row.qty)
		row.stock_value_difference = abs(row.stock_value_difference)
		if kwargs.type_of_transaction == "Outward":
			row.qty *= -1
			row.stock_value_difference *= row.stock_value_difference
			row.is_outward = 1

		row.warehouse = kwargs.warehouse

	bundle_doc.calculate_qty_and_amount()
	bundle_doc.flags.ignore_permissions = True
	bundle_doc.flags.ignore_validate = True
	bundle_doc.save(ignore_permissions=True)

	return bundle_doc.name<|MERGE_RESOLUTION|>--- conflicted
+++ resolved
@@ -1550,14 +1550,9 @@
 		"""
 		select item_code, warehouse, count(name) as total_row
 		from "tabStock Ledger Entry"
-<<<<<<< HEAD
-		where ({})
-			and to_timestamp(concat(%(posting_date)s, ' ', %(posting_time)s), 'YYYY-MM-DD HH24:MI:SS') >= to_timestamp(concat(posting_date, ' ', posting_time), 'YYYY-MM-DD HH24:MI:SS')
-=======
 		where
 			({})
 			and (posting_date + posting_time::time) >= %(posting_date)s::date + %(posting_time)s::time
->>>>>>> 8ccd26d6
 			and voucher_no != %(voucher_no)s
 			and is_cancelled = 0
 		GROUP BY item_code, warehouse
