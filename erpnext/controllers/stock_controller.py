--- conflicted
+++ resolved
@@ -34,13 +34,6 @@
 					gl_entries = self.get_gl_entries(warehouse_account)
 				make_gl_entries(gl_entries, from_repost=from_repost)
 
-<<<<<<< HEAD
-=======
-			if (repost_future_gle or self.flags.repost_future_gle):
-				items, warehouses = self.get_items_and_warehouses()
-				update_gl_entries_after(self.posting_date, self.posting_time, warehouses, items,
-					warehouse_account, company=self.company)
->>>>>>> 433e58d1
 		elif self.doctype in ['Purchase Receipt', 'Purchase Invoice'] and self.docstatus == 1:
 			gl_entries = []
 			gl_entries = self.get_asset_gl_entry(gl_entries)
@@ -380,8 +373,6 @@
 		for blanket_order in blanket_orders:
 			frappe.get_doc("Blanket Order", blanket_order).update_ordered_qty()
 
-<<<<<<< HEAD
-=======
 def update_gl_entries_after(posting_date, posting_time, for_warehouses=None, for_items=None,
 		warehouse_account=None, company=None):
 	def _delete_gl_entries(voucher_type, voucher_no):
@@ -453,5 +444,4 @@
 			tuple([posting_date] + [d[1] for d in future_stock_vouchers]), as_dict=1):
 				gl_entries.setdefault((d.voucher_type, d.voucher_no), []).append(d)
 
-	return gl_entries
->>>>>>> 433e58d1
+	return gl_entries