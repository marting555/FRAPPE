# Copyright (c) 2015, Frappe Technologies Pvt. Ltd. and Contributors
# License: GNU General Public License v3. See license.txt

from __future__ import unicode_literals
import frappe, erpnext
from frappe.utils import cint, flt, cstr, get_link_to_form, today, getdate
from frappe import _
import frappe.defaults
from collections import defaultdict
from erpnext.accounts.utils import get_fiscal_year, check_if_stock_and_account_balance_synced
from erpnext.accounts.general_ledger import make_gl_entries, make_reverse_gl_entries, process_gl_map
from erpnext.controllers.accounts_controller import AccountsController
from erpnext.stock.stock_ledger import get_valuation_rate
from erpnext.stock import get_warehouse_account_map

class QualityInspectionRequiredError(frappe.ValidationError): pass
class QualityInspectionRejectedError(frappe.ValidationError): pass
class QualityInspectionNotSubmittedError(frappe.ValidationError): pass

class StockController(AccountsController):
	def validate(self):
		super(StockController, self).validate()
		if not self.get('is_return'):
			self.validate_inspection()
		self.validate_serialized_batch()
		self.validate_customer_provided_item()
<<<<<<< HEAD
		self.validate_internal_transfer()
=======
		self.set_rate_of_stock_uom()
		self.validate_internal_transfer()
		self.validate_putaway_capacity()
>>>>>>> 202ef92f

	def make_gl_entries(self, gl_entries=None, from_repost=False):
		if self.docstatus == 2:
			make_reverse_gl_entries(voucher_type=self.doctype, voucher_no=self.name)

		if cint(erpnext.is_perpetual_inventory_enabled(self.company)):
			warehouse_account = get_warehouse_account_map(self.company)

			if self.docstatus==1:
				if not gl_entries:
					gl_entries = self.get_gl_entries(warehouse_account)
				make_gl_entries(gl_entries, from_repost=from_repost)

		elif self.doctype in ['Purchase Receipt', 'Purchase Invoice'] and self.docstatus == 1:
			gl_entries = []
			gl_entries = self.get_asset_gl_entry(gl_entries)
			make_gl_entries(gl_entries, from_repost=from_repost)

	def validate_serialized_batch(self):
		from erpnext.stock.doctype.serial_no.serial_no import get_serial_nos
		for d in self.get("items"):
			if hasattr(d, 'serial_no') and hasattr(d, 'batch_no') and d.serial_no and d.batch_no:
				serial_nos = get_serial_nos(d.serial_no)
				for serial_no_data in frappe.get_all("Serial No",
					filters={"name": ("in", serial_nos)}, fields=["batch_no", "name"]):
					if serial_no_data.batch_no != d.batch_no:
						frappe.throw(_("Row #{0}: Serial No {1} does not belong to Batch {2}")
							.format(d.idx, serial_no_data.name, d.batch_no))

			if flt(d.qty) > 0.0 and d.get("batch_no") and self.get("posting_date") and self.docstatus < 2:
				expiry_date = frappe.get_cached_value("Batch", d.get("batch_no"), "expiry_date")

				if expiry_date and getdate(expiry_date) < getdate(self.posting_date):
					frappe.throw(_("Row #{0}: The batch {1} has already expired.")
						.format(d.idx, get_link_to_form("Batch", d.get("batch_no"))))

	def get_gl_entries(self, warehouse_account=None, default_expense_account=None,
			default_cost_center=None):

		if not warehouse_account:
			warehouse_account = get_warehouse_account_map(self.company)

		sle_map = self.get_stock_ledger_details()
		voucher_details = self.get_voucher_details(default_expense_account, default_cost_center, sle_map)

		gl_list = []
		warehouse_with_no_account = []
		precision = self.get_debit_field_precision()
		for item_row in voucher_details:

			sle_list = sle_map.get(item_row.name)
			if sle_list:
				for sle in sle_list:
					if warehouse_account.get(sle.warehouse):
						# from warehouse account

						self.check_expense_account(item_row)

						# If the item does not have the allow zero valuation rate flag set
						# and ( valuation rate not mentioned in an incoming entry
						# or incoming entry not found while delivering the item),
						# try to pick valuation rate from previous sle or Item master and update in SLE
						# Otherwise, throw an exception

						if not sle.stock_value_difference and self.doctype != "Stock Reconciliation" \
							and not item_row.get("allow_zero_valuation_rate"):

							sle = self.update_stock_ledger_entries(sle)

						# expense account/ target_warehouse / source_warehouse
						if item_row.get('target_warehouse'):
							warehouse = item_row.get('target_warehouse')
							expense_account = warehouse_account[warehouse]["account"]
						else:
							expense_account = item_row.expense_account

						gl_list.append(self.get_gl_dict({
							"account": warehouse_account[sle.warehouse]["account"],
							"against": expense_account,
							"cost_center": item_row.cost_center,
							"project": item_row.project or self.get('project'),
							"remarks": self.get("remarks") or "Accounting Entry for Stock",
							"debit": flt(sle.stock_value_difference, precision),
							"is_opening": item_row.get("is_opening") or self.get("is_opening") or "No",
						}, warehouse_account[sle.warehouse]["account_currency"], item=item_row))

						gl_list.append(self.get_gl_dict({
							"account": expense_account,
							"against": warehouse_account[sle.warehouse]["account"],
							"cost_center": item_row.cost_center,
							"project": item_row.project or self.get('project'),
							"remarks": self.get("remarks") or "Accounting Entry for Stock",
							"credit": flt(sle.stock_value_difference, precision),
							"project": item_row.get("project") or self.get("project"),
							"is_opening": item_row.get("is_opening") or self.get("is_opening") or "No"
						}, item=item_row))
					elif sle.warehouse not in warehouse_with_no_account:
						warehouse_with_no_account.append(sle.warehouse)

		if warehouse_with_no_account:
			for wh in warehouse_with_no_account:
				if frappe.db.get_value("Warehouse", wh, "company"):
					frappe.throw(_("Warehouse {0} is not linked to any account, please mention the account in the warehouse record or set default inventory account in company {1}.").format(wh, self.company))

		return process_gl_map(gl_list, precision=precision)

	def get_debit_field_precision(self):
		if not frappe.flags.debit_field_precision:
			frappe.flags.debit_field_precision = frappe.get_precision("GL Entry", "debit_in_account_currency")

		return frappe.flags.debit_field_precision

	def update_stock_ledger_entries(self, sle):
		sle.valuation_rate = get_valuation_rate(sle.item_code, sle.warehouse,
			self.doctype, self.name, currency=self.company_currency, company=self.company)

		sle.stock_value = flt(sle.qty_after_transaction) * flt(sle.valuation_rate)
		sle.stock_value_difference = flt(sle.actual_qty) * flt(sle.valuation_rate)

		if sle.name:
			frappe.db.sql("""
				update
					`tabStock Ledger Entry`
				set
					stock_value = %(stock_value)s,
					valuation_rate = %(valuation_rate)s,
					stock_value_difference = %(stock_value_difference)s
				where
					name = %(name)s""", (sle))

		return sle

	def get_voucher_details(self, default_expense_account, default_cost_center, sle_map):
		if self.doctype == "Stock Reconciliation":
			reconciliation_purpose = frappe.db.get_value(self.doctype, self.name, "purpose")
			is_opening = "Yes" if reconciliation_purpose == "Opening Stock" else "No"
			details = []
			for voucher_detail_no in sle_map:
				details.append(frappe._dict({
					"name": voucher_detail_no,
					"expense_account": default_expense_account,
					"cost_center": default_cost_center,
					"is_opening": is_opening
				}))
			return details
		else:
			details = self.get("items")

			if default_expense_account or default_cost_center:
				for d in details:
					if default_expense_account and not d.get("expense_account"):
						d.expense_account = default_expense_account
					if default_cost_center and not d.get("cost_center"):
						d.cost_center = default_cost_center

			return details

	def get_items_and_warehouses(self):
		items, warehouses = [], []

		if hasattr(self, "items"):
			item_doclist = self.get("items")
		elif self.doctype == "Stock Reconciliation":
			import json
			item_doclist = []
			data = json.loads(self.reconciliation_json)
			for row in data[data.index(self.head_row)+1:]:
				d = frappe._dict(zip(["item_code", "warehouse", "qty", "valuation_rate"], row))
				item_doclist.append(d)

		if item_doclist:
			for d in item_doclist:
				if d.item_code and d.item_code not in items:
					items.append(d.item_code)

				if d.get("warehouse") and d.warehouse not in warehouses:
					warehouses.append(d.warehouse)

				if self.doctype == "Stock Entry":
					if d.get("s_warehouse") and d.s_warehouse not in warehouses:
						warehouses.append(d.s_warehouse)
					if d.get("t_warehouse") and d.t_warehouse not in warehouses:
						warehouses.append(d.t_warehouse)

		return items, warehouses

	def get_stock_ledger_details(self):
		stock_ledger = {}
		stock_ledger_entries = frappe.db.sql("""
			select
				name, warehouse, stock_value_difference, valuation_rate,
				voucher_detail_no, item_code, posting_date, posting_time,
				actual_qty, qty_after_transaction
			from
				`tabStock Ledger Entry`
			where
				voucher_type=%s and voucher_no=%s
		""", (self.doctype, self.name), as_dict=True)

		for sle in stock_ledger_entries:
			stock_ledger.setdefault(sle.voucher_detail_no, []).append(sle)
		return stock_ledger

	def make_batches(self, warehouse_field):
		'''Create batches if required. Called before submit'''
		for d in self.items:
			if d.get(warehouse_field) and not d.batch_no:
				has_batch_no, create_new_batch = frappe.db.get_value('Item', d.item_code, ['has_batch_no', 'create_new_batch'])
				if has_batch_no and create_new_batch:
					d.batch_no = frappe.get_doc(dict(
						doctype='Batch',
						item=d.item_code,
						supplier=getattr(self, 'supplier', None),
						reference_doctype=self.doctype,
						reference_name=self.name)).insert().name

	def check_expense_account(self, item):
		if not item.get("expense_account"):
			msg = _("Please set an Expense Account in the Items table")
			frappe.throw(_("Row #{0}: Expense Account not set for the Item {1}. {2}")
				.format(item.idx, frappe.bold(item.item_code), msg), title=_("Expense Account Missing"))

		else:
			is_expense_account = frappe.get_cached_value("Account",
				item.get("expense_account"), "report_type")=="Profit and Loss"
			if self.doctype not in ("Purchase Receipt", "Purchase Invoice", "Stock Reconciliation", "Stock Entry") and not is_expense_account:
				frappe.throw(_("Expense / Difference account ({0}) must be a 'Profit or Loss' account")
					.format(item.get("expense_account")))
			if is_expense_account and not item.get("cost_center"):
				frappe.throw(_("{0} {1}: Cost Center is mandatory for Item {2}").format(
					_(self.doctype), self.name, item.get("item_code")))

	def delete_auto_created_batches(self):
		for d in self.items:
			if not d.batch_no: continue

			serial_nos = [sr.name for sr in frappe.get_all("Serial No",
				{'batch_no': d.batch_no, 'status': 'Inactive'})]

			if serial_nos:
				frappe.db.set_value("Serial No", { 'name': ['in', serial_nos] }, "batch_no", None)

			d.batch_no = None
			d.db_set("batch_no", None)

		for data in frappe.get_all("Batch",
			{'reference_name': self.name, 'reference_doctype': self.doctype}):
			frappe.delete_doc("Batch", data.name)

	def get_sl_entries(self, d, args):
		sl_dict = frappe._dict({
			"item_code": d.get("item_code", None),
			"warehouse": d.get("warehouse", None),
			"posting_date": self.posting_date,
			"posting_time": self.posting_time,
			'fiscal_year': get_fiscal_year(self.posting_date, company=self.company)[0],
			"voucher_type": self.doctype,
			"voucher_no": self.name,
			"voucher_detail_no": d.name,
			"actual_qty": (self.docstatus==1 and 1 or -1)*flt(d.get("stock_qty")),
			"stock_uom": frappe.db.get_value("Item", args.get("item_code") or d.get("item_code"), "stock_uom"),
			"incoming_rate": 0,
			"company": self.company,
			"batch_no": cstr(d.get("batch_no")).strip(),
			"serial_no": d.get("serial_no"),
			"project": d.get("project") or self.get('project'),
			"is_cancelled": 1 if self.docstatus==2 else 0
		})

		sl_dict.update(args)
		return sl_dict

	def make_sl_entries(self, sl_entries, allow_negative_stock=False,
			via_landed_cost_voucher=False):
		from erpnext.stock.stock_ledger import make_sl_entries
		make_sl_entries(sl_entries, allow_negative_stock, via_landed_cost_voucher)

	def make_gl_entries_on_cancel(self):
		if frappe.db.sql("""select name from `tabGL Entry` where voucher_type=%s
			and voucher_no=%s""", (self.doctype, self.name)):
				self.make_gl_entries()

	def get_serialized_items(self):
		serialized_items = []
		item_codes = list(set([d.item_code for d in self.get("items")]))
		if item_codes:
			serialized_items = frappe.db.sql_list("""select name from `tabItem`
				where has_serial_no=1 and name in ({})""".format(", ".join(["%s"]*len(item_codes))),
				tuple(item_codes))

		return serialized_items

	def validate_warehouse(self):
		from erpnext.stock.utils import validate_warehouse_company

		warehouses = list(set([d.warehouse for d in
			self.get("items") if getattr(d, "warehouse", None)]))

		target_warehouses = list(set([d.target_warehouse for d in
			self.get("items") if getattr(d, "target_warehouse", None)]))

		warehouses.extend(target_warehouses)

		from_warehouse = list(set([d.from_warehouse for d in
			self.get("items") if getattr(d, "from_warehouse", None)]))

		warehouses.extend(from_warehouse)

		for w in warehouses:
			validate_warehouse_company(w, self.company)

	def update_billing_percentage(self, update_modified=True):
		target_ref_field = "amount"
		if self.doctype == "Delivery Note":
			target_ref_field = "amount - (returned_qty * rate)"

		self._update_percent_field({
			"target_dt": self.doctype + " Item",
			"target_parent_dt": self.doctype,
			"target_parent_field": "per_billed",
			"target_ref_field": target_ref_field,
			"target_field": "billed_amt",
			"name": self.name,
		}, update_modified)

	def validate_inspection(self):
		'''Checks if quality inspection is set for Items that require inspection.
		On submit, throw an exception'''
		inspection_required_fieldname = None
		if self.doctype in ["Purchase Receipt", "Purchase Invoice"]:
			inspection_required_fieldname = "inspection_required_before_purchase"
		elif self.doctype in ["Delivery Note", "Sales Invoice"]:
			inspection_required_fieldname = "inspection_required_before_delivery"

		if ((not inspection_required_fieldname and self.doctype != "Stock Entry") or
			(self.doctype == "Stock Entry" and not self.inspection_required) or
			(self.doctype in ["Sales Invoice", "Purchase Invoice"] and not self.update_stock)):
				return

		for d in self.get('items'):
			qa_required = False
			if (inspection_required_fieldname and not d.quality_inspection and
				frappe.db.get_value("Item", d.item_code, inspection_required_fieldname)):
				qa_required = True
			elif self.doctype == "Stock Entry" and not d.quality_inspection and d.t_warehouse:
				qa_required = True
			if self.docstatus == 1 and d.quality_inspection:
				qa_doc = frappe.get_doc("Quality Inspection", d.quality_inspection)
				if qa_doc.docstatus == 0:
					link = frappe.utils.get_link_to_form('Quality Inspection', d.quality_inspection)
					frappe.throw(_("Quality Inspection: {0} is not submitted for the item: {1} in row {2}").format(link, d.item_code, d.idx), QualityInspectionNotSubmittedError)

				qa_failed = any([r.status=="Rejected" for r in qa_doc.readings])
				if qa_failed:
					frappe.throw(_("Row {0}: Quality Inspection rejected for item {1}")
						.format(d.idx, d.item_code), QualityInspectionRejectedError)
			elif qa_required :
				action = frappe.get_doc('Stock Settings').action_if_quality_inspection_is_not_submitted
				if self.docstatus==1 and action == 'Stop':
					frappe.throw(_("Quality Inspection required for Item {0} to submit").format(frappe.bold(d.item_code)),
						exc=QualityInspectionRequiredError)
				else:
					frappe.msgprint(_("Create Quality Inspection for Item {0}").format(frappe.bold(d.item_code)))

	def update_blanket_order(self):
		blanket_orders = list(set([d.blanket_order for d in self.items if d.blanket_order]))
		for blanket_order in blanket_orders:
			frappe.get_doc("Blanket Order", blanket_order).update_ordered_qty()

	def validate_customer_provided_item(self):
		for d in self.get('items'):
			# Customer Provided parts will have zero valuation rate
			if frappe.db.get_value('Item', d.item_code, 'is_customer_provided_item'):
				d.allow_zero_valuation_rate = 1

<<<<<<< HEAD
=======
	def set_rate_of_stock_uom(self):
		if self.doctype in ["Purchase Receipt", "Purchase Invoice", "Purchase Order", "Sales Invoice", "Sales Order", "Delivery Note", "Quotation"]:
			for d in self.get("items"):
				d.stock_uom_rate = d.rate / d.conversion_factor

>>>>>>> 202ef92f
	def validate_internal_transfer(self):
		if self.doctype in ('Sales Invoice', 'Delivery Note', 'Purchase Invoice', 'Purchase Receipt') \
			and self.is_internal_transfer():
			self.validate_in_transit_warehouses()
			self.validate_multi_currency()
			self.validate_packed_items()

	def validate_in_transit_warehouses(self):
		if (self.doctype == 'Sales Invoice' and self.get('update_stock')) or self.doctype == 'Delivery Note':
			for item in self.get('items'):
				if not item.target_warehouse:
					frappe.throw(_("Row {0}: Target Warehouse is mandatory for internal transfers").format(item.idx))

		if (self.doctype == 'Purchase Invoice' and self.get('update_stock')) or self.doctype == 'Purchase Receipt':
			for item in self.get('items'):
				if not item.from_warehouse:
					frappe.throw(_("Row {0}: From Warehouse is mandatory for internal transfers").format(item.idx))

	def validate_multi_currency(self):
		if self.currency != self.company_currency:
			frappe.throw(_("Internal transfers can only be done in company's default currency"))

	def validate_packed_items(self):
		if self.doctype in ('Sales Invoice', 'Delivery Note Item') and self.get('packed_items'):
			frappe.throw(_("Packed Items cannot be transferred internally"))

<<<<<<< HEAD
=======
	def validate_putaway_capacity(self):
		# if over receipt is attempted while 'apply putaway rule' is disabled
		# and if rule was applied on the transaction, validate it.
		from erpnext.stock.doctype.putaway_rule.putaway_rule import get_available_putaway_capacity
		valid_doctype = self.doctype in ("Purchase Receipt", "Stock Entry", "Purchase Invoice",
			"Stock Reconciliation")

		if self.doctype == "Purchase Invoice" and self.get("update_stock") == 0:
			valid_doctype = False

		if valid_doctype:
			rule_map = defaultdict(dict)
			for item in self.get("items"):
				warehouse_field = "t_warehouse" if self.doctype == "Stock Entry" else "warehouse"
				rule = frappe.db.get_value("Putaway Rule",
					{
						"item_code": item.get("item_code"),
						"warehouse": item.get(warehouse_field)
					},
					["name", "disable"], as_dict=True)
				if rule:
					if rule.get("disabled"): continue # dont validate for disabled rule

					if self.doctype == "Stock Reconciliation":
						stock_qty = flt(item.qty)
					else:
						stock_qty = flt(item.transfer_qty) if self.doctype == "Stock Entry" else flt(item.stock_qty)

					rule_name = rule.get("name")
					if not rule_map[rule_name]:
						rule_map[rule_name]["warehouse"] = item.get(warehouse_field)
						rule_map[rule_name]["item"] = item.get("item_code")
						rule_map[rule_name]["qty_put"] = 0
						rule_map[rule_name]["capacity"] = get_available_putaway_capacity(rule_name)
					rule_map[rule_name]["qty_put"] += flt(stock_qty)

			for rule, values in rule_map.items():
				if flt(values["qty_put"]) > flt(values["capacity"]):
					message = self.prepare_over_receipt_message(rule, values)
					frappe.throw(msg=message, title=_("Over Receipt"))

	def prepare_over_receipt_message(self, rule, values):
		message = _("{0} qty of Item {1} is being received into Warehouse {2} with capacity {3}.") \
			.format(
				frappe.bold(values["qty_put"]), frappe.bold(values["item"]),
				frappe.bold(values["warehouse"]), frappe.bold(values["capacity"])
			)
		message += "<br><br>"
		rule_link = frappe.utils.get_link_to_form("Putaway Rule", rule)
		message += _(" Please adjust the qty or edit {0} to proceed.").format(rule_link)
		return message

>>>>>>> 202ef92f
	def repost_future_sle_and_gle(self):
		args = frappe._dict({
			"posting_date": self.posting_date,
			"posting_time": self.posting_time,
			"voucher_type": self.doctype,
			"voucher_no": self.name,
			"company": self.company
		})
		if check_if_future_sle_exists(args):
			create_repost_item_valuation_entry(args)
		elif not is_reposting_pending():
			check_if_stock_and_account_balance_synced(self.posting_date,
				self.company, self.doctype, self.name)

def is_reposting_pending():
	return frappe.db.exists("Repost Item Valuation",
		{'docstatus': 1, 'status': ['in', ['Queued','In Progress']]})


def check_if_future_sle_exists(args):
	sl_entries = frappe.db.get_all("Stock Ledger Entry",
		filters={"voucher_type": args.voucher_type, "voucher_no": args.voucher_no},
		fields=["item_code", "warehouse"],
		order_by="creation asc")

	distinct_item_warehouses = list(set([(d.item_code, d.warehouse) for d in sl_entries]))

	sle_exists = False
	for item_code, warehouse in distinct_item_warehouses:
		args.update({
			"item_code": item_code,
			"warehouse": warehouse
		})
		if get_sle(args):
			sle_exists = True
			break
	return sle_exists

def get_sle(args):
	return frappe.db.sql("""
		select name
		from `tabStock Ledger Entry`
		where
			item_code=%(item_code)s
			and warehouse=%(warehouse)s
			and timestamp(posting_date, posting_time) >= timestamp(%(posting_date)s, %(posting_time)s)
			and voucher_no != %(voucher_no)s
			and is_cancelled = 0
		limit 1
	""", args)

def create_repost_item_valuation_entry(args):
	args = frappe._dict(args)
	repost_entry = frappe.new_doc("Repost Item Valuation")
	repost_entry.based_on = args.based_on
	if not args.based_on:
		repost_entry.based_on = 'Transaction' if args.voucher_no else "Item and Warehouse"
	repost_entry.voucher_type = args.voucher_type
	repost_entry.voucher_no = args.voucher_no
	repost_entry.item_code = args.item_code
	repost_entry.warehouse = args.warehouse
	repost_entry.posting_date = args.posting_date
	repost_entry.posting_time = args.posting_time
	repost_entry.company = args.company
	repost_entry.allow_zero_rate = args.allow_zero_rate
	repost_entry.flags.ignore_links = True
	repost_entry.save()
	repost_entry.submit()<|MERGE_RESOLUTION|>--- conflicted
+++ resolved
@@ -24,13 +24,9 @@
 			self.validate_inspection()
 		self.validate_serialized_batch()
 		self.validate_customer_provided_item()
-<<<<<<< HEAD
-		self.validate_internal_transfer()
-=======
 		self.set_rate_of_stock_uom()
 		self.validate_internal_transfer()
 		self.validate_putaway_capacity()
->>>>>>> 202ef92f
 
 	def make_gl_entries(self, gl_entries=None, from_repost=False):
 		if self.docstatus == 2:
@@ -406,14 +402,11 @@
 			if frappe.db.get_value('Item', d.item_code, 'is_customer_provided_item'):
 				d.allow_zero_valuation_rate = 1
 
-<<<<<<< HEAD
-=======
 	def set_rate_of_stock_uom(self):
 		if self.doctype in ["Purchase Receipt", "Purchase Invoice", "Purchase Order", "Sales Invoice", "Sales Order", "Delivery Note", "Quotation"]:
 			for d in self.get("items"):
 				d.stock_uom_rate = d.rate / d.conversion_factor
 
->>>>>>> 202ef92f
 	def validate_internal_transfer(self):
 		if self.doctype in ('Sales Invoice', 'Delivery Note', 'Purchase Invoice', 'Purchase Receipt') \
 			and self.is_internal_transfer():
@@ -440,8 +433,6 @@
 		if self.doctype in ('Sales Invoice', 'Delivery Note Item') and self.get('packed_items'):
 			frappe.throw(_("Packed Items cannot be transferred internally"))
 
-<<<<<<< HEAD
-=======
 	def validate_putaway_capacity(self):
 		# if over receipt is attempted while 'apply putaway rule' is disabled
 		# and if rule was applied on the transaction, validate it.
@@ -494,7 +485,6 @@
 		message += _(" Please adjust the qty or edit {0} to proceed.").format(rule_link)
 		return message
 
->>>>>>> 202ef92f
 	def repost_future_sle_and_gle(self):
 		args = frappe._dict({
 			"posting_date": self.posting_date,
