--- conflicted
+++ resolved
@@ -1680,11 +1680,6 @@
 	return repost_entries
 
 
-<<<<<<< HEAD
-@erpnext.allow_regional
-def make_regional_gl_entries(gl_list, doc):
-	return gl_list
-=======
 def make_bundle_for_material_transfer(**kwargs):
 	if isinstance(kwargs, dict):
 		kwargs = frappe._dict(kwargs)
@@ -1718,4 +1713,8 @@
 	bundle_doc.save(ignore_permissions=True)
 
 	return bundle_doc.name
->>>>>>> e5dfc5e5
+
+
+@erpnext.allow_regional
+def make_regional_gl_entries(gl_list, doc):
+	return gl_list