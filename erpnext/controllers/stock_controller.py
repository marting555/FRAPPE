--- conflicted
+++ resolved
@@ -30,11 +30,6 @@
 		if not self.get('is_return'):
 			self.validate_inspection()
 		self.validate_serialized_batch()
-<<<<<<< HEAD
-		self.validate_customer_provided_item()
-
-	def make_gl_entries(self, gl_entries=None, repost_future_gle=True, from_repost=False):
-=======
 		self.clean_serial_nos()
 		self.validate_customer_provided_item()
 		self.set_rate_of_stock_uom()
@@ -42,7 +37,6 @@
 		self.validate_putaway_capacity()
 
 	def make_gl_entries(self, gl_entries=None, from_repost=False):
->>>>>>> 540559d6
 		if self.docstatus == 2:
 			make_reverse_gl_entries(voucher_type=self.doctype, voucher_no=self.name)
 
@@ -57,13 +51,6 @@
 					gl_entries = self.get_gl_entries(warehouse_account)
 				make_gl_entries(gl_entries, from_repost=from_repost)
 
-<<<<<<< HEAD
-			if (repost_future_gle or self.flags.repost_future_gle):
-				items, warehouses = self.get_items_and_warehouses()
-				update_gl_entries_after(self.posting_date, self.posting_time, warehouses, items,
-					warehouse_account, company=self.company)
-=======
->>>>>>> 540559d6
 		elif self.doctype in ['Purchase Receipt', 'Purchase Invoice'] and self.docstatus == 1:
 			gl_entries = []
 			gl_entries = self.get_asset_gl_entry(gl_entries)
@@ -72,16 +59,6 @@
 	def validate_serialized_batch(self):
 		from erpnext.stock.doctype.serial_no.serial_no import get_serial_nos
 		for d in self.get("items"):
-<<<<<<< HEAD
-			if not (hasattr(d, 'serial_no') and d.serial_no and d.batch_no): continue
-
-			serial_nos = get_serial_nos(d.serial_no)
-			for serial_no_data in frappe.get_all("Serial No",
-				filters={"name": ("in", serial_nos)}, fields=["batch_no", "name"]):
-				if serial_no_data.batch_no != d.batch_no:
-					frappe.throw(_("Row #{0}: Serial No {1} does not belong to Batch {2}")
-						.format(d.idx, serial_no_data.name, d.batch_no))
-=======
 			if hasattr(d, 'serial_no') and hasattr(d, 'batch_no') and d.serial_no and d.batch_no:
 				serial_nos = frappe.get_all("Serial No",
 					fields=["batch_no", "name", "warehouse"],
@@ -114,7 +91,6 @@
 			if hasattr(row, "serial_no") and row.serial_no:
 				# remove extra whitespace and store one serial no on each line
 				row.serial_no = clean_serial_no_string(row.serial_no)
->>>>>>> 540559d6
 
 	def get_gl_entries(self, warehouse_account=None, default_expense_account=None,
 			default_cost_center=None):
@@ -127,12 +103,7 @@
 
 		gl_list = []
 		warehouse_with_no_account = []
-<<<<<<< HEAD
-
-		precision = frappe.get_precision("GL Entry", "debit_in_account_currency")
-=======
 		precision = self.get_debit_field_precision()
->>>>>>> 540559d6
 		for item_row in voucher_details:
 
 			sle_list = sle_map.get(item_row.name)
@@ -154,13 +125,8 @@
 							"account": warehouse_account[sle.warehouse]["account"],
 							"against": expense_account,
 							"cost_center": item_row.cost_center,
-<<<<<<< HEAD
-							"project": item_row.get("project") or self.get("project"),
-							"remarks": self.get("remarks") or "Accounting Entry for Stock",
-=======
 							"project": item_row.project or self.get('project'),
 							"remarks": self.get("remarks") or _("Accounting Entry for Stock"),
->>>>>>> 540559d6
 							"debit": flt(sle.stock_value_difference, precision),
 							"is_opening": item_row.get("is_opening") or self.get("is_opening") or "No",
 						}, warehouse_account[sle.warehouse]["account_currency"], item=item_row))
@@ -169,12 +135,7 @@
 							"account": expense_account,
 							"against": warehouse_account[sle.warehouse]["account"],
 							"cost_center": item_row.cost_center,
-<<<<<<< HEAD
-							"project": item_row.get("project") or self.get("project"),
-							"remarks": self.get("remarks") or "Accounting Entry for Stock",
-=======
 							"remarks": self.get("remarks") or _("Accounting Entry for Stock"),
->>>>>>> 540559d6
 							"credit": flt(sle.stock_value_difference, precision),
 							"project": item_row.get("project") or self.get("project"),
 							"is_opening": item_row.get("is_opening") or self.get("is_opening") or "No"
@@ -280,15 +241,9 @@
 
 	def check_expense_account(self, item):
 		if not item.get("expense_account"):
-<<<<<<< HEAD
-			frappe.throw(_("Row #{0}: Expense Account not set for Item {1}. Please set an Expense \
-				Account in the Items table").format(item.idx, frappe.bold(item.item_code)),
-				title=_("Expense Account Missing"))
-=======
 			msg = _("Please set an Expense Account in the Items table")
 			frappe.throw(_("Row #{0}: Expense Account not set for the Item {1}. {2}")
 				.format(item.idx, frappe.bold(item.item_code), msg), title=_("Expense Account Missing"))
->>>>>>> 540559d6
 
 		else:
 			is_expense_account = frappe.get_cached_value("Account",
@@ -301,20 +256,10 @@
 					_(self.doctype), self.name, item.get("item_code")))
 
 	def delete_auto_created_batches(self):
-<<<<<<< HEAD
-		from erpnext.stock.doctype.serial_no.serial_no import get_serial_nos
 		for d in self.items:
 			if not d.batch_no: continue
 
-			serial_nos = get_serial_nos(d.serial_no)
-			if serial_nos:
-				frappe.db.set_value("Serial No", { 'name': ['in', serial_nos] }, "batch_no", None)
-=======
-		for d in self.items:
-			if not d.batch_no: continue
-
 			frappe.db.set_value("Serial No", {"batch_no": d.batch_no, "status": "Inactive"}, "batch_no", None)
->>>>>>> 540559d6
 
 			d.batch_no = None
 			d.db_set("batch_no", None)
@@ -366,28 +311,11 @@
 
 		return serialized_items
 
-<<<<<<< HEAD
-	def get_incoming_rate_for_sales_return(self, item_code, against_document, against_document_no=None):
-		incoming_rate = 0.0
-		cond = ''
-		if against_document and item_code:
-			if against_document_no:
-				cond = " and voucher_detail_no = %s" %(frappe.db.escape(against_document_no))
-
-			incoming_rate = frappe.db.sql("""select abs(stock_value_difference / actual_qty)
-				from `tabStock Ledger Entry`
-				where voucher_type = %s and voucher_no = %s
-					and item_code = %s {0} limit 1""".format(cond),
-				(self.doctype, against_document, item_code))
-
-			incoming_rate = incoming_rate[0][0] if incoming_rate else 0.0
-=======
 	def validate_warehouse(self):
 		from erpnext.stock.utils import validate_disabled_warehouse, validate_warehouse_company
 
 		warehouses = list(set(d.warehouse for d in
 			self.get("items") if getattr(d, "warehouse", None)))
->>>>>>> 540559d6
 
 		target_warehouses = list(set([d.target_warehouse for d in
 			self.get("items") if getattr(d, "target_warehouse", None)]))
@@ -492,80 +420,6 @@
 			if frappe.db.get_value('Item', d.item_code, 'is_customer_provided_item'):
 				d.allow_zero_valuation_rate = 1
 
-<<<<<<< HEAD
-def update_gl_entries_after(posting_date, posting_time, for_warehouses=None, for_items=None,
-		warehouse_account=None, company=None):
-	def _delete_gl_entries(voucher_type, voucher_no):
-		frappe.db.sql("""delete from `tabGL Entry`
-			where voucher_type=%s and voucher_no=%s""", (voucher_type, voucher_no))
-
-	if not warehouse_account:
-		warehouse_account = get_warehouse_account_map(company)
-
-	future_stock_vouchers = get_future_stock_vouchers(posting_date, posting_time, for_warehouses, for_items)
-	gle = get_voucherwise_gl_entries(future_stock_vouchers, posting_date)
-
-	for voucher_type, voucher_no in future_stock_vouchers:
-		existing_gle = gle.get((voucher_type, voucher_no), [])
-		voucher_obj = frappe.get_doc(voucher_type, voucher_no)
-		expected_gle = voucher_obj.get_gl_entries(warehouse_account)
-		if expected_gle:
-			if not existing_gle or not compare_existing_and_expected_gle(existing_gle, expected_gle):
-				_delete_gl_entries(voucher_type, voucher_no)
-				voucher_obj.make_gl_entries(gl_entries=expected_gle, repost_future_gle=False, from_repost=True)
-		else:
-			_delete_gl_entries(voucher_type, voucher_no)
-
-def compare_existing_and_expected_gle(existing_gle, expected_gle):
-	matched = True
-	for entry in expected_gle:
-		account_existed = False
-		for e in existing_gle:
-			if entry.account == e.account:
-				account_existed = True
-			if entry.account == e.account and entry.against_account == e.against_account \
-					and (not entry.cost_center or not e.cost_center or entry.cost_center == e.cost_center) \
-					and (entry.debit != e.debit or entry.credit != e.credit):
-				matched = False
-				break
-		if not account_existed:
-			matched = False
-			break
-	return matched
-
-def get_future_stock_vouchers(posting_date, posting_time, for_warehouses=None, for_items=None):
-	future_stock_vouchers = []
-
-	values = []
-	condition = ""
-	if for_items:
-		condition += " and item_code in ({})".format(", ".join(["%s"] * len(for_items)))
-		values += for_items
-
-	if for_warehouses:
-		condition += " and warehouse in ({})".format(", ".join(["%s"] * len(for_warehouses)))
-		values += for_warehouses
-
-	for d in frappe.db.sql("""select distinct sle.voucher_type, sle.voucher_no
-		from `tabStock Ledger Entry` sle
-		where timestamp(sle.posting_date, sle.posting_time) >= timestamp(%s, %s) {condition}
-		order by timestamp(sle.posting_date, sle.posting_time) asc, creation asc for update""".format(condition=condition),
-		tuple([posting_date, posting_time] + values), as_dict=True):
-			future_stock_vouchers.append([d.voucher_type, d.voucher_no])
-
-	return future_stock_vouchers
-
-def get_voucherwise_gl_entries(future_stock_vouchers, posting_date):
-	gl_entries = {}
-	if future_stock_vouchers:
-		for d in frappe.db.sql("""select * from `tabGL Entry`
-			where posting_date >= %s and voucher_no in (%s)""" %
-			('%s', ', '.join(['%s']*len(future_stock_vouchers))),
-			tuple([posting_date] + [d[1] for d in future_stock_vouchers]), as_dict=1):
-				gl_entries.setdefault((d.voucher_type, d.voucher_no), []).append(d)
-
-	return gl_entries
-=======
 	def set_rate_of_stock_uom(self):
 		if self.doctype in ["Purchase Receipt", "Purchase Invoice", "Purchase Order", "Sales Invoice", "Sales Order", "Delivery Note", "Quotation"]:
 			for d in self.get("items"):
@@ -829,5 +683,4 @@
 		repost_entry.submit()
 		repost_entries.append(repost_entry)
 
-	return repost_entries
->>>>>>> 540559d6
+	return repost_entries