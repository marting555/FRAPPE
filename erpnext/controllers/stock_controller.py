--- conflicted
+++ resolved
@@ -332,32 +332,6 @@
 			stock_ledger.setdefault(sle.voucher_detail_no, []).append(sle)
 		return stock_ledger
 
-<<<<<<< HEAD
-	def make_batches(self, warehouse_field):
-		"""Create batches if required. Called before submit"""
-		for d in self.items:
-			if d.get(warehouse_field) and not d.batch_no:
-				has_batch_no, create_new_batch = frappe.get_cached_value(
-					"Item", d.item_code, ["has_batch_no", "create_new_batch"]
-				)
-
-				if has_batch_no and create_new_batch:
-					d.batch_no = (
-						frappe.get_doc(
-							dict(
-								doctype="Batch",
-								item=d.item_code,
-								supplier=getattr(self, "supplier", None),
-								reference_doctype=self.doctype,
-								reference_name=self.name,
-							)
-						)
-						.insert()
-						.name
-					)
-
-=======
->>>>>>> 44bad3bd
 	def check_expense_account(self, item):
 		if not item.get("expense_account"):
 			msg = _("Please set an Expense Account in the Items table")
@@ -887,8 +861,6 @@
 
 		gl_entries.append(self.get_gl_dict(gl_entry, item=item))
 
-<<<<<<< HEAD
-=======
 
 @frappe.whitelist()
 def show_accounting_ledger_preview(company, doctype, docname):
@@ -1034,7 +1006,6 @@
 
 	return datatable_data
 
->>>>>>> 44bad3bd
 
 def repost_required_for_queue(doc: StockController) -> bool:
 	"""check if stock document contains repeated item-warehouse with queue based valuation.
