# Copyright (c) 2015, Frappe Technologies Pvt. Ltd. and Contributors
# License: GNU General Public License v3. See license.txt

<<<<<<< HEAD
from __future__ import unicode_literals
import frappe
import erpnext
from frappe.desk.reportview import get_match_cond, get_filters_cond
from frappe.utils import nowdate, getdate
=======

import json
>>>>>>> 540559d6
from collections import defaultdict
from erpnext.stock.get_item_details import _get_item_tax_template
from frappe.utils import unique

<<<<<<< HEAD
=======
import frappe
from frappe import scrub
from frappe.desk.reportview import get_filters_cond, get_match_cond
from frappe.utils import nowdate, unique

import erpnext
from erpnext.stock.get_item_details import _get_item_tax_template


>>>>>>> 540559d6
# searches for active employees
@frappe.whitelist()
@frappe.validate_and_sanitize_search_inputs
def employee_query(doctype, txt, searchfield, start, page_len, filters):
	conditions = []
	fields = get_fields("Employee", ["name", "employee_name"])

	return frappe.db.sql("""select {fields} from `tabEmployee`
<<<<<<< HEAD
		where status = 'Active'
=======
		where status in ('Active', 'Suspended')
>>>>>>> 540559d6
			and docstatus < 2
			and ({key} like %(txt)s
				or employee_name like %(txt)s)
			{fcond} {mcond}
		order by
			if(locate(%(_txt)s, name), locate(%(_txt)s, name), 99999),
			if(locate(%(_txt)s, employee_name), locate(%(_txt)s, employee_name), 99999),
			idx desc,
			name, employee_name
		limit %(start)s, %(page_len)s""".format(**{
			'fields': ", ".join(fields),
			'key': searchfield,
			'fcond': get_filters_cond(doctype, filters, conditions),
			'mcond': get_match_cond(doctype)
		}), {
			'txt': "%%%s%%" % txt,
			'_txt': txt.replace("%", ""),
			'start': start,
			'page_len': page_len
		})


# searches for leads which are not converted
@frappe.whitelist()
@frappe.validate_and_sanitize_search_inputs
def lead_query(doctype, txt, searchfield, start, page_len, filters):
	fields = get_fields("Lead", ["name", "lead_name", "company_name"])

	return frappe.db.sql("""select {fields} from `tabLead`
		where docstatus < 2
			and ifnull(status, '') != 'Converted'
			and ({key} like %(txt)s
				or lead_name like %(txt)s
				or company_name like %(txt)s)
			{mcond}
		order by
			if(locate(%(_txt)s, name), locate(%(_txt)s, name), 99999),
			if(locate(%(_txt)s, lead_name), locate(%(_txt)s, lead_name), 99999),
			if(locate(%(_txt)s, company_name), locate(%(_txt)s, company_name), 99999),
			idx desc,
			name, lead_name
		limit %(start)s, %(page_len)s""".format(**{
			'fields': ", ".join(fields),
			'key': searchfield,
			'mcond':get_match_cond(doctype)
		}), {
			'txt': "%%%s%%" % txt,
			'_txt': txt.replace("%", ""),
			'start': start,
			'page_len': page_len
		})


<<<<<<< HEAD
# searches for customer
=======
 # searches for customer
>>>>>>> 540559d6
@frappe.whitelist()
@frappe.validate_and_sanitize_search_inputs
def customer_query(doctype, txt, searchfield, start, page_len, filters):
	conditions = []
	cust_master_name = frappe.defaults.get_user_default("cust_master_name")

	if cust_master_name == "Customer Name":
		fields = ["name", "customer_group", "territory"]
	else:
		fields = ["name", "customer_name", "customer_group", "territory"]

	fields = get_fields("Customer", fields)

	searchfields = frappe.get_meta("Customer").get_search_fields()
<<<<<<< HEAD
	searchfields = " or ".join([field + " like %(txt)s" for field in searchfields])
=======
	searchfields = " or ".join(field + " like %(txt)s" for field in searchfields)
>>>>>>> 540559d6

	return frappe.db.sql("""select {fields} from `tabCustomer`
		where docstatus < 2
			and ({scond}) and disabled=0
			{fcond} {mcond}
		order by
			if(locate(%(_txt)s, name), locate(%(_txt)s, name), 99999),
			if(locate(%(_txt)s, customer_name), locate(%(_txt)s, customer_name), 99999),
			idx desc,
			name, customer_name
		limit %(start)s, %(page_len)s""".format(**{
			"fields": ", ".join(fields),
			"scond": searchfields,
			"mcond": get_match_cond(doctype),
			"fcond": get_filters_cond(doctype, filters, conditions).replace('%', '%%'),
		}), {
			'txt': "%%%s%%" % txt,
			'_txt': txt.replace("%", ""),
			'start': start,
			'page_len': page_len
		})


# searches for supplier
@frappe.whitelist()
@frappe.validate_and_sanitize_search_inputs
def supplier_query(doctype, txt, searchfield, start, page_len, filters):
	supp_master_name = frappe.defaults.get_user_default("supp_master_name")

	if supp_master_name == "Supplier Name":
		fields = ["name", "supplier_group"]
	else:
		fields = ["name", "supplier_name", "supplier_group"]

	fields = get_fields("Supplier", fields)

	return frappe.db.sql("""select {field} from `tabSupplier`
		where docstatus < 2
			and ({key} like %(txt)s
			or supplier_name like %(txt)s) and disabled=0
			and (on_hold = 0 or (on_hold = 1 and CURDATE() > release_date))
			{mcond}
		order by
			if(locate(%(_txt)s, name), locate(%(_txt)s, name), 99999),
			if(locate(%(_txt)s, supplier_name), locate(%(_txt)s, supplier_name), 99999),
			idx desc,
			name, supplier_name
		limit %(start)s, %(page_len)s """.format(**{
			'field': ', '.join(fields),
			'key': searchfield,
			'mcond':get_match_cond(doctype)
		}), {
			'txt': "%%%s%%" % txt,
			'_txt': txt.replace("%", ""),
			'start': start,
			'page_len': page_len
		})


@frappe.whitelist()
@frappe.validate_and_sanitize_search_inputs
def tax_account_query(doctype, txt, searchfield, start, page_len, filters):
	company_currency = erpnext.get_company_currency(filters.get('company'))

	def get_accounts(with_account_type_filter):
		account_type_condition = ''
		if with_account_type_filter:
			account_type_condition = "AND account_type in %(account_types)s"

		accounts = frappe.db.sql("""
			SELECT name, parent_account
			FROM `tabAccount`
			WHERE `tabAccount`.docstatus!=2
				{account_type_condition}
				AND is_group = 0
				AND company = %(company)s
				AND account_currency = %(currency)s
				AND `{searchfield}` LIKE %(txt)s
<<<<<<< HEAD
			ORDER BY idx DESC, name
			LIMIT %(offset)s, %(limit)s
		""".format(account_type_condition=account_type_condition, searchfield=searchfield),
=======
				{mcond}
			ORDER BY idx DESC, name
			LIMIT %(offset)s, %(limit)s
		""".format(
				account_type_condition=account_type_condition,
				searchfield=searchfield,
				mcond=get_match_cond(doctype)
			),
>>>>>>> 540559d6
			dict(
				account_types=filters.get("account_type"),
				company=filters.get("company"),
				currency=company_currency,
				txt="%{}%".format(txt),
				offset=start,
				limit=page_len
			)
		)

		return accounts

	tax_accounts = get_accounts(True)

	if not tax_accounts:
		tax_accounts = get_accounts(False)

	return tax_accounts


@frappe.whitelist()
@frappe.validate_and_sanitize_search_inputs
def item_query(doctype, txt, searchfield, start, page_len, filters, as_dict=False):
	conditions = []

	if isinstance(filters, str):
		filters = json.loads(filters)

	#Get searchfields from meta and use in Item Link field query
	meta = frappe.get_meta("Item", cached=True)
	searchfields = meta.get_search_fields()

	# these are handled separately
	ignored_search_fields = ("item_name", "description")
	for ignored_field in ignored_search_fields:
		if ignored_field in searchfields:
			searchfields.remove(ignored_field)

	columns = ''
	extra_searchfields = [field for field in searchfields
		if not field in ["name", "item_group", "description", "item_name"]]

	if extra_searchfields:
		columns = ", " + ", ".join(extra_searchfields)

	searchfields = searchfields + [field for field in[searchfield or "name", "item_code", "item_group", "item_name"]
		if not field in searchfields]
	searchfields = " or ".join([field + " like %(txt)s" for field in searchfields])

	if filters and isinstance(filters, dict):
		if filters.get('customer') or filters.get('supplier'):
			party = filters.get('customer') or filters.get('supplier')
			item_rules_list = frappe.get_all('Party Specific Item',
				filters = {'party': party}, fields = ['restrict_based_on', 'based_on_value'])

			filters_dict = {}
			for rule in item_rules_list:
				if rule['restrict_based_on'] == 'Item':
					rule['restrict_based_on'] = 'name'
				filters_dict[rule.restrict_based_on] = []

			for rule in item_rules_list:
				filters_dict[rule.restrict_based_on].append(rule.based_on_value)

			for filter in filters_dict:
				filters[scrub(filter)] = ['in', filters_dict[filter]]

			if filters.get('customer'):
				del filters['customer']
			else:
				del filters['supplier']
		else:
			filters.pop('customer', None)
			filters.pop('supplier', None)


	description_cond = ''
	if frappe.db.count('Item', cache=True) < 50000:
		# scan description only if items are less than 50000
		description_cond = 'or tabItem.description LIKE %(txt)s'
	return frappe.db.sql("""select
			tabItem.name, tabItem.item_name, tabItem.item_group,
		if(length(tabItem.description) > 40, \
			concat(substr(tabItem.description, 1, 40), "..."), description) as description
		{columns}
		from tabItem
		where tabItem.docstatus < 2
			and tabItem.disabled=0
			and tabItem.has_variants=0
			and (tabItem.end_of_life > %(today)s or ifnull(tabItem.end_of_life, '0000-00-00')='0000-00-00')
			and ({scond} or tabItem.item_code IN (select parent from `tabItem Barcode` where barcode LIKE %(txt)s)
				{description_cond})
			{fcond} {mcond}
		order by
			if(locate(%(_txt)s, name), locate(%(_txt)s, name), 99999),
			if(locate(%(_txt)s, item_name), locate(%(_txt)s, item_name), 99999),
			idx desc,
			name, item_name
		limit %(start)s, %(page_len)s """.format(
			columns=columns,
			scond=searchfields,
			fcond=get_filters_cond(doctype, filters, conditions).replace('%', '%%'),
			mcond=get_match_cond(doctype).replace('%', '%%'),
			description_cond = description_cond),
			{
				"today": nowdate(),
				"txt": "%%%s%%" % txt,
				"_txt": txt.replace("%", ""),
				"start": start,
				"page_len": page_len
			}, as_dict=as_dict)


@frappe.whitelist()
@frappe.validate_and_sanitize_search_inputs
def bom(doctype, txt, searchfield, start, page_len, filters):
	conditions = []
	fields = get_fields("BOM", ["name", "item"])

	return frappe.db.sql("""select {fields}
		from tabBOM
		where tabBOM.docstatus=1
			and tabBOM.is_active=1
			and tabBOM.`{key}` like %(txt)s
			{fcond} {mcond}
		order by
			if(locate(%(_txt)s, name), locate(%(_txt)s, name), 99999),
			idx desc, name
		limit %(start)s, %(page_len)s """.format(
			fields=", ".join(fields),
			fcond=get_filters_cond(doctype, filters, conditions).replace('%', '%%'),
			mcond=get_match_cond(doctype).replace('%', '%%'),
			key=searchfield),
		{
			'txt': '%' + txt + '%',
			'_txt': txt.replace("%", ""),
			'start': start or 0,
			'page_len': page_len or 20
		})


@frappe.whitelist()
@frappe.validate_and_sanitize_search_inputs
def get_project_name(doctype, txt, searchfield, start, page_len, filters):
	cond = ''
	if filters and filters.get('customer'):
		cond = """(`tabProject`.customer = %s or
			ifnull(`tabProject`.customer,"")="") and""" %(frappe.db.escape(filters.get("customer")))

<<<<<<< HEAD
	fields = get_fields("Project", ["name"])

	return frappe.db.sql("""select {fields} from `tabProject`
		where `tabProject`.status not in ("Completed", "Cancelled")
			and {cond} `tabProject`.name like %(txt)s {match_cond}
=======
	fields = get_fields("Project", ["name", "project_name"])
	searchfields = frappe.get_meta("Project").get_search_fields()
	searchfields = " or ".join([field + " like %(txt)s" for field in searchfields])

	return frappe.db.sql("""select {fields} from `tabProject`
		where
			`tabProject`.status not in ("Completed", "Cancelled")
			and {cond} {scond} {match_cond}
>>>>>>> 540559d6
		order by
			if(locate(%(_txt)s, name), locate(%(_txt)s, name), 99999),
			idx desc,
			`tabProject`.name asc
		limit {start}, {page_len}""".format(
			fields=", ".join(['`tabProject`.{0}'.format(f) for f in fields]),
			cond=cond,
			scond=searchfields,
			match_cond=get_match_cond(doctype),
			start=start,
			page_len=page_len), {
				"txt": "%{0}%".format(txt),
				"_txt": txt.replace('%', '')
			})


@frappe.whitelist()
@frappe.validate_and_sanitize_search_inputs
def get_delivery_notes_to_be_billed(doctype, txt, searchfield, start, page_len, filters, as_dict):
	fields = get_fields("Delivery Note", ["name", "customer", "posting_date"])

	return frappe.db.sql("""
		select %(fields)s
		from `tabDelivery Note`
		where `tabDelivery Note`.`%(key)s` like %(txt)s and
			`tabDelivery Note`.docstatus = 1
			and status not in ("Stopped", "Closed") %(fcond)s
			and (
				(`tabDelivery Note`.is_return = 0 and `tabDelivery Note`.per_billed < 100)
				or (`tabDelivery Note`.grand_total = 0 and `tabDelivery Note`.per_billed < 100)
				or (
					`tabDelivery Note`.is_return = 1
					and return_against in (select name from `tabDelivery Note` where per_billed < 100)
				)
			)
			%(mcond)s order by `tabDelivery Note`.`%(key)s` asc limit %(start)s, %(page_len)s
	""" % {
		"fields": ", ".join(["`tabDelivery Note`.{0}".format(f) for f in fields]),
		"key": searchfield,
		"fcond": get_filters_cond(doctype, filters, []),
		"mcond": get_match_cond(doctype),
		"start": start,
		"page_len": page_len,
		"txt": "%(txt)s"
	}, {"txt": ("%%%s%%" % txt)}, as_dict=as_dict)


@frappe.whitelist()
@frappe.validate_and_sanitize_search_inputs
def get_batch_no(doctype, txt, searchfield, start, page_len, filters):
	cond = ""
	if filters.get("posting_date"):
		cond = "and (batch.expiry_date is null or batch.expiry_date >= %(posting_date)s)"

	batch_nos = None
	args = {
		'item_code': filters.get("item_code"),
		'warehouse': filters.get("warehouse"),
		'posting_date': filters.get('posting_date'),
		'txt': "%{0}%".format(txt),
		"start": start,
		"page_len": page_len
	}

	having_clause = "having sum(sle.actual_qty) > 0"
	if filters.get("is_return"):
		having_clause = ""

	meta = frappe.get_meta("Batch", cached=True)
	searchfields = meta.get_search_fields()

	search_columns = ''
	search_cond = ''

	if searchfields:
		search_columns = ", " + ", ".join(searchfields)
		search_cond = " or " + " or ".join([field + " like %(txt)s" for field in searchfields])

	if args.get('warehouse'):
		searchfields = ['batch.' + field for field in searchfields]
		if searchfields:
			search_columns = ", " + ", ".join(searchfields)
			search_cond = " or " + " or ".join([field + " like %(txt)s" for field in searchfields])

		batch_nos = frappe.db.sql("""select sle.batch_no, round(sum(sle.actual_qty),2), sle.stock_uom,
				concat('MFG-',batch.manufacturing_date), concat('EXP-',batch.expiry_date)
				{search_columns}
			from `tabStock Ledger Entry` sle
				INNER JOIN `tabBatch` batch on sle.batch_no = batch.name
			where
				batch.disabled = 0
				and sle.is_cancelled = 0
				and sle.item_code = %(item_code)s
				and sle.warehouse = %(warehouse)s
				and (sle.batch_no like %(txt)s
				or batch.expiry_date like %(txt)s
<<<<<<< HEAD
				or batch.manufacturing_date like %(txt)s)
=======
				or batch.manufacturing_date like %(txt)s
				{search_cond})
>>>>>>> 540559d6
				and batch.docstatus < 2
				{cond}
				{match_conditions}
			group by batch_no {having_clause}
			order by batch.expiry_date, sle.batch_no desc
			limit %(start)s, %(page_len)s""".format(
				search_columns = search_columns,
				cond=cond,
				match_conditions=get_match_cond(doctype),
				having_clause = having_clause,
				search_cond = search_cond
			), args)

		return batch_nos
	else:
		return frappe.db.sql("""select name, concat('MFG-', manufacturing_date), concat('EXP-',expiry_date)
			{search_columns}
			from `tabBatch` batch
			where batch.disabled = 0
			and item = %(item_code)s
			and (name like %(txt)s
			or expiry_date like %(txt)s
<<<<<<< HEAD
			or manufacturing_date like %(txt)s)
=======
			or manufacturing_date like %(txt)s
			{search_cond})
>>>>>>> 540559d6
			and docstatus < 2
			{0}
			{match_conditions}

			order by expiry_date, name desc
			limit %(start)s, %(page_len)s""".format(cond, search_columns = search_columns,
			search_cond = search_cond, match_conditions=get_match_cond(doctype)), args)


<<<<<<< HEAD

=======
>>>>>>> 540559d6
@frappe.whitelist()
@frappe.validate_and_sanitize_search_inputs
def get_account_list(doctype, txt, searchfield, start, page_len, filters):
	filter_list = []

	if isinstance(filters, dict):
		for key, val in filters.items():
			if isinstance(val, (list, tuple)):
				filter_list.append([doctype, key, val[0], val[1]])
			else:
				filter_list.append([doctype, key, "=", val])
	elif isinstance(filters, list):
		filter_list.extend(filters)

	if "is_group" not in [d[1] for d in filter_list]:
		filter_list.append(["Account", "is_group", "=", "0"])

	if searchfield and txt:
		filter_list.append([doctype, searchfield, "like", "%%%s%%" % txt])

	return frappe.desk.reportview.execute("Account", filters = filter_list,
		fields = ["name", "parent_account"],
		limit_start=start, limit_page_length=page_len, as_list=True)

@frappe.whitelist()
@frappe.validate_and_sanitize_search_inputs
def get_blanket_orders(doctype, txt, searchfield, start, page_len, filters):
	return frappe.db.sql("""select distinct bo.name, bo.blanket_order_type, bo.to_date
		from `tabBlanket Order` bo, `tabBlanket Order Item` boi
		where
			boi.parent = bo.name
			and boi.item_code = {item_code}
			and bo.blanket_order_type = '{blanket_order_type}'
			and bo.company = {company}
			and bo.docstatus = 1"""
		.format(item_code = frappe.db.escape(filters.get("item")),
			blanket_order_type = filters.get("blanket_order_type"),
			company = frappe.db.escape(filters.get("company"))
		))


@frappe.whitelist()
@frappe.validate_and_sanitize_search_inputs
def get_income_account(doctype, txt, searchfield, start, page_len, filters):
	from erpnext.controllers.queries import get_match_cond

	# income account can be any Credit account,
	# but can also be a Asset account with account_type='Income Account' in special circumstances.
	# Hence the first condition is an "OR"
	if not filters: filters = {}

	condition = ""
	if filters.get("company"):
		condition += "and tabAccount.company = %(company)s"

	return frappe.db.sql("""select tabAccount.name from `tabAccount`
			where (tabAccount.report_type = "Profit and Loss"
					or tabAccount.account_type in ("Income Account", "Temporary"))
				and tabAccount.is_group=0
				and tabAccount.`{key}` LIKE %(txt)s
				{condition} {match_condition}
			order by idx desc, name"""
			.format(condition=condition, match_condition=get_match_cond(doctype), key=searchfield), {
				'txt': '%' + txt + '%',
				'company': filters.get("company", "")
			})

@frappe.whitelist()
@frappe.validate_and_sanitize_search_inputs
def get_filtered_dimensions(doctype, txt, searchfield, start, page_len, filters):
	from erpnext.accounts.doctype.accounting_dimension_filter.accounting_dimension_filter import (
		get_dimension_filter_map,
	)
	dimension_filters = get_dimension_filter_map()
	dimension_filters = dimension_filters.get((filters.get('dimension'),filters.get('account')))
	query_filters = []
	or_filters = []
	fields = ['name']

	searchfields = frappe.get_meta(doctype).get_search_fields()

	meta = frappe.get_meta(doctype)
	if meta.is_tree:
		query_filters.append(['is_group', '=', 0])

	if meta.has_field('disabled'):
		query_filters.append(['disabled', '!=', 1])

	if meta.has_field('company'):
		query_filters.append(['company', '=', filters.get('company')])

	for field in searchfields:
		or_filters.append([field, 'LIKE', "%%%s%%" % txt])
		fields.append(field)

	if dimension_filters:
		if dimension_filters['allow_or_restrict'] == 'Allow':
			query_selector = 'in'
		else:
			query_selector = 'not in'

		if len(dimension_filters['allowed_dimensions']) == 1:
			dimensions = tuple(dimension_filters['allowed_dimensions'] * 2)
		else:
			dimensions = tuple(dimension_filters['allowed_dimensions'])

		query_filters.append(['name', query_selector, dimensions])

	output = frappe.get_list(doctype, fields=fields, filters=query_filters, or_filters=or_filters, as_list=1)

	return [tuple(d) for d in set(output)]

@frappe.whitelist()
@frappe.validate_and_sanitize_search_inputs
def get_expense_account(doctype, txt, searchfield, start, page_len, filters):
	from erpnext.controllers.queries import get_match_cond

	if not filters: filters = {}

	condition = ""
	if filters.get("company"):
		condition += "and tabAccount.company = %(company)s"

	return frappe.db.sql("""select tabAccount.name from `tabAccount`
		where (tabAccount.report_type = "Profit and Loss"
				or tabAccount.account_type in ("Expense Account", "Fixed Asset", "Temporary", "Asset Received But Not Billed", "Capital Work in Progress"))
			and tabAccount.is_group=0
			and tabAccount.docstatus!=2
			and tabAccount.{key} LIKE %(txt)s
			{condition} {match_condition}"""
		.format(condition=condition, key=searchfield,
			match_condition=get_match_cond(doctype)), {
			'company': filters.get("company", ""),
			'txt': '%' + txt + '%'
		})


@frappe.whitelist()
@frappe.validate_and_sanitize_search_inputs
def warehouse_query(doctype, txt, searchfield, start, page_len, filters):
	# Should be used when item code is passed in filters.
	conditions, bin_conditions = [], []
	filter_dict = get_doctype_wise_filters(filters)

	query = """select `tabWarehouse`.name,
		CONCAT_WS(" : ", "Actual Qty", ifnull(round(`tabBin`.actual_qty, 2), 0 )) actual_qty
		from `tabWarehouse` left join `tabBin`
		on `tabBin`.warehouse = `tabWarehouse`.name {bin_conditions}
		where
			`tabWarehouse`.`{key}` like {txt}
			{fcond} {mcond}
		order by ifnull(`tabBin`.actual_qty, 0) desc
		limit
			{start}, {page_len}
		""".format(
			bin_conditions=get_filters_cond(doctype, filter_dict.get("Bin"),bin_conditions, ignore_permissions=True),
			key=searchfield,
			fcond=get_filters_cond(doctype, filter_dict.get("Warehouse"), conditions),
			mcond=get_match_cond(doctype),
			start=start,
			page_len=page_len,
			txt=frappe.db.escape('%{0}%'.format(txt))
		)

	return frappe.db.sql(query)


def get_doctype_wise_filters(filters):
	# Helper function to seperate filters doctype_wise
	filter_dict = defaultdict(list)
	for row in filters:
		filter_dict[row[0]].append(row)
	return filter_dict


@frappe.whitelist()
@frappe.validate_and_sanitize_search_inputs
def get_batch_numbers(doctype, txt, searchfield, start, page_len, filters):
	query = """select batch_id from `tabBatch`
			where disabled = 0
			and (expiry_date >= CURDATE() or expiry_date IS NULL)
			and name like {txt}""".format(txt = frappe.db.escape('%{0}%'.format(txt)))

	if filters and filters.get('item'):
		query += " and item = {item}".format(item = frappe.db.escape(filters.get('item')))

	return frappe.db.sql(query, filters)


@frappe.whitelist()
@frappe.validate_and_sanitize_search_inputs
def item_manufacturer_query(doctype, txt, searchfield, start, page_len, filters):
	item_filters = [
		['manufacturer', 'like', '%' + txt + '%'],
		['item_code', '=', filters.get("item_code")]
	]

	item_manufacturers = frappe.get_all(
		"Item Manufacturer",
		fields=["manufacturer", "manufacturer_part_no"],
		filters=item_filters,
		limit_start=start,
		limit_page_length=page_len,
		as_list=1
	)
	return item_manufacturers


@frappe.whitelist()
@frappe.validate_and_sanitize_search_inputs
def get_purchase_receipts(doctype, txt, searchfield, start, page_len, filters):
	query = """
		select pr.name
		from `tabPurchase Receipt` pr, `tabPurchase Receipt Item` pritem
		where pr.docstatus = 1 and pritem.parent = pr.name
		and pr.name like {txt}""".format(txt = frappe.db.escape('%{0}%'.format(txt)))

	if filters and filters.get('item_code'):
		query += " and pritem.item_code = {item_code}".format(item_code = frappe.db.escape(filters.get('item_code')))

	return frappe.db.sql(query, filters)


@frappe.whitelist()
@frappe.validate_and_sanitize_search_inputs
def get_purchase_invoices(doctype, txt, searchfield, start, page_len, filters):
	query = """
		select pi.name
		from `tabPurchase Invoice` pi, `tabPurchase Invoice Item` piitem
		where pi.docstatus = 1 and piitem.parent = pi.name
		and pi.name like {txt}""".format(txt = frappe.db.escape('%{0}%'.format(txt)))

	if filters and filters.get('item_code'):
		query += " and piitem.item_code = {item_code}".format(item_code = frappe.db.escape(filters.get('item_code')))

	return frappe.db.sql(query, filters)


@frappe.whitelist()
@frappe.validate_and_sanitize_search_inputs
<<<<<<< HEAD
=======
def get_healthcare_service_units(doctype, txt, searchfield, start, page_len, filters):
	query = """
		select name
		from `tabHealthcare Service Unit`
		where
			is_group = 0
			and company = {company}
			and name like {txt}""".format(
				company = frappe.db.escape(filters.get('company')), txt = frappe.db.escape('%{0}%'.format(txt)))

	if filters and filters.get('inpatient_record'):
		from erpnext.healthcare.doctype.inpatient_medication_entry.inpatient_medication_entry import (
			get_current_healthcare_service_unit,
		)
		service_unit = get_current_healthcare_service_unit(filters.get('inpatient_record'))

		# if the patient is admitted, then appointments should be allowed against the admission service unit,
		# inspite of it being an Inpatient Occupancy service unit
		if service_unit:
			query += " and (allow_appointments = 1 or name = {service_unit})".format(service_unit = frappe.db.escape(service_unit))
		else:
			query += " and allow_appointments = 1"
	else:
		query += " and allow_appointments = 1"

	return frappe.db.sql(query, filters)


@frappe.whitelist()
@frappe.validate_and_sanitize_search_inputs
>>>>>>> 540559d6
def get_tax_template(doctype, txt, searchfield, start, page_len, filters):

	item_doc = frappe.get_cached_doc('Item', filters.get('item_code'))
	item_group = filters.get('item_group')
	taxes = item_doc.taxes or []

	while item_group:
		item_group_doc = frappe.get_cached_doc('Item Group', item_group)
		taxes += item_group_doc.taxes or []
		item_group = item_group_doc.parent_item_group

	if not taxes:
		return frappe.db.sql(""" SELECT name FROM `tabItem Tax Template` """)
	else:
		valid_from = filters.get('valid_from')
		valid_from = valid_from[1] if isinstance(valid_from, list) else valid_from

		args = {
			'item_code': filters.get('item_code'),
			'posting_date': valid_from,
<<<<<<< HEAD
			'tax_category': filters.get('tax_category')
=======
			'tax_category': filters.get('tax_category'),
			'company': filters.get('company')
>>>>>>> 540559d6
		}

		taxes = _get_item_tax_template(args, taxes, for_validate=True)
		return [(d,) for d in set(taxes)]


<<<<<<< HEAD
def get_fields(doctype, fields=[]):
=======
def get_fields(doctype, fields=None):
	if fields is None:
		fields = []
>>>>>>> 540559d6
	meta = frappe.get_meta(doctype)
	fields.extend(meta.get_search_fields())

	if meta.title_field and not meta.title_field.strip() in fields:
		fields.insert(1, meta.title_field.strip())

	return unique(fields)<|MERGE_RESOLUTION|>--- conflicted
+++ resolved
@@ -1,22 +1,12 @@
 # Copyright (c) 2015, Frappe Technologies Pvt. Ltd. and Contributors
 # License: GNU General Public License v3. See license.txt
 
-<<<<<<< HEAD
-from __future__ import unicode_literals
-import frappe
-import erpnext
-from frappe.desk.reportview import get_match_cond, get_filters_cond
-from frappe.utils import nowdate, getdate
-=======
 
 import json
->>>>>>> 540559d6
 from collections import defaultdict
 from erpnext.stock.get_item_details import _get_item_tax_template
 from frappe.utils import unique
 
-<<<<<<< HEAD
-=======
 import frappe
 from frappe import scrub
 from frappe.desk.reportview import get_filters_cond, get_match_cond
@@ -26,7 +16,6 @@
 from erpnext.stock.get_item_details import _get_item_tax_template
 
 
->>>>>>> 540559d6
 # searches for active employees
 @frappe.whitelist()
 @frappe.validate_and_sanitize_search_inputs
@@ -35,11 +24,7 @@
 	fields = get_fields("Employee", ["name", "employee_name"])
 
 	return frappe.db.sql("""select {fields} from `tabEmployee`
-<<<<<<< HEAD
-		where status = 'Active'
-=======
 		where status in ('Active', 'Suspended')
->>>>>>> 540559d6
 			and docstatus < 2
 			and ({key} like %(txt)s
 				or employee_name like %(txt)s)
@@ -93,11 +78,7 @@
 		})
 
 
-<<<<<<< HEAD
-# searches for customer
-=======
  # searches for customer
->>>>>>> 540559d6
 @frappe.whitelist()
 @frappe.validate_and_sanitize_search_inputs
 def customer_query(doctype, txt, searchfield, start, page_len, filters):
@@ -112,11 +93,7 @@
 	fields = get_fields("Customer", fields)
 
 	searchfields = frappe.get_meta("Customer").get_search_fields()
-<<<<<<< HEAD
-	searchfields = " or ".join([field + " like %(txt)s" for field in searchfields])
-=======
 	searchfields = " or ".join(field + " like %(txt)s" for field in searchfields)
->>>>>>> 540559d6
 
 	return frappe.db.sql("""select {fields} from `tabCustomer`
 		where docstatus < 2
@@ -195,11 +172,6 @@
 				AND company = %(company)s
 				AND account_currency = %(currency)s
 				AND `{searchfield}` LIKE %(txt)s
-<<<<<<< HEAD
-			ORDER BY idx DESC, name
-			LIMIT %(offset)s, %(limit)s
-		""".format(account_type_condition=account_type_condition, searchfield=searchfield),
-=======
 				{mcond}
 			ORDER BY idx DESC, name
 			LIMIT %(offset)s, %(limit)s
@@ -208,7 +180,6 @@
 				searchfield=searchfield,
 				mcond=get_match_cond(doctype)
 			),
->>>>>>> 540559d6
 			dict(
 				account_types=filters.get("account_type"),
 				company=filters.get("company"),
@@ -358,13 +329,6 @@
 		cond = """(`tabProject`.customer = %s or
 			ifnull(`tabProject`.customer,"")="") and""" %(frappe.db.escape(filters.get("customer")))
 
-<<<<<<< HEAD
-	fields = get_fields("Project", ["name"])
-
-	return frappe.db.sql("""select {fields} from `tabProject`
-		where `tabProject`.status not in ("Completed", "Cancelled")
-			and {cond} `tabProject`.name like %(txt)s {match_cond}
-=======
 	fields = get_fields("Project", ["name", "project_name"])
 	searchfields = frappe.get_meta("Project").get_search_fields()
 	searchfields = " or ".join([field + " like %(txt)s" for field in searchfields])
@@ -373,7 +337,6 @@
 		where
 			`tabProject`.status not in ("Completed", "Cancelled")
 			and {cond} {scond} {match_cond}
->>>>>>> 540559d6
 		order by
 			if(locate(%(_txt)s, name), locate(%(_txt)s, name), 99999),
 			idx desc,
@@ -470,12 +433,8 @@
 				and sle.warehouse = %(warehouse)s
 				and (sle.batch_no like %(txt)s
 				or batch.expiry_date like %(txt)s
-<<<<<<< HEAD
-				or batch.manufacturing_date like %(txt)s)
-=======
 				or batch.manufacturing_date like %(txt)s
 				{search_cond})
->>>>>>> 540559d6
 				and batch.docstatus < 2
 				{cond}
 				{match_conditions}
@@ -498,12 +457,8 @@
 			and item = %(item_code)s
 			and (name like %(txt)s
 			or expiry_date like %(txt)s
-<<<<<<< HEAD
-			or manufacturing_date like %(txt)s)
-=======
 			or manufacturing_date like %(txt)s
 			{search_cond})
->>>>>>> 540559d6
 			and docstatus < 2
 			{0}
 			{match_conditions}
@@ -513,10 +468,6 @@
 			search_cond = search_cond, match_conditions=get_match_cond(doctype)), args)
 
 
-<<<<<<< HEAD
-
-=======
->>>>>>> 540559d6
 @frappe.whitelist()
 @frappe.validate_and_sanitize_search_inputs
 def get_account_list(doctype, txt, searchfield, start, page_len, filters):
@@ -757,8 +708,6 @@
 
 @frappe.whitelist()
 @frappe.validate_and_sanitize_search_inputs
-<<<<<<< HEAD
-=======
 def get_healthcare_service_units(doctype, txt, searchfield, start, page_len, filters):
 	query = """
 		select name
@@ -789,7 +738,6 @@
 
 @frappe.whitelist()
 @frappe.validate_and_sanitize_search_inputs
->>>>>>> 540559d6
 def get_tax_template(doctype, txt, searchfield, start, page_len, filters):
 
 	item_doc = frappe.get_cached_doc('Item', filters.get('item_code'))
@@ -810,25 +758,17 @@
 		args = {
 			'item_code': filters.get('item_code'),
 			'posting_date': valid_from,
-<<<<<<< HEAD
-			'tax_category': filters.get('tax_category')
-=======
 			'tax_category': filters.get('tax_category'),
 			'company': filters.get('company')
->>>>>>> 540559d6
 		}
 
 		taxes = _get_item_tax_template(args, taxes, for_validate=True)
 		return [(d,) for d in set(taxes)]
 
 
-<<<<<<< HEAD
-def get_fields(doctype, fields=[]):
-=======
 def get_fields(doctype, fields=None):
 	if fields is None:
 		fields = []
->>>>>>> 540559d6
 	meta = frappe.get_meta(doctype)
 	fields.extend(meta.get_search_fields())
 
