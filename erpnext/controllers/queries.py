--- conflicted
+++ resolved
@@ -427,14 +427,9 @@
 @frappe.whitelist()
 def get_batch_numbers(doctype, txt, searchfield, start, page_len, filters):
 	query = """select batch_id from `tabBatch`
-<<<<<<< HEAD
-			where (expiry_date >= CURDATE() or expiry_date IS NULL)
-			and name like {txt}""".format(txt = frappe.db.escape('%{0}%'.format(txt)))
-=======
 			where disabled = 0
 			and (expiry_date >= CURDATE() or expiry_date IS NULL)
-			and name like '{txt}'""".format(txt = frappe.db.escape('%{0}%'.format(txt)))
->>>>>>> af370c81
+			and name like {txt}""".format(txt = frappe.db.escape('%{0}%'.format(txt)))
 
 	if filters and filters.get('item'):
 		query += " and item = {item}".format(item = frappe.db.escape(filters.get('item')))
