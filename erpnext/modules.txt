--- conflicted
+++ resolved
@@ -21,8 +21,5 @@
 Loan Management
 Payroll
 Telephony
-<<<<<<< HEAD
 Bulk Transaction
-=======
-E-commerce
->>>>>>> 79ab8e64
+E-commerce