Accounts
CRM
Buying
Projects
Selling
Setup
HR
Manufacturing
Stock
Support
Utilities
Shopping Cart
Assets
Hub Node
Portal
Maintenance
Education
Regional
Healthcare
Restaurant
<<<<<<< HEAD
Agriculture
ERPNext Integrations
=======
ERPNext Integrations
Non Profit
>>>>>>> b930dfa7
<|MERGE_RESOLUTION|>--- conflicted
+++ resolved
@@ -18,10 +18,6 @@
 Regional
 Healthcare
 Restaurant
-<<<<<<< HEAD
 Agriculture
 ERPNext Integrations
-=======
-ERPNext Integrations
-Non Profit
->>>>>>> b930dfa7
+Non Profit