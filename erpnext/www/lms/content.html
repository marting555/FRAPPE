--- conflicted
+++ resolved
@@ -62,14 +62,9 @@
 			{{_('Back to Course')}}
 		</a>
 	</div>
-<<<<<<< HEAD
-	<div>
-		<h2>{{ content.name }} <span class="small text-muted">({{ position + 1 }}/{{length}})</span></h2>
-=======
 	<div class="lms-title">
 		<h2>{{ content.name }} <span class="small text-muted">({{ position + 1 }}/{{length}})</span></h2>
 		<div class="lms-timer float-right fond-weight-bold hide"></div>
->>>>>>> 540559d6
 	</div>
 {% endmacro %}
 
