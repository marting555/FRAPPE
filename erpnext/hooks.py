from frappe import _

app_name = "erpnext"
app_title = "ERPNext"
app_publisher = "Frappe Technologies Pvt. Ltd."
app_description = """ERP made simple"""
app_icon = "fa fa-th"
app_color = "#e74c3c"
app_email = "info@erpnext.com"
app_license = "GNU General Public License (v3)"
source_link = "https://github.com/frappe/erpnext"
app_logo_url = "/assets/erpnext/images/erpnext-logo.svg"


develop_version = "14.x.x-develop"

app_include_js = "erpnext.bundle.js"
app_include_css = "erpnext.bundle.css"
web_include_js = "erpnext-web.bundle.js"
web_include_css = "erpnext-web.bundle.css"
email_css = "email_erpnext.bundle.css"

doctype_js = {
	"Address": "public/js/address.js",
	"Communication": "public/js/communication.js",
	"Event": "public/js/event.js",
	"Newsletter": "public/js/newsletter.js",
	"Contact": "public/js/contact.js",
}

override_doctype_class = {"Address": "erpnext.accounts.custom.address.ERPNextAddress"}

welcome_email = "erpnext.setup.utils.welcome_email"

# setup wizard
setup_wizard_requires = "assets/erpnext/js/setup_wizard.js"
setup_wizard_stages = "erpnext.setup.setup_wizard.setup_wizard.get_setup_stages"
setup_wizard_test = "erpnext.setup.setup_wizard.test_setup_wizard.run_setup_wizard_test"

before_install = "erpnext.setup.install.check_setup_wizard_not_completed"
after_install = "erpnext.setup.install.after_install"

boot_session = "erpnext.startup.boot.boot_session"
notification_config = "erpnext.startup.notifications.get_notification_config"
get_help_messages = "erpnext.utilities.activation.get_help_messages"
leaderboards = "erpnext.startup.leaderboard.get_leaderboards"
filters_config = "erpnext.startup.filters.get_filters_config"
additional_print_settings = "erpnext.controllers.print_settings.get_print_settings"

on_session_creation = [
	"erpnext.portal.utils.create_customer_or_supplier",
	"erpnext.e_commerce.shopping_cart.utils.set_cart_count",
]
on_logout = "erpnext.e_commerce.shopping_cart.utils.clear_cart_count"

treeviews = [
	"Account",
	"Cost Center",
	"Warehouse",
	"Item Group",
	"Customer Group",
	"Supplier Group",
	"Sales Person",
	"Territory",
	"Department",
]

# website
update_website_context = [
	"erpnext.e_commerce.shopping_cart.utils.update_website_context",
]
my_account_context = "erpnext.e_commerce.shopping_cart.utils.update_my_account_context"
webform_list_context = "erpnext.controllers.website_list_for_contact.get_webform_list_context"

calendars = [
	"Task",
	"Work Order",
	"Sales Order",
	"Holiday List",
]

website_generators = ["Item Group", "Website Item", "BOM", "Sales Partner"]

website_context = {
	"favicon": "/assets/erpnext/images/erpnext-favicon.svg",
	"splash_image": "/assets/erpnext/images/erpnext-logo.svg",
}

# nosemgrep
website_route_rules = [
	{"from_route": "/orders", "to_route": "Sales Order"},
	{
		"from_route": "/orders/<path:name>",
		"to_route": "order",
		"defaults": {"doctype": "Sales Order", "parents": [{"label": _("Orders"), "route": "orders"}]},
	},
	{"from_route": "/invoices", "to_route": "Sales Invoice"},
	{
		"from_route": "/invoices/<path:name>",
		"to_route": "order",
		"defaults": {
			"doctype": "Sales Invoice",
			"parents": [{"label": _("Invoices"), "route": "invoices"}],
		},
	},
	{"from_route": "/supplier-quotations", "to_route": "Supplier Quotation"},
	{
		"from_route": "/supplier-quotations/<path:name>",
		"to_route": "order",
		"defaults": {
			"doctype": "Supplier Quotation",
			"parents": [{"label": _("Supplier Quotation"), "route": "supplier-quotations"}],
		},
	},
	{"from_route": "/purchase-orders", "to_route": "Purchase Order"},
	{
		"from_route": "/purchase-orders/<path:name>",
		"to_route": "order",
		"defaults": {
			"doctype": "Purchase Order",
			"parents": [{"label": _("Purchase Order"), "route": "purchase-orders"}],
		},
	},
	{"from_route": "/purchase-invoices", "to_route": "Purchase Invoice"},
	{
		"from_route": "/purchase-invoices/<path:name>",
		"to_route": "order",
		"defaults": {
			"doctype": "Purchase Invoice",
			"parents": [{"label": _("Purchase Invoice"), "route": "purchase-invoices"}],
		},
	},
	{"from_route": "/quotations", "to_route": "Quotation"},
	{
		"from_route": "/quotations/<path:name>",
		"to_route": "order",
		"defaults": {
			"doctype": "Quotation",
			"parents": [{"label": _("Quotations"), "route": "quotations"}],
		},
	},
	{"from_route": "/shipments", "to_route": "Delivery Note"},
	{
		"from_route": "/shipments/<path:name>",
		"to_route": "order",
		"defaults": {
			"doctype": "Delivery Note",
			"parents": [{"label": _("Shipments"), "route": "shipments"}],
		},
	},
	{"from_route": "/rfq", "to_route": "Request for Quotation"},
	{
		"from_route": "/rfq/<path:name>",
		"to_route": "rfq",
		"defaults": {
			"doctype": "Request for Quotation",
			"parents": [{"label": _("Request for Quotation"), "route": "rfq"}],
		},
	},
	{"from_route": "/addresses", "to_route": "Address"},
	{
		"from_route": "/addresses/<path:name>",
		"to_route": "addresses",
		"defaults": {"doctype": "Address", "parents": [{"label": _("Addresses"), "route": "addresses"}]},
	},
	{"from_route": "/boms", "to_route": "BOM"},
	{"from_route": "/timesheets", "to_route": "Timesheet"},
	{"from_route": "/material-requests", "to_route": "Material Request"},
	{
		"from_route": "/material-requests/<path:name>",
		"to_route": "material_request_info",
		"defaults": {
			"doctype": "Material Request",
			"parents": [{"label": _("Material Request"), "route": "material-requests"}],
		},
	},
	{"from_route": "/project", "to_route": "Project"},
]

standard_portal_menu_items = [
	{"title": _("Projects"), "route": "/project", "reference_doctype": "Project"},
	{
		"title": _("Request for Quotations"),
		"route": "/rfq",
		"reference_doctype": "Request for Quotation",
		"role": "Supplier",
	},
	{
		"title": _("Supplier Quotation"),
		"route": "/supplier-quotations",
		"reference_doctype": "Supplier Quotation",
		"role": "Supplier",
	},
	{
		"title": _("Purchase Orders"),
		"route": "/purchase-orders",
		"reference_doctype": "Purchase Order",
		"role": "Supplier",
	},
	{
		"title": _("Purchase Invoices"),
		"route": "/purchase-invoices",
		"reference_doctype": "Purchase Invoice",
		"role": "Supplier",
	},
	{
		"title": _("Quotations"),
		"route": "/quotations",
		"reference_doctype": "Quotation",
		"role": "Customer",
	},
	{
		"title": _("Orders"),
		"route": "/orders",
		"reference_doctype": "Sales Order",
		"role": "Customer",
	},
	{
		"title": _("Invoices"),
		"route": "/invoices",
		"reference_doctype": "Sales Invoice",
		"role": "Customer",
	},
	{
		"title": _("Shipments"),
		"route": "/shipments",
		"reference_doctype": "Delivery Note",
		"role": "Customer",
	},
	{"title": _("Issues"), "route": "/issues", "reference_doctype": "Issue", "role": "Customer"},
	{"title": _("Addresses"), "route": "/addresses", "reference_doctype": "Address"},
	{
		"title": _("Timesheets"),
		"route": "/timesheets",
		"reference_doctype": "Timesheet",
		"role": "Customer",
	},
	{"title": _("Newsletter"), "route": "/newsletters", "reference_doctype": "Newsletter"},
	{
		"title": _("Material Request"),
		"route": "/material-requests",
		"reference_doctype": "Material Request",
		"role": "Customer",
	},
	{"title": _("Appointment Booking"), "route": "/book_appointment"},
]

default_roles = [
	{"role": "Customer", "doctype": "Contact", "email_field": "email_id"},
	{"role": "Supplier", "doctype": "Contact", "email_field": "email_id"},
]

sounds = [
	{"name": "incoming-call", "src": "/assets/erpnext/sounds/incoming-call.mp3", "volume": 0.2},
	{"name": "call-disconnect", "src": "/assets/erpnext/sounds/call-disconnect.mp3", "volume": 0.2},
]

has_upload_permission = {
	"Employee": "erpnext.setup.doctype.employee.employee.has_upload_permission"
}

has_website_permission = {
	"Sales Order": "erpnext.controllers.website_list_for_contact.has_website_permission",
	"Quotation": "erpnext.controllers.website_list_for_contact.has_website_permission",
	"Sales Invoice": "erpnext.controllers.website_list_for_contact.has_website_permission",
	"Supplier Quotation": "erpnext.controllers.website_list_for_contact.has_website_permission",
	"Purchase Order": "erpnext.controllers.website_list_for_contact.has_website_permission",
	"Purchase Invoice": "erpnext.controllers.website_list_for_contact.has_website_permission",
	"Material Request": "erpnext.controllers.website_list_for_contact.has_website_permission",
	"Delivery Note": "erpnext.controllers.website_list_for_contact.has_website_permission",
	"Issue": "erpnext.support.doctype.issue.issue.has_website_permission",
	"Timesheet": "erpnext.controllers.website_list_for_contact.has_website_permission",
}

before_tests = "erpnext.setup.utils.before_tests"

standard_queries = {
	"Customer": "erpnext.controllers.queries.customer_query",
}

period_closing_doctypes = [
	"Sales Invoice",
	"Purchase Invoice",
	"Journal Entry",
	"Bank Clearance",
	"Stock Entry",
	"Dunning",
	"Invoice Discounting",
	"Payment Entry",
	"Period Closing Voucher",
	"Process Deferred Accounting",
	"Asset",
	"Asset Capitalization",
	"Asset Repair",
	"Delivery Note",
	"Landed Cost Voucher",
	"Purchase Receipt",
	"Stock Reconciliation",
	"Subcontracting Receipt",
]

doc_events = {
	"*": {
		"validate": "erpnext.support.doctype.service_level_agreement.service_level_agreement.apply",
	},
	tuple(period_closing_doctypes): {
		"validate": "erpnext.accounts.doctype.accounting_period.accounting_period.validate_accounting_period_on_doc_save",
	},
	"Stock Entry": {
		"on_submit": "erpnext.stock.doctype.material_request.material_request.update_completed_and_requested_qty",
		"on_cancel": "erpnext.stock.doctype.material_request.material_request.update_completed_and_requested_qty",
	},
	"User": {
		"after_insert": "frappe.contacts.doctype.contact.contact.update_contact",
		"validate": "erpnext.setup.doctype.employee.employee.validate_employee_role",
		"on_update": [
			"erpnext.setup.doctype.employee.employee.update_user_permissions",
			"erpnext.portal.utils.set_default_role",
		],
	},
	"Communication": {
		"on_update": [
			"erpnext.support.doctype.service_level_agreement.service_level_agreement.on_communication_update",
			"erpnext.support.doctype.issue.issue.set_first_response_time",
		],
		"after_insert": "erpnext.crm.utils.link_communications_with_prospect",
	},
	"Event": {
		"after_insert": "erpnext.crm.utils.link_events_with_prospect",
	},
	"Sales Taxes and Charges Template": {
		"on_update": "erpnext.e_commerce.doctype.e_commerce_settings.e_commerce_settings.validate_cart_settings"
	},
	"Sales Invoice": {
		"on_submit": [
			"erpnext.regional.create_transaction_log",
			"erpnext.regional.italy.utils.sales_invoice_on_submit",
			"erpnext.regional.saudi_arabia.utils.create_qr_code",
			"erpnext.erpnext_integrations.taxjar_integration.create_transaction",
		],
		"on_cancel": [
			"erpnext.regional.italy.utils.sales_invoice_on_cancel",
			"erpnext.erpnext_integrations.taxjar_integration.delete_transaction",
			"erpnext.regional.saudi_arabia.utils.delete_qr_code_file",
		],
		"on_trash": "erpnext.regional.check_deletion_permission",
	},
	"POS Invoice": {"on_submit": ["erpnext.regional.saudi_arabia.utils.create_qr_code"]},
	"Purchase Invoice": {
		"validate": [
			"erpnext.regional.united_arab_emirates.utils.update_grand_total_for_rcm",
			"erpnext.regional.united_arab_emirates.utils.validate_returns",
		]
	},
	"Payment Entry": {
		"on_submit": [
			"erpnext.regional.create_transaction_log",
			"erpnext.accounts.doctype.payment_request.payment_request.update_payment_req_status",
			"erpnext.accounts.doctype.dunning.dunning.resolve_dunning",
		],
		"on_trash": "erpnext.regional.check_deletion_permission",
	},
	"Address": {
		"validate": [
			"erpnext.regional.italy.utils.set_state_code",
		],
	},
	"Contact": {
		"on_trash": "erpnext.support.doctype.issue.issue.update_issue",
		"after_insert": "erpnext.telephony.doctype.call_log.call_log.link_existing_conversations",
		"validate": ["erpnext.crm.utils.update_lead_phone_numbers"],
	},
	"Email Unsubscribe": {
		"after_insert": "erpnext.crm.doctype.email_campaign.email_campaign.unsubscribe_recipient"
	},
	("Quotation", "Sales Order", "Sales Invoice"): {
		"validate": ["erpnext.erpnext_integrations.taxjar_integration.set_sales_tax"]
	},
	"Company": {"on_trash": ["erpnext.regional.saudi_arabia.utils.delete_vat_settings_for_company"]},
	"Integration Request": {
		"validate": "erpnext.accounts.doctype.payment_request.payment_request.validate_payment"
	},
}

# function should expect the variable and doc as arguments
naming_series_variables = {
	"FY": "erpnext.accounts.utils.parse_naming_series_variable",
}

# On cancel event Payment Entry will be exempted and all linked submittable doctype will get cancelled.
# to maintain data integrity we exempted payment entry. it will un-link when sales invoice get cancelled.
# if payment entry not in auto cancel exempted doctypes it will cancel payment entry.
auto_cancel_exempted_doctypes = [
	"Payment Entry",
]

scheduler_events = {
	"cron": {
		"0/15 * * * *": [
			"erpnext.manufacturing.doctype.bom_update_log.bom_update_log.resume_bom_cost_update_jobs",
			"erpnext.accounts.doctype.process_payment_reconciliation.process_payment_reconciliation.trigger_reconciliation_for_queued_docs",
		],
		"0/30 * * * *": [
			"erpnext.utilities.doctype.video.video.update_youtube_data",
		],
		# Hourly but offset by 30 minutes
		"30 * * * *": [
			"erpnext.accounts.doctype.gl_entry.gl_entry.rename_gle_sle_docs",
		],
		# Daily but offset by 45 minutes
		"45 0 * * *": [
			"erpnext.stock.reorder_item.reorder_item",
		],
	},
	"all": [
		"erpnext.crm.doctype.social_media_post.social_media_post.process_scheduled_social_media_posts",
	],
	"hourly": [
		"erpnext.erpnext_integrations.doctype.plaid_settings.plaid_settings.automatic_synchronization",
		"erpnext.projects.doctype.project.project.project_status_update_reminder",
		"erpnext.projects.doctype.project.project.hourly_reminder",
		"erpnext.projects.doctype.project.project.collect_project_status",
	],
	"hourly_long": [
		"erpnext.accounts.doctype.subscription.subscription.process_all",
		"erpnext.stock.doctype.repost_item_valuation.repost_item_valuation.repost_entries",
		"erpnext.utilities.bulk_transaction.retry",
	],
	"daily": [
		"erpnext.support.doctype.issue.issue.auto_close_tickets",
		"erpnext.crm.doctype.opportunity.opportunity.auto_close_opportunity",
		"erpnext.controllers.accounts_controller.update_invoice_status",
		"erpnext.accounts.doctype.fiscal_year.fiscal_year.auto_create_fiscal_year",
		"erpnext.projects.doctype.task.task.set_tasks_as_overdue",
		"erpnext.stock.doctype.serial_no.serial_no.update_maintenance_status",
		"erpnext.buying.doctype.supplier_scorecard.supplier_scorecard.refresh_scorecards",
		"erpnext.setup.doctype.company.company.cache_companies_monthly_sales_history",
		"erpnext.assets.doctype.asset.asset.update_maintenance_status",
		"erpnext.assets.doctype.asset.asset.make_post_gl_entry",
		"erpnext.crm.doctype.contract.contract.update_status_for_contracts",
		"erpnext.projects.doctype.project.project.update_project_sales_billing",
		"erpnext.projects.doctype.project.project.send_project_status_email_to_users",
		"erpnext.quality_management.doctype.quality_review.quality_review.review",
		"erpnext.support.doctype.service_level_agreement.service_level_agreement.check_agreement_status",
		"erpnext.crm.doctype.email_campaign.email_campaign.send_email_to_leads_or_contacts",
		"erpnext.crm.doctype.email_campaign.email_campaign.set_email_campaign_status",
		"erpnext.selling.doctype.quotation.quotation.set_expired_status",
		"erpnext.buying.doctype.supplier_quotation.supplier_quotation.set_expired_status",
		"erpnext.accounts.doctype.process_statement_of_accounts.process_statement_of_accounts.send_auto_email",
		"erpnext.accounts.utils.auto_create_exchange_rate_revaluation_daily",
	],
	"weekly": [
		"erpnext.accounts.utils.auto_create_exchange_rate_revaluation_weekly",
	],
	"daily_long": [
		"erpnext.setup.doctype.email_digest.email_digest.send",
		"erpnext.manufacturing.doctype.bom_update_tool.bom_update_tool.auto_update_latest_price_in_all_boms",
		"erpnext.loan_management.doctype.process_loan_security_shortfall.process_loan_security_shortfall.create_process_loan_security_shortfall",
		"erpnext.loan_management.doctype.process_loan_interest_accrual.process_loan_interest_accrual.process_loan_interest_accrual_for_term_loans",
		"erpnext.crm.utils.open_leads_opportunities_based_on_todays_event",
		"erpnext.assets.doctype.asset.depreciation.post_depreciation_entries",
	],
	"monthly_long": [
		"erpnext.accounts.deferred_revenue.process_deferred_accounting",
		"erpnext.loan_management.doctype.process_loan_interest_accrual.process_loan_interest_accrual.process_loan_interest_accrual_for_demand_loans",
	],
}

email_brand_image = "assets/erpnext/images/erpnext-logo.jpg"

default_mail_footer = """
	<span>
		Sent via
		<a class="text-muted" href="https://erpnext.com?source=via_email_footer" target="_blank">
			ERPNext
		</a>
	</span>
"""

get_translated_dict = {
	("doctype", "Global Defaults"): "frappe.geo.country_info.get_translated_dict"
}

bot_parsers = [
	"erpnext.utilities.bot.FindItemBot",
]

get_site_info = "erpnext.utilities.get_site_info"

payment_gateway_enabled = "erpnext.accounts.utils.create_payment_gateway_account"

communication_doctypes = ["Customer", "Supplier"]

advance_payment_doctypes = ["Sales Order", "Purchase Order"]

invoice_doctypes = ["Sales Invoice", "Purchase Invoice"]

bank_reconciliation_doctypes = [
	"Payment Entry",
	"Journal Entry",
	"Purchase Invoice",
	"Sales Invoice",
	"Loan Repayment",
	"Loan Disbursement",
]

accounting_dimension_doctypes = [
	"GL Entry",
	"Payment Ledger Entry",
	"Sales Invoice",
	"Purchase Invoice",
	"Payment Entry",
	"Asset",
	"Stock Entry",
	"Budget",
	"Delivery Note",
	"Sales Invoice Item",
	"Purchase Invoice Item",
	"Purchase Order Item",
	"Sales Order Item",
	"Journal Entry Account",
	"Material Request Item",
	"Delivery Note Item",
	"Purchase Receipt Item",
	"Stock Entry Detail",
	"Payment Entry Deduction",
	"Sales Taxes and Charges",
	"Purchase Taxes and Charges",
	"Shipping Rule",
	"Landed Cost Item",
	"Asset Value Adjustment",
	"Asset Repair",
	"Asset Capitalization",
	"Loyalty Program",
	"Stock Reconciliation",
	"POS Profile",
	"Opening Invoice Creation Tool",
	"Opening Invoice Creation Tool Item",
	"Subscription",
	"Subscription Plan",
	"POS Invoice",
	"POS Invoice Item",
	"Purchase Order",
	"Purchase Receipt",
	"Sales Order",
	"Subcontracting Order",
	"Subcontracting Order Item",
	"Subcontracting Receipt",
	"Subcontracting Receipt Item",
	"Account Closing Balance",
	"Supplier Quotation",
	"Supplier Quotation Item",
]

# get matching queries for Bank Reconciliation
get_matching_queries = (
	"erpnext.accounts.doctype.bank_reconciliation_tool.bank_reconciliation_tool.get_matching_queries"
)

regional_overrides = {
	"France": {
		"erpnext.tests.test_regional.test_method": "erpnext.regional.france.utils.test_method"
	},
	"United Arab Emirates": {
		"erpnext.controllers.taxes_and_totals.update_itemised_tax_data": "erpnext.regional.united_arab_emirates.utils.update_itemised_tax_data",
		"erpnext.accounts.doctype.purchase_invoice.purchase_invoice.make_regional_gl_entries": "erpnext.regional.united_arab_emirates.utils.make_regional_gl_entries",
	},
	"Saudi Arabia": {
		"erpnext.controllers.taxes_and_totals.update_itemised_tax_data": "erpnext.regional.united_arab_emirates.utils.update_itemised_tax_data"
	},
	"Italy": {
		"erpnext.controllers.taxes_and_totals.update_itemised_tax_data": "erpnext.regional.italy.utils.update_itemised_tax_data",
		"erpnext.controllers.accounts_controller.validate_regional": "erpnext.regional.italy.utils.sales_invoice_validate",
	},
}
user_privacy_documents = [
	{
		"doctype": "Lead",
		"match_field": "email_id",
		"personal_fields": ["phone", "mobile_no", "fax", "website", "lead_name"],
	},
	{
		"doctype": "Opportunity",
		"match_field": "contact_email",
		"personal_fields": ["contact_mobile", "contact_display", "customer_name"],
	},
]

# ERPNext doctypes for Global Search
global_search_doctypes = {
	"Default": [
		{"doctype": "Customer", "index": 0},
		{"doctype": "Supplier", "index": 1},
		{"doctype": "Item", "index": 2},
		{"doctype": "Warehouse", "index": 3},
		{"doctype": "Account", "index": 4},
		{"doctype": "Employee", "index": 5},
		{"doctype": "BOM", "index": 6},
		{"doctype": "Sales Invoice", "index": 7},
		{"doctype": "Sales Order", "index": 8},
		{"doctype": "Quotation", "index": 9},
		{"doctype": "Work Order", "index": 10},
		{"doctype": "Purchase Order", "index": 11},
		{"doctype": "Purchase Receipt", "index": 12},
		{"doctype": "Purchase Invoice", "index": 13},
		{"doctype": "Delivery Note", "index": 14},
		{"doctype": "Stock Entry", "index": 15},
		{"doctype": "Material Request", "index": 16},
		{"doctype": "Delivery Trip", "index": 17},
		{"doctype": "Pick List", "index": 18},
		{"doctype": "Payment Entry", "index": 22},
		{"doctype": "Lead", "index": 23},
		{"doctype": "Opportunity", "index": 24},
		{"doctype": "Item Price", "index": 25},
		{"doctype": "Purchase Taxes and Charges Template", "index": 26},
		{"doctype": "Sales Taxes and Charges", "index": 27},
		{"doctype": "Asset", "index": 28},
		{"doctype": "Project", "index": 29},
		{"doctype": "Task", "index": 30},
		{"doctype": "Timesheet", "index": 31},
		{"doctype": "Issue", "index": 32},
		{"doctype": "Serial No", "index": 33},
		{"doctype": "Batch", "index": 34},
		{"doctype": "Branch", "index": 35},
		{"doctype": "Department", "index": 36},
		{"doctype": "Designation", "index": 38},
		{"doctype": "Loan", "index": 44},
		{"doctype": "Maintenance Schedule", "index": 45},
		{"doctype": "Maintenance Visit", "index": 46},
		{"doctype": "Warranty Claim", "index": 47},
	],
}

additional_timeline_content = {
	"*": ["erpnext.telephony.doctype.call_log.call_log.get_linked_call_logs"]
}


extend_bootinfo = [
	"erpnext.support.doctype.service_level_agreement.service_level_agreement.add_sla_doctypes",
<<<<<<< HEAD
]

jinja = {
    "methods": [
        "erpnext.jinja.trip_items"
    ],
}
=======
	"erpnext.startup.boot.bootinfo",
]
>>>>>>> 20a26c3d
<|MERGE_RESOLUTION|>--- conflicted
+++ resolved
@@ -638,15 +638,11 @@
 
 extend_bootinfo = [
 	"erpnext.support.doctype.service_level_agreement.service_level_agreement.add_sla_doctypes",
-<<<<<<< HEAD
+	"erpnext.startup.boot.bootinfo",
 ]
 
 jinja = {
     "methods": [
         "erpnext.jinja.trip_items"
     ],
-}
-=======
-	"erpnext.startup.boot.bootinfo",
-]
->>>>>>> 20a26c3d
+}