# Each line is a file pattern followed by one or more owners.

# These owners will be the default owners for everything in
# the repo. Unless a later match takes precedence,

erpnext/accounts/               @deepeshgarg007 @ruthra-kumar
erpnext/assets/                 @anandbaburajan @deepeshgarg007
<<<<<<< HEAD
erpnext/loan_management/        @deepeshgarg007
=======
>>>>>>> 44bad3bd
erpnext/regional                @deepeshgarg007 @ruthra-kumar
erpnext/selling                 @deepeshgarg007 @ruthra-kumar
erpnext/support/                @deepeshgarg007
pos*                            

erpnext/buying/                 @rohitwaghchaure @s-aga-r
erpnext/maintenance/            @rohitwaghchaure @s-aga-r
erpnext/manufacturing/          @rohitwaghchaure @s-aga-r
erpnext/quality_management/     @rohitwaghchaure @s-aga-r
erpnext/stock/                  @rohitwaghchaure @s-aga-r
erpnext/subcontracting          @rohitwaghchaure @s-aga-r

erpnext/controllers/            @deepeshgarg007 @rohitwaghchaure
erpnext/patches/                @deepeshgarg007 

.github/                        @deepeshgarg007
<<<<<<< HEAD
pyproject.toml                  @ankush
=======
pyproject.toml                  @phot0n
>>>>>>> 44bad3bd
<|MERGE_RESOLUTION|>--- conflicted
+++ resolved
@@ -5,10 +5,6 @@
 
 erpnext/accounts/               @deepeshgarg007 @ruthra-kumar
 erpnext/assets/                 @anandbaburajan @deepeshgarg007
-<<<<<<< HEAD
-erpnext/loan_management/        @deepeshgarg007
-=======
->>>>>>> 44bad3bd
 erpnext/regional                @deepeshgarg007 @ruthra-kumar
 erpnext/selling                 @deepeshgarg007 @ruthra-kumar
 erpnext/support/                @deepeshgarg007
@@ -25,8 +21,4 @@
 erpnext/patches/                @deepeshgarg007 
 
 .github/                        @deepeshgarg007
-<<<<<<< HEAD
-pyproject.toml                  @ankush
-=======
-pyproject.toml                  @phot0n
->>>>>>> 44bad3bd
+pyproject.toml                  @phot0n