--- conflicted
+++ resolved
@@ -384,11 +384,7 @@
 
 			# set voucher balance
 			#sql("update `tab%s` set outstanding_amount=%s where name='%s'" % (voucher_obj.doc.doctype, bal, voucher_obj.doc.name))
-<<<<<<< HEAD
 			webnotes.conn.set(voucher_obj.doc, 'outstanding_amount', flt(bal))
-=======
-			set(voucher_obj.doc, 'outstanding_amount', flt(bal))
->>>>>>> 6c174a6e
 
 		# Send Mail
 		if msg:
@@ -403,35 +399,12 @@
 			sendmail(['support@iwebnotes.com'], subject='Repair Outstanding Amount', parts = [('text/plain', email_msg)])
 		# Acknowledge User
 		msgprint(cstr(voucher_obj.doc.doctype) + " : " + cstr(voucher_obj.doc.name) + " has been checked" + cstr(msg and " and repaired successfully." or ". No changes Found."))
-<<<<<<< HEAD
-
-=======
-		
-		
-	#==============================================================
->>>>>>> 6c174a6e
+
 	def repost_illegal_cancelled(self, after_date='2011-01-01'):
 		"""
 			Find vouchers that are not cancelled correctly and repost them
 		"""
 		vl = sql("""
-<<<<<<< HEAD
-		select voucher_type, voucher_no, sum(debit) as sum_debit, sum(credit) as sum_credit
-		from `tabGL Entry` 
-		where is_cancelled='Yes' and creation > %s
-		group by voucher_type, voucher_no
-		""", after_date, as_dict=1))
-		ac_list = []
-		for v in vl:
-			if c['sum_debit'] != 0 or c['sum_credit'] != 0:
-				ac_list += [a[0] for a in sql("""
-					select distinct account from `tabGL Entry` 
-					where voucher_type=%s and voucher_no = %s
-					""", (c['voucher_type'], c['voucher_no']))]
-
-		for a in set(ac_list):
-			get_obj('Account', a).respost()
-=======
 			select voucher_type, voucher_no, account, sum(debit) as sum_debit, sum(credit) as sum_credit
 			from `tabGL Entry` 
 			where is_cancelled='Yes' and creation > %s
@@ -451,5 +424,4 @@
 		for fy in fy_list:
 			fy_obj = get_obj('Fiscal Year', fy[0])
 			for a in set(ac_list):
-				fy_obj.repost(a)
->>>>>>> 6c174a6e
+				fy_obj.repost(a)