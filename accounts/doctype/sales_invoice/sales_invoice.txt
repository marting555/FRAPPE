--- conflicted
+++ resolved
@@ -1,14 +1,8 @@
 [
  {
-<<<<<<< HEAD
   "creation": "2013-03-19 17:03:01", 
   "docstatus": 0, 
   "modified": "2013-03-21 12:14:57", 
-=======
-  "creation": "2013-03-20 17:01:58", 
-  "docstatus": 0, 
-  "modified": "2013-03-20 19:17:38", 
->>>>>>> 40733167
   "modified_by": "Administrator", 
   "owner": "Administrator"
  }, 
