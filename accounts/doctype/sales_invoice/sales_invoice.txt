[
 {
  "creation": "2013-04-19 11:00:14", 
  "docstatus": 0, 
  "modified": "2013-04-22 11:59:28", 
  "modified_by": "Administrator", 
  "owner": "Administrator"
 }, 
 {
  "allow_attach": 1, 
  "autoname": "naming_series:", 
  "doctype": "DocType", 
  "is_submittable": 1, 
  "module": "Accounts", 
  "name": "__common__", 
  "read_only_onload": 1, 
  "search_fields": "posting_date, due_date, debit_to, fiscal_year, grand_total, outstanding_amount"
 }, 
 {
  "doctype": "DocField", 
  "name": "__common__", 
  "parent": "Sales Invoice", 
  "parentfield": "fields", 
  "parenttype": "DocType", 
  "permlevel": 0
 }, 
 {
  "doctype": "DocPerm", 
  "name": "__common__", 
  "parent": "Sales Invoice", 
  "parentfield": "permissions", 
  "parenttype": "DocType", 
  "read": 1
 }, 
 {
  "doctype": "DocType", 
  "name": "Sales Invoice"
 }, 
 {
  "doctype": "DocField", 
  "fieldname": "basic_info", 
  "fieldtype": "Section Break", 
  "label": "Basic Info", 
  "oldfieldtype": "Section Break", 
  "print_hide": 1, 
  "read_only": 0
 }, 
 {
  "doctype": "DocField", 
  "fieldname": "column_break0", 
  "fieldtype": "Column Break", 
  "oldfieldtype": "Column Break", 
  "print_hide": 0, 
  "read_only": 0, 
  "width": "50%"
 }, 
 {
  "description": "To manage multiple series please go to Setup > Manage Series", 
  "doctype": "DocField", 
  "fieldname": "naming_series", 
  "fieldtype": "Select", 
  "label": "Series", 
  "no_copy": 1, 
  "oldfieldname": "naming_series", 
  "oldfieldtype": "Select", 
  "options": "INV\nINV/10-11/", 
  "print_hide": 1, 
  "read_only": 0, 
  "reqd": 1
 }, 
 {
  "doctype": "DocField", 
  "fieldname": "is_pos", 
  "fieldtype": "Check", 
  "label": "Is POS", 
  "oldfieldname": "is_pos", 
  "oldfieldtype": "Check", 
  "print_hide": 1, 
  "read_only": 0
 }, 
 {
  "depends_on": "eval:doc.is_pos==1", 
  "doctype": "DocField", 
  "fieldname": "update_stock", 
  "fieldtype": "Check", 
  "label": "Update Stock", 
  "oldfieldname": "update_stock", 
  "oldfieldtype": "Check", 
  "print_hide": 1, 
  "read_only": 0
 }, 
 {
  "description": "The account to which you will pay (have paid) the money to.", 
  "doctype": "DocField", 
  "fieldname": "debit_to", 
  "fieldtype": "Link", 
  "in_filter": 1, 
  "label": "Debit To", 
  "oldfieldname": "debit_to", 
  "oldfieldtype": "Link", 
  "options": "Account", 
  "print_hide": 1, 
  "read_only": 0, 
  "reqd": 1, 
  "search_index": 1
 }, 
 {
  "doctype": "DocField", 
  "fieldname": "customer", 
  "fieldtype": "Link", 
  "hidden": 0, 
  "label": "Customer", 
  "no_copy": 0, 
  "oldfieldname": "customer", 
  "oldfieldtype": "Link", 
  "options": "Customer", 
  "print_hide": 1, 
  "read_only": 0
 }, 
 {
  "doctype": "DocField", 
  "fieldname": "customer_name", 
  "fieldtype": "Data", 
  "hidden": 1, 
  "in_list_view": 1, 
  "label": "Name", 
  "oldfieldname": "customer_name", 
  "oldfieldtype": "Data", 
  "read_only": 1
 }, 
 {
  "doctype": "DocField", 
  "fieldname": "address_display", 
  "fieldtype": "Small Text", 
  "hidden": 1, 
  "label": "Address", 
  "read_only": 1
 }, 
 {
  "doctype": "DocField", 
  "fieldname": "contact_display", 
  "fieldtype": "Small Text", 
  "hidden": 1, 
  "label": "Contact", 
  "read_only": 1
 }, 
 {
  "doctype": "DocField", 
  "fieldname": "contact_mobile", 
  "fieldtype": "Text", 
  "hidden": 1, 
  "label": "Mobile No", 
  "read_only": 1
 }, 
 {
  "doctype": "DocField", 
  "fieldname": "contact_email", 
  "fieldtype": "Text", 
  "hidden": 1, 
  "label": "Contact Email", 
  "print_hide": 1, 
  "read_only": 1
 }, 
 {
  "doctype": "DocField", 
  "fieldname": "column_break1", 
  "fieldtype": "Column Break", 
  "oldfieldtype": "Column Break", 
  "read_only": 0
 }, 
 {
  "default": "Today", 
  "description": "The date at which current entry will get or has actually executed.", 
  "doctype": "DocField", 
  "fieldname": "posting_date", 
  "fieldtype": "Date", 
  "in_filter": 1, 
  "label": "Posting Date", 
  "no_copy": 1, 
  "oldfieldname": "posting_date", 
  "oldfieldtype": "Date", 
  "print_hide": 0, 
  "read_only": 0, 
  "reqd": 1, 
  "search_index": 1
 }, 
 {
  "default": "Today", 
  "description": "Enter the date by which payments from customer is expected against this invoice.", 
  "doctype": "DocField", 
  "fieldname": "due_date", 
  "fieldtype": "Date", 
  "in_filter": 1, 
  "label": "Due Date", 
  "no_copy": 1, 
  "oldfieldname": "due_date", 
  "oldfieldtype": "Date", 
  "read_only": 0, 
  "reqd": 1, 
  "search_index": 0
 }, 
 {
  "doctype": "DocField", 
  "fieldname": "mode_of_payment", 
  "fieldtype": "Select", 
  "label": "Mode of Payment", 
  "oldfieldname": "mode_of_payment", 
  "oldfieldtype": "Select", 
  "options": "link:Mode of Payment", 
  "read_only": 0
 }, 
 {
  "doctype": "DocField", 
  "fieldname": "items", 
  "fieldtype": "Section Break", 
  "label": "Items", 
  "oldfieldtype": "Section Break", 
  "read_only": 0
 }, 
 {
  "allow_on_submit": 1, 
  "doctype": "DocField", 
  "fieldname": "entries", 
  "fieldtype": "Table", 
  "label": "Entries", 
  "oldfieldname": "entries", 
  "oldfieldtype": "Table", 
  "options": "Sales Invoice Item", 
  "read_only": 0
 }, 
 {
  "doctype": "DocField", 
  "fieldname": "sales_bom_help", 
  "fieldtype": "HTML", 
  "label": "Sales BOM Help", 
  "print_hide": 1, 
  "read_only": 0
 }, 
 {
  "doctype": "DocField", 
  "fieldname": "section_break0", 
  "fieldtype": "Section Break", 
  "options": "Simple", 
  "read_only": 0
 }, 
 {
  "doctype": "DocField", 
  "fieldname": "col_break26", 
  "fieldtype": "Column Break", 
  "read_only": 0, 
  "width": "50%"
 }, 
 {
  "description": "Will be calculated automatically when you enter the details", 
  "doctype": "DocField", 
  "fieldname": "net_total", 
  "fieldtype": "Currency", 
  "label": "Net Total*", 
  "oldfieldname": "net_total", 
  "oldfieldtype": "Currency", 
  "options": "Company:company:default_currency", 
  "print_hide": 0, 
  "read_only": 1, 
  "reqd": 1
 }, 
 {
  "doctype": "DocField", 
  "fieldname": "recalculate_values", 
  "fieldtype": "Button", 
  "label": "Re-Calculate Values", 
  "oldfieldtype": "Button", 
  "print_hide": 1, 
  "read_only": 0
 }, 
 {
  "doctype": "DocField", 
  "fieldname": "col_break25", 
  "fieldtype": "Column Break", 
  "read_only": 0, 
  "width": "50%"
 }, 
 {
  "description": "Select Items from Sales Order", 
  "doctype": "DocField", 
  "fieldname": "sales_order_main", 
  "fieldtype": "Link", 
  "label": "Sales Order", 
  "oldfieldname": "sales_order_main", 
  "oldfieldtype": "Link", 
  "options": "Sales Order", 
  "print_hide": 1, 
  "read_only": 0
 }, 
 {
  "description": "Select Items from Delivery Note", 
  "doctype": "DocField", 
  "fieldname": "delivery_note_main", 
  "fieldtype": "Link", 
  "label": "Delivery Note", 
  "oldfieldname": "delivery_note_main", 
  "oldfieldtype": "Link", 
  "options": "Delivery Note", 
  "print_hide": 1, 
  "read_only": 0
 }, 
 {
  "doctype": "DocField", 
  "fieldname": "get_items", 
  "fieldtype": "Button", 
  "label": "Get Items", 
  "oldfieldtype": "Button", 
  "print_hide": 1, 
  "read_only": 0
 }, 
 {
  "doctype": "DocField", 
  "fieldname": "currency_section", 
  "fieldtype": "Section Break", 
  "label": "Price List and Currency", 
  "read_only": 0
 }, 
 {
  "doctype": "DocField", 
  "fieldname": "col_break27", 
  "fieldtype": "Column Break", 
  "read_only": 0, 
  "width": "50%"
 }, 
 {
  "doctype": "DocField", 
  "fieldname": "price_list_name", 
  "fieldtype": "Select", 
  "label": "Price List", 
  "oldfieldname": "price_list_name", 
  "oldfieldtype": "Select", 
  "options": "link:Price List", 
  "print_hide": 1, 
  "read_only": 0, 
  "reqd": 1
 }, 
 {
  "description": "Select the currency in which price list is maintained", 
  "doctype": "DocField", 
  "fieldname": "price_list_currency", 
  "fieldtype": "Link", 
  "label": "Price List Currency", 
  "options": "Currency", 
  "print_hide": 1, 
  "read_only": 0, 
  "reqd": 1
 }, 
 {
  "description": "Rate at which Price list currency is converted to customer's base currency", 
  "doctype": "DocField", 
  "fieldname": "plc_conversion_rate", 
  "fieldtype": "Float", 
  "label": "Price List Currency Conversion Rate", 
  "print_hide": 1, 
  "read_only": 0, 
  "reqd": 1
 }, 
 {
  "doctype": "DocField", 
  "fieldname": "column_break2", 
  "fieldtype": "Column Break", 
  "read_only": 0, 
  "width": "50%"
 }, 
 {
  "doctype": "DocField", 
  "fieldname": "currency", 
  "fieldtype": "Link", 
  "label": "Currency", 
  "oldfieldname": "currency", 
  "oldfieldtype": "Select", 
  "options": "Currency", 
  "print_hide": 1, 
  "read_only": 0, 
  "reqd": 1
 }, 
 {
  "default": "1.00", 
  "description": "Rate at which Customer Currency is converted to customer's base currency", 
  "doctype": "DocField", 
  "fieldname": "conversion_rate", 
  "fieldtype": "Float", 
  "label": "Conversion Rate", 
  "oldfieldname": "conversion_rate", 
  "oldfieldtype": "Currency", 
  "print_hide": 1, 
  "read_only": 0, 
  "reqd": 1
 }, 
 {
  "doctype": "DocField", 
  "fieldname": "taxes", 
  "fieldtype": "Section Break", 
  "label": "Taxes and Charges", 
  "oldfieldtype": "Section Break", 
  "read_only": 0
 }, 
 {
  "doctype": "DocField", 
  "fieldname": "charge", 
  "fieldtype": "Link", 
  "label": "Taxes and Charges", 
  "oldfieldname": "charge", 
  "oldfieldtype": "Link", 
  "options": "Sales Taxes and Charges Master", 
  "print_hide": 1, 
  "read_only": 0
 }, 
 {
  "doctype": "DocField", 
  "fieldname": "get_charges", 
  "fieldtype": "Button", 
  "label": "Get Taxes and Charges", 
  "oldfieldtype": "Button", 
  "print_hide": 1, 
  "read_only": 0
 }, 
 {
  "allow_on_submit": 1, 
  "doctype": "DocField", 
  "fieldname": "other_charges", 
  "fieldtype": "Table", 
  "label": "Taxes and Charges1", 
  "oldfieldname": "other_charges", 
  "oldfieldtype": "Table", 
  "options": "Sales Taxes and Charges", 
  "read_only": 0
 }, 
 {
  "doctype": "DocField", 
  "fieldname": "calculate_charges", 
  "fieldtype": "Button", 
  "label": "Calculate Taxes and Charges", 
  "oldfieldtype": "Button", 
  "print_hide": 1, 
  "read_only": 0
 }, 
 {
  "doctype": "DocField", 
  "fieldname": "other_charges_total", 
  "fieldtype": "Currency", 
  "label": "Total Taxes and Charges", 
  "oldfieldname": "other_charges_total", 
  "oldfieldtype": "Currency", 
  "options": "Company:company:default_currency", 
  "print_hide": 1, 
  "read_only": 1
 }, 
 {
  "doctype": "DocField", 
  "fieldname": "other_charges_calculation", 
  "fieldtype": "HTML", 
  "label": "Taxes and Charges Calculation", 
  "oldfieldtype": "HTML", 
  "print_hide": 1, 
  "read_only": 0
 }, 
 {
  "doctype": "DocField", 
  "fieldname": "totals", 
  "fieldtype": "Section Break", 
  "label": "Totals", 
  "oldfieldtype": "Section Break", 
  "print_hide": 1, 
  "read_only": 0
 }, 
 {
  "doctype": "DocField", 
  "fieldname": "column_break5", 
  "fieldtype": "Column Break", 
  "oldfieldtype": "Column Break", 
  "print_hide": 1, 
  "read_only": 0, 
  "width": "50%"
 }, 
 {
  "doctype": "DocField", 
  "fieldname": "grand_total", 
  "fieldtype": "Currency", 
  "in_filter": 1, 
  "label": "Grand Total", 
  "oldfieldname": "grand_total", 
  "oldfieldtype": "Currency", 
  "options": "Company:company:default_currency", 
  "print_hide": 1, 
  "read_only": 1, 
  "reqd": 1, 
  "search_index": 0
 }, 
 {
  "doctype": "DocField", 
  "fieldname": "rounded_total", 
  "fieldtype": "Currency", 
  "label": "Rounded Total", 
  "oldfieldname": "rounded_total", 
  "oldfieldtype": "Currency", 
  "options": "Company:company:default_currency", 
  "print_hide": 1, 
  "read_only": 1
 }, 
 {
  "description": "In Words will be visible once you save the Sales Invoice.", 
  "doctype": "DocField", 
  "fieldname": "in_words", 
  "fieldtype": "Data", 
  "label": "In Words", 
  "oldfieldname": "in_words", 
  "oldfieldtype": "Data", 
  "print_hide": 1, 
  "read_only": 1
 }, 
 {
  "doctype": "DocField", 
  "fieldname": "total_advance", 
  "fieldtype": "Currency", 
  "label": "Total Advance", 
  "oldfieldname": "total_advance", 
  "oldfieldtype": "Currency", 
  "options": "Company:company:default_currency", 
  "print_hide": 1, 
  "read_only": 1
 }, 
 {
  "doctype": "DocField", 
  "fieldname": "outstanding_amount", 
  "fieldtype": "Currency", 
  "in_list_view": 1, 
  "label": "Outstanding Amount", 
  "no_copy": 1, 
  "oldfieldname": "outstanding_amount", 
  "oldfieldtype": "Currency", 
  "options": "Company:company:default_currency", 
  "print_hide": 1, 
  "read_only": 1
 }, 
 {
  "doctype": "DocField", 
  "fieldname": "column_break6", 
  "fieldtype": "Column Break", 
  "oldfieldtype": "Column Break", 
  "print_hide": 1, 
  "read_only": 0, 
  "width": "50%"
 }, 
 {
  "doctype": "DocField", 
  "fieldname": "grand_total_export", 
  "fieldtype": "Currency", 
  "in_list_view": 1, 
  "label": "Grand Total (Export)", 
  "oldfieldname": "grand_total_export", 
  "oldfieldtype": "Currency", 
  "options": "currency", 
  "print_hide": 0, 
  "read_only": 1, 
  "reqd": 1
 }, 
 {
  "doctype": "DocField", 
  "fieldname": "rounded_total_export", 
  "fieldtype": "Currency", 
  "label": "Rounded Total (Export)", 
  "oldfieldname": "rounded_total_export", 
  "oldfieldtype": "Currency", 
  "options": "currency", 
  "print_hide": 0, 
  "read_only": 1
 }, 
 {
  "doctype": "DocField", 
  "fieldname": "in_words_export", 
  "fieldtype": "Data", 
  "label": "In Words (Export)", 
  "oldfieldname": "in_words_export", 
  "oldfieldtype": "Data", 
  "print_hide": 0, 
  "read_only": 1
 }, 
 {
  "doctype": "DocField", 
  "fieldname": "gross_profit", 
  "fieldtype": "Currency", 
  "label": "Gross Profit", 
  "oldfieldname": "gross_profit", 
  "oldfieldtype": "Currency", 
  "options": "Company:company:default_currency", 
  "print_hide": 1, 
  "read_only": 1
 }, 
 {
  "doctype": "DocField", 
  "fieldname": "gross_profit_percent", 
  "fieldtype": "Float", 
  "label": "Gross Profit (%)", 
  "oldfieldname": "gross_profit_percent", 
  "oldfieldtype": "Currency", 
  "print_hide": 1, 
  "read_only": 1
 }, 
 {
  "doctype": "DocField", 
  "fieldname": "payments_section", 
  "fieldtype": "Section Break", 
  "label": "Payments", 
  "read_only": 0
 }, 
 {
  "doctype": "DocField", 
  "fieldname": "column_break3", 
  "fieldtype": "Column Break", 
  "read_only": 0, 
  "width": "50%"
 }, 
 {
  "doctype": "DocField", 
  "fieldname": "paid_amount", 
  "fieldtype": "Currency", 
  "label": "Paid Amount", 
  "oldfieldname": "paid_amount", 
  "oldfieldtype": "Currency", 
  "options": "Company:company:default_currency", 
  "print_hide": 1, 
  "read_only": 0
 }, 
 {
  "doctype": "DocField", 
  "fieldname": "cash_bank_account", 
  "fieldtype": "Link", 
  "label": "Cash/Bank Account", 
  "oldfieldname": "cash_bank_account", 
  "oldfieldtype": "Link", 
  "options": "Account", 
  "print_hide": 1, 
  "read_only": 0
 }, 
 {
  "doctype": "DocField", 
  "fieldname": "column_break4", 
  "fieldtype": "Column Break", 
  "read_only": 0, 
  "width": "50%"
 }, 
 {
  "doctype": "DocField", 
  "fieldname": "write_off_outstanding_amount_automatically", 
  "fieldtype": "Check", 
  "label": "Write Off Outstanding Amount", 
  "print_hide": 1, 
  "read_only": 0
 }, 
 {
  "doctype": "DocField", 
  "fieldname": "write_off_amount", 
  "fieldtype": "Currency", 
  "label": "Write Off Amount", 
  "options": "Company:company:default_currency", 
  "print_hide": 1, 
  "read_only": 0
 }, 
 {
  "doctype": "DocField", 
  "fieldname": "write_off_account", 
  "fieldtype": "Link", 
  "label": "Write Off Account", 
  "options": "Account", 
  "print_hide": 1, 
  "read_only": 0
 }, 
 {
  "doctype": "DocField", 
  "fieldname": "write_off_cost_center", 
  "fieldtype": "Link", 
  "label": "Write Off Cost Center", 
  "options": "Cost Center", 
  "print_hide": 1, 
  "read_only": 0
 }, 
 {
  "doctype": "DocField", 
  "fieldname": "terms_section_break", 
  "fieldtype": "Section Break", 
  "label": "Terms and Conditions", 
  "oldfieldtype": "Section Break", 
  "read_only": 0
 }, 
 {
  "doctype": "DocField", 
  "fieldname": "tc_name", 
  "fieldtype": "Link", 
  "label": "Select Terms and Conditions", 
  "oldfieldname": "tc_name", 
  "oldfieldtype": "Link", 
  "options": "Terms and Conditions", 
  "print_hide": 1, 
  "read_only": 0
 }, 
 {
  "doctype": "DocField", 
  "fieldname": "get_terms", 
  "fieldtype": "Button", 
  "label": "Get Terms and Conditions", 
  "oldfieldtype": "Button", 
  "options": "get_tc_details", 
  "print_hide": 1, 
  "read_only": 0
 }, 
 {
  "doctype": "DocField", 
  "fieldname": "terms_html", 
  "fieldtype": "HTML", 
  "label": "Terms and Conditions HTML", 
  "oldfieldtype": "HTML", 
  "options": "You can add Terms and Notes that will be printed in the Transaction", 
  "print_hide": 1, 
  "read_only": 0
 }, 
 {
  "doctype": "DocField", 
  "fieldname": "terms", 
  "fieldtype": "Text Editor", 
  "label": "Terms and Conditions Details", 
  "oldfieldname": "terms", 
  "oldfieldtype": "Text Editor", 
  "read_only": 0
 }, 
 {
  "doctype": "DocField", 
  "fieldname": "contact_section", 
  "fieldtype": "Section Break", 
  "label": "Contact Info", 
  "read_only": 0
 }, 
 {
  "doctype": "DocField", 
  "fieldname": "col_break23", 
  "fieldtype": "Column Break", 
  "read_only": 0, 
  "width": "50%"
 }, 
 {
  "doctype": "DocField", 
  "fieldname": "customer_address", 
  "fieldtype": "Link", 
  "label": "Customer Address", 
  "options": "Address", 
  "print_hide": 1, 
  "read_only": 0
 }, 
 {
  "doctype": "DocField", 
  "fieldname": "contact_person", 
  "fieldtype": "Link", 
  "label": "Contact Person", 
  "options": "Contact", 
  "print_hide": 1, 
  "read_only": 0
 }, 
 {
  "doctype": "DocField", 
  "fieldname": "col_break24", 
  "fieldtype": "Column Break", 
  "read_only": 0, 
  "width": "50%"
 }, 
 {
  "doctype": "DocField", 
  "fieldname": "territory", 
  "fieldtype": "Link", 
  "in_filter": 1, 
  "label": "Territory", 
  "options": "Territory", 
  "print_hide": 1, 
  "read_only": 0, 
  "reqd": 1, 
  "search_index": 0
 }, 
 {
  "doctype": "DocField", 
  "fieldname": "customer_group", 
  "fieldtype": "Link", 
  "in_filter": 1, 
  "label": "Customer Group", 
  "options": "Customer Group", 
  "print_hide": 1, 
  "read_only": 0, 
  "search_index": 0
 }, 
 {
  "doctype": "DocField", 
  "fieldname": "more_info", 
  "fieldtype": "Section Break", 
  "label": "More Info", 
  "oldfieldtype": "Section Break", 
  "print_hide": 1, 
  "read_only": 0
 }, 
 {
  "doctype": "DocField", 
  "fieldname": "column_break7", 
  "fieldtype": "Column Break", 
  "oldfieldtype": "Column Break", 
  "print_hide": 1, 
  "read_only": 0, 
  "width": "50%"
 }, 
 {
  "default": "No", 
  "description": "Considered as an Opening Balance", 
  "doctype": "DocField", 
  "fieldname": "is_opening", 
  "fieldtype": "Select", 
  "in_filter": 1, 
  "label": "Is Opening Entry", 
  "oldfieldname": "is_opening", 
  "oldfieldtype": "Select", 
  "options": "No\nYes", 
  "print_hide": 1, 
  "read_only": 0, 
  "search_index": 0
 }, 
 {
  "description": "Actual Invoice Date", 
  "doctype": "DocField", 
  "fieldname": "aging_date", 
  "fieldtype": "Date", 
  "label": "Aging Date", 
  "oldfieldname": "aging_date", 
  "oldfieldtype": "Date", 
  "print_hide": 1, 
  "read_only": 0
 }, 
 {
  "doctype": "DocField", 
  "fieldname": "posting_time", 
  "fieldtype": "Time", 
  "label": "Posting Time", 
  "no_copy": 1, 
  "oldfieldname": "posting_time", 
  "oldfieldtype": "Time", 
  "print_hide": 1, 
  "read_only": 0
 }, 
 {
  "allow_on_submit": 1, 
  "doctype": "DocField", 
  "fieldname": "letter_head", 
  "fieldtype": "Select", 
  "label": "Letter Head", 
  "oldfieldname": "letter_head", 
  "oldfieldtype": "Select", 
  "options": "link:Letter Head", 
  "print_hide": 1, 
  "read_only": 0
 }, 
 {
  "doctype": "DocField", 
  "fieldname": "c_form_applicable", 
  "fieldtype": "Select", 
  "label": "C-Form Applicable", 
  "no_copy": 1, 
  "options": "No\nYes", 
  "print_hide": 1, 
  "read_only": 0, 
  "report_hide": 0
 }, 
 {
  "doctype": "DocField", 
  "fieldname": "c_form_no", 
  "fieldtype": "Link", 
  "label": "C-Form No", 
  "no_copy": 1, 
  "options": "C-Form", 
  "print_hide": 1, 
  "read_only": 1
 }, 
 {
  "depends_on": "eval:doc.source == 'Campaign'", 
  "doctype": "DocField", 
  "fieldname": "campaign", 
  "fieldtype": "Link", 
  "label": "Campaign", 
  "oldfieldname": "campaign", 
  "oldfieldtype": "Link", 
  "options": "Campaign", 
  "print_hide": 1, 
  "read_only": 0
 }, 
 {
  "description": "Track this Sales Invoice against any Project", 
  "doctype": "DocField", 
  "fieldname": "project_name", 
  "fieldtype": "Link", 
  "in_filter": 1, 
  "label": "Project Name", 
  "oldfieldname": "project_name", 
  "oldfieldtype": "Link", 
  "options": "Project", 
  "read_only": 0, 
  "search_index": 1
 }, 
 {
  "allow_on_submit": 1, 
  "doctype": "DocField", 
  "fieldname": "select_print_heading", 
  "fieldtype": "Link", 
  "label": "Select Print Heading", 
  "no_copy": 1, 
  "oldfieldname": "select_print_heading", 
  "oldfieldtype": "Link", 
  "options": "Print Heading", 
  "print_hide": 1, 
  "read_only": 0, 
  "report_hide": 1
 }, 
 {
  "doctype": "DocField", 
  "fieldname": "column_break8", 
  "fieldtype": "Column Break", 
  "oldfieldtype": "Column Break", 
  "print_hide": 1, 
  "read_only": 0
 }, 
 {
  "doctype": "DocField", 
  "fieldname": "source", 
  "fieldtype": "Select", 
  "label": "Source", 
  "oldfieldname": "source", 
  "oldfieldtype": "Select", 
  "options": "\nExisting Customer\nReference\nAdvertisement\nCold Calling\nExhibition\nSupplier Reference\nMass Mailing\nCustomer's Vendor\nCampaign", 
  "print_hide": 1, 
  "read_only": 0
 }, 
 {
  "doctype": "DocField", 
  "fieldname": "company", 
  "fieldtype": "Link", 
  "in_filter": 1, 
  "label": "Company", 
  "oldfieldname": "company", 
  "oldfieldtype": "Link", 
  "options": "Company", 
  "print_hide": 1, 
  "read_only": 0, 
  "reqd": 1, 
  "search_index": 0
 }, 
 {
  "doctype": "DocField", 
  "fieldname": "fiscal_year", 
  "fieldtype": "Select", 
  "in_filter": 1, 
  "label": "Fiscal Year", 
  "no_copy": 0, 
  "oldfieldname": "fiscal_year", 
  "oldfieldtype": "Select", 
  "options": "link:Fiscal Year", 
  "print_hide": 1, 
  "read_only": 0, 
  "reqd": 1, 
  "search_index": 0
 }, 
 {
  "doctype": "DocField", 
  "fieldname": "amended_from", 
  "fieldtype": "Link", 
  "label": "Amended From", 
  "no_copy": 1, 
  "oldfieldname": "amended_from", 
  "oldfieldtype": "Link", 
  "options": "Sales Invoice", 
  "print_hide": 1, 
  "read_only": 1
 }, 
 {
  "description": "The date at which current entry is corrected in the system.", 
  "doctype": "DocField", 
  "fieldname": "amendment_date", 
  "fieldtype": "Date", 
  "label": "Amendment Date", 
  "no_copy": 1, 
  "oldfieldname": "amendment_date", 
  "oldfieldtype": "Date", 
  "print_hide": 1, 
  "read_only": 0
 }, 
 {
  "depends_on": "eval:!doc.__islocal", 
  "doctype": "DocField", 
  "fieldname": "cancel_reason", 
  "fieldtype": "Data", 
  "label": "Cancel Reason", 
  "oldfieldname": "cancel_reason", 
  "oldfieldtype": "Data", 
  "print_hide": 1, 
  "read_only": 1
 }, 
 {
  "doctype": "DocField", 
  "fieldname": "remarks", 
  "fieldtype": "Small Text", 
  "label": "Remarks", 
  "no_copy": 1, 
  "oldfieldname": "remarks", 
  "oldfieldtype": "Text", 
  "print_hide": 1, 
  "read_only": 0, 
  "reqd": 0
 }, 
 {
  "doctype": "DocField", 
  "fieldname": "advances", 
  "fieldtype": "Section Break", 
  "label": "Advances", 
  "oldfieldtype": "Section Break", 
  "print_hide": 1, 
  "read_only": 0
 }, 
 {
  "doctype": "DocField", 
  "fieldname": "get_advances_received", 
  "fieldtype": "Button", 
  "label": "Get Advances Received", 
  "oldfieldtype": "Button", 
  "options": "get_advances", 
  "print_hide": 1, 
  "read_only": 0
 }, 
 {
  "doctype": "DocField", 
  "fieldname": "advance_adjustment_details", 
  "fieldtype": "Table", 
  "label": "Sales Invoice Advance", 
  "oldfieldname": "advance_adjustment_details", 
  "oldfieldtype": "Table", 
  "options": "Sales Invoice Advance", 
  "print_hide": 1, 
  "read_only": 0
 }, 
 {
  "doctype": "DocField", 
  "fieldname": "packing_list", 
  "fieldtype": "Section Break", 
  "label": "Packing List", 
  "print_hide": 1, 
  "read_only": 0
 }, 
 {
  "doctype": "DocField", 
  "fieldname": "packing_details", 
  "fieldtype": "Table", 
  "label": "Packing Details", 
  "options": "Delivery Note Packing Item", 
  "print_hide": 1, 
  "read_only": 0
 }, 
 {
  "doctype": "DocField", 
  "fieldname": "sales_team_section_break", 
  "fieldtype": "Section Break", 
  "label": "Sales Team", 
  "oldfieldtype": "Section Break", 
  "print_hide": 1, 
  "read_only": 0
 }, 
 {
  "doctype": "DocField", 
  "fieldname": "column_break9", 
  "fieldtype": "Column Break", 
  "oldfieldtype": "Column Break", 
  "print_hide": 1, 
  "read_only": 0, 
  "width": "50%"
 }, 
 {
  "doctype": "DocField", 
  "fieldname": "sales_partner", 
  "fieldtype": "Link", 
  "in_filter": 1, 
  "label": "Sales Partner", 
  "oldfieldname": "sales_partner", 
  "oldfieldtype": "Link", 
  "options": "Sales Partner", 
  "print_hide": 1, 
  "read_only": 0
 }, 
 {
  "doctype": "DocField", 
  "fieldname": "column_break10", 
  "fieldtype": "Column Break", 
  "oldfieldtype": "Column Break", 
  "print_hide": 1, 
  "read_only": 0, 
  "width": "50%"
 }, 
 {
  "doctype": "DocField", 
  "fieldname": "commission_rate", 
  "fieldtype": "Float", 
  "label": "Commission Rate (%)", 
  "oldfieldname": "commission_rate", 
  "oldfieldtype": "Currency", 
  "print_hide": 1, 
  "read_only": 0
 }, 
 {
  "doctype": "DocField", 
  "fieldname": "total_commission", 
  "fieldtype": "Currency", 
  "label": "Total Commission", 
  "oldfieldname": "total_commission", 
  "oldfieldtype": "Currency", 
  "options": "Company:company:default_currency", 
  "print_hide": 1, 
  "read_only": 0
 }, 
 {
  "doctype": "DocField", 
  "fieldname": "section_break2", 
  "fieldtype": "Section Break", 
  "options": "Simple", 
  "print_hide": 1, 
  "read_only": 0
 }, 
 {
  "doctype": "DocField", 
  "fieldname": "sales_team", 
  "fieldtype": "Table", 
  "label": "Sales Team1", 
  "oldfieldname": "sales_team", 
  "oldfieldtype": "Table", 
  "options": "Sales Team", 
  "print_hide": 1, 
  "read_only": 0
 }, 
 {
  "depends_on": "eval:doc.docstatus<2", 
  "doctype": "DocField", 
  "fieldname": "recurring_invoice", 
  "fieldtype": "Section Break", 
  "label": "Recurring Invoice", 
  "print_hide": 1, 
  "read_only": 0
 }, 
 {
  "doctype": "DocField", 
  "fieldname": "column_break11", 
  "fieldtype": "Column Break", 
  "print_hide": 1, 
  "read_only": 0, 
  "width": "50%"
 }, 
 {
  "allow_on_submit": 1, 
  "depends_on": "eval:doc.docstatus<2", 
  "description": "Check if recurring invoice, uncheck to stop recurring or put proper End Date", 
  "doctype": "DocField", 
  "fieldname": "convert_into_recurring_invoice", 
  "fieldtype": "Check", 
  "label": "Convert into Recurring Invoice", 
  "no_copy": 1, 
  "print_hide": 1, 
  "read_only": 0
 }, 
 {
  "allow_on_submit": 1, 
  "depends_on": "eval:doc.convert_into_recurring_invoice==1", 
  "description": "Select the period when the invoice will be generated automatically", 
  "doctype": "DocField", 
  "fieldname": "recurring_type", 
  "fieldtype": "Select", 
  "label": "Recurring Type", 
  "no_copy": 1, 
  "options": "Monthly\nQuarterly\nHalf-yearly\nYearly", 
  "print_hide": 1, 
  "read_only": 0
 }, 
 {
  "allow_on_submit": 1, 
  "depends_on": "eval:doc.convert_into_recurring_invoice==1", 
  "description": "The day of the month on which auto invoice will be generated e.g. 05, 28 etc ", 
  "doctype": "DocField", 
  "fieldname": "repeat_on_day_of_month", 
  "fieldtype": "Int", 
  "label": "Repeat on Day of Month", 
  "no_copy": 1, 
  "print_hide": 1, 
  "read_only": 0
 }, 
 {
  "allow_on_submit": 1, 
  "depends_on": "eval:doc.convert_into_recurring_invoice==1", 
  "description": "Start date of current invoice's period", 
  "doctype": "DocField", 
  "fieldname": "invoice_period_from_date", 
  "fieldtype": "Date", 
  "label": "Invoice Period From Date", 
  "no_copy": 1, 
  "print_hide": 1, 
  "read_only": 0
 }, 
 {
  "allow_on_submit": 1, 
  "depends_on": "eval:doc.convert_into_recurring_invoice==1", 
  "description": "End date of current invoice's period", 
  "doctype": "DocField", 
  "fieldname": "invoice_period_to_date", 
  "fieldtype": "Date", 
  "label": "Invoice Period To Date", 
  "no_copy": 1, 
  "print_hide": 1, 
  "read_only": 0
 }, 
 {
  "doctype": "DocField", 
  "fieldname": "column_break12", 
  "fieldtype": "Column Break", 
  "no_copy": 0, 
  "print_hide": 1, 
  "read_only": 0, 
  "width": "50%"
 }, 
 {
  "allow_on_submit": 1, 
  "depends_on": "eval:doc.convert_into_recurring_invoice==1", 
  "description": "Enter email id separated by commas, invoice will be mailed automatically on particular date", 
  "doctype": "DocField", 
  "fieldname": "notification_email_address", 
  "fieldtype": "Small Text", 
  "label": "Notification Email Address", 
  "no_copy": 1, 
  "print_hide": 1, 
  "read_only": 0
 }, 
 {
  "depends_on": "eval:doc.convert_into_recurring_invoice==1", 
  "description": "The unique id for tracking all recurring invoices.\u00a0It is generated on submit.", 
  "doctype": "DocField", 
  "fieldname": "recurring_id", 
  "fieldtype": "Data", 
  "label": "Recurring Id", 
  "no_copy": 1, 
  "print_hide": 1, 
  "read_only": 1
 }, 
 {
  "depends_on": "eval:doc.convert_into_recurring_invoice==1", 
  "description": "The date on which next invoice will be generated. It is generated on submit.\n", 
  "doctype": "DocField", 
  "fieldname": "next_date", 
  "fieldtype": "Date", 
  "label": "Next Date", 
  "no_copy": 1, 
  "print_hide": 1, 
  "read_only": 1
 }, 
 {
  "allow_on_submit": 1, 
  "depends_on": "eval:doc.convert_into_recurring_invoice==1", 
  "description": "The date on which recurring invoice will be stop", 
  "doctype": "DocField", 
  "fieldname": "end_date", 
  "fieldtype": "Date", 
  "label": "End Date", 
  "no_copy": 1, 
  "print_hide": 1, 
  "read_only": 0
 }, 
 {
  "doctype": "DocField", 
  "fieldname": "against_income_account", 
  "fieldtype": "Small Text", 
  "hidden": 1, 
  "label": "Against Income Account", 
  "no_copy": 1, 
  "oldfieldname": "against_income_account", 
  "oldfieldtype": "Small Text", 
  "print_hide": 1, 
  "read_only": 0, 
  "report_hide": 1
 }, 
 {
<<<<<<< HEAD
  "amend": 0, 
  "cancel": 0, 
  "create": 0, 
  "doctype": "DocPerm", 
  "match": "", 
  "permlevel": 1, 
  "report": 0, 
  "role": "Accounts Manager", 
  "submit": 0, 
  "write": 0
 }, 
 {
=======
>>>>>>> 99181fa7
  "amend": 1, 
  "cancel": 1, 
  "create": 1, 
  "doctype": "DocPerm", 
  "permlevel": 0, 
  "report": 1, 
<<<<<<< HEAD
  "role": "Accounts Manager", 
  "submit": 1, 
  "write": 1
 }, 
 {
  "amend": 1, 
  "cancel": 0, 
  "create": 1, 
  "doctype": "DocPerm", 
  "permlevel": 0, 
  "report": 1, 
=======
>>>>>>> 99181fa7
  "role": "Accounts User", 
  "submit": 1, 
  "write": 1
 }, 
 {
  "amend": 0, 
  "cancel": 0, 
  "create": 0, 
  "doctype": "DocPerm", 
  "match": "", 
  "permlevel": 1, 
  "report": 0, 
  "role": "Accounts User", 
  "submit": 0, 
  "write": 0
 }, 
 {
  "doctype": "DocPerm", 
  "match": "customer", 
  "permlevel": 0, 
  "report": 1, 
  "role": "Customer"
 }, 
<<<<<<< HEAD
 {
  "doctype": "DocPerm", 
  "permlevel": 0, 
  "role": "Retail User"
 }
=======
>>>>>>> 99181fa7
]<|MERGE_RESOLUTION|>--- conflicted
+++ resolved
@@ -1284,56 +1284,15 @@
   "report_hide": 1
  }, 
  {
-<<<<<<< HEAD
-  "amend": 0, 
-  "cancel": 0, 
-  "create": 0, 
-  "doctype": "DocPerm", 
-  "match": "", 
-  "permlevel": 1, 
-  "report": 0, 
-  "role": "Accounts Manager", 
-  "submit": 0, 
-  "write": 0
- }, 
- {
-=======
->>>>>>> 99181fa7
   "amend": 1, 
   "cancel": 1, 
   "create": 1, 
   "doctype": "DocPerm", 
   "permlevel": 0, 
   "report": 1, 
-<<<<<<< HEAD
-  "role": "Accounts Manager", 
-  "submit": 1, 
-  "write": 1
- }, 
- {
-  "amend": 1, 
-  "cancel": 0, 
-  "create": 1, 
-  "doctype": "DocPerm", 
-  "permlevel": 0, 
-  "report": 1, 
-=======
->>>>>>> 99181fa7
   "role": "Accounts User", 
   "submit": 1, 
   "write": 1
- }, 
- {
-  "amend": 0, 
-  "cancel": 0, 
-  "create": 0, 
-  "doctype": "DocPerm", 
-  "match": "", 
-  "permlevel": 1, 
-  "report": 0, 
-  "role": "Accounts User", 
-  "submit": 0, 
-  "write": 0
  }, 
  {
   "doctype": "DocPerm", 
@@ -1342,12 +1301,4 @@
   "report": 1, 
   "role": "Customer"
  }, 
-<<<<<<< HEAD
- {
-  "doctype": "DocPerm", 
-  "permlevel": 0, 
-  "role": "Retail User"
- }
-=======
->>>>>>> 99181fa7
 ]