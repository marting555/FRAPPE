# Copyright (c) 2013, Web Notes Technologies Pvt. Ltd.
# License: GNU General Public License v3. See license.txt

from __future__ import unicode_literals
import webnotes

from webnotes.utils import flt, fmt_money, cstr, cint
from webnotes import msgprint, _

get_value = webnotes.conn.get_value

class DocType:
	def __init__(self,d,dl):
		self.doc, self.doclist = d,dl
		self.nsm_parent_field = 'parent_account'

	def autoname(self):
		self.doc.name = self.doc.account_name.strip() + ' - ' + \
			webnotes.conn.get_value("Company", self.doc.company, "abbr")

	def get_address(self):
		return {
			'address': webnotes.conn.get_value(self.doc.master_type, 
				self.doc.master_name, "address")
		}
		
	def validate(self): 
		self.validate_master_name()
		self.validate_parent()
		self.validate_duplicate_account()
		self.validate_root_details()
		self.validate_mandatory()
<<<<<<< HEAD
=======
		self.validate_warehouse_account()
>>>>>>> e505fbea
		self.validate_frozen_accounts_modifier()
	
		if not self.doc.parent_account:
			self.doc.parent_account = ''
		
	def validate_master_name(self):
		"""Remind to add master name"""
		if (self.doc.master_type == 'Customer' or self.doc.master_type == 'Supplier') \
				and not self.doc.master_name:
			msgprint("Message: Please enter Master Name once the account is created.")
			
	def validate_parent(self):
		"""Fetch Parent Details and validation for account not to be created under ledger"""
		if self.doc.parent_account:
			par = webnotes.conn.sql("""select name, group_or_ledger, is_pl_account, debit_or_credit 
				from tabAccount where name =%s""", self.doc.parent_account)
			if not par:
				msgprint("Parent account does not exists", raise_exception=1)
			elif par[0][0] == self.doc.name:
				msgprint("You can not assign itself as parent account", raise_exception=1)
			elif par[0][1] != 'Group':
				msgprint("Parent account can not be a ledger", raise_exception=1)
			elif self.doc.debit_or_credit and par[0][3] != self.doc.debit_or_credit:
				msgprint("You can not move a %s account under %s account" % 
					(self.doc.debit_or_credit, par[0][3]), raise_exception=1)
			
			if not self.doc.is_pl_account:
				self.doc.is_pl_account = par[0][2]
			if not self.doc.debit_or_credit:
				self.doc.debit_or_credit = par[0][3]

	def validate_max_root_accounts(self):
		"""Raise exception if there are more than 4 root accounts"""
		if webnotes.conn.sql("""select count(*) from tabAccount where
			company=%s and ifnull(parent_account,'')='' and docstatus != 2""",
			self.doc.company)[0][0] > 4:
			webnotes.msgprint("One company cannot have more than 4 root Accounts",
				raise_exception=1)
	
	def validate_duplicate_account(self):
		if self.doc.fields.get('__islocal') or not self.doc.name:
			company_abbr = webnotes.conn.get_value("Company", self.doc.company, "abbr")
			if webnotes.conn.sql("""select name from tabAccount where name=%s""", 
				(self.doc.account_name + " - " + company_abbr)):
					msgprint("Account Name: %s already exists, please rename" 
						% self.doc.account_name, raise_exception=1)
				
	def validate_root_details(self):
		#does not exists parent
		if webnotes.conn.exists("Account", self.doc.name):
			if not webnotes.conn.get_value("Account", self.doc.name, "parent_account"):
				webnotes.msgprint("Root cannot be edited.", raise_exception=1)
				
	def validate_frozen_accounts_modifier(self):
		old_value = webnotes.conn.get_value("Account", self.doc.name, "freeze_account")
		if old_value and old_value != self.doc.freeze_account:
			frozen_accounts_modifier = webnotes.conn.get_value( 'Accounts Settings', None, 
				'frozen_accounts_modifier')
			if not frozen_accounts_modifier or \
				frozen_accounts_modifier not in webnotes.user.get_roles():
					webnotes.throw(_("You are not authorized to set Frozen value"))
			
	def convert_group_to_ledger(self):
		if self.check_if_child_exists():
			msgprint("Account: %s has existing child. You can not convert this account to ledger" % 
				(self.doc.name), raise_exception=1)
		elif self.check_gle_exists():
			msgprint("Account with existing transaction can not be converted to ledger.", 
				raise_exception=1)
		else:
			self.doc.group_or_ledger = 'Ledger'
			self.doc.save()
			return 1

	def convert_ledger_to_group(self):
		if self.check_gle_exists():
			msgprint("Account with existing transaction can not be converted to group.", 
				raise_exception=1)
		elif self.doc.master_type or self.doc.account_type:
			msgprint("Cannot covert to Group because Master Type or Account Type is selected.", 
				raise_exception=1)
		else:
			self.doc.group_or_ledger = 'Group'
			self.doc.save()
			return 1

	# Check if any previous balance exists
	def check_gle_exists(self):
		return webnotes.conn.get_value("GL Entry", {"account": self.doc.name})

	def check_if_child_exists(self):
		return webnotes.conn.sql("""select name from `tabAccount` where parent_account = %s 
			and docstatus != 2""", self.doc.name)
	
	def validate_mandatory(self):
		if not self.doc.debit_or_credit:
			msgprint("Debit or Credit field is mandatory", raise_exception=1)
		if not self.doc.is_pl_account:
			msgprint("Is PL Account field is mandatory", raise_exception=1)
			
	def validate_warehouse_account(self):
		if not cint(webnotes.defaults.get_global_default("auto_accounting_for_stock")):
			return
			
		if self.doc.account_type == "Warehouse":
			old_warehouse = cstr(webnotes.conn.get_value("Account", self.doc.name, "master_name"))
			if old_warehouse != cstr(self.doc.master_name):
				if old_warehouse:
					self.validate_warehouse(old_warehouse)
				if self.doc.master_name:
					self.validate_warehouse(self.doc.master_name)
				else:
					webnotes.throw(_("Master Name is mandatory if account type is Warehouse"))
		
	def validate_warehouse(self, warehouse):
		if webnotes.conn.get_value("Stock Ledger Entry", {"warehouse": warehouse}):
			webnotes.throw(_("Stock transactions exist against warehouse ") + warehouse + 
				_(" .You can not assign / modify / remove Master Name"))

	def update_nsm_model(self):
		"""update lft, rgt indices for nested set model"""
		import webnotes
		import webnotes.utils.nestedset
		webnotes.utils.nestedset.update_nsm(self)
			
	def on_update(self):
		self.validate_max_root_accounts()
		self.update_nsm_model()		

	def get_authorized_user(self):
		# Check logged-in user is authorized
		if webnotes.conn.get_value('Accounts Settings', None, 'credit_controller') \
				in webnotes.user.get_roles():
			return 1
			
	def check_credit_limit(self, total_outstanding):
		# Get credit limit
		credit_limit_from = 'Customer'

<<<<<<< HEAD
		cr_limit = webnotes.conn.sql("""select t1.credit_limit from tabCustomer t1, `tabAccount` t2 
			where t2.name=%s and t1.name = t2.master_name""", account)
=======
		cr_limit = sql("""select t1.credit_limit from tabCustomer t1, `tabAccount` t2 
			where t2.name=%s and t1.name = t2.master_name""", self.doc.name)
>>>>>>> e505fbea
		credit_limit = cr_limit and flt(cr_limit[0][0]) or 0
		if not credit_limit:
			credit_limit = webnotes.conn.get_value('Company', self.doc.company, 'credit_limit')
			credit_limit_from = 'Company'
		
		# If outstanding greater than credit limit and not authorized person raise exception
		if credit_limit > 0 and flt(total_outstanding) > credit_limit \
				and not self.get_authorized_user():
			msgprint("""Total Outstanding amount (%s) for <b>%s</b> can not be \
				greater than credit limit (%s). To change your credit limit settings, \
				please update in the <b>%s</b> master""" % (fmt_money(total_outstanding), 
				self.doc.name, fmt_money(credit_limit), credit_limit_from), raise_exception=1)
			
	def validate_trash(self):
		"""checks gl entries and if child exists"""
		if not self.doc.parent_account:
			msgprint("Root account can not be deleted", raise_exception=1)
			
		if self.check_gle_exists():
			msgprint("""Account with existing transaction (Sales Invoice / Purchase Invoice / \
				Journal Voucher) can not be trashed""", raise_exception=1)
		if self.check_if_child_exists():
			msgprint("Child account exists for this account. You can not trash this account.",
			 	raise_exception=1)

	def on_trash(self): 
		self.validate_trash()
		self.update_nsm_model()

	def on_rename(self, new, old, merge=False):
		company_abbr = webnotes.conn.get_value("Company", self.doc.company, "abbr")		
		parts = new.split(" - ")	

		if parts[-1].lower() != company_abbr.lower():
			parts.append(company_abbr)
		
		# rename account name
		new_account_name = " - ".join(parts[:-1])
		webnotes.conn.sql("update `tabAccount` set account_name = %s where name = %s", (new_account_name, old))
		
		if merge:
			new_name = " - ".join(parts)
			val = list(webnotes.conn.get_value("Account", new_name, 
				["group_or_ledger", "debit_or_credit", "is_pl_account"]))
			
			if val != [self.doc.group_or_ledger, self.doc.debit_or_credit, self.doc.is_pl_account]:
				msgprint(_("""Merging is only possible if following \
					properties are same in both records.
					Group or Ledger, Debit or Credit, Is PL Account"""), raise_exception=1)

			from webnotes.utils.nestedset import rebuild_tree
			rebuild_tree("Account", "parent_account")

		return " - ".join(parts)

def get_master_name(doctype, txt, searchfield, start, page_len, filters):
	conditions = (" and company='%s'"% filters["company"]) if doctype == "Warehouse" else ""
		
	return webnotes.conn.sql("""select name from `tab%s` where %s like %s %s
		order by name limit %s, %s""" %
		(filters["master_type"], searchfield, "%s", conditions, "%s", "%s"), 
		("%%%s%%" % txt, start, page_len), as_list=1)
		
def get_parent_account(doctype, txt, searchfield, start, page_len, filters):
	return webnotes.conn.sql("""select name from tabAccount 
		where group_or_ledger = 'Group' and docstatus != 2 and company = %s
		and %s like %s order by name limit %s, %s""" % 
		("%s", searchfield, "%s", "%s", "%s"), 
		(filters["company"], "%%%s%%" % txt, start, page_len), as_list=1)<|MERGE_RESOLUTION|>--- conflicted
+++ resolved
@@ -30,10 +30,7 @@
 		self.validate_duplicate_account()
 		self.validate_root_details()
 		self.validate_mandatory()
-<<<<<<< HEAD
-=======
 		self.validate_warehouse_account()
->>>>>>> e505fbea
 		self.validate_frozen_accounts_modifier()
 	
 		if not self.doc.parent_account:
@@ -173,13 +170,8 @@
 		# Get credit limit
 		credit_limit_from = 'Customer'
 
-<<<<<<< HEAD
 		cr_limit = webnotes.conn.sql("""select t1.credit_limit from tabCustomer t1, `tabAccount` t2 
-			where t2.name=%s and t1.name = t2.master_name""", account)
-=======
-		cr_limit = sql("""select t1.credit_limit from tabCustomer t1, `tabAccount` t2 
 			where t2.name=%s and t1.name = t2.master_name""", self.doc.name)
->>>>>>> e505fbea
 		credit_limit = cr_limit and flt(cr_limit[0][0]) or 0
 		if not credit_limit:
 			credit_limit = webnotes.conn.get_value('Company', self.doc.company, 'credit_limit')
