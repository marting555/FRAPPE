# Copyright (c) 2013, Web Notes Technologies Pvt. Ltd.
# License: GNU General Public License v3. See license.txt

from __future__ import unicode_literals
import webnotes

from webnotes.utils import cint, getdate, nowdate
import datetime
from webnotes import msgprint, _

from controllers.stock_controller import StockController

class SerialNoCannotCreateDirectError(webnotes.ValidationError): pass
class SerialNoCannotCannotChangeError(webnotes.ValidationError): pass

class DocType(StockController):
	def __init__(self, doc, doclist=[]):
		self.doc = doc
		self.doclist = doclist
		self.via_stock_ledger = False

	def validate(self):
		if self.doc.fields.get("__islocal") and self.doc.warehouse:
			webnotes.throw(_("New Serial No cannot have Warehouse. Warehouse must be set by Stock Entry or Purchase Receipt"), 
				SerialNoCannotCreateDirectError)
			
		self.validate_warranty_status()
		self.validate_amc_status()
		self.validate_warehouse()
		self.validate_item()

	def validate_amc_status(self):
		"""
			validate amc status
		"""
		if (self.doc.maintenance_status == 'Out of AMC' and self.doc.amc_expiry_date and getdate(self.doc.amc_expiry_date) >= datetime.date.today()) or (self.doc.maintenance_status == 'Under AMC' and (not self.doc.amc_expiry_date or getdate(self.doc.amc_expiry_date) < datetime.date.today())):
			msgprint("AMC expiry date and maintenance status mismatch. Please verify", raise_exception=1)

	def validate_warranty_status(self):
		"""
			validate warranty status	
		"""
		if (self.doc.maintenance_status == 'Out of Warranty' and self.doc.warranty_expiry_date and getdate(self.doc.warranty_expiry_date) >= datetime.date.today()) or (self.doc.maintenance_status == 'Under Warranty' and (not self.doc.warranty_expiry_date or getdate(self.doc.warranty_expiry_date) < datetime.date.today())):
			msgprint("Warranty expiry date and maintenance status mismatch. Please verify", raise_exception=1)


	def validate_warehouse(self):
		if not self.doc.fields.get("__islocal"):
			item_code, warehouse = webnotes.conn.get_value("Serial No", 
				self.doc.name, ["item_code", "warehouse"])
			if item_code != self.doc.item_code:
				webnotes.throw(_("Item Code cannot be changed for Serial No."), SerialNoCannotCannotChangeError)
			if not self.via_stock_ledger and warehouse != self.doc.warehouse:
				webnotes.throw(_("Warehouse cannot be changed for Serial No."), SerialNoCannotCannotChangeError)
			
		if not self.doc.warehouse and self.doc.status=="Available":
			self.doc.status = "Not Available"

	def validate_item(self):
		"""
			Validate whether serial no is required for this item
		"""
		item = webnotes.doc("Item", self.doc.item_code)
		if item.has_serial_no!="Yes":
			webnotes.throw(_("Item must have 'Has Serial No' as 'Yes'") + ": " + self.doc.item_code)
			
		self.doc.item_group = item.item_group
		self.doc.description = item.description
		self.doc.item_name = item.item_name
		self.doc.brand = item.brand
		self.doc.warranty_period = item.warranty_period
			
<<<<<<< HEAD
			self.make_gl_entries()

	def make_stock_ledger_entry(self, qty):		
		sl_entries = [{
			'item_code'				: self.doc.item_code,
			'warehouse'				: self.doc.warehouse,
			'posting_date'			: self.doc.purchase_date or (self.doc.creation and self.doc.creation.split(' ')[0]) or nowdate(),
			'posting_time'			: self.doc.purchase_time or '00:00',
			'voucher_type'			: 'Serial No',
			'voucher_no'			: self.doc.name,
			'voucher_detail_no'	 	: '', 
			'actual_qty'			: qty, 
			'stock_uom'				: webnotes.conn.get_value('Item', self.doc.item_code, 'stock_uom'),
			'incoming_rate'			: self.doc.purchase_rate,
			'company'				: self.doc.company,
			'fiscal_year'			: self.doc.fiscal_year,
			'is_cancelled'			: 'No', # is_cancelled is always 'No' because while deleted it can not find creation entry if it not created directly, voucher no != serial no
			'batch_no'				: '',
			'serial_no'				: self.doc.name
		}]
		
		self.make_sl_entries(sl_entries)

	def on_trash(self):
		if self.doc.status == 'Delivered':
			msgprint("Cannot trash Serial No : %s as it is already Delivered" % (self.doc.name), raise_exception = 1)
		elif self.doc.status == 'In Store': 
			webnotes.conn.set(self.doc, 'status', 'Not in Use')
			self.make_stock_ledger_entry(-1)
			
			if cint(webnotes.defaults.get_global_default("perpetual_accounting")) \
				and webnotes.conn.sql("""select name from `tabGL Entry`
				where voucher_type=%s and voucher_no=%s and ifnull(is_cancelled, 'No')='No'""",
				(self.doc.doctype, self.doc.name)):
					self.make_gl_entries(cancel=True)

=======
	def on_trash(self):
		if self.doc.status == 'Delivered':
			msgprint("Cannot trash Serial No : %s as it is already Delivered" % (self.doc.name), raise_exception = 1)
		if self.doc.warehouse:
			webnotes.throw(_("Cannot delete Serial No in warehouse. First remove from warehouse, then delete.") + \
				": " + self.doc.name)
>>>>>>> ada70994

	def on_cancel(self):
		self.on_trash()
	
	def on_rename(self, new, old, merge=False):
		"""rename serial_no text fields"""
		if merge:
			msgprint(_("Sorry. Serial Nos. cannot be merged"), raise_exception=True)
		
		for dt in webnotes.conn.sql("""select parent from tabDocField 
			where fieldname='serial_no' and fieldtype='Text'"""):
			
			for item in webnotes.conn.sql("""select name, serial_no from `tab%s` 
				where serial_no like '%%%s%%'""" % (dt[0], old)):
				
				serial_nos = map(lambda i: i==old and new or i, item[1].split('\n'))
				webnotes.conn.sql("""update `tab%s` set serial_no = %s 
					where name=%s""" % (dt[0], '%s', '%s'),
<<<<<<< HEAD
					('\n'.join(serial_nos), item[0]))

	def make_gl_entries(self, cancel=False):
		if not cint(webnotes.defaults.get_global_default("perpetual_accounting")):
			return
			
		if not self.doc.cost_center:
			msgprint(_("Please enter Cost Center"), raise_exception=1)
		
		against_stock_account = self.get_company_default("stock_adjustment_account")
		gl_entries = self.get_gl_entries_for_stock(against_stock_account, 
			self.doc.purchase_rate, self.doc.warehouse, cost_center=self.doc.cost_center)
		
		posting_date = self.doc.purchase_date or (self.doc.creation and 
			self.doc.creation.split(' ')[0]) or nowdate()
			
		for entry in gl_entries:
			entry["posting_date"] = posting_date
		
		if gl_entries:
			from accounts.general_ledger import make_gl_entries
			make_gl_entries(gl_entries, cancel)
			self.sync_stock_account_balance([self.doc.warehouse], self.doc.cost_center, 
				posting_date)
=======
					('\n'.join(serial_nos), item[0]))
>>>>>>> ada70994
<|MERGE_RESOLUTION|>--- conflicted
+++ resolved
@@ -70,51 +70,12 @@
 		self.doc.brand = item.brand
 		self.doc.warranty_period = item.warranty_period
 			
-<<<<<<< HEAD
-			self.make_gl_entries()
-
-	def make_stock_ledger_entry(self, qty):		
-		sl_entries = [{
-			'item_code'				: self.doc.item_code,
-			'warehouse'				: self.doc.warehouse,
-			'posting_date'			: self.doc.purchase_date or (self.doc.creation and self.doc.creation.split(' ')[0]) or nowdate(),
-			'posting_time'			: self.doc.purchase_time or '00:00',
-			'voucher_type'			: 'Serial No',
-			'voucher_no'			: self.doc.name,
-			'voucher_detail_no'	 	: '', 
-			'actual_qty'			: qty, 
-			'stock_uom'				: webnotes.conn.get_value('Item', self.doc.item_code, 'stock_uom'),
-			'incoming_rate'			: self.doc.purchase_rate,
-			'company'				: self.doc.company,
-			'fiscal_year'			: self.doc.fiscal_year,
-			'is_cancelled'			: 'No', # is_cancelled is always 'No' because while deleted it can not find creation entry if it not created directly, voucher no != serial no
-			'batch_no'				: '',
-			'serial_no'				: self.doc.name
-		}]
-		
-		self.make_sl_entries(sl_entries)
-
-	def on_trash(self):
-		if self.doc.status == 'Delivered':
-			msgprint("Cannot trash Serial No : %s as it is already Delivered" % (self.doc.name), raise_exception = 1)
-		elif self.doc.status == 'In Store': 
-			webnotes.conn.set(self.doc, 'status', 'Not in Use')
-			self.make_stock_ledger_entry(-1)
-			
-			if cint(webnotes.defaults.get_global_default("perpetual_accounting")) \
-				and webnotes.conn.sql("""select name from `tabGL Entry`
-				where voucher_type=%s and voucher_no=%s and ifnull(is_cancelled, 'No')='No'""",
-				(self.doc.doctype, self.doc.name)):
-					self.make_gl_entries(cancel=True)
-
-=======
 	def on_trash(self):
 		if self.doc.status == 'Delivered':
 			msgprint("Cannot trash Serial No : %s as it is already Delivered" % (self.doc.name), raise_exception = 1)
 		if self.doc.warehouse:
 			webnotes.throw(_("Cannot delete Serial No in warehouse. First remove from warehouse, then delete.") + \
 				": " + self.doc.name)
->>>>>>> ada70994
 
 	def on_cancel(self):
 		self.on_trash()
@@ -133,31 +94,4 @@
 				serial_nos = map(lambda i: i==old and new or i, item[1].split('\n'))
 				webnotes.conn.sql("""update `tab%s` set serial_no = %s 
 					where name=%s""" % (dt[0], '%s', '%s'),
-<<<<<<< HEAD
-					('\n'.join(serial_nos), item[0]))
-
-	def make_gl_entries(self, cancel=False):
-		if not cint(webnotes.defaults.get_global_default("perpetual_accounting")):
-			return
-			
-		if not self.doc.cost_center:
-			msgprint(_("Please enter Cost Center"), raise_exception=1)
-		
-		against_stock_account = self.get_company_default("stock_adjustment_account")
-		gl_entries = self.get_gl_entries_for_stock(against_stock_account, 
-			self.doc.purchase_rate, self.doc.warehouse, cost_center=self.doc.cost_center)
-		
-		posting_date = self.doc.purchase_date or (self.doc.creation and 
-			self.doc.creation.split(' ')[0]) or nowdate()
-			
-		for entry in gl_entries:
-			entry["posting_date"] = posting_date
-		
-		if gl_entries:
-			from accounts.general_ledger import make_gl_entries
-			make_gl_entries(gl_entries, cancel)
-			self.sync_stock_account_balance([self.doc.warehouse], self.doc.cost_center, 
-				posting_date)
-=======
-					('\n'.join(serial_nos), item[0]))
->>>>>>> ada70994
+					('\n'.join(serial_nos), item[0]))