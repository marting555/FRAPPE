# Copyright (c) 2013, Web Notes Technologies Pvt. Ltd.
# License: GNU General Public License v3. See license.txt

from __future__ import unicode_literals
import webnotes, unittest
from webnotes.utils import flt
from stock.doctype.serial_no.serial_no import *
from stock.doctype.purchase_receipt.test_purchase_receipt import set_perpetual_inventory


class TestStockEntry(unittest.TestCase):
	def tearDown(self):
		set_perpetual_inventory(0)
		if hasattr(self, "old_default_company"):
			webnotes.conn.set_default("company", self.old_default_company)

	def test_auto_material_request(self):
		webnotes.conn.sql("""delete from `tabMaterial Request Item`""")
		webnotes.conn.sql("""delete from `tabMaterial Request`""")
		self._clear_stock_account_balance()
		
		webnotes.conn.set_value("Stock Settings", None, "auto_indent", True)

		st1 = webnotes.bean(copy=test_records[0])
		st1.insert()
		st1.submit()

		st2 = webnotes.bean(copy=test_records[1])
		st2.insert()
		st2.submit()
		
		from stock.utils import reorder_item
		reorder_item()
		
		mr_name = webnotes.conn.sql("""select parent from `tabMaterial Request Item`
			where item_code='_Test Item'""")
			
		self.assertTrue(mr_name)
		
		webnotes.conn.set_default("company", self.old_default_company)

	def test_warehouse_company_validation(self):
		self._clear_stock_account_balance()
		webnotes.bean("Profile", "test2@example.com").get_controller()\
			.add_roles("Sales User", "Sales Manager", "Material User", "Material Manager")
<<<<<<< HEAD
			
=======
		
>>>>>>> 3ceba112
		webnotes.session.user = "test2@example.com"

		from stock.utils import InvalidWarehouseCompany
		st1 = webnotes.bean(copy=test_records[0])
		st1.doclist[1].t_warehouse="_Test Warehouse 2 - _TC1"
		st1.insert()
		self.assertRaises(InvalidWarehouseCompany, st1.submit)
		
		webnotes.session.user = "Administrator"

	def test_warehouse_user(self):
		from stock.utils import UserNotAllowedForWarehouse

		webnotes.bean("Profile", "test@example.com").get_controller()\
			.add_roles("Sales User", "Sales Manager", "Material User", "Material Manager")

		webnotes.bean("Profile", "test2@example.com").get_controller()\
			.add_roles("Sales User", "Sales Manager", "Material User", "Material Manager")
<<<<<<< HEAD
			
		webnotes.session.user = "test@example.com"
=======
		webnotes.session.user = "test@example.com"
		
>>>>>>> 3ceba112
		st1 = webnotes.bean(copy=test_records[0])
		st1.doc.company = "_Test Company 1"
		st1.doclist[1].t_warehouse="_Test Warehouse 2 - _TC1"
		st1.insert()
		self.assertRaises(UserNotAllowedForWarehouse, st1.submit)

		st1 = webnotes.bean(copy=test_records[0])
		st1.doc.company = "_Test Company 1"
		st1.doclist[1].t_warehouse="_Test Warehouse 2 - _TC1"
		st1.insert()
		st1.submit()
		
		webnotes.session.user = "Administrator"

	def test_material_receipt_gl_entry(self):
		self._clear_stock_account_balance()
		set_perpetual_inventory()
		
		mr = webnotes.bean(copy=test_records[0])
		mr.insert()
		mr.submit()
		
		stock_in_hand_account = webnotes.conn.get_value("Account", {"account_type": "Warehouse", 
			"master_name": mr.doclist[1].t_warehouse})
		
		self.check_stock_ledger_entries("Stock Entry", mr.doc.name, 
			[["_Test Item", "_Test Warehouse - _TC", 50.0]])
			
		self.check_gl_entries("Stock Entry", mr.doc.name, 
			sorted([
				[stock_in_hand_account, 5000.0, 0.0], 
				["Stock Adjustment - _TC", 0.0, 5000.0]
			])
		)
		
		mr.cancel()
		
		self.assertFalse(webnotes.conn.sql("""select * from `tabStock Ledger Entry` 
			where voucher_type='Stock Entry' and voucher_no=%s""", mr.doc.name))			
		
		self.assertFalse(webnotes.conn.sql("""select * from `tabGL Entry` 
			where voucher_type='Stock Entry' and voucher_no=%s""", mr.doc.name))
		

	def test_material_issue_gl_entry(self):
		self._clear_stock_account_balance()
		set_perpetual_inventory()
		
		self._insert_material_receipt()
		
		mi = webnotes.bean(copy=test_records[1])
		mi.insert()
		mi.submit()
		
		self.check_stock_ledger_entries("Stock Entry", mi.doc.name, 
			[["_Test Item", "_Test Warehouse - _TC", -40.0]])
		
		stock_in_hand_account = webnotes.conn.get_value("Account", {"account_type": "Warehouse", 
			"master_name": mi.doclist[1].s_warehouse})

		self.check_gl_entries("Stock Entry", mi.doc.name, 
			sorted([
				[stock_in_hand_account, 0.0, 4000.0], 
				["Stock Adjustment - _TC", 4000.0, 0.0]
			])
		)
		
		mi.cancel()
		self.assertFalse(webnotes.conn.sql("""select * from `tabStock Ledger Entry` 
			where voucher_type='Stock Entry' and voucher_no=%s""", mi.doc.name))			
		
		self.assertFalse(webnotes.conn.sql("""select * from `tabGL Entry` 
			where voucher_type='Stock Entry' and voucher_no=%s""", mi.doc.name))
			
		self.assertEquals(webnotes.conn.get_value("Bin", {"warehouse": mi.doclist[1].s_warehouse, 
			"item_code": mi.doclist[1].item_code}, "actual_qty"), 50)
			
		self.assertEquals(webnotes.conn.get_value("Bin", {"warehouse": mi.doclist[1].s_warehouse, 
			"item_code": mi.doclist[1].item_code}, "stock_value"), 5000)
		
	def test_material_transfer_gl_entry(self):
		self._clear_stock_account_balance()
		set_perpetual_inventory()

		self._insert_material_receipt()
		
		mtn = webnotes.bean(copy=test_records[2])
		mtn.insert()
		mtn.submit()

		self.check_stock_ledger_entries("Stock Entry", mtn.doc.name, 
			[["_Test Item", "_Test Warehouse - _TC", -45.0], ["_Test Item", "_Test Warehouse 1 - _TC", 45.0]])

		stock_in_hand_account = webnotes.conn.get_value("Account", {"account_type": "Warehouse", 
			"master_name": mtn.doclist[1].s_warehouse})

		fixed_asset_account = webnotes.conn.get_value("Account", {"account_type": "Warehouse", 
			"master_name": mtn.doclist[1].t_warehouse})

			
		self.check_gl_entries("Stock Entry", mtn.doc.name, 
			sorted([
				[stock_in_hand_account, 0.0, 4500.0], 
				[fixed_asset_account, 4500.0, 0.0],
			])
		)

		
		mtn.cancel()
		self.assertFalse(webnotes.conn.sql("""select * from `tabStock Ledger Entry` 
			where voucher_type='Stock Entry' and voucher_no=%s""", mtn.doc.name))			
		
		self.assertFalse(webnotes.conn.sql("""select * from `tabGL Entry` 
			where voucher_type='Stock Entry' and voucher_no=%s""", mtn.doc.name))
		
				
	def test_repack_no_change_in_valuation(self):
		self._clear_stock_account_balance()
		set_perpetual_inventory()

		self._insert_material_receipt()

		repack = webnotes.bean(copy=test_records[3])
		repack.insert()
		repack.submit()
		
		self.check_stock_ledger_entries("Stock Entry", repack.doc.name, 
			[["_Test Item", "_Test Warehouse - _TC", -50.0], 
				["_Test Item Home Desktop 100", "_Test Warehouse - _TC", 1]])
				
		gl_entries = webnotes.conn.sql("""select account, debit, credit
			from `tabGL Entry` where voucher_type='Stock Entry' and voucher_no=%s
			order by account desc""", repack.doc.name, as_dict=1)
		self.assertFalse(gl_entries)
		
		set_perpetual_inventory(0)
		
	def test_repack_with_change_in_valuation(self):
		self._clear_stock_account_balance()
		set_perpetual_inventory()

		self._insert_material_receipt()
		
		repack = webnotes.bean(copy=test_records[3])
		repack.doclist[2].incoming_rate = 6000
		repack.insert()
		repack.submit()
		
		stock_in_hand_account = webnotes.conn.get_value("Account", {"account_type": "Warehouse", 
			"master_name": repack.doclist[2].t_warehouse})
			
		self.check_gl_entries("Stock Entry", repack.doc.name, 
			sorted([
				[stock_in_hand_account, 1000.0, 0.0], 
				["Stock Adjustment - _TC", 0.0, 1000.0],
			])
		)
		set_perpetual_inventory(0)
			
	def check_stock_ledger_entries(self, voucher_type, voucher_no, expected_sle):
		expected_sle.sort(key=lambda x: x[0])
		
		# check stock ledger entries
		sle = webnotes.conn.sql("""select item_code, warehouse, actual_qty 
			from `tabStock Ledger Entry` where voucher_type = %s 
			and voucher_no = %s order by item_code, warehouse, actual_qty""", 
			(voucher_type, voucher_no), as_list=1)
		self.assertTrue(sle)
		sle.sort(key=lambda x: x[0])

		for i, sle in enumerate(sle):
			self.assertEquals(expected_sle[i][0], sle[0])
			self.assertEquals(expected_sle[i][1], sle[1])
			self.assertEquals(expected_sle[i][2], sle[2])
		
	def check_gl_entries(self, voucher_type, voucher_no, expected_gl_entries):
		expected_gl_entries.sort(key=lambda x: x[0])
		
		gl_entries = webnotes.conn.sql("""select account, debit, credit
			from `tabGL Entry` where voucher_type=%s and voucher_no=%s 
			order by account asc, debit asc""", (voucher_type, voucher_no), as_list=1)
		self.assertTrue(gl_entries)
		gl_entries.sort(key=lambda x: x[0])
		
		for i, gle in enumerate(gl_entries):
			self.assertEquals(expected_gl_entries[i][0], gle[0])
			self.assertEquals(expected_gl_entries[i][1], gle[1])
			self.assertEquals(expected_gl_entries[i][2], gle[2])
		
	def _insert_material_receipt(self):
		self._clear_stock_account_balance()
		se1 = webnotes.bean(copy=test_records[0])
		se1.insert()
		se1.submit()
		
		se2 = webnotes.bean(copy=test_records[0])
		se2.doclist[1].item_code = "_Test Item Home Desktop 100"
		se2.insert()
		se2.submit()
		
		webnotes.conn.set_default("company", self.old_default_company)
		
	def _get_actual_qty(self):
		return flt(webnotes.conn.get_value("Bin", {"item_code": "_Test Item", 
			"warehouse": "_Test Warehouse - _TC"}, "actual_qty"))
			
	def _test_sales_invoice_return(self, item_code, delivered_qty, returned_qty):
		from stock.doctype.stock_entry.stock_entry import NotUpdateStockError
		
		from accounts.doctype.sales_invoice.test_sales_invoice \
			import test_records as sales_invoice_test_records
		
		# invalid sales invoice as update stock not checked
		si = webnotes.bean(copy=sales_invoice_test_records[1])
		si.insert()
		si.submit()
		
		se = webnotes.bean(copy=test_records[0])
		se.doc.purpose = "Sales Return"
		se.doc.sales_invoice_no = si.doc.name
		se.doclist[1].qty = returned_qty
		se.doclist[1].transfer_qty = returned_qty
		self.assertRaises(NotUpdateStockError, se.insert)
		
		self._insert_material_receipt()
		
		# check currency available qty in bin
		actual_qty_0 = self._get_actual_qty()
		
		# insert a pos invoice with update stock
		si = webnotes.bean(copy=sales_invoice_test_records[1])
		si.doc.is_pos = si.doc.update_stock = 1
		si.doclist[1].warehouse = "_Test Warehouse - _TC"
		si.doclist[1].item_code = item_code
		si.doclist[1].qty = 5.0
		si.insert()
		si.submit()
		
		# check available bin qty after invoice submission
		actual_qty_1 = self._get_actual_qty()
		
		self.assertEquals(actual_qty_0 - delivered_qty, actual_qty_1)
		
		# check if item is validated
		se = webnotes.bean(copy=test_records[0])
		se.doc.purpose = "Sales Return"
		se.doc.sales_invoice_no = si.doc.name
		se.doc.posting_date = "2013-03-10"
		se.doc.fiscal_year = "_Test Fiscal Year 2013"
		se.doclist[1].item_code = "_Test Item Home Desktop 200"
		se.doclist[1].qty = returned_qty
		se.doclist[1].transfer_qty = returned_qty
		
		# check if stock entry gets submitted
		self.assertRaises(webnotes.DoesNotExistError, se.insert)
		
		# try again
		se = webnotes.bean(copy=test_records[0])
		se.doc.purpose = "Sales Return"
		se.doc.posting_date = "2013-03-10"
		se.doc.fiscal_year = "_Test Fiscal Year 2013"
		se.doc.sales_invoice_no = si.doc.name
		se.doclist[1].qty = returned_qty
		se.doclist[1].transfer_qty = returned_qty
		# in both cases item code remains _Test Item when returning
		se.insert()
		
		se.submit()
		
		# check if available qty is increased
		actual_qty_2 = self._get_actual_qty()
		
		self.assertEquals(actual_qty_1 + returned_qty, actual_qty_2)
		
		return se
	
	def test_sales_invoice_return_of_non_packing_item(self):
		self._clear_stock_account_balance()
		self._test_sales_invoice_return("_Test Item", 5, 2)
			
	def test_sales_invoice_return_of_packing_item(self):
		self._clear_stock_account_balance()
		self._test_sales_invoice_return("_Test Sales BOM Item", 25, 20)
		
	def _test_delivery_note_return(self, item_code, delivered_qty, returned_qty):
		self._insert_material_receipt()
		
		from stock.doctype.delivery_note.test_delivery_note \
			import test_records as delivery_note_test_records

		from stock.doctype.delivery_note.delivery_note import make_sales_invoice
		
		actual_qty_0 = self._get_actual_qty()
		# make a delivery note based on this invoice
		dn = webnotes.bean(copy=delivery_note_test_records[0])
		dn.doclist[1].item_code = item_code
		dn.insert()
		dn.submit()
		
		actual_qty_1 = self._get_actual_qty()
		
		self.assertEquals(actual_qty_0 - delivered_qty, actual_qty_1)
		
		si_doclist = make_sales_invoice(dn.doc.name)
			
		si = webnotes.bean(si_doclist)
		si.doc.posting_date = dn.doc.posting_date
		si.doc.debit_to = "_Test Customer - _TC"
		for d in si.doclist.get({"parentfield": "entries"}):
			d.income_account = "Sales - _TC"
			d.cost_center = "_Test Cost Center - _TC"
		si.insert()
		si.submit()
		
		# insert and submit stock entry for sales return
		se = webnotes.bean(copy=test_records[0])
		se.doc.purpose = "Sales Return"
		se.doc.delivery_note_no = dn.doc.name
		se.doc.posting_date = "2013-03-10"
		se.doc.fiscal_year = "_Test Fiscal Year 2013"
		se.doclist[1].qty = se.doclist[1].transfer_qty = returned_qty
		
		se.insert()
		se.submit()
		
		actual_qty_2 = self._get_actual_qty()
		self.assertEquals(actual_qty_1 + returned_qty, actual_qty_2)
		
		return se
		
	def test_delivery_note_return_of_non_packing_item(self):
		self._clear_stock_account_balance()
		self._test_delivery_note_return("_Test Item", 5, 2)
		
	def test_delivery_note_return_of_packing_item(self):
		self._clear_stock_account_balance()
		self._test_delivery_note_return("_Test Sales BOM Item", 25, 20)
		
	def _test_sales_return_jv(self, se):
		from stock.doctype.stock_entry.stock_entry import make_return_jv
		jv_list = make_return_jv(se.doc.name)
		
		self.assertEqual(len(jv_list), 3)
		self.assertEqual(jv_list[0].get("voucher_type"), "Credit Note")
		self.assertEqual(jv_list[0].get("posting_date"), se.doc.posting_date)
		self.assertEqual(jv_list[1].get("account"), "_Test Customer - _TC")
		self.assertEqual(jv_list[2].get("account"), "Sales - _TC")
		self.assertTrue(jv_list[1].get("against_invoice"))
		
	def test_make_return_jv_for_sales_invoice_non_packing_item(self):
		self._clear_stock_account_balance()
		se = self._test_sales_invoice_return("_Test Item", 5, 2)
		self._test_sales_return_jv(se)
		
	def test_make_return_jv_for_sales_invoice_packing_item(self):
		self._clear_stock_account_balance()
		se = self._test_sales_invoice_return("_Test Sales BOM Item", 25, 20)
		self._test_sales_return_jv(se)
		
	def test_make_return_jv_for_delivery_note_non_packing_item(self):
		self._clear_stock_account_balance()
		se = self._test_delivery_note_return("_Test Item", 5, 2)
		self._test_sales_return_jv(se)
		
		se = self._test_delivery_note_return_against_sales_order("_Test Item", 5, 2)
		self._test_sales_return_jv(se)
		
	def test_make_return_jv_for_delivery_note_packing_item(self):
		self._clear_stock_account_balance()
		se = self._test_delivery_note_return("_Test Sales BOM Item", 25, 20)
		self._test_sales_return_jv(se)
		
		se = self._test_delivery_note_return_against_sales_order("_Test Sales BOM Item", 25, 20)
		self._test_sales_return_jv(se)
		
	def _test_delivery_note_return_against_sales_order(self, item_code, delivered_qty, returned_qty):
		self._insert_material_receipt()

		from selling.doctype.sales_order.test_sales_order import test_records as sales_order_test_records
		from selling.doctype.sales_order.sales_order import make_sales_invoice, make_delivery_note

		actual_qty_0 = self._get_actual_qty()
		
		so = webnotes.bean(copy=sales_order_test_records[0])
		so.doclist[1].item_code = item_code
		so.doclist[1].qty = 5.0
		so.insert()
		so.submit()
		
		dn_doclist = make_delivery_note(so.doc.name)

		dn = webnotes.bean(dn_doclist)
		dn.doc.status = "Draft"
		dn.doc.posting_date = so.doc.delivery_date
		dn.insert()
		dn.submit()
		
		actual_qty_1 = self._get_actual_qty()

		self.assertEquals(actual_qty_0 - delivered_qty, actual_qty_1)

		si_doclist = make_sales_invoice(so.doc.name)

		si = webnotes.bean(si_doclist)
		si.doc.posting_date = dn.doc.posting_date
		si.doc.debit_to = "_Test Customer - _TC"
		for d in si.doclist.get({"parentfield": "entries"}):
			d.income_account = "Sales - _TC"
			d.cost_center = "_Test Cost Center - _TC"
		si.insert()
		si.submit()

		# insert and submit stock entry for sales return
		se = webnotes.bean(copy=test_records[0])
		se.doc.purpose = "Sales Return"
		se.doc.delivery_note_no = dn.doc.name
		se.doc.posting_date = "2013-03-10"
		se.doc.fiscal_year = "_Test Fiscal Year 2013"
		se.doclist[1].qty = se.doclist[1].transfer_qty = returned_qty

		se.insert()
		se.submit()

		actual_qty_2 = self._get_actual_qty()
		self.assertEquals(actual_qty_1 + returned_qty, actual_qty_2)

		return se
		
	def test_purchase_receipt_return(self):
		self._clear_stock_account_balance()
		
		actual_qty_0 = self._get_actual_qty()
		
		from stock.doctype.purchase_receipt.test_purchase_receipt \
			import test_records as purchase_receipt_test_records

		from stock.doctype.purchase_receipt.purchase_receipt import make_purchase_invoice
		
		# submit purchase receipt
		pr = webnotes.bean(copy=purchase_receipt_test_records[0])
		pr.insert()
		pr.submit()
		
		actual_qty_1 = self._get_actual_qty()
		
		self.assertEquals(actual_qty_0 + 5, actual_qty_1)
		
		pi_doclist = make_purchase_invoice(pr.doc.name)
			
		pi = webnotes.bean(pi_doclist)
		pi.doc.posting_date = pr.doc.posting_date
		pi.doc.credit_to = "_Test Supplier - _TC"
		for d in pi.doclist.get({"parentfield": "entries"}):
			d.expense_head = "_Test Account Cost for Goods Sold - _TC"
			d.cost_center = "_Test Cost Center - _TC"
			
		for d in pi.doclist.get({"parentfield": "purchase_tax_details"}):
			d.cost_center = "_Test Cost Center - _TC"
		
		pi.run_method("calculate_taxes_and_totals")
		pi.doc.bill_no = "NA"
		pi.insert()
		pi.submit()
		
		# submit purchase return
		se = webnotes.bean(copy=test_records[0])
		se.doc.purpose = "Purchase Return"
		se.doc.purchase_receipt_no = pr.doc.name
		se.doc.posting_date = "2013-03-01"
		se.doc.fiscal_year = "_Test Fiscal Year 2013"
		se.doclist[1].qty = se.doclist[1].transfer_qty = 5
		se.doclist[1].s_warehouse = "_Test Warehouse - _TC"
		se.insert()
		se.submit()
		
		actual_qty_2 = self._get_actual_qty()
		
		self.assertEquals(actual_qty_1 - 5, actual_qty_2)
		
		webnotes.conn.set_default("company", self.old_default_company)
		
		return se, pr.doc.name
		
	def test_over_stock_return(self):
		from stock.doctype.stock_entry.stock_entry import StockOverReturnError
		self._clear_stock_account_balance()
		
		# out of 10, 5 gets returned
		prev_se, pr_docname = self.test_purchase_receipt_return()
		
		# submit purchase return - return another 6 qtys so that exception is raised
		se = webnotes.bean(copy=test_records[0])
		se.doc.purpose = "Purchase Return"
		se.doc.purchase_receipt_no = pr_docname
		se.doc.posting_date = "2013-03-01"
		se.doc.fiscal_year = "_Test Fiscal Year 2013"
		se.doclist[1].qty = se.doclist[1].transfer_qty = 6
		se.doclist[1].s_warehouse = "_Test Warehouse - _TC"
		
		self.assertRaises(StockOverReturnError, se.insert)
		
	def _test_purchase_return_jv(self, se):
		from stock.doctype.stock_entry.stock_entry import make_return_jv
		jv_list = make_return_jv(se.doc.name)
		
		self.assertEqual(len(jv_list), 3)
		self.assertEqual(jv_list[0].get("voucher_type"), "Debit Note")
		self.assertEqual(jv_list[0].get("posting_date"), se.doc.posting_date)
		self.assertEqual(jv_list[1].get("account"), "_Test Supplier - _TC")
		self.assertEqual(jv_list[2].get("account"), "_Test Account Cost for Goods Sold - _TC")
		self.assertTrue(jv_list[1].get("against_voucher"))
		
	def test_make_return_jv_for_purchase_receipt(self):
		self._clear_stock_account_balance()
		se, pr_name = self.test_purchase_receipt_return()
		self._test_purchase_return_jv(se)

		se, pr_name = self._test_purchase_return_return_against_purchase_order()
		self._test_purchase_return_jv(se)
		
	def _test_purchase_return_return_against_purchase_order(self):
		self._clear_stock_account_balance()
		
		actual_qty_0 = self._get_actual_qty()
		
		from buying.doctype.purchase_order.test_purchase_order \
			import test_records as purchase_order_test_records
		
		from buying.doctype.purchase_order.purchase_order import \
			make_purchase_receipt, make_purchase_invoice
		
		# submit purchase receipt
		po = webnotes.bean(copy=purchase_order_test_records[0])
		po.doc.is_subcontracted = None
		po.doclist[1].item_code = "_Test Item"
		po.doclist[1].import_rate = 50
		po.insert()
		po.submit()
		
		pr_doclist = make_purchase_receipt(po.doc.name)
		
		pr = webnotes.bean(pr_doclist)
		pr.doc.posting_date = po.doc.transaction_date
		pr.insert()
		pr.submit()
		
		actual_qty_1 = self._get_actual_qty()
		
		self.assertEquals(actual_qty_0 + 10, actual_qty_1)
		
		pi_doclist = make_purchase_invoice(po.doc.name)
			
		pi = webnotes.bean(pi_doclist)
		pi.doc.posting_date = pr.doc.posting_date
		pi.doc.credit_to = "_Test Supplier - _TC"
		for d in pi.doclist.get({"parentfield": "entries"}):
			d.expense_head = "_Test Account Cost for Goods Sold - _TC"
			d.cost_center = "_Test Cost Center - _TC"
		for d in pi.doclist.get({"parentfield": "purchase_tax_details"}):
			d.cost_center = "_Test Cost Center - _TC"
		
		pi.run_method("calculate_taxes_and_totals")
		pi.doc.bill_no = "NA"
		pi.insert()
		pi.submit()
		
		# submit purchase return
		se = webnotes.bean(copy=test_records[0])
		se.doc.purpose = "Purchase Return"
		se.doc.purchase_receipt_no = pr.doc.name
		se.doc.posting_date = "2013-03-01"
		se.doc.fiscal_year = "_Test Fiscal Year 2013"
		se.doclist[1].qty = se.doclist[1].transfer_qty = 5
		se.doclist[1].s_warehouse = "_Test Warehouse - _TC"
		se.insert()
		se.submit()
		
		actual_qty_2 = self._get_actual_qty()
		
		self.assertEquals(actual_qty_1 - 5, actual_qty_2)
		
		webnotes.conn.set_default("company", self.old_default_company)
		
		return se, pr.doc.name
		
	def _clear_stock_account_balance(self):
		webnotes.conn.sql("delete from `tabStock Ledger Entry`")
		webnotes.conn.sql("""delete from `tabBin`""")
		webnotes.conn.sql("""delete from `tabGL Entry`""")
		
		self.old_default_company = webnotes.conn.get_default("company")
		webnotes.conn.set_default("company", "_Test Company")
		
	def test_serial_no_not_reqd(self):
		se = webnotes.bean(copy=test_records[0])
		se.doclist[1].serial_no = "ABCD"
		se.insert()
		self.assertRaises(SerialNoNotRequiredError, se.submit)

	def test_serial_no_reqd(self):
		se = webnotes.bean(copy=test_records[0])
		se.doclist[1].item_code = "_Test Serialized Item"
		se.doclist[1].qty = 2
		se.doclist[1].transfer_qty = 2
		se.insert()
		self.assertRaises(SerialNoRequiredError, se.submit)

	def test_serial_no_qty_more(self):
		se = webnotes.bean(copy=test_records[0])
		se.doclist[1].item_code = "_Test Serialized Item"
		se.doclist[1].qty = 2
		se.doclist[1].serial_no = "ABCD\nEFGH\nXYZ"
		se.doclist[1].transfer_qty = 2
		se.insert()
		self.assertRaises(SerialNoQtyError, se.submit)

	def test_serial_no_qty_less(self):
		se = webnotes.bean(copy=test_records[0])
		se.doclist[1].item_code = "_Test Serialized Item"
		se.doclist[1].qty = 2
		se.doclist[1].serial_no = "ABCD"
		se.doclist[1].transfer_qty = 2
		se.insert()
		self.assertRaises(SerialNoQtyError, se.submit)
		
	def test_serial_no_transfer_in(self):
		self._clear_stock_account_balance()
		se = webnotes.bean(copy=test_records[0])
		se.doclist[1].item_code = "_Test Serialized Item"
		se.doclist[1].qty = 2
		se.doclist[1].serial_no = "ABCD\nEFGH"
		se.doclist[1].transfer_qty = 2
		se.insert()
		se.submit()
		
		self.assertTrue(webnotes.conn.exists("Serial No", "ABCD"))
		self.assertTrue(webnotes.conn.exists("Serial No", "EFGH"))
		
		se.cancel()
		self.assertFalse(webnotes.conn.get_value("Serial No", "ABCD", "warehouse"))
		
	def test_serial_no_not_exists(self):
		self._clear_stock_account_balance()
		se = webnotes.bean(copy=test_records[0])
		se.doc.purpose = "Material Issue"
		se.doclist[1].item_code = "_Test Serialized Item"
		se.doclist[1].qty = 2
		se.doclist[1].s_warehouse = "_Test Warehouse 1 - _TC"
		se.doclist[1].t_warehouse = None
		se.doclist[1].serial_no = "ABCD\nEFGH"
		se.doclist[1].transfer_qty = 2
		se.insert()
		self.assertRaises(SerialNoNotExistsError, se.submit)
		
	def test_serial_duplicate(self):
		self._clear_stock_account_balance()
		self.test_serial_by_series()
		
		se = webnotes.bean(copy=test_records[0])
		se.doclist[1].item_code = "_Test Serialized Item With Series"
		se.doclist[1].qty = 1
		se.doclist[1].serial_no = "ABCD00001"
		se.doclist[1].transfer_qty = 1
		se.insert()
		self.assertRaises(SerialNoDuplicateError, se.submit)
		
	def test_serial_by_series(self):
		self._clear_stock_account_balance()
		se = make_serialized_item()

		serial_nos = get_serial_nos(se.doclist[1].serial_no)
		
		self.assertTrue(webnotes.conn.exists("Serial No", serial_nos[0]))
		self.assertTrue(webnotes.conn.exists("Serial No", serial_nos[1]))
		
		return se

	def test_serial_item_error(self):
		self._clear_stock_account_balance()
		self.test_serial_by_series()
		
		se = webnotes.bean(copy=test_records[0])
		se.doc.purpose = "Material Transfer"
		se.doclist[1].item_code = "_Test Serialized Item"
		se.doclist[1].qty = 1
		se.doclist[1].transfer_qty = 1
		se.doclist[1].serial_no = "ABCD00001"
		se.doclist[1].s_warehouse = "_Test Warehouse - _TC"
		se.doclist[1].t_warehouse = "_Test Warehouse 1 - _TC"
		se.insert()
		self.assertRaises(SerialNoItemError, se.submit)

	def test_serial_move(self):
		self._clear_stock_account_balance()
		se = make_serialized_item()
		serial_no = get_serial_nos(se.doclist[1].serial_no)[0]
		
		se = webnotes.bean(copy=test_records[0])
		se.doc.purpose = "Material Transfer"
		se.doclist[1].item_code = "_Test Serialized Item With Series"
		se.doclist[1].qty = 1
		se.doclist[1].transfer_qty = 1
		se.doclist[1].serial_no = serial_no
		se.doclist[1].s_warehouse = "_Test Warehouse - _TC"
		se.doclist[1].t_warehouse = "_Test Warehouse 1 - _TC"
		se.insert()
		se.submit()
		self.assertTrue(webnotes.conn.get_value("Serial No", serial_no, "warehouse"), "_Test Warehouse 1 - _TC")
		
		se.cancel()
		self.assertTrue(webnotes.conn.get_value("Serial No", serial_no, "warehouse"), "_Test Warehouse - _TC")

	def test_serial_warehouse_error(self):
		self._clear_stock_account_balance()
		make_serialized_item()
		
		se = webnotes.bean(copy=test_records[0])
		se.doc.purpose = "Material Transfer"
		se.doclist[1].item_code = "_Test Serialized Item With Series"
		se.doclist[1].qty = 1
		se.doclist[1].transfer_qty = 1
		se.doclist[1].serial_no = "ABCD00001"
		se.doclist[1].s_warehouse = "_Test Warehouse 1 - _TC"
		se.doclist[1].t_warehouse = "_Test Warehouse - _TC"
		se.insert()
		self.assertRaises(SerialNoWarehouseError, se.submit)
		
	def test_serial_cancel(self):
		self._clear_stock_account_balance()
		se = self.test_serial_by_series()
		se.cancel()
		
		serial_no = get_serial_nos(se.doclist[1].serial_no)[0]
		self.assertFalse(webnotes.conn.get_value("Serial No", serial_no, "warehouse"))

def make_serialized_item():
	se = webnotes.bean(copy=test_records[0])
	se.doclist[1].item_code = "_Test Serialized Item With Series"
	se.doclist[1].qty = 2
	se.doclist[1].transfer_qty = 2
	se.insert()
	se.submit()
	return se

test_records = [
	[
		{
			"company": "_Test Company", 
			"doctype": "Stock Entry", 
			"posting_date": "2013-01-01", 
			"posting_time": "17:14:24", 
			"purpose": "Material Receipt",
			"fiscal_year": "_Test Fiscal Year 2013", 
		}, 
		{
			"conversion_factor": 1.0, 
			"doctype": "Stock Entry Detail", 
			"item_code": "_Test Item", 
			"parentfield": "mtn_details", 
			"incoming_rate": 100,
			"qty": 50.0, 
			"stock_uom": "_Test UOM", 
			"transfer_qty": 50.0, 
			"uom": "_Test UOM",
			"t_warehouse": "_Test Warehouse - _TC",
			"expense_account": "Stock Adjustment - _TC",
			"cost_center": "_Test Cost Center - _TC"
		}, 
	],
	[
		{
			"company": "_Test Company", 
			"doctype": "Stock Entry", 
			"posting_date": "2013-01-25", 
			"posting_time": "17:15", 
			"purpose": "Material Issue",
			"fiscal_year": "_Test Fiscal Year 2013", 
		}, 
		{
			"conversion_factor": 1.0, 
			"doctype": "Stock Entry Detail", 
			"item_code": "_Test Item", 
			"parentfield": "mtn_details", 
			"incoming_rate": 100,
			"qty": 40.0, 
			"stock_uom": "_Test UOM", 
			"transfer_qty": 40.0, 
			"uom": "_Test UOM",
			"s_warehouse": "_Test Warehouse - _TC",
			"expense_account": "Stock Adjustment - _TC",
			"cost_center": "_Test Cost Center - _TC"
		}, 
	],
	[
		{
			"company": "_Test Company", 
			"doctype": "Stock Entry", 
			"posting_date": "2013-01-25", 
			"posting_time": "17:14:24", 
			"purpose": "Material Transfer",
			"fiscal_year": "_Test Fiscal Year 2013", 
		}, 
		{
			"conversion_factor": 1.0, 
			"doctype": "Stock Entry Detail", 
			"item_code": "_Test Item", 
			"parentfield": "mtn_details", 
			"incoming_rate": 100,
			"qty": 45.0, 
			"stock_uom": "_Test UOM", 
			"transfer_qty": 45.0, 
			"uom": "_Test UOM",
			"s_warehouse": "_Test Warehouse - _TC",
			"t_warehouse": "_Test Warehouse 1 - _TC",
			"expense_account": "Stock Adjustment - _TC",
			"cost_center": "_Test Cost Center - _TC"
		}
	],
	[
		{
			"company": "_Test Company", 
			"doctype": "Stock Entry", 
			"posting_date": "2013-01-25", 
			"posting_time": "17:14:24", 
			"purpose": "Manufacture/Repack",
			"fiscal_year": "_Test Fiscal Year 2013", 
		}, 
		{
			"conversion_factor": 1.0, 
			"doctype": "Stock Entry Detail", 
			"item_code": "_Test Item", 
			"parentfield": "mtn_details", 
			"incoming_rate": 100,
			"qty": 50.0, 
			"stock_uom": "_Test UOM", 
			"transfer_qty": 50.0, 
			"uom": "_Test UOM",
			"s_warehouse": "_Test Warehouse - _TC",
			"expense_account": "Stock Adjustment - _TC",
			"cost_center": "_Test Cost Center - _TC"
		}, 
		{
			"conversion_factor": 1.0, 
			"doctype": "Stock Entry Detail", 
			"item_code": "_Test Item Home Desktop 100", 
			"parentfield": "mtn_details", 
			"incoming_rate": 5000,
			"qty": 1, 
			"stock_uom": "_Test UOM", 
			"transfer_qty": 1, 
			"uom": "_Test UOM",
			"t_warehouse": "_Test Warehouse - _TC",
			"expense_account": "Stock Adjustment - _TC",
			"cost_center": "_Test Cost Center - _TC"
		},
	],
]<|MERGE_RESOLUTION|>--- conflicted
+++ resolved
@@ -43,11 +43,6 @@
 		self._clear_stock_account_balance()
 		webnotes.bean("Profile", "test2@example.com").get_controller()\
 			.add_roles("Sales User", "Sales Manager", "Material User", "Material Manager")
-<<<<<<< HEAD
-			
-=======
-		
->>>>>>> 3ceba112
 		webnotes.session.user = "test2@example.com"
 
 		from stock.utils import InvalidWarehouseCompany
@@ -66,13 +61,7 @@
 
 		webnotes.bean("Profile", "test2@example.com").get_controller()\
 			.add_roles("Sales User", "Sales Manager", "Material User", "Material Manager")
-<<<<<<< HEAD
-			
 		webnotes.session.user = "test@example.com"
-=======
-		webnotes.session.user = "test@example.com"
-		
->>>>>>> 3ceba112
 		st1 = webnotes.bean(copy=test_records[0])
 		st1.doc.company = "_Test Company 1"
 		st1.doclist[1].t_warehouse="_Test Warehouse 2 - _TC1"
