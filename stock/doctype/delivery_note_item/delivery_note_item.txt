--- conflicted
+++ resolved
@@ -1,14 +1,8 @@
 [
  {
-<<<<<<< HEAD
-  "creation": "2013-04-19 13:31:02", 
-  "docstatus": 0, 
-  "modified": "2013-05-21 16:47:16", 
-=======
   "creation": "2013-04-22 13:15:44", 
   "docstatus": 0, 
-  "modified": "2013-05-22 12:05:32", 
->>>>>>> ded5da5b
+  "modified": "2013-05-22 12:15:32", 
   "modified_by": "Administrator", 
   "owner": "Administrator"
  }, 
