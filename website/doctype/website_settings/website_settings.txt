[
 {
  "creation": "2013-04-30 12:58:46", 
  "docstatus": 0, 
<<<<<<< HEAD
  "modified": "2013-04-17 11:51:24", 
=======
  "modified": "2013-05-02 15:51:14", 
>>>>>>> 4f8a81ca
  "modified_by": "Administrator", 
  "owner": "Administrator"
 }, 
 {
  "allow_attach": 1, 
  "doctype": "DocType", 
  "document_type": "Other", 
  "issingle": 1, 
  "max_attachments": 10, 
  "module": "Website", 
  "name": "__common__"
 }, 
 {
  "doctype": "DocField", 
  "name": "__common__", 
  "parent": "Website Settings", 
  "parentfield": "fields", 
  "parenttype": "DocType", 
  "permlevel": 0
 }, 
 {
  "doctype": "DocPerm", 
  "name": "__common__", 
  "parent": "Website Settings", 
  "parentfield": "permissions", 
  "parenttype": "DocType", 
  "read": 1, 
  "report": 0, 
  "submit": 0
 }, 
 {
  "doctype": "DocType", 
  "name": "Website Settings"
 }, 
 {
  "doctype": "DocField", 
  "fieldname": "sb0", 
  "fieldtype": "Section Break", 
  "label": "Landing Page"
 }, 
 {
  "description": "The \"Web Page\" that is the website home page", 
  "doctype": "DocField", 
  "fieldname": "home_page", 
  "fieldtype": "Link", 
  "label": "Home Page", 
  "options": "Web Page", 
  "reqd": 0
 }, 
 {
  "description": "The name of your company / website as you want to appear on browser title bar. All pages will have this as the prefix to the title.", 
  "doctype": "DocField", 
  "fieldname": "title_prefix", 
  "fieldtype": "Data", 
  "label": "Title Prefix"
 }, 
 {
  "doctype": "DocField", 
  "fieldname": "cb4", 
  "fieldtype": "Column Break"
 }, 
 {
  "description": "If checked, the Home page will be the default Item Group for the website.", 
  "doctype": "DocField", 
  "fieldname": "home_page_is_products", 
  "fieldtype": "Check", 
  "label": "Home Page is Products"
 }, 
 {
  "description": "Add a banner to the site. (small banners are usually good)", 
  "doctype": "DocField", 
  "fieldname": "banner", 
  "fieldtype": "Section Break", 
  "label": "Banner"
 }, 
 {
  "description": "Select an image of approx width 150px with a transparent background for best results.", 
  "doctype": "DocField", 
  "fieldname": "banner_image", 
  "fieldtype": "Select", 
  "label": "Banner Image", 
  "options": "attach_files:"
 }, 
 {
  "doctype": "DocField", 
  "fieldname": "set_banner_from_image", 
  "fieldtype": "Button", 
  "label": "Set Banner from Image"
 }, 
 {
  "description": "Banner is above the Top Menu Bar.", 
  "doctype": "DocField", 
  "fieldname": "banner_html", 
  "fieldtype": "Small Text", 
  "label": "Banner HTML"
 }, 
 {
  "description": "Menu items in the Top Bar. For setting the color of the Top Bar, go to <a href=\"#Form/Style Settings\">Style Settings</a>", 
  "doctype": "DocField", 
  "fieldname": "top_bar", 
  "fieldtype": "Section Break", 
  "label": "Top Bar"
 }, 
 {
  "description": "Brand is what appears on the top-right of the toolbar. If it is an image, make sure it\nhas a transparent background and use the &lt;img /&gt; tag. Keep size as 200px x 30px", 
  "doctype": "DocField", 
  "fieldname": "brand_html", 
  "fieldtype": "Small Text", 
  "label": "Brand HTML"
 }, 
 {
  "doctype": "DocField", 
  "fieldname": "top_bar_items", 
  "fieldtype": "Table", 
  "label": "Top Bar Items", 
  "options": "Top Bar Item"
 }, 
 {
  "doctype": "DocField", 
  "fieldname": "footer", 
  "fieldtype": "Section Break", 
  "label": "Footer"
 }, 
 {
  "description": "Address and other legal information you may want to put in the footer.", 
  "doctype": "DocField", 
  "fieldname": "address", 
  "fieldtype": "Text Editor", 
  "label": "Address"
 }, 
 {
  "doctype": "DocField", 
  "fieldname": "copyright", 
  "fieldtype": "Data", 
  "label": "Copyright"
 }, 
 {
  "doctype": "DocField", 
  "fieldname": "footer_items", 
  "fieldtype": "Table", 
  "label": "Footer Items", 
  "options": "Top Bar Item"
 }, 
 {
  "doctype": "DocField", 
  "fieldname": "integrations", 
  "fieldtype": "Section Break", 
  "label": "Integrations"
 }, 
 {
  "description": "Add Google Analytics ID: eg. UA-89XXX57-1. Please search help on Google Analytics for more information.", 
  "doctype": "DocField", 
  "fieldname": "google_analytics_id", 
  "fieldtype": "Data", 
  "label": "Google Analytics ID"
 }, 
 {
  "doctype": "DocField", 
  "fieldname": "column_break_17", 
  "fieldtype": "Column Break"
 }, 
 {
  "doctype": "DocField", 
  "fieldname": "google_plus_one", 
  "fieldtype": "Check", 
  "label": "Google Plus One"
 }, 
 {
  "doctype": "DocField", 
  "fieldname": "facebook_share", 
  "fieldtype": "Check", 
  "label": "Facebook Share"
 }, 
 {
  "doctype": "DocField", 
  "fieldname": "linked_in_share", 
  "fieldtype": "Check", 
  "label": "Linked In Share"
 }, 
 {
  "doctype": "DocField", 
  "fieldname": "twitter_share", 
  "fieldtype": "Check", 
  "label": "Twitter Share"
 }, 
 {
  "description": "Tweet will be shared via your user account (if specified)", 
  "doctype": "DocField", 
  "fieldname": "twitter_share_via", 
  "fieldtype": "Data", 
  "label": "Twitter Share via"
 }, 
 {
  "doctype": "DocField", 
  "fieldname": "misc_section", 
  "fieldtype": "Section Break", 
  "label": "Misc"
 }, 
 {
  "description": "An icon file with .ico extension. Should be 16 x 16 px. Generated using a favicon generator. [<a href=\"http://favicon-generator.org/\" target=\"_blank\">favicon-generator.org</a>]", 
  "doctype": "DocField", 
  "fieldname": "favicon", 
  "fieldtype": "Select", 
  "label": "FavIcon", 
  "options": "attach_files:"
 }, 
 {
  "description": "Sub-domain provided by erpnext.com", 
  "doctype": "DocField", 
  "fieldname": "subdomain", 
  "fieldtype": "Text", 
  "label": "Subdomain", 
  "read_only": 1, 
  "reqd": 0
 }, 
 {
  "doctype": "DocField", 
  "fieldname": "column_break_28", 
  "fieldtype": "Column Break"
 }, 
 {
  "description": "Disable Customer Signup link in Login page", 
  "doctype": "DocField", 
  "fieldname": "disable_signup", 
  "fieldtype": "Check", 
  "label": "Disable Signup"
 }, 
 {
  "create": 1, 
  "doctype": "DocPerm", 
  "permlevel": 0, 
  "role": "Website Manager", 
  "write": 1
 }, 
 {
  "amend": 0, 
  "cancel": 0, 
  "create": 0, 
  "doctype": "DocPerm", 
  "permlevel": 1, 
  "role": "All"
 }
]<|MERGE_RESOLUTION|>--- conflicted
+++ resolved
@@ -2,11 +2,7 @@
  {
   "creation": "2013-04-30 12:58:46", 
   "docstatus": 0, 
-<<<<<<< HEAD
-  "modified": "2013-04-17 11:51:24", 
-=======
   "modified": "2013-05-02 15:51:14", 
->>>>>>> 4f8a81ca
   "modified_by": "Administrator", 
   "owner": "Administrator"
  }, 
