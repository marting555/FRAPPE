name: Generate Semantic Release
on:
  push:
    branches:
<<<<<<< HEAD
      - version-14
=======
      - version-15
>>>>>>> 44bad3bd
jobs:
  release:
    name: Release
    runs-on: ubuntu-latest
    steps:
      - name: Checkout Entire Repository
        uses: actions/checkout@v4
        with:
          fetch-depth: 0
          persist-credentials: false

      - name: Setup Node.js
        uses: actions/setup-node@v2
        with:
          node-version: 18

      - name: Setup dependencies
        run: |
          npm install @semantic-release/git @semantic-release/exec --no-save
      - name: Create Release
        env:
          GH_TOKEN: ${{ secrets.RELEASE_TOKEN }}
          GITHUB_TOKEN: ${{ secrets.RELEASE_TOKEN }}
          GIT_AUTHOR_NAME: "Frappe PR Bot"
          GIT_AUTHOR_EMAIL: "developers@frappe.io"
          GIT_COMMITTER_NAME: "Frappe PR Bot"
          GIT_COMMITTER_EMAIL: "developers@frappe.io"
        run: npx semantic-release<|MERGE_RESOLUTION|>--- conflicted
+++ resolved
@@ -2,11 +2,7 @@
 on:
   push:
     branches:
-<<<<<<< HEAD
-      - version-14
-=======
       - version-15
->>>>>>> 44bad3bd
 jobs:
   release:
     name: Release
